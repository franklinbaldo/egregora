# Egregora Documentation

**Emergent Group Reflection Engine Generating Organized Relevant Articles**

Welcome to the Egregora documentation! Transform your WhatsApp group chats into intelligent, privacy-first blogs where collective conversations emerge as beautifully written articles.

## Features

- 🧠 **Emergent Intelligence**: Collective conversations synthesize into coherent articles
- 👥 **Group Reflection**: Your community's unique voice and insights are preserved
- 🛡️ **Privacy-First**: Automatic anonymization - real names never reach the AI
- ⚙️ **Fully Automated**: Stateless pipeline powered by Ibis, DuckDB, and Gemini
- 📊 **Smart Context**: RAG retrieval ensures consistent, context-aware writing

## Quick Links

<div class="grid cards" markdown>

-   :material-clock-fast:{ .lg .middle } __Quick Start__

    ---

    Install Egregora and generate your first blog post in minutes

    [:octicons-arrow-right-24: Get Started](getting-started/quickstart.md)

-   :material-book-open-variant:{ .lg .middle } __User Guide__

    ---

    Learn about the architecture, privacy features, and how to customize your blog

    [:octicons-arrow-right-24: User Guide](guide/architecture.md)

-   :material-code-braces:{ .lg .middle } __API Reference__

    ---

    Complete API documentation for all modules and functions

    [:octicons-arrow-right-24: API Reference](api/index.md)

-   :material-hammer-wrench:{ .lg .middle } __Development__

    ---

    Contributing guidelines and development setup instructions

    [:octicons-arrow-right-24: Development](development/contributing.md)
<<<<<<< HEAD

-   :material-package-down:{ .lg .middle } __Repomix Bundles__

    ---

    Download consolidated markdown bundles generated from the repository:

    - [Everything bundle](bundles/all.bundle.md){: download="egregora-all.md" data-bundle-name="all" }
    - [Full code bundle](bundles/code.bundle.md){: download="egregora-code.md" data-bundle-name="code" }
    - [Tests bundle](bundles/tests.bundle.md){: download="egregora-tests.md" data-bundle-name="tests" }
    - [Documentation bundle](bundles/docs.bundle.md){: download="egregora-docs.md" data-bundle-name="docs" }
=======
>>>>>>> c1dbe75e

</div>

## Architecture Overview

```mermaid
graph LR
    A[Ingestion] --> B[Privacy]
    B --> C[Augmentation]
    C --> D[Knowledge]
    D --> E[Generation]
    E --> F[Publication]
    D -.-> E
```

Egregora uses a staged pipeline architecture that processes conversations through distinct phases:

1. **Ingestion**: Parse WhatsApp exports into structured data
2. **Privacy**: Anonymize names and detect PII
3. **Augmentation**: Enrich context with LLM-powered descriptions
4. **Knowledge**: Build RAG index and annotation metadata
5. **Generation**: LLM generates blog posts with tool calling
6. **Publication**: Create MkDocs site with templates

## Stack

- **[Ibis](https://ibis-project.org/)**: DataFrame abstraction for data transformations
- **[DuckDB](https://duckdb.org/)**: Fast analytical database with vector search
- **[Gemini](https://ai.google.dev/)**: Google's LLM for content generation
- **[MkDocs](https://www.mkdocs.org/)**: Static site generation
- **[uv](https://github.com/astral-sh/uv)**: Modern Python package management

## Philosophy

Egregora follows the principle of **"trusting the LLM"** - instead of micromanaging with complex heuristics, we:

- Give the AI complete conversation context
- Let it make editorial decisions (how many posts, what to write)
- Use tool calling for structured output
- Keep the pipeline simple and composable

This results in simpler code and often better outcomes. The LLM knows what makes a good article - our job is to give it the right context.<|MERGE_RESOLUTION|>--- conflicted
+++ resolved
@@ -47,7 +47,6 @@
     Contributing guidelines and development setup instructions
 
     [:octicons-arrow-right-24: Development](development/contributing.md)
-<<<<<<< HEAD
 
 -   :material-package-down:{ .lg .middle } __Repomix Bundles__
 
@@ -59,8 +58,6 @@
     - [Full code bundle](bundles/code.bundle.md){: download="egregora-code.md" data-bundle-name="code" }
     - [Tests bundle](bundles/tests.bundle.md){: download="egregora-tests.md" data-bundle-name="tests" }
     - [Documentation bundle](bundles/docs.bundle.md){: download="egregora-docs.md" data-bundle-name="docs" }
-=======
->>>>>>> c1dbe75e
 
 </div>
 
