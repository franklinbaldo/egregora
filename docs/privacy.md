# 🛡️ Sistema de Privacidade

O Egregora segue uma abordagem enxuta para proteger informações pessoais. O
processo combina anonimização determinística com instruções claras ao modelo de
linguagem, reduzindo a chance de informações sensíveis aparecerem no resultado.

## 1. Anonimização determinística

- Telefones e apelidos são convertidos em identificadores como `User-ABCD` ou
  `Member-EFGH` usando UUIDv5.
- Nenhum mapeamento é persistido; o algoritmo é puro e repetível.
- O formato `User-ABCD`/`Member-EFGH` é o padrão fixo para garantir leitura
  simples e consistência.
- A flag `--disable-anonymization` desativa esta etapa para depuração local.

## 2. Instruções explícitas ao LLM

- O prompt do Gemini instrui o modelo a **não mencionar nomes próprios, números
  de telefone ou contatos diretos**.
- Mensagens que mencionam dados pessoais continuam no transcript, mas são
  processadas pelo LLM com esse contexto claro.
- A efetividade típica observada com modelos modernos (como Gemini 2.0) fica na
  casa de 80–90% sem nenhuma filtragem adicional.

## Revisão recomendada

- Para newsletters sensíveis, mantenha uma leitura humana antes do envio.
- Ajuste o prompt principal conforme necessário para reforçar políticas internas.

## Autodescoberta segura

Cada pessoa pode descobrir o próprio identificador anônimo executando:

```bash
uv run egregora discover "<telefone ou apelido>"
```

Consulte [🔍 Autodescoberta de Identificadores Anônimos](discover.md) para ver
exemplos e fluxos sugeridos.

## Configuração rápida

```python
from egregora.config import PipelineConfig

config = PipelineConfig.with_defaults()
<<<<<<< HEAD
config.privacy.double_check_newsletter = True
config.privacy.review_model = "gemini-1.5-flash"
=======
config.anonymization.output_format = "short"
>>>>>>> 4fd947f6
```

Essas opções afetam tanto a execução via CLI quanto o uso como biblioteca.<|MERGE_RESOLUTION|>--- conflicted
+++ resolved
@@ -44,12 +44,9 @@
 from egregora.config import PipelineConfig
 
 config = PipelineConfig.with_defaults()
-<<<<<<< HEAD
 config.privacy.double_check_newsletter = True
 config.privacy.review_model = "gemini-1.5-flash"
-=======
 config.anonymization.output_format = "short"
->>>>>>> 4fd947f6
 ```
 
 Essas opções afetam tanto a execução via CLI quanto o uso como biblioteca.