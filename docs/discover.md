--- conflicted
+++ resolved
@@ -17,15 +17,11 @@
 • Entrada original: +55 11 91234-5678
 • Tipo detectado: phone
 • Forma normalizada: +5511912345678
-<<<<<<< HEAD
 • Identificadores disponíveis:
   → human: Member-1A2B
   · short: 1a2b3c4d
   · full: 1a2b3c4d-e5f6-7890-ab12-cdef34567890
 • Formato preferido (human): Member-1A2B
-=======
-• Identificador anônimo: User-1A2B
->>>>>>> fe9f0c9e
 ```
 
 ### Somente o identificador
