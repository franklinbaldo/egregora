--- conflicted
+++ resolved
@@ -486,7 +486,6 @@
 
 ### Location
 
-<<<<<<< HEAD
 Update the existing `ELO_RATINGS_SCHEMA` and `ELO_HISTORY_SCHEMA` entries in
 `src/egregora/database/ir_schema.py` to match the new structure. Apply the
 changes in place so the centralized schema module stays the single source of
@@ -508,9 +507,7 @@
 - ➕ Add `reader_profile_id` (`dt.string`) for persona tracking.
 - ➕ Add structured feedback fields: `comment_a`, `comment_b` (`dt.string`) and
   `stars_a`, `stars_b` (`dt.int64`).
-=======
 Update the existing constants in `database/ir_schema.py` so their definitions include the new fields:
->>>>>>> e5f91bfa
 
 ```python
 ELO_RATINGS_SCHEMA = ibis.schema({
@@ -537,7 +534,6 @@
 })
 ```
 
-<<<<<<< HEAD
 **Migration considerations**
 
 - DuckDB tables created from the previous schema will need `ALTER TABLE`
@@ -549,11 +545,9 @@
 - Historical records need transformation to split `winner_id`/`loser_id` into
   `post_a`/`post_b`/`winner` fields and compute before/after ELO values prior to
   inserting into the updated history table.
-=======
 > **Migration note:** Alter the corresponding DuckDB tables (or rebuild them) so the additional columns and JSON payloads exist before enabling the reader pipeline.
 
 Pairwise “games” should remain queryable via the annotation store. Each reader comparison persists a unified annotation record containing the comparison identifier, the two post ids, the winner, and the structured metadata. ELO aggregates in `elo_store.py` can then recompute ratings from the full history when needed.
->>>>>>> e5f91bfa
 
 ## Configuration
 
