# Read Pipeline Epic Plan

**Status:** Planning
**Target:** Phase 9+ (2025-02)
**Tracking:** TBD

## Overview

This document outlines the epic plan to rebuild the **Reader Agent Pipeline** (formerly "ranking agent"), which enables quality feedback and post evaluation through AI-powered post comparisons and ELO-based ratings.

## Historical Context

### What Was the Ranking/Reader Agent?

The ranking agent was a Pydantic AI-powered system that:

1. **Simulated reader feedback** on blog posts through pairwise comparisons
2. **Calculated ELO ratings** to rank post quality over time
3. **Collected structured feedback** (comments + star ratings) from simulated readers
4. **Built quality metrics** through iterative comparisons

### Original Implementation (Removed in `fb78daa`)

**Files:**
- `src/egregora/agents/ranking/agent.py` (552 lines) - Pydantic AI agent with three-turn protocol
- `src/egregora/agents/ranking/elo.py` (146 lines) - ELO rating calculation system
- `src/egregora/agents/ranking/store.py` - DuckDB-backed ranking store

**CLI Command:**
```bash
egregora rank --site-dir=. --comparisons=50
```

**Architecture:**
```
1. Agent selects two posts (strategy: "fewest_games")
2. Loads post content + author profiles
3. Three-turn conversation:
   Turn 1: choose_winner_tool("A" or "B")
   Turn 2: comment_post_a_tool(comment, stars)
   Turn 3: comment_post_b_tool(comment, stars)
4. Updates ELO ratings (K-factor=32, default=1500)
5. Saves comparison to DuckDB (elo_history table)
6. Optionally exports to Parquet
```

### Why It Was Removed

**Reason:** Non-functional in current architecture

From commit message `fb78daa`:
> "Removed non-functional agents and unnecessary CLI commands to streamline the codebase"

**Specific issues:**
1. **Incompatible with current architecture** - Used old patterns (google.genai instead of pydantic-ai, old config system)
2. **Not integrated with orchestration layer** - Existed before `orchestration/` was created
3. **Missing modern features** - No Document abstraction, no OutputAdapter integration
4. **Dead code** - Tests passing but functionality not used

### Rename Proposal: "rank" → "reader"

From commit `d1c036d`:

**Rationale:**
- **More descriptive**: "reader agent" reads the blog and gives feedback
- **User-centric naming**: Matches mental model of "what would a reader think?"
- **Clearer than "ranking"**: Which implies sorting/ordering rather than feedback

**Proposed usage:**
```bash
egregora reader --site-dir=. --feedback-rounds=50
```

## The New Read Pipeline

### Vision

Build a **Read Pipeline** that enables:

1. **Quality evaluation** - AI simulates readers evaluating post quality
2. **Post discovery** - Helps users explore and understand existing posts
3. **Content insights** - Provides analytics on what content resonates
4. **Iterative improvement** - Feedback loop for content quality

### Core Capabilities

#### 1. **Reader Agent** (Quality Feedback)
- Pairwise post comparisons with structured feedback
- ELO-based quality rankings
- Persona-based evaluation (different reader profiles)
- Comment aggregation and trend analysis

#### 2. **Explorer Agent** (Content Discovery)
- Query existing posts semantically
- Find related conversations
- Explore topic clusters
- Timeline navigation

#### 3. **Analyst Agent** (Insights)
- Quality trends over time
- Topic popularity analysis
- Author contribution metrics
- Engagement simulation

## Architecture Integration

### Modern Orchestration Pattern

Following the current three-layer architecture:

```
orchestration/
  ├── write_pipeline.py      # EXISTS - Generate new posts
  ├── read_pipeline.py       # NEW - Evaluate existing posts
  └── edit_pipeline.py       # FUTURE - Refine content

data_primitives/
  ├── document.py            # EXISTS - Core abstraction
  └── reader_models.py       # NEW - Reader-specific models

agents/
  ├── shared/
  │   └── annotations/       # EXTEND - unified annotation storage
  │       ├── store.py       # Persist writer + reader feedback
  │       └── models.py
  └── reader/                # NEW
      ├── agent.py           # Pydantic AI reader agent
      ├── elo.py             # ELO rating system (pure functions)
      ├── elo_store.py       # Aggregated ELO ratings
      └── strategies.py      # Selection strategies
```

### Integration Points

#### With Existing Systems

**Document Abstraction:**
```python
# Reader works with Document objects
from egregora.data_primitives import Document, DocumentType

# Load posts via OutputAdapter
posts = output_adapter.list_documents(doc_type=DocumentType.POST)
```

**OutputAdapter (CRITICAL - Format Independence):**

The reader CLI **MUST use OutputAdapter** to read posts, not hardcode MkDocs/Hugo paths.

```python
# List all documents (returns Ibis table)
docs_table = output_adapter.list_documents()
# → storage_identifier (e.g., "posts/2025-01-10-post.md"), mtime_ns

# Resolve identifier to filesystem path
for doc in docs_table.execute().itertuples():
    path = output_adapter.resolve_document_path(doc.storage_identifier)
    content = path.read_text()
    metadata, body = output_adapter.parse_frontmatter(content)
    # Now have: post title, date, tags, etc. + content

# Use storage properties for type-specific access
posts_storage = output_adapter.posts
profile_storage = output_adapter.profiles
```

**Why this matters:**
- ✅ Works with MkDocs, Hugo, Database backends, S3 storage
- ✅ No hardcoded paths (filesystem-agnostic)
- ✅ Future-proof (new formats need zero reader changes)

**RAG/Vector Store:**
```python
# Reuse RAG infrastructure for semantic search
from egregora.agents.shared.rag import VectorStore

# Find similar posts for context
similar = store.search(post_embedding, top_k=5)
```

**Run Tracking:**
```python
# Integrate with observability
from egregora.database.tracking import track_run_event

track_run_event("reader_comparison", metadata={
    "post_a": post_a_id,
    "post_b": post_b_id,
    "winner": winner,
})
```

## Implementation Plan

### Phase 1: Core Infrastructure

**Goal:** Restore basic ranking functionality with modern patterns

**Tasks:**

1. **Create reader agent module** (`agents/reader/`)
   - Port `agent.py` to use current Pydantic AI patterns
   - Update to use `Document` abstraction
   - Integrate with current config system (`EgregoraConfig`)

2. **Modernize ELO system** (`agents/reader/elo.py`)
   - Port ELO calculation logic
   - Add type annotations (Annotated with descriptions)
   - Support multiple rating strategies (global, per-author, per-topic)
   - Provide helpers for `elo_store.py` to persist aggregated ratings derived from annotation history

3. **Extend shared annotation store** (`agents/shared/annotations/store.py`)
   - Add metadata keys for reader feedback (stars, comparison ids, winners)
   - Ensure annotations capture pairwise comparison context for replay
   - Tag reader feedback via `annotation_type="reader_feedback"`
   - Preserve unified DuckDB persistence alongside writer annotations

4. **Define reader models** (`data_primitives/reader_models.py`)
   ```python
   @dataclass(frozen=True, slots=True)
   class Comparison:
       """Result of a reader comparison between two posts."""
       comparison_id: str
       timestamp: datetime
       reader_profile_id: str
       post_a_id: str
       post_b_id: str
       winner: Literal["A", "B"]
       comment_a: str
       stars_a: int  # 1-5
       comment_b: str
       stars_b: int  # 1-5

   @dataclass(frozen=True, slots=True)
   class PostRating:
       """ELO rating and metadata for a post."""
       post_id: str
       elo_global: float
       elo_by_profile: dict[str, float]  # Per-reader ratings
       games_played: int
       last_updated: datetime
   ```

**Tests:**
- Unit tests for ELO calculation
- Integration tests for store (DuckDB CRUD)
- Agent tests with VCR cassettes

**Deliverable:** `egregora.agents.reader` module working standalone

---

### Phase 2: Orchestration Layer

**Goal:** Create `read_pipeline.py` following `write_pipeline.py` patterns

**Tasks:**

1. **Create read pipeline orchestration** (`orchestration/read_pipeline.py`)
   ```python
   def run(
       site_dir: Path,
       feedback_rounds: int = 50,
       strategy: str = "fewest_games",
       reader_profile: Path | None = None,
       config: EgregoraConfig | None = None,
   ) -> ReadPipelineResult:
       """Execute the read pipeline workflow.

       1. Initialize OutputAdapter (format-independent!)
       2. Load existing posts via OutputAdapter.list_documents()
       3. Select posts to compare (via strategy)
       4. Run reader agent comparisons
       5. Update ELO ratings
       6. Generate insights/reports

       CRITICAL: Uses OutputAdapter for format independence.
       Works with MkDocs, Hugo, Database, S3, etc.
       """
       # Step 1: Initialize OutputAdapter
       from egregora.output_adapters import output_registry

       output_adapter = output_registry.detect_format(site_dir)
       if not output_adapter:
           raise ValueError(f"No output format detected for {site_dir}")

       output_adapter.initialize(site_dir)

       # Step 2: Load posts (format-independent!)
       docs_table = output_adapter.list_documents()
       posts = []
       for doc in docs_table.execute().itertuples():
           path = output_adapter.resolve_document_path(doc.storage_identifier)
           content = path.read_text()
           metadata, body = output_adapter.parse_frontmatter(content)
           posts.append({
               "post_id": Path(doc.storage_identifier).stem,
               "title": metadata.get("title"),
               "content": body,
               "metadata": metadata,
           })

       # Step 3-6: Run comparisons, update ratings, generate insights
       ...
   ```

2. **Define selection strategies** (`agents/reader/strategies.py`)
   - `fewest_games` - Prioritize under-evaluated posts
   - `random` - Random sampling
   - `diversity` - Maximize topic/author diversity
   - `top_vs_bottom` - Compare extremes
   - `temporal` - Recent vs old posts

3. **Reader profile system**
   - Reuse author profile format
   - Default "general reader" profile
   - Custom profiles for different perspectives (e.g., technical, casual, domain expert)

4. **Progress tracking & observability**
   - Log comparisons to run tracking
   - Real-time stats (comparisons completed, ELO spread, etc.)
   - Checkpoint/resume support

**Tests:**
- E2E test with test site
- Strategy selection tests
- Profile loading tests

**Deliverable:** `orchestration.read_pipeline.run()` working end-to-end

---

### Phase 3: CLI Integration

**Goal:** Add `egregora reader` command

**Tasks:**

1. **Add reader CLI** (`cli.py`)
   ```bash
   egregora reader --site-dir=./output --feedback-rounds=50
   egregora reader --site-dir=./output --strategy=diversity --rounds=20
   egregora reader --site-dir=./output --profile=./expert.md
   ```

2. **CLI options:**
   - `--site-dir` - Site directory to evaluate
   - `--feedback-rounds` (or `--rounds`) - Number of comparisons
   - `--strategy` - Post selection strategy
   - `--profile` - Reader profile path
   - `--export` - Export rankings to Parquet
   - `--show-stats` - Display ranking statistics

3. **Interactive mode** (optional)
   ```bash
   egregora reader --interactive
   # Shows post pairs, gets LLM feedback in real-time
   # Displays running ELO rankings
   # User can interrupt and resume
   ```

**Tests:**
- CLI integration tests
- Help text validation
- Error handling

**Deliverable:** `egregora reader` command fully functional

---

### Phase 4: Analytics & Insights

**Goal:** Generate meaningful insights from ranking data

**Tasks:**

1. **Ranking analytics** (`agents/reader/analytics.py`)
   ```python
   def generate_ranking_report(store: RankingStore) -> RankingReport:
       """Generate comprehensive ranking insights.

       Returns:
           - Top 10 posts by ELO
           - Most improved posts
           - Consensus posts (high agreement across readers)
           - Controversial posts (high variance in ratings)
           - Quality trends over time
       """
   ```

2. **Visualization exports**
   - Export data for external visualization (Parquet)
   - Generate simple markdown tables
   - (Future) Generate charts via matplotlib/plotly

3. **Integration with OutputAdapter**
   - Option to write ranking metadata to frontmatter
   - Generate `rankings.md` page in site
   - Update post pages with quality badges

**Tests:**
- Analytics calculation tests
- Export format validation

**Deliverable:** `egregora reader --report` generates insights

---

### Phase 5: Advanced Features

**Goal:** Extend beyond basic ranking

**Tasks:**

1. **Explorer Agent** (`agents/explorer/`)
   - Semantic search across posts
   - Topic clustering
   - Conversation thread discovery
   - Timeline exploration

2. **Analyst Agent** (`agents/analyst/`)
   - Content quality trends
   - Topic evolution over time
   - Author contribution analysis
   - Engagement forecasting

3. **Multi-reader perspectives**
   - Compare ratings from different reader profiles
   - Identify posts that appeal to specific audiences
   - Diversity metrics (does content serve all readers?)

4. **Feedback integration with write pipeline**
   - Use ranking data to inform writer agent
   - "Top posts on similar topics" in RAG context
   - Quality benchmarks for new posts

**Tests:**
- Per-agent test suites
- Integration tests with write pipeline

**Deliverable:** Full read pipeline ecosystem

---

## Database Schema

### ELO Ratings Table

```sql
CREATE TABLE elo_ratings (
    post_id VARCHAR PRIMARY KEY,           -- Post slug
    elo_global DOUBLE NOT NULL DEFAULT 1500,
    elo_by_profile JSON,                   -- {"profile-uuid": 1550.5, ...}
    games_played INTEGER NOT NULL DEFAULT 0,
    last_updated TIMESTAMP NOT NULL,
    created_at TIMESTAMP NOT NULL
);

CREATE INDEX idx_ratings_elo ON elo_ratings(elo_global);
CREATE INDEX idx_ratings_games ON elo_ratings(games_played);
```

### Comparison History Table

```sql
CREATE TABLE elo_history (
    comparison_id VARCHAR PRIMARY KEY,
    annotation_id VARCHAR NOT NULL,        -- FK into annotations table
    timestamp TIMESTAMP NOT NULL,
    reader_profile_id VARCHAR NOT NULL,   -- UUID of reader persona
    post_a VARCHAR NOT NULL,
    post_b VARCHAR NOT NULL,
    winner VARCHAR NOT NULL CHECK (winner IN ('A', 'B')),
    elo_a_before DOUBLE,                   -- Track ELO changes
    elo_a_after DOUBLE,
    elo_b_before DOUBLE,
    elo_b_after DOUBLE
);

CREATE INDEX idx_history_post_a ON elo_history(post_a);
CREATE INDEX idx_history_post_b ON elo_history(post_b);
CREATE INDEX idx_history_annotation ON elo_history(annotation_id);
CREATE INDEX idx_history_timestamp ON elo_history(timestamp);
CREATE INDEX idx_history_reader ON elo_history(reader_profile_id);
```

### Location

Update the existing `ELO_RATINGS_SCHEMA` and `ELO_HISTORY_SCHEMA` entries in
`src/egregora/database/ir_schema.py` to match the new structure. Apply the
changes in place so the centralized schema module stays the single source of
truth.

**`ELO_RATINGS_SCHEMA` adjustments**

- ➕ Add `elo_by_profile` (`dt.json`) to store per-reader persona scores.
- 🔁 Rename `num_comparisons` → `games_played` (`dt.int64`).
- ➕ Add `created_at` (`dt.Timestamp(timezone="UTC")`) alongside `last_updated`.

**`ELO_HISTORY_SCHEMA` adjustments**

- 🔁 Replace `winner_id`/`loser_id` with `post_a`, `post_b`, and `winner` (all
  `dt.string`).
- ➖ Remove the `tie` flag; ties are represented through the new winner logic.
- ➖ Remove `elo_change` and instead ➕ add
  `elo_a_before`/`elo_a_after`/`elo_b_before`/`elo_b_after` (`dt.float64`).
- ➕ Add `reader_profile_id` (`dt.string`) for persona tracking.
- ➕ Add structured feedback fields: `comment_a`, `comment_b` (`dt.string`) and
  `stars_a`, `stars_b` (`dt.int64`).
Update the existing constants in `database/ir_schema.py` so their definitions include the new fields:

```python
ELO_RATINGS_SCHEMA = ibis.schema({
    "post_id": dt.string,
    "elo_global": dt.float64,
    "elo_by_profile": dt.json,
    "games_played": dt.int64,
    "last_updated": dt.Timestamp(timezone="UTC"),
    "created_at": dt.Timestamp(timezone="UTC"),
})

ELO_HISTORY_SCHEMA = ibis.schema({
    "comparison_id": dt.string,
    "annotation_id": dt.string,
    "timestamp": dt.Timestamp(timezone="UTC"),
    "reader_profile_id": dt.string,
    "post_a": dt.string,
    "post_b": dt.string,
    "winner": dt.string,
    "elo_a_before": dt.float64,
    "elo_a_after": dt.float64,
    "elo_b_before": dt.float64,
    "elo_b_after": dt.float64,
})
```

**Migration considerations**

- DuckDB tables created from the previous schema will need `ALTER TABLE`
  operations (or table recreation) to add, rename, and drop the columns listed
  above.
- Backfill scripts must populate the new fields (for example, initialize
  `elo_by_profile` with an empty JSON object and carry over
  `num_comparisons` → `games_played`).
- Historical records need transformation to split `winner_id`/`loser_id` into
  `post_a`/`post_b`/`winner` fields and compute before/after ELO values prior to
  inserting into the updated history table.
> **Migration note:** Alter the corresponding DuckDB tables (or rebuild them) so the additional columns and JSON payloads exist before enabling the reader pipeline.

Pairwise “games” should remain queryable via the annotation store. Each reader comparison persists a unified annotation record containing the comparison identifier, the two post ids, the winner, and the structured metadata. ELO aggregates in `elo_store.py` can then recompute ratings from the full history when needed.

## Configuration

Add to `config/settings.py`:

```python
<<<<<<< HEAD
class ReaderSettings(BaseModel):
    """Reader agent configuration."""

    enabled: bool = Field(
        default=True,
        description="Enable the reader pipeline",
    )
    model: PydanticModelName = Field(
        default=DEFAULT_MODEL,
        description="Model used for reader/feedback comparisons",
    )
    default_strategy: str = Field(
        default="fewest_games",
        description="Default post selection strategy",
    )
    k_factor: int = Field(
        default=32,
        ge=1,
        description="ELO K-factor",
    )
    default_elo: float = Field(
        default=1500.0,
        description="Starting ELO score for posts",
    )
    min_stars: int = Field(
        default=1,
        ge=1,
        le=5,
        description="Minimum star rating",
    )
    max_stars: int = Field(
        default=5,
        ge=1,
        le=5,
        description="Maximum star rating",
    )
    max_comment_length: int = Field(
        default=250,
        ge=0,
        description="Maximum feedback comment length",
    )
    feedback_rounds_default: int = Field(
        default=50,
        ge=1,
        description="Default number of feedback comparisons per run",
    )
=======
from pydantic import BaseModel, Field


class ReaderSettings(BaseModel):
    """Reader agent configuration."""

    enabled: bool = Field(default=True, description="Enable the reader pipeline")
    model: str = Field(default="google-gla:gemini-2.0-flash-exp")
    default_strategy: str = Field(default="fewest_games")
    k_factor: int = Field(default=32, description="ELO K-factor")
    default_elo: float = Field(default=1500.0)
    min_stars: int = Field(default=1)
    max_stars: int = Field(default=5)
    max_comment_length: int = Field(default=250)
    feedback_rounds_default: int = Field(default=50)
>>>>>>> 4eb0faf9


class EgregoraConfig(BaseModel):
    # ... existing fields ...
<<<<<<< HEAD
    reader: ReaderSettings = Field(
        default_factory=ReaderSettings,
        description="Reader agent configuration",
    )
```

`load_egregora_config` and `create_default_config` already rely on `EgregoraConfig(**data)` and `EgregoraConfig()` respectively, so no additional logic is required—adding the `reader` field ensures the new defaults are injected whenever the section is missing from disk, and `save_egregora_config` will persist the populated values automatically.

Update `.egregora/config.yml` defaults to align with the Pydantic schema:
=======
    reader: ReaderSettings = Field(default_factory=ReaderSettings)
```

Update any config loader helpers (e.g., `load_egregora_config`) so they continue to round-trip the new `reader` section.

Add to `.egregora/config.yml`:
>>>>>>> 4eb0faf9

```yaml
reader:
  enabled: true
  model: google-gla:gemini-flash-latest
  default_strategy: fewest_games
  k_factor: 32
  default_elo: 1500.0
  min_stars: 1
  max_stars: 5
  max_comment_length: 250
  feedback_rounds_default: 50
```

## Benefits

### For Content Creators

1. **Quality feedback** - Understand what content resonates
2. **Objective ranking** - ELO-based quality metrics
3. **Trend analysis** - See quality improvements over time
4. **Topic insights** - Which topics perform best

### For Developers

1. **Modern architecture** - Built on current orchestration patterns
2. **Reusable components** - Integrates with Document, OutputAdapter, RAG
3. **Extensible** - Easy to add new strategies, agents, analytics
4. **Observable** - Full run tracking and metrics

### For Users

1. **Content discovery** - Find high-quality posts
2. **Diverse perspectives** - Compare ratings from different reader profiles
3. **Transparency** - See why posts are rated highly (comments)

## Migration from Old System

**Backward compatibility:** Not required (alpha mindset)

**Data migration:** If old ranking data exists, create migration script:
```python
# scripts/migrate_old_rankings.py
def migrate_rankings(old_db: Path, new_db: Path):
    """Migrate ELO ratings from old schema to new."""
    # Read old elo_ratings, elo_history
    # Transform to new schema (add reader_profile_id, elo_by_profile)
    # Write to new database
```

## Testing Strategy

### Unit Tests
- ELO calculation (pure functions)
- Strategy selection logic
- Comment truncation/validation

### Integration Tests
- DuckDB store CRUD operations (`tests/integration/test_reader_store.py`)
- Reader agent with VCR cassettes
- Profile loading
- Reader pipeline orchestration (`tests/integration/test_read_pipeline.py`)

### E2E Tests
- Full read pipeline on test site
- Multiple feedback rounds
- Export to Parquet

### Performance Tests
- 1000+ post ranking
- Concurrent comparisons
- Database query performance

## Documentation

### User Docs
- `docs/guide/reader-agent.md` - User guide
- `docs/cli/reader-command.md` - CLI reference

### Developer Docs
- `docs/architecture/read-pipeline.md` - Architecture overview
- `docs/agents/reader.md` - Agent implementation details
- `docs/database/elo-schema.md` - Schema documentation

### Examples
- `examples/reader-profiles/` - Example reader profiles
- `examples/ranking-reports/` - Sample analytics outputs

## Open Questions

1. **Should we support human feedback?**
   - Mix AI + human comparisons?
   - Weight human feedback higher?

2. **How to handle post updates?**
   - Reset ELO when content changes significantly?
   - Track ELO per version?

3. **Multi-model evaluation?**
   - Compare ratings from different LLMs?
   - Ensemble approach?

4. **Real-time vs batch?**
   - Run reader agent on every new post?
   - Or batch comparisons periodically?

## Success Metrics

**Phase 1 Success:**
- ✅ Reader agent completes pairwise comparisons
- ✅ ELO ratings update correctly
- ✅ Tests passing (unit, integration)

**Phase 2 Success:**
- ✅ `read_pipeline.run()` executes full workflow
- ✅ Strategies select posts correctly
- ✅ Checkpointing works

**Phase 3 Success:**
- ✅ `egregora reader` command works
- ✅ User can evaluate 50+ posts
- ✅ Stats display correctly

**Phase 4 Success:**
- ✅ Analytics generate meaningful insights
- ✅ Reports exportable to Parquet/Markdown
- ✅ Integration with site structure

**Phase 5 Success:**
- ✅ Explorer agent discovers content
- ✅ Analyst agent provides trends
- ✅ Feedback improves write pipeline

## Timeline Estimate

**Phase 1:** 3-5 days (core infrastructure)
**Phase 2:** 2-3 days (orchestration)
**Phase 3:** 1-2 days (CLI)
**Phase 4:** 2-3 days (analytics)
**Phase 5:** 5-7 days (advanced features)

**Total:** 2-3 weeks for full implementation

## References

- Original ranking agent: `git show fb78daa^:src/egregora/agents/ranking/`
- Rename proposal: `git show d1c036d`
- Current write pipeline: `src/egregora/orchestration/write_pipeline.py`
- Document abstraction: `src/egregora/data_primitives/document.py`
- Reader store integration tests: `tests/integration/test_reader_store.py`
- Reader pipeline integration tests should live in `tests/integration/test_reader_pipeline.py`<|MERGE_RESOLUTION|>--- conflicted
+++ resolved
@@ -554,7 +554,6 @@
 Add to `config/settings.py`:
 
 ```python
-<<<<<<< HEAD
 class ReaderSettings(BaseModel):
     """Reader agent configuration."""
 
@@ -601,7 +600,6 @@
         ge=1,
         description="Default number of feedback comparisons per run",
     )
-=======
 from pydantic import BaseModel, Field
 
 
@@ -617,12 +615,10 @@
     max_stars: int = Field(default=5)
     max_comment_length: int = Field(default=250)
     feedback_rounds_default: int = Field(default=50)
->>>>>>> 4eb0faf9
 
 
 class EgregoraConfig(BaseModel):
     # ... existing fields ...
-<<<<<<< HEAD
     reader: ReaderSettings = Field(
         default_factory=ReaderSettings,
         description="Reader agent configuration",
@@ -632,14 +628,12 @@
 `load_egregora_config` and `create_default_config` already rely on `EgregoraConfig(**data)` and `EgregoraConfig()` respectively, so no additional logic is required—adding the `reader` field ensures the new defaults are injected whenever the section is missing from disk, and `save_egregora_config` will persist the populated values automatically.
 
 Update `.egregora/config.yml` defaults to align with the Pydantic schema:
-=======
     reader: ReaderSettings = Field(default_factory=ReaderSettings)
 ```
 
 Update any config loader helpers (e.g., `load_egregora_config`) so they continue to round-trip the new `reader` section.
 
 Add to `.egregora/config.yml`:
->>>>>>> 4eb0faf9
 
 ```yaml
 reader:
