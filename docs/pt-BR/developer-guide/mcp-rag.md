--- conflicted
+++ resolved
@@ -1,108 +1,3 @@
 # Página movida
 
-<<<<<<< HEAD
-O repositório inclui um servidor [Model Context Protocol (MCP)](https://www.anthropic.com/news/model-context-protocol)
-que expõe as posts processadas pelo Egrégora como ferramentas de consulta.
-Esta página descreve o estado atual da implementação, onde encontrar o código e
-como executá-lo.
-
----
-
-## 📦 Onde fica o servidor?
-
-- **Arquivo principal**: `src/egregora/mcp_server/server.py`
-- **Comando principal**: subcomando `egregora mcp` (mapeia para `egregora.__main__.launch_mcp_server`)
-- **Alias legado**: console script `egregora-mcp` (`scripts/start_mcp_server.py`)
-- **Script de conveniência**: subcomando Typer `egregora mcp`
-  (alias antigo `egregora-mcp`, que ainda mapeia para `scripts/start_mcp_server.py`)
-- **Configuração**: reutiliza `RAGConfig` via `PipelineConfig` ou TOML.
-
-A função `main()` instancia `RAGServer`, carrega o índice vetorial (via
-`PostRAG`) e inicia o loop MCP com `app.run_stdio()`.
-
----
-
-## ⚙️ Como executar
-
-1. Garanta que o pacote `mcp` esteja instalado (`uv add mcp`).
-2. Habilite o RAG no `egregora.toml` (`[rag] enabled = true`) ou passe um TOML
-   customizado com `--config`.
-3. Execute o servidor:
-
-```bash
-uv run egregora mcp --config egregora.toml
-# Alias antigo (ainda suportado):
-uv run egregora-mcp --config egregora.toml
-```
-
-O comando reutiliza o subcomando Typer do `egregora`, exibindo erros amigáveis
-caso a dependência `mcp` não esteja instalada. O alias `uv run egregora-mcp`
-continua funcionando para automações existentes.
-
-A inicialização imprime logs indicando o carregamento do índice:
-
-```
-[MCP Server] Inicializando RAG...
-[MCP Server] ✅ RAG inicializado
-[MCP Server] Servidor pronto!
-```
-
----
-
-## 🧠 O que o servidor oferece
-
-O decorador `@list_tools()` (`src/egregora/mcp_server/server.py`) registra seis
-ferramentas MCP disponíveis para clientes como Claude Desktop.
-
-| Tool                  | Função                                                                 |
-|-----------------------|-------------------------------------------------------------------------|
-| `search_posts`  | Busca semântica (top_k, min_similarity, exclude_recent_days).           |
-| `generate_search_query` | Gera queries otimizadas a partir de transcritos de conversas.        |
-| `get_post`      | Retorna o Markdown completo de uma data específica.                    |
-| `list_posts`    | Lista posts com paginação (`limit`, `offset`).                   |
-| `get_rag_stats`       | Resume contagem de posts, chunks e caminho do índice.            |
-| `reindex_posts` | Reprocessa posts novas ou alteradas (com `force=true` opcional). |
-
-Cada chamada é roteada por `handle_call_tool` (no mesmo arquivo), que formata a
-resposta em Markdown antes de devolvê-la ao cliente.
-
-Além das tools, o servidor expõe um resource `post://YYYY-MM-DD`, permitindo
-que clientes leiam o conteúdo bruto através de `handle_read_resource`
-(implementado em `server.py`).
-
----
-
-## 🔁 Índice e Cache
-
-- `RAGServer.ensure_indexed()` garante que o índice vetorial exista, criando-o
-  sob demanda. O método usa `PostRAG`, que aplica `CachedGeminiEmbedding`
-  com cache opcional em disco.
-- A tool `reindex_posts` chama `PostRAG.update_index(force_rebuild=...)`
-  e devolve estatísticas amigáveis.
-
----
-
-## 🛡️ Tratamento de erros
-
-- Se o pacote `mcp` não estiver disponível, o servidor aborta com mensagem clara
-  durante `main()` ou quando as tools são listadas/chamadas.
-- Requisições inválidas retornam mensagens ricas (ex.: "Tool desconhecida" ou
-  `TextContent` com detalhes do erro).
-- `handle_read_resource` valida URIs e acusa post ausente com exceção.
-
-
----
-
-## 📌 Próximos passos sugeridos
-
-1. Adicionar testes de integração simulando cliente MCP para garantir estabilidade.
-2. Implementar autenticação básica (ex.: tokens locais) caso o servidor seja
-   exposto em ambientes compartilhados.
-3. Documentar exemplos de configuração para clientes populares (Claude Desktop,
-   LlamaIndex MCP client, etc.).
-
-A documentação anterior listava flags antigas e estruturas planejadas. Esta
-versão reflete o servidor em produção, facilitando manutenção e onboarding.
-=======
-A documentação do servidor MCP e do índice vetorial foi unificada em [RAG](rag.md). Use aquela página como referência única.
->>>>>>> 73e5e8a7
+A documentação do servidor MCP e do índice vetorial foi unificada em [RAG](rag.md). Use aquela página como referência única.