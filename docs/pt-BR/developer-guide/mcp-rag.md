# Servidor MCP para o RAG de Posts

O repositório inclui um servidor [Model Context Protocol (MCP)](https://www.anthropic.com/news/model-context-protocol)
que expõe as posts processadas pelo Egrégora como ferramentas de consulta.
Esta página descreve o estado atual da implementação, onde encontrar o código e
como executá-lo.

---

## 📦 Onde fica o servidor?

- **Arquivo principal**: `src/egregora/mcp_server/server.py`
<<<<<<< HEAD
- **Comando principal**: subcomando `egregora mcp` (mapeia para `egregora.__main__.launch_mcp_server`)
- **Alias legado**: console script `egregora-mcp` (`scripts/start_mcp_server.py`)
=======
- **Script de conveniência**: subcomando Typer `egregora mcp`
  (alias antigo `egregora-mcp`, que ainda mapeia para `scripts/start_mcp_server.py`)
>>>>>>> 348047f0
- **Configuração**: reutiliza `RAGConfig` via `PipelineConfig` ou TOML.

A função `main()` instancia `RAGServer`, carrega o índice vetorial (via
`PostRAG`) e inicia o loop MCP com `app.run_stdio()`.

---

## ⚙️ Como executar

1. Garanta que o pacote `mcp` esteja instalado (`uv add mcp`).
2. Habilite o RAG no `egregora.toml` (`[rag] enabled = true`) ou passe um TOML
   customizado com `--config`.
3. Execute o servidor:

```bash
uv run egregora mcp --config egregora.toml
<<<<<<< HEAD
=======
# Alias antigo (ainda suportado):
uv run egregora-mcp --config egregora.toml
>>>>>>> 348047f0
```

O comando reutiliza o subcomando Typer do `egregora`, exibindo erros amigáveis
caso a dependência `mcp` não esteja instalada. O alias `uv run egregora-mcp`
continua funcionando para automações existentes.

A inicialização imprime logs indicando o carregamento do índice:

```
[MCP Server] Inicializando RAG...
[MCP Server] ✅ RAG inicializado
[MCP Server] Servidor pronto!
```

---

## 🧠 O que o servidor oferece

O decorador `@list_tools()` (`src/egregora/mcp_server/server.py`) registra seis
ferramentas MCP disponíveis para clientes como Claude Desktop.

| Tool                  | Função                                                                 |
|-----------------------|-------------------------------------------------------------------------|
| `search_posts`  | Busca semântica (top_k, min_similarity, exclude_recent_days).           |
| `generate_search_query` | Gera queries otimizadas a partir de transcritos de conversas.        |
| `get_post`      | Retorna o Markdown completo de uma data específica.                    |
| `list_posts`    | Lista posts com paginação (`limit`, `offset`).                   |
| `get_rag_stats`       | Resume contagem de posts, chunks e caminho do índice.            |
| `reindex_posts` | Reprocessa posts novas ou alteradas (com `force=true` opcional). |

Cada chamada é roteada por `handle_call_tool` (no mesmo arquivo), que formata a
resposta em Markdown antes de devolvê-la ao cliente.

Além das tools, o servidor expõe um resource `post://YYYY-MM-DD`, permitindo
que clientes leiam o conteúdo bruto através de `handle_read_resource`
(implementado em `server.py`).

---

## 🔁 Índice e Cache

- `RAGServer.ensure_indexed()` garante que o índice vetorial exista, criando-o
  sob demanda. O método usa `PostRAG`, que aplica `CachedGeminiEmbedding`
  com cache opcional em disco.
- A tool `reindex_posts` chama `PostRAG.update_index(force_rebuild=...)`
  e devolve estatísticas amigáveis.

---

## 🛡️ Tratamento de erros

- Se o pacote `mcp` não estiver disponível, o servidor aborta com mensagem clara
  durante `main()` ou quando as tools são listadas/chamadas.
- Requisições inválidas retornam mensagens ricas (ex.: "Tool desconhecida" ou
  `TextContent` com detalhes do erro).
- `handle_read_resource` valida URIs e acusa post ausente com exceção.


---

## 📌 Próximos passos sugeridos

1. Adicionar testes de integração simulando cliente MCP para garantir estabilidade.
2. Implementar autenticação básica (ex.: tokens locais) caso o servidor seja
   exposto em ambientes compartilhados.
3. Documentar exemplos de configuração para clientes populares (Claude Desktop,
   LlamaIndex MCP client, etc.).

A documentação anterior listava flags antigas e estruturas planejadas. Esta
versão reflete o servidor em produção, facilitando manutenção e onboarding.<|MERGE_RESOLUTION|>--- conflicted
+++ resolved
@@ -10,13 +10,10 @@
 ## 📦 Onde fica o servidor?
 
 - **Arquivo principal**: `src/egregora/mcp_server/server.py`
-<<<<<<< HEAD
 - **Comando principal**: subcomando `egregora mcp` (mapeia para `egregora.__main__.launch_mcp_server`)
 - **Alias legado**: console script `egregora-mcp` (`scripts/start_mcp_server.py`)
-=======
 - **Script de conveniência**: subcomando Typer `egregora mcp`
   (alias antigo `egregora-mcp`, que ainda mapeia para `scripts/start_mcp_server.py`)
->>>>>>> 348047f0
 - **Configuração**: reutiliza `RAGConfig` via `PipelineConfig` ou TOML.
 
 A função `main()` instancia `RAGServer`, carrega o índice vetorial (via
@@ -33,11 +30,8 @@
 
 ```bash
 uv run egregora mcp --config egregora.toml
-<<<<<<< HEAD
-=======
 # Alias antigo (ainda suportado):
 uv run egregora-mcp --config egregora.toml
->>>>>>> 348047f0
 ```
 
 O comando reutiliza o subcomando Typer do `egregora`, exibindo erros amigáveis
