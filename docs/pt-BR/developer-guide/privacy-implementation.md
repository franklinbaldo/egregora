--- conflicted
+++ resolved
@@ -1,117 +1,3 @@
 # Página movida
 
-<<<<<<< HEAD
-## 📋 Visão Geral
-
-A privacidade no Egregora agora se apoia em duas camadas automáticas. O objetivo
-é minimizar a complexidade técnica e confiar na robustez dos modelos modernos de
-linguagem para seguir instruções claras.
-
-1. **Anonimização determinística** (Camada 1)
-2. **Instruções explícitas ao LLM** (Camada 2)
-
----
-
-## 🧭 Novo Fluxo
-
-```
-WhatsApp ZIP → [Anonimização de autores] → Classificador (Sistema/Ruído) → Prompt com instruções de privacidade → Post
-```
-
-- Telefones e apelidos são convertidos em pseudônimos determinísticos (`Member-XXXX`)
-  antes de qualquer processamento.
-- Em seguida, um classificador tipado (baseado em `pydanticai`) etiqueta e remove
-  mensagens de sistema, placeholders de mídia e ruídos sem tocar no conteúdo
-  produzido pelos participantes.
-- O prompt enviado ao Gemini reforça que a post **não deve** expor nomes,
-  telefones ou contatos diretos. A resposta é validada contra o modelo tipado
-  `SummaryResponse` e gera métricas de consumo (tokens/chamadas).
-- Para posts sensíveis, mantenha uma revisão humana antes do envio.
-
-Esse arranjo cobre 80–90% das necessidades de privacidade sem depender de
-heurísticas frágeis, listas manuais de nomes ou regex complexas.
-
----
-
-## 🎯 Objetivos Atualizados
-
-1. **Privacidade determinística**: nenhuma mensagem cruza o pipeline com autores
-   reais.
-2. **Menos código, menos riscos**: nenhuma camada de regex ou heurística precisa
-   ser mantida.
-3. **Transparência para quem participa**: qualquer pessoa pode descobrir o seu
-   identificador anônimo localmente.
-
----
-
-## 🧩 Componentes Principais
-
-### `src/egregora/anonymizer.py`
-
-- Implementa `Anonymizer`, responsável por normalizar telefones ou apelidos e
-  gerar UUIDv5 determinísticos com o formato legível `User-XXXX`/`Member-XXXX`.
-- É usado tanto no pipeline principal quanto na ferramenta de descoberta.
-
-### `src/egregora/pipeline.py`
-
-- Aplica a anonimização linha a linha usando uma regex leve apenas para detectar
-  o autor do transcript.
-- Executa o `SystemMessageClassifier` após a anonimização para filtrar mensagens
-  automáticas e ruído com cache em disco e orçamento configurável.
-- O prompt principal já contém instruções rígidas de privacidade e agora opera
-  sobre um transcript limpo e tipado.
-
-### `src/egregora/system_classifier.py`
-
-- Implementa o classificador assíncrono baseado em `pydanticai` para rotular
-  `{is_system, is_noise, reason}`.
-- Usa cache (`CacheManager`) e limites de chamadas/tokens definidos em
-  `PipelineConfig.system_classifier`.
-
-### `src/egregora/__main__.py`
-
-- Mantém as flags de anonimização para depuração local.
-
-### `docs/discover.md`
-
-- Continua ensinando como qualquer pessoa pode calcular o próprio identificador
-  anônimo usando a CLI ou exemplos na documentação.
-
----
-
-## 🧪 Testes
-
-- `tests/test_anonymizer.py` cobre normalização e geração de pseudônimos.
-- `tests/test_privacy_e2e.py` garante que os autores são anonimizados, que o
-  classificador opera apenas sobre dados anonimizados e remove ruídos.
-- `tests/test_mcp_server.py` valida a inicialização segura do servidor MCP com
-  dependências simuladas.
-
----
-
-## ✅ Benefícios do Novo Desenho
-
-- **Menos manutenção**: não existe mais um conjunto de regex frágeis para
-  telefones, nomes ou frases específicas.
-- **Mais confiança**: o comportamento depende de instruções claras ao LLM,
-  alinhado com as capacidades atuais de modelos como o Gemini 2.0.
-- **Flexibilidade**: equipes que precisam de uma camada extra podem manter uma
-  revisão humana antes da publicação.
-- **Clareza para usuários**: a documentação reflete exatamente o que o sistema
-  faz — nada oculto, nada mágico.
-
----
-
-## 🚀 Próximos Passos
-
-1. Monitorar execuções reais para validar a taxa de falso-positivo/negativo da
-   etapa automatizada.
-2. Ajustar as instruções do prompt conforme feedback.
-3. Documentar recomendações de revisão humana (checklist simples) para casos em
-   que a post trate de temas muito sensíveis.
-
-Com essas mudanças, o Egregora mantém a privacidade como prioridade sem carregar
-complexidade desnecessária.
-=======
-As decisões de privacidade e anonimização agora vivem em [Privacidade e Anonimização](../user-guide/privacy.md). Consulte lá para ver a visão atualizada e as opções de configuração.
->>>>>>> 73e5e8a7
+As decisões de privacidade e anonimização agora vivem em [Privacidade e Anonimização](../user-guide/privacy.md). Consulte lá para ver a visão atualizada e as opções de configuração.