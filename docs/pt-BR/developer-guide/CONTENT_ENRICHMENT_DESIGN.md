# Content Enrichment Design Document

> Última atualização: 2025-10-03 — versão V3 (Gemini multimodal + RAG)

## 1. Objetivo

Adicionar ao Egregora uma etapa opcional de **enriquecimento de conteúdos** que analisa links e marcadores de mídia citados nas conversas antes de gerar a post. A meta é fornecer contexto adicional ao modelo principal sem comprometer tempo de execução ou custo de maneira significativa.

## 2. Requisitos

### Funcionais

1. Detectar URLs e marcadores `<Mídia oculta>` nos transcritos.
2. Delegar ao Gemini a leitura das URLs via `Part.from_uri`, evitando parsing manual.
3. Analisar cada referência com um LLM rápido (Gemini Flash/2.0) retornando um
   `SummaryResponse` tipado (via `pydanticai`) contendo:
   - resumo curto;
   - até três tópicos principais (`topics`);
   - lista opcional de ações (`actions` com `description/owner/priority`);
   - nota de relevância inferida (1–5) para ordenação.
4. Incluir somente itens acima do limiar configurado na entrada do modelo principal.
5. Registrar erros de busca/análise sem interromper a geração da post.

### Não funcionais

- **Tempo**: concluir em até 120 s (configurável) para ~50 links/dia.
- **Custo**: limitar-se a ~US$0.0002 por análise individual, com orçamentos de tokens/chamadas expostos em `ContentEnricher.metrics` e configuráveis via `PipelineConfig.system_classifier`/`enrichment`.
- **Resiliência**: falhas de rede ou do LLM não devem impedir a publicação.
- **Extensibilidade**: permitir inclusão futura de caching, parsing de PDFs e batch de LLM.

## 3. Arquitetura

```
┌───────────────────────────────────────────────┐
│ ContentEnricher                               │
│  ├─ extract_references() → ContentReference[] │
│  └─ analyze_with_gemini() → AnalysisResult    │
└───────────────────────────────────────────────┘
                     │
                     ▼
             ┌──────────────────┐
             │ Gemini (Part URI)│
             │  - Fetch remoto  │
             │  - Resposta JSON │
             └──────────────────┘
```

### 3.1 Principais estruturas

- **ContentReference**: representa uma menção a conteúdo no chat (URL, remetente, hora, contexto antes/depois).
- **AnalysisResult**: resumo estruturado pelo LLM (summary, topics, actions, relevance, raw_response, error) validado com `SummaryResponse`.
- **EnrichedItem**: combina referência + resultado da análise (ou erro).
- **EnrichmentResult**: agrega lista de itens, erros e duração.

## 4. Fluxo detalhado

1. `ContentEnricher.extract_references`
   - Regex `URL_RE` para http(s).
   - Regex `MEDIA_TOKEN_RE` para `<Mídia oculta>`.
   - Deduplica por (URL, remetente).
   - Usa `context_window` (default 3) para capturar mensagens vizinhas.

2. `ContentEnricher._analyze_reference`
   - Monta prompt JSON contendo contexto do chat.
   - Invoca `client.models.generate_content` anexando a URL via `types.Part.from_uri`.
   - Configura `response_mime_type="application/json"` e valida a resposta com `SummaryResponse` (`pydanticai`), gerando fallback seguro quando necessário.
   - Registra métricas (`llm_calls`, `estimated_tokens`, `cache_hits`) para inspeção e tuning.

3. `ContentEnricher.enrich`
   - Orquestra as etapas, respeitando `max_links` e `max_total_enrichment_time`.
   - Usa `asyncio.gather` com semáforo único para controlar chamadas paralelas ao Gemini.
   - Retorna `EnrichmentResult` + lista de erros humanos.
   - Formata seção com marcadores `<<<ENRIQUECIMENTO_INICIO/FIM>>>`.

5. `pipeline.generate_post`
   - Executa enriquecimento (se habilitado) antes de montar o prompt principal.
   - Injeta a seção formatada e registra estatísticas.

## 5. Configuração e tuning

| Config | Descrição | Impacto |
| --- | --- | --- |
| `enabled` | ativa a etapa | bool global |
| `max_links` | limita número de links analisados | performance/custo |
| `relevance_threshold` | nota mínima para prompt | qualidade do contexto |
| `context_window` | mensagens antes/depois consideradas | preserva contexto |
| `max_concurrent_analyses` | chamadas simultâneas ao Gemini | custo/latência |
| `max_total_enrichment_time` | guarda-chuva de tempo total | SLAs |
| `enrichment_model` | modelo LLM usado (suporte a URLs obrigatório) | custo + fidelidade |

## 6. Considerações de custo

- Modelo recomendado: `gemini-2.0-flash-exp` (~US$0.0002/request) ou outro modelo com suporte oficial a URLs.
- Exemplo: 20 links/dia ⇒ ~US$0.004/dia ⇒ ~US$0.12/mês.
- Configurações econômicas:
  - aumentar `relevance_threshold` para 4;
  - limitar `max_links` para 15;
  - desativar completamente com `--disable-enrichment` quando necessário.

## 7. Falhas e mitigação

| Falha | Mitigação |
| --- | --- |
| URL não suportada/bloqueada pelo modelo | registrar erro e seguir; considerar fallback manual ou desativar enriquecimento. |
| Resposta inválida do LLM | fallback para resumo vazio e relevância 1. |
| Ausência de `GEMINI_API_KEY` | CLI alerta e recomenda desativar enriquecimento. |
| Limite de taxa do Gemini | reduzir `max_concurrent_analyses` ou distribuir execuções. |

## 8. Status de implementação (2025-10-03 — versão V3)

### ✅ Implementado

1. **Caching de URLs** — armazenamento persistente em `cache_manager.py` evita downloads repetidos.
2. **Suporte nativo a PDFs** — via `types.Part.from_uri` do Gemini, sem dependências extras.
3. **Suporte nativo a YouTube** — processa vídeos diretamente com o Gemini.
4. **Visão computacional** — análise multimodal habilitada pelos modelos Gemini.
5. **Banco de conhecimento (RAG)** — integração completa em `src/egregora/rag/` e MCP server dedicado.
6. **MCP Server** — servidor disponível em `src/egregora/mcp_server/` para Claude e outras ferramentas.
<<<<<<< HEAD
7. **Respostas tipadas + métricas** — `SummaryResponse/ActionItem` validados com `pydanticai`, métricas (`llm_calls`, `estimated_tokens`, `cache_hits`) expostas em `ContentEnricher.metrics`.
=======
7. **Respostas tipadas + métricas** — `SummaryResponse/ActionItem` validados com `pydanticai`, métricas (`llm_calls`, `estimated_tokens`, `cache_hits`, `cache_misses`) expostas em `ContentEnricher.metrics`.
8. **Embeddings do Gemini para RAG** — migração do índice TF-IDF para o modelo `gemini-embedding-001` com cache de embeddings.
>>>>>>> 73e5e8a7

### 🔄 Em desenvolvimento

Nenhum item no momento.

### ❌ Não planejado

1. **Batching LLM** — a complexidade não compensa o ganho marginal no cenário atual.
2. **Bibliotecas externas de parsing** — `pdfplumber`, `yt-dlp` e afins substituídos pelo suporte nativo do Gemini.

## 9. Testes recomendados

- **Unitários**: extrator (regex + context window), parser JSON do Gemini, formatação da seção final.
- **Integração**: pipeline completo com transcripts reais e mocks de HTTP/LLM.
- **Smoke test**: `python example_enrichment.py` com variável de ambiente configurada.

## 10. Métricas sugeridas

- Tempo total do enriquecimento (`result.duration_seconds`).
- `# itens relevantes / # itens processados` por execução.
- Top N domínios mais frequentes (para decidir caching/whitelists).
- Erros recorrentes por tipo (timeout, DNS, SSL, JSON inválido).

## 11. Segurança e privacidade

- As URLs são requisitadas diretamente; o IP do servidor executor fica exposto aos sites acessados.
- Armazene logs com cuidado — podem conter links privados.
- Considere rodar atrás de proxies ou redes dedicadas se o grupo compartilhar conteúdos sensíveis.

## 12. Conclusão

O sistema de enriquecimento adiciona contexto valioso às posts com custo controlado. A arquitetura simplificada (enricher + Gemini) reduz manutenção e dependências, mantendo espaço para evoluções futuras como caching e suporte a novos tipos de mídia. O sucesso depende de monitorar relevância versus custo, ajustando limiares conforme o comportamento da comunidade.<|MERGE_RESOLUTION|>--- conflicted
+++ resolved
@@ -116,12 +116,8 @@
 4. **Visão computacional** — análise multimodal habilitada pelos modelos Gemini.
 5. **Banco de conhecimento (RAG)** — integração completa em `src/egregora/rag/` e MCP server dedicado.
 6. **MCP Server** — servidor disponível em `src/egregora/mcp_server/` para Claude e outras ferramentas.
-<<<<<<< HEAD
-7. **Respostas tipadas + métricas** — `SummaryResponse/ActionItem` validados com `pydanticai`, métricas (`llm_calls`, `estimated_tokens`, `cache_hits`) expostas em `ContentEnricher.metrics`.
-=======
 7. **Respostas tipadas + métricas** — `SummaryResponse/ActionItem` validados com `pydanticai`, métricas (`llm_calls`, `estimated_tokens`, `cache_hits`, `cache_misses`) expostas em `ContentEnricher.metrics`.
 8. **Embeddings do Gemini para RAG** — migração do índice TF-IDF para o modelo `gemini-embedding-001` com cache de embeddings.
->>>>>>> 73e5e8a7
 
 ### 🔄 Em desenvolvimento
 
