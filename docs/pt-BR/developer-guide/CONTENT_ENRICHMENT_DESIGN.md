# Content Enrichment Design Document

> Última atualização: 2025-10-03 — versão V3 (Gemini multimodal + RAG)

## 1. Objetivo

Adicionar ao Egregora uma etapa opcional de **enriquecimento de conteúdos** que analisa links e marcadores de mídia citados nas conversas antes de gerar a post. A meta é fornecer contexto adicional ao modelo principal sem comprometer tempo de execução ou custo de maneira significativa.

## 2. Requisitos

### Funcionais

1. Detectar URLs e marcadores `<Mídia oculta>` nos transcritos.
2. Delegar ao Gemini a leitura das URLs via `Part.from_uri`, evitando parsing manual.
3. Analisar cada referência com um LLM rápido (Gemini Flash/2.0) retornando um
   `SummaryResponse` tipado (via `pydanticai`) contendo:
   - resumo curto;
   - até três tópicos principais (`topics`);
   - lista opcional de ações (`actions` com `description/owner/priority`);
   - nota de relevância inferida (1–5) para ordenação.
4. Incluir somente itens acima do limiar configurado na entrada do modelo principal.
5. Registrar erros de busca/análise sem interromper a geração da post.

### Não funcionais

- **Tempo**: concluir em até 120 s (configurável) para ~50 links/dia.
- **Custo**: limitar-se a ~US$0.0002 por análise individual, com orçamentos de tokens/chamadas expostos em `ContentEnricher.metrics` e configuráveis via `PipelineConfig.system_classifier`/`enrichment`.
- **Resiliência**: falhas de rede ou do LLM não devem impedir a publicação.
- **Extensibilidade**: permitir inclusão futura de caching, parsing de PDFs e batch de LLM.

## 3. Arquitetura

```
┌───────────────────────────────────────────────┐
│ ContentEnricher                               │
│  ├─ extract_references() → ContentReference[] │
│  └─ analyze_with_gemini() → AnalysisResult    │
└───────────────────────────────────────────────┘
                     │
                     ▼
             ┌──────────────────┐
             │ Gemini (Part URI)│
             │  - Fetch remoto  │
             │  - Resposta JSON │
             └──────────────────┘
```

### 3.1 Principais estruturas

- **ContentReference**: representa uma menção a conteúdo no chat (URL, remetente, hora, contexto antes/depois).
- **AnalysisResult**: resumo estruturado pelo LLM (summary, topics, actions, relevance, raw_response, error) validado com `SummaryResponse`.
- **EnrichedItem**: combina referência + resultado da análise (ou erro).
- **EnrichmentResult**: agrega lista de itens, erros e duração.

## 4. Fluxo detalhado

1. `ContentEnricher.extract_references`
   - Regex `URL_RE` para http(s).
   - Regex `MEDIA_TOKEN_RE` para `<Mídia oculta>`.
   - Deduplica por (URL, remetente).
   - Usa `context_window` (default 3) para capturar mensagens vizinhas.

2. `ContentEnricher._analyze_reference`
   - Monta prompt JSON contendo contexto do chat.
   - Invoca `client.models.generate_content` anexando a URL via `types.Part.from_uri`.
   - Configura `response_mime_type="application/json"` e valida a resposta com `SummaryResponse` (`pydanticai`), gerando fallback seguro quando necessário.
   - Registra métricas (`llm_calls`, `estimated_tokens`, `cache_hits`) para inspeção e tuning.

3. `ContentEnricher.enrich`
   - Orquestra as etapas, respeitando `max_links` e `max_total_enrichment_time`.
   - Usa `asyncio.gather` com semáforo único para controlar chamadas paralelas ao Gemini.
   - Retorna `EnrichmentResult` + lista de erros humanos.
   - Formata seção com marcadores `<<<ENRIQUECIMENTO_INICIO/FIM>>>`.

5. `pipeline.generate_post`
   - Executa enriquecimento (se habilitado) antes de montar o prompt principal.
   - Injeta a seção formatada e registra estatísticas.

## 5. Configuração e tuning

| Config | Descrição | Impacto |
| --- | --- | --- |
| `enabled` | ativa a etapa | bool global |
| `max_links` | limita número de links analisados | performance/custo |
| `relevance_threshold` | nota mínima para prompt | qualidade do contexto |
| `context_window` | mensagens antes/depois consideradas | preserva contexto |
| `max_concurrent_analyses` | chamadas simultâneas ao Gemini | custo/latência |
| `max_total_enrichment_time` | guarda-chuva de tempo total | SLAs |
| `enrichment_model` | modelo LLM usado (suporte a URLs obrigatório) | custo + fidelidade |

## 6. Considerações de custo

- Modelo recomendado: `gemini-2.0-flash-exp` (~US$0.0002/request) ou outro modelo com suporte oficial a URLs.
- Exemplo: 20 links/dia ⇒ ~US$0.004/dia ⇒ ~US$0.12/mês.
- Configurações econômicas:
  - aumentar `relevance_threshold` para 4;
  - limitar `max_links` para 15;
  - desativar completamente com `--disable-enrichment` quando necessário.

## 7. Falhas e mitigação

| Falha | Mitigação |
| --- | --- |
| URL não suportada/bloqueada pelo modelo | registrar erro e seguir; considerar fallback manual ou desativar enriquecimento. |
| Resposta inválida do LLM | fallback para resumo vazio e relevância 1. |
| Ausência de `GEMINI_API_KEY` | CLI alerta e recomenda desativar enriquecimento. |
| Limite de taxa do Gemini | reduzir `max_concurrent_analyses` ou distribuir execuções. |

## 8. Status de implementação (2025-10-03 — versão V3)

### ✅ Implementado

<<<<<<< HEAD
1. **Caching de URLs** — armazenamento persistente direto em `diskcache.Cache`
   evita reprocessar links.
=======
1. **Caching de URLs** — armazenamento persistente com `diskcache.Cache` evita downloads repetidos.
>>>>>>> 88733cd8
2. **Suporte nativo a PDFs** — via `types.Part.from_uri` do Gemini, sem dependências extras.
3. **Suporte nativo a YouTube** — processa vídeos diretamente com o Gemini.
4. **Visão computacional** — análise multimodal habilitada pelos modelos Gemini.
5. **Banco de conhecimento (RAG)** — integração completa em `src/egregora/rag/` e MCP server dedicado.
6. **MCP Server** — servidor disponível em `src/egregora/mcp_server/` para Claude e outras ferramentas.
7. **Respostas tipadas + métricas** — `SummaryResponse/ActionItem` validados com `pydanticai`, métricas (`llm_calls`, `estimated_tokens`, `cache_hits`, `cache_misses`) expostas em `ContentEnricher.metrics`.

### 🔄 Em desenvolvimento

1. **Embeddings do Gemini para RAG** — migração do índice TF-IDF para o modelo `gemini-embedding-001` com cache de embeddings.

### ❌ Não planejado

1. **Batching LLM** — a complexidade não compensa o ganho marginal no cenário atual.
2. **Bibliotecas externas de parsing** — `pdfplumber`, `yt-dlp` e afins substituídos pelo suporte nativo do Gemini.

## 9. Testes recomendados

- **Unitários**: extrator (regex + context window), parser JSON do Gemini, formatação da seção final.
- **Integração**: pipeline completo com transcripts reais e mocks de HTTP/LLM.
- **Smoke test**: `python example_enrichment.py` com variável de ambiente configurada.

## 10. Métricas sugeridas

- Tempo total do enriquecimento (`result.duration_seconds`).
- `# itens relevantes / # itens processados` por execução.
- Top N domínios mais frequentes (para decidir caching/whitelists).
- Erros recorrentes por tipo (timeout, DNS, SSL, JSON inválido).

## 11. Segurança e privacidade

- As URLs são requisitadas diretamente; o IP do servidor executor fica exposto aos sites acessados.
- Armazene logs com cuidado — podem conter links privados.
- Considere rodar atrás de proxies ou redes dedicadas se o grupo compartilhar conteúdos sensíveis.

## 12. Conclusão

O sistema de enriquecimento adiciona contexto valioso às posts com custo controlado. A arquitetura simplificada (enricher + Gemini) reduz manutenção e dependências, mantendo espaço para evoluções futuras como caching e suporte a novos tipos de mídia. O sucesso depende de monitorar relevância versus custo, ajustando limiares conforme o comportamento da comunidade.<|MERGE_RESOLUTION|>--- conflicted
+++ resolved
@@ -110,12 +110,7 @@
 
 ### ✅ Implementado
 
-<<<<<<< HEAD
-1. **Caching de URLs** — armazenamento persistente direto em `diskcache.Cache`
-   evita reprocessar links.
-=======
 1. **Caching de URLs** — armazenamento persistente com `diskcache.Cache` evita downloads repetidos.
->>>>>>> 88733cd8
 2. **Suporte nativo a PDFs** — via `types.Part.from_uri` do Gemini, sem dependências extras.
 3. **Suporte nativo a YouTube** — processa vídeos diretamente com o Gemini.
 4. **Visão computacional** — análise multimodal habilitada pelos modelos Gemini.
