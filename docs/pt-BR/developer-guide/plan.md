--- conflicted
+++ resolved
@@ -24,15 +24,9 @@
 **Action Items**:
 - [ ] Add `diskcache` to project dependencies
 - [x] Replace `cache_manager.py` with `diskcache`
-<<<<<<< HEAD
-  - ✅ Atualizados todos os imports e chamadas para usar `diskcache.Cache`
-  - ✅ Testado comportamento de cache hit/miss via suíte de testes
-  - ✅ `cache_manager.py` removido após verificação
-=======
   - ✅ Update all imports and usages across the codebase
   - ✅ Test cache hit/miss behavior matches original
   - ✅ Remove `cache_manager.py` once verified
->>>>>>> 88733cd8
 - [x] Replace `rag/embedding_cache.py` with `diskcache`
   - ✅ Cache de embeddings agora usa `diskcache` diretamente em `CachedGeminiEmbedding`
   - ✅ Removido o módulo customizado `rag/embedding_cache.py`
