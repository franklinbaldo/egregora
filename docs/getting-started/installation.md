--- conflicted
+++ resolved
@@ -1,27 +1,10 @@
 # Installation
 
-## Prerequisites
+Egregora requires Python 3.12+ and uses [uv](https://github.com/astral-sh/uv) for package management.
 
-- Python 3.12+
-- A [Google Gemini API key](https://ai.google.dev/gemini-api/docs/api-key)
+## Install uv
 
-Before you begin, make sure to set your API key as an environment variable:
-
-=== "macOS/Linux"
-
-    ```bash
-    export GOOGLE_API_KEY="your-google-gemini-api-key"
-    ```
-
-=== "Windows (PowerShell)"
-
-    ```powershell
-    $Env:GOOGLE_API_KEY = "your-google-gemini-api-key"
-    ```
-
-## Install `uv`
-
-First, install `uv` if you haven't already:
+First, install uv if you haven't already:
 
 === "macOS/Linux"
 
@@ -39,18 +22,6 @@
 
 ### From GitHub (Recommended)
 
-<<<<<<< HEAD
-This is the best way to run the latest version of Egregora without creating conflicts in your local environment. All `egregora` commands should be run via `uvx`.
-
-To simplify this, we recommend creating a shell alias:
-
-```bash
-# Add this to your ~/.bashrc, ~/.zshrc, etc.
-alias eg="uvx --from git+https://github.com/franklinbaldo/egregora egregora"
-```
-
-Now you can use `eg` for all commands:
-=======
 Install directly from the repository using uvx:
 
 ```bash
@@ -58,14 +29,13 @@
 ```
 
 This will install and run Egregora without any local installation. Use `uvx` for all commands:
->>>>>>> 1399c287
 
 ```bash
 # Initialize a new blog
-eg init my-blog
+uvx --from git+https://github.com/franklinbaldo/egregora egregora init my-blog
 
 # Process WhatsApp export
-eg write export.zip
+uvx --from git+https://github.com/franklinbaldo/egregora egregora write export.zip
 ```
 
 ### From PyPI
@@ -95,12 +65,28 @@
 
 See [Contributing Guide](https://github.com/franklinbaldo/egregora/blob/main/CONTRIBUTING.md) for full development setup.
 
+## API Key Setup
+
+Egregora uses Google's Gemini API for content generation. Get a free API key at [https://ai.google.dev/gemini-api/docs/api-key](https://ai.google.dev/gemini-api/docs/api-key).
+
+=== "macOS/Linux"
+
+    ```bash
+    export GOOGLE_API_KEY="your-google-gemini-api-key"
+    ```
+
+=== "Windows (PowerShell)"
+
+    ```powershell
+    $Env:GOOGLE_API_KEY = "your-google-gemini-api-key"
+    ```
+
 ## Verify Installation
 
 Test that everything is working:
 
 ```bash
-eg --version
+egregora --version
 ```
 
 ## Optional Dependencies
