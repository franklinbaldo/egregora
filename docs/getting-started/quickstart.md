--- conflicted
+++ resolved
@@ -4,18 +4,20 @@
 
 ## Prerequisites
 
-- You have installed Python 3.12+ and [uv](https://github.com/astral-sh/uv).
-- You have a [Google Gemini API key](https://ai.google.dev/gemini-api/docs/api-key).
-- You have created the `eg` alias as described in the [Installation guide](installation.md).
+- Python 3.12+
+- [uv](https://github.com/astral-sh/uv) installed
+- [Google Gemini API key](https://ai.google.dev/gemini-api/docs/api-key)
 
 ## Step 1: Initialize Your Blog
 
 Create a new blog site:
 
 ```bash
-eg init my-blog
+uvx --from git+https://github.com/franklinbaldo/egregora egregora init my-blog
 cd my-blog
 ```
+
+Running `egregora init` or the next `egregora write` call will automatically create `.egregora` (mkdocs config plus cache/RAG/LanceDB paths). If you ever need to rehydrate the scaffolding manually, run `python scripts/bootstrap_site.py ./my-blog` from the repo root or `python ../scripts/bootstrap_site.py .` from within the site directory.
 
 This creates a minimal MkDocs site structure:
 
@@ -50,7 +52,7 @@
 ## Step 4: Process the Export
 
 ```bash
-eg write \
+uvx --from git+https://github.com/franklinbaldo/egregora egregora write \
   whatsapp-export.zip \
   --output-dir=. \
   --timezone='America/New_York'
@@ -75,13 +77,8 @@
 Launch a local preview server:
 
 ```bash
-<<<<<<< HEAD
-# 'eg serve' is a pass-through to 'mkdocs serve'
-eg serve -f .egregora/mkdocs.yml
-=======
 uv sync --all-extras
 uv run mkdocs serve -f .egregora/mkdocs.yml
->>>>>>> 1399c287
 ```
 
 Open [http://localhost:8000](http://localhost:8000) in your browser. 🎉
@@ -125,13 +122,13 @@
 
 ```bash
 # Daily windowing (default)
-eg write another-export.zip --output-dir=. --step-size=1 --step-unit=days
+egregora write another-export.zip --output-dir=. --step-size=1 --step-unit=days
 
 # Hourly windowing for active chats
-eg write export.zip --step-size=4 --step-unit=hours
+egregora write export.zip --step-size=4 --step-unit=hours
 
 # Message-based windowing
-eg write export.zip --step-size=100 --step-unit=messages
+egregora write export.zip --step-size=100 --step-unit=messages
 ```
 
 ### Enable Enrichment
@@ -139,7 +136,7 @@
 Use LLM to enrich URLs and media:
 
 ```bash
-eg write export.zip --enable-enrichment
+egregora write export.zip --enable-enrichment
 ```
 
 ### Rank Your Content
@@ -147,8 +144,8 @@
 Use ELO comparisons to identify your best posts:
 
 ```bash
-eg read rank docs/posts/
-eg top --limit=10
+egregora read rank docs/posts/
+egregora top --limit=10
 ```
 
 ### Check Pipeline Runs
@@ -156,31 +153,31 @@
 View pipeline execution history:
 
 ```bash
-eg runs list
-eg runs show <run_id>
+egregora runs list
+egregora runs show <run_id>
 ```
 
 ## Common Options
 
 ```bash
 # Daily windowing instead of default
-eg write export.zip --step-size=1 --step-unit=days
+egregora write export.zip --step-size=1 --step-unit=days
 
 # Enable URL/media enrichment
-eg write export.zip --enable-enrichment
+egregora write export.zip --enable-enrichment
 
 # Custom date range
-eg write export.zip --from-date=2025-01-01 --to-date=2025-01-31
+egregora write export.zip --from-date=2025-01-01 --to-date=2025-01-31
 
 # Different model
-eg write export.zip --model=google-gla:gemini-pro-latest
+egregora write export.zip --model=google-gla:gemini-pro-latest
 
 # Incremental processing (resume previous run)
-eg write export.zip --resume
+egregora write export.zip --resume
 
 # Invalidate cache tiers
-eg write export.zip --refresh=writer  # Regenerate posts
-eg write export.zip --refresh=all     # Full rebuild
+egregora write export.zip --refresh=writer  # Regenerate posts
+egregora write export.zip --refresh=all     # Full rebuild
 ```
 
 ## Troubleshooting
@@ -214,10 +211,5 @@
 
 ## Learn More
 
-<<<<<<< HEAD
-- [Technical Reference](../reference/index.md) - Learn about the architecture and CLI
-- [Code of the Weaver](../CLAUDE.md) - Guidelines for contributors
-=======
 - [Architecture Overview](../v3/architecture/index.md) - Understand the pipeline
-- [API Reference](../v3/api-reference/index.md) - Complete code documentation
->>>>>>> 1399c287
+- [API Reference](../v3/api-reference/index.md) - Complete code documentation