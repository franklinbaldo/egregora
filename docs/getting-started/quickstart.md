# Quick Start

This guide will walk you through generating your first blog post from a WhatsApp export in under 5 minutes.

## Prerequisites

- Python 3.12+
- [uv](https://github.com/astral-sh/uv) installed
- [Google Gemini API key](https://ai.google.dev/gemini-api/docs/api-key)

## Step 1: Install Egregora

Install the latest version from GitHub:

```bash
uv tool install git+https://github.com/franklinbaldo/egregora
```

## Step 2: Initialize Your Blog

First, install Egregora if you haven't already:
```bash
uv tool install git+https://github.com/franklinbaldo/egregora
```

Now, create a new blog site:
```bash
egregora init my-blog
cd my-blog
```

Running `egregora init` or the next `egregora write` call will automatically create `.egregora` (mkdocs config plus cache/RAG/LanceDB paths). If you ever need to rehydrate the scaffolding manually, run `python scripts/bootstrap_site.py ./my-blog` from the repo root or `python ../scripts/bootstrap_site.py .` from within the site directory.

This creates a minimal MkDocs site structure:

```
my-blog/
├── docs/
│   ├── index.md        # Homepage
│   └── posts/          # Generated blog posts go here
└── .egregora/
    ├── mkdocs.yml      # Site configuration
    └── ...             # Egregora state (databases, cache)
```

## Step 2: Export Your WhatsApp Chat

From your WhatsApp:

1. Open the group or individual chat
2. Tap the three dots (⋮) → **More** → **Export chat**
3. Choose **Without media** (for privacy)
4. Save the `.zip` file

!!! tip
    For privacy, we recommend exporting **without media**. Egregora can enrich URLs and media references using LLMs instead.

## Step 3: Set Your API Key

```bash
export GOOGLE_API_KEY="your-api-key-here"
```

## Step 4: Process the Export

```bash
<<<<<<< HEAD
egregora write whatsapp-export.zip --output-dir=. --timezone='America/New_York'
=======
egregora write \
  whatsapp-export.zip \
  --output-dir=. \
  --timezone='America/New_York'
>>>>>>> 504a7f62
```

This will:

1. Parse the WhatsApp export
2. Anonymize all names (real names never reach the AI)
3. Create conversation windows (default: 1 day per window)
4. Generate blog posts using Gemini

!!! info
    The first run may take a few minutes as it:

    - Builds the LanceDB vector index (for RAG retrieval)
    - Embeds all messages for semantic search
    - Generates multiple blog posts

## Step 5: Preview Your Blog

Launch a local preview server:

```bash
# 1. Install doc dependencies (if you haven't already)
uv sync --extra docs

# 2. Preview your site
mkdocs serve -f .egregora/mkdocs.yml
```

Open [http://localhost:8000](http://localhost:8000) in your browser. 🎉

## What Just Happened?

Egregora processed your chat through multiple stages:

1. **Ingestion**: Parsed WhatsApp `.zip` → structured data in DuckDB
2. **Privacy**: Replaced names with UUIDs (e.g., `john` → `a3f2b91c`)
3. **Enrichment**: (Optional) Enriched URLs/media with descriptions
4. **Knowledge**: Built LanceDB RAG index for retrieving similar past posts
5. **Generation**: Gemini generated 0-N blog posts per window
6. **Publication**: Created markdown files in `docs/posts/`

## Next Steps

### Customize Your Blog

Edit `mkdocs.yml` to change:

- Site name, description, theme
- Navigation structure

Edit `.egregora.toml` to customize:

- Models and parameters
- RAG settings
- Enrichment behavior
- Pipeline configuration

See [Configuration Guide](configuration.md) for details.

### Deploy Your Site

Ready to share your archive with the world? See [Deployment Guide](deployment.md).

### Generate More Posts

Process another export or adjust windowing:

```bash
# Daily windowing (default)
egregora write another-export.zip --output-dir=. --step-size=1 --step-unit=days

# Hourly windowing for active chats
egregora write export.zip --step-size=4 --step-unit=hours

# Message-based windowing
egregora write export.zip --step-size=100 --step-unit=messages
```

### Enable Enrichment

Use LLM to enrich URLs and media:

```bash
egregora write export.zip --enable-enrichment
```

### Rank Your Content

Use ELO comparisons to identify your best posts:

```bash
egregora read rank docs/posts/
egregora top --limit=10
```

### Check Pipeline Runs

View pipeline execution history:

```bash
egregora runs list
egregora runs show <run_id>
```

## Common Options

```bash
# Daily windowing instead of default
egregora write export.zip --step-size=1 --step-unit=days

# Enable URL/media enrichment
egregora write export.zip --enable-enrichment

# Custom date range
egregora write export.zip --from-date=2025-01-01 --to-date=2025-01-31

# Different model
egregora write export.zip --model=google-gla:gemini-pro-latest

# Incremental processing (resume previous run)
egregora write export.zip --resume

# Invalidate cache tiers
egregora write export.zip --refresh=writer  # Regenerate posts
egregora write export.zip --refresh=all     # Full rebuild
```

## Troubleshooting

### "No posts were generated"

Check that:

1. Your chat has enough messages (minimum varies by window size)
2. The date range includes your messages
3. The window parameters are appropriate for your chat volume

### Rate Limiting

If you hit API rate limits, Egregora will automatically retry with exponential backoff. You can also configure quota limits in `.egregora.toml`:

```toml
[quota]
daily_llm_requests = 1000
per_second_limit = 1.0
concurrency = 5
```

### LanceDB Permission Issues

In restricted environments, ensure `.egregora/lancedb/` is writable:

```bash
chmod -R u+w .egregora/lancedb/
```

## Learn More

- [Architecture Overview](../v3/architecture/index.md) - Understand the pipeline
- [API Reference](../v3/api-reference/index.md) - Complete code documentation<|MERGE_RESOLUTION|>--- conflicted
+++ resolved
@@ -64,14 +64,7 @@
 ## Step 4: Process the Export
 
 ```bash
-<<<<<<< HEAD
 egregora write whatsapp-export.zip --output-dir=. --timezone='America/New_York'
-=======
-egregora write \
-  whatsapp-export.zip \
-  --output-dir=. \
-  --timezone='America/New_York'
->>>>>>> 504a7f62
 ```
 
 This will:
