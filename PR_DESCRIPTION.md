<<<<<<< HEAD
# Refactoring Plan: Configuration & Documentation Improvements

## Context

Based on codebase analysis during documentation update, these improvements address real pain points without adding unnecessary complexity. All recommendations aligned with "alpha mindset" - clean, simple solutions.

**Note on Async/Parallel Processing:** Parallel window processing is NOT in roadmap. Sequential processing is essential for correct content understanding, and API rate limits make parallelization impractical. Current async RAG integration with `asyncio.run()` wrappers is acceptable.

## Agreed Upon Improvements

### 1. Make Privacy Configuration Functional

**Current State:**
```python
class PrivacySettings(BaseModel):
    """Privacy and data protection settings (YAML configuration).

    .. note::
       Currently all privacy features (anonymization, PII detection) are always enabled.
       This config section is reserved for future configurable privacy controls.
```

**Problem:** Can't disable privacy features for public datasets (judicial records, public archives)

**Goal:** Make privacy behavior configurable while keeping secure defaults

**Implementation:**
1. Add real settings to `PrivacySettings` in `config/settings.py`:
   ```python
   class PrivacySettings(BaseModel):
       """Privacy and data protection settings."""

       enabled: bool = Field(
           default=True,
           description="Enable privacy features (anonymization, PII detection)"
       )

       pii_detection_enabled: bool = Field(
           default=True,
           description="Enable PII detection and warnings"
       )

       pii_action: Literal["warn", "redact", "skip"] = Field(
           default="warn",
           description=(
               "Action on PII detection: "
               "warn=log warning, redact=replace with [REDACTED], skip=skip message"
           )
       )

       anonymize_authors: bool = Field(
           default=True,
           description="Anonymize author names with UUIDs"
       )

       custom_pii_patterns: list[str] = Field(
           default_factory=list,
           description="Additional regex patterns for PII detection"
       )
   ```

2. Wire settings through `egregora.privacy` module:
   - Update `privacy/config.py` runtime dataclass to read from config
   - Update `privacy/anonymizer.py` to respect `anonymize_authors` setting
   - Update `privacy/detector.py` to respect `pii_detection_enabled` and `pii_action`

3. Add validation:
   - If `enabled=False`, require explicit user confirmation in config comments
   - Validate that disabling privacy is intentional

4. Update documentation:
   - Add section in `docs/features/privacy.md` on disabling privacy
   - Document use cases (public datasets, judicial records)
   - Add warning about implications

**Files Changed:**
- `src/egregora/config/settings.py` - Add PrivacySettings fields
- `src/egregora/privacy/config.py` - Wire settings
- `src/egregora/privacy/anonymizer.py` - Respect anonymize_authors
- `src/egregora/privacy/detector.py` - Respect pii_detection_enabled and pii_action
- `docs/features/privacy.md` - Document new settings
- `CLAUDE.md` - Update configuration reference
- `tests/unit/privacy/` - Add tests for all settings combinations

**Impact:** Unlocks public dataset use cases while maintaining secure defaults

---

### 2. Comprehensive API Documentation via mkdocstrings

**Current State:**
- mkdocstrings is configured in `mkdocs.yml`
- API reference pages exist in `docs/api/` but are mostly stubs
- Many functions lack docstrings

**Goal:** Generate full API reference from code with proper docstrings

**Implementation:**

**Phase 1: Add docstrings to public APIs (high-priority modules)**
1. `data_primitives/document.py` - Document, DocumentType, MediaAsset
2. `input_adapters/base.py` - InputAdapter protocol
3. `output_adapters/base.py` - OutputAdapter protocol
4. `config/settings.py` - All settings classes (partially done)
5. `rag/models.py` - RAGQueryRequest, RAGResponse
6. `agents/writer.py` - write_posts_for_window
7. `transformations/windowing.py` - create_windows

**Phase 2: Configure mkdocstrings properly**
Update `docs/api/*.md` to use mkdocstrings syntax:
```markdown
# Document API

::: egregora.data_primitives.document
    options:
      show_source: true
      show_root_heading: true
      show_category_heading: true
      members_order: source
      show_if_no_docstring: false  # Hide undocumented items
```

**Phase 3: Add examples to docstrings**
Use Google-style docstrings with examples:
```python
def create_windows(
    messages: Table,
    step_size: int,
    step_unit: str,
) -> Iterator[Table]:
    """Create sliding windows over message table.

    Args:
        messages: Ibis table with IR_MESSAGE_SCHEMA
        step_size: Window size in step_unit units
        step_unit: One of "messages", "hours", "days"

    Yields:
        Ibis table for each window

    Example:
        >>> windows = create_windows(messages, step_size=100, step_unit="messages")
        >>> for window in windows:
        ...     print(len(window))
        100
        100
        ...
    """
```

**Files Changed:**
- `src/egregora/data_primitives/document.py` - Add docstrings
- `src/egregora/input_adapters/base.py` - Add docstrings
- `src/egregora/output_adapters/base.py` - Add docstrings
- `src/egregora/rag/models.py` - Add docstrings
- `src/egregora/agents/writer.py` - Add docstrings
- `src/egregora/transformations/windowing.py` - Add docstrings
- `docs/api/data-primitives.md` - Use mkdocstrings syntax
- `docs/api/input-adapters.md` - Use mkdocstrings syntax
- `docs/api/output-adapters.md` - Use mkdocstrings syntax
- `docs/api/rag.md` - Enhance with more modules
- `mkdocs.yml` - Verify mkdocstrings config (already done)

**Impact:** Better developer experience, easier onboarding, fewer support questions

---

### 3. Better Configuration Validation & Error Messages

**Current State:**
- Pydantic validation exists but errors are cryptic
- No way to validate config without running full pipeline
- No friendly "did you mean?" suggestions

**Goal:** User-friendly config validation with helpful error messages

**Implementation:**

**1. Add `egregora config validate` command**
```python
# cli/config.py (NEW)
import typer
from egregora.config.settings import load_egregora_config
from pydantic import ValidationError

config_app = typer.Typer(help="Configuration management commands")

@config_app.command()
def validate(
    config_path: Path = typer.Option(
        Path(".egregora/config.yml"),
        help="Path to config file"
    ),
) -> None:
    """Validate configuration file and show friendly errors."""
    try:
        config = load_egregora_config(config_path.parent)
        typer.secho("✅ Configuration is valid!", fg=typer.colors.GREEN)
        typer.echo(f"Loaded from: {config_path}")
    except ValidationError as e:
        typer.secho("❌ Configuration errors found:", fg=typer.colors.RED)
        for error in e.errors():
            loc = " → ".join(str(l) for l in error["loc"])
            msg = error["msg"]
            typer.echo(f"  {loc}: {msg}")
        raise typer.Exit(1)
    except Exception as e:
        typer.secho(f"❌ Error loading config: {e}", fg=typer.colors.RED)
        raise typer.Exit(1)
```

**2. Add custom validators with better messages**
```python
# config/settings.py
from pydantic import field_validator, model_validator

class ModelSettings(BaseModel):
    writer: PydanticModelName = ...

    @field_validator("writer", "enricher", "reader")
    @classmethod
    def validate_model_format(cls, v: str) -> str:
        """Validate model name format."""
        if not v.startswith(("google-gla:", "models/")):
            msg = (
                f"Invalid model format: {v}\n"
                f"Expected format:\n"
                f"  - Pydantic-AI: 'google-gla:gemini-flash-latest'\n"
                f"  - Google SDK: 'models/gemini-flash-latest'"
            )
            raise ValueError(msg)
        return v

class RAGSettings(BaseModel):
    top_k: int = Field(default=5, ge=1, le=100)

    @field_validator("top_k")
    @classmethod
    def validate_top_k(cls, v: int) -> int:
        """Validate top_k is reasonable."""
        if v > 50:
            logger.warning(
                f"top_k={v} is unusually high. "
                f"Consider values between 5-20 for better performance."
            )
        return v

class EgregoraConfig(BaseModel):
    ...

    @model_validator(mode="after")
    def validate_cross_field(self) -> EgregoraConfig:
        """Validate cross-field dependencies."""
        # If RAG is enabled, ensure lancedb_dir is set
        if self.rag.enabled and not self.paths.lancedb_dir:
            msg = "RAG is enabled but paths.lancedb_dir is not set"
            raise ValueError(msg)

        # Warn if privacy is disabled
        if not self.privacy.enabled:
            logger.warning(
                "⚠️  Privacy features are DISABLED. "
                "Only use for public datasets!"
            )

        return self
```

**3. Add config file location to error messages**
Update `load_egregora_config()` to show where it's looking:
```python
def load_egregora_config(output_dir: Path) -> EgregoraConfig:
    """Load configuration from .egregora/config.yml."""
    config_path = output_dir / ".egregora" / "config.yml"

    try:
        if not config_path.exists():
            logger.info(f"No config found at {config_path}, using defaults")
            return EgregoraConfig()

        with config_path.open() as f:
            raw = yaml.safe_load(f)

        logger.debug(f"Loading config from {config_path}")
        return EgregoraConfig(**raw)

    except ValidationError as e:
        logger.error(f"Configuration errors in {config_path}:")
        raise
```

**Files Changed:**
- `src/egregora/cli/config.py` - NEW: Config management commands
- `src/egregora/cli/main.py` - Register config_app
- `src/egregora/config/settings.py` - Add validators with better messages
- `docs/configuration.md` - Document `config validate` command
- `CLAUDE.md` - Add to CLI commands reference

**Impact:** Much better UX, easier troubleshooting, catches errors early

---

## Implementation Order

1. **Config Validation** (2 hours)
   - Immediate user value
   - Catches errors early
   - Low risk, high impact
   - Foundation for privacy settings validation

2. **Privacy Configuration** (3 hours)
   - More complex - needs testing
   - Security-sensitive - needs careful review
   - Medium risk, unlocks new use cases
   - Benefits from config validation work

3. **API Documentation** (4 hours)
   - Add docstrings to priority modules
   - Update API reference pages
   - Medium effort, high long-term value
   - Can be done in parallel with other work

**Total estimated time: ~9 hours**

## Testing Strategy

### Config Validation
- Test with valid config → should succeed
- Test with invalid model names → friendly error
- Test with missing required fields → helpful message
- Test with cross-field errors → clear guidance

### Privacy Configuration
- Test with `privacy.enabled=false` → no anonymization
- Test with `pii_action=redact` → PII replaced
- Test with `pii_action=skip` → messages skipped
- Test with public dataset (judicial records)
- Verify default behavior unchanged (enabled=true)

### API Documentation
- Run `mkdocs build` - should succeed
- Check generated API docs have proper formatting
- Verify examples render correctly
- Test with `show_if_no_docstring: false` to find gaps

## Documentation Updates

- [ ] `CLAUDE.md` - Update configuration reference
- [ ] `docs/configuration.md` - Document new settings
- [ ] `docs/features/privacy.md` - Privacy configuration guide
- [ ] `docs/api/*.md` - Enhanced API reference
- [ ] `docs/cli-reference.md` - Add `config validate` command
- [ ] `docs/architecture/pipeline.md` - Add "Why Sequential Processing?" section

## Success Criteria

- ✅ Privacy can be disabled for public datasets
- ✅ Config validation catches errors with helpful messages
- ✅ API docs auto-generated from docstrings
- ✅ All tests pass
- ✅ Documentation updated

## Non-Goals

- ❌ Async/parallel pipeline (not in roadmap, sequential processing is essential)
- ❌ Migration tooling (not needed yet, alpha mindset)
- ❌ Docker support (can add later)
- ❌ Move constants from settings.py (configuration defaults belong with configuration)
- ❌ Remove legacy RAG (already removed)
- ❌ Extract embedding router (premature)

---

## Sequential Processing Rationale
=======
# Test Configuration Refactoring Plan

## Executive Summary

This PR refactors the test suite to strictly adhere to the **Fixture/Override Pattern** for test configuration, eliminating dangerous reliance on production defaults and reducing code duplication.

**Current State:** While egregora has excellent test configuration infrastructure (`test_config` fixture, proper mocking, tmp_path isolation), several tests bypass this system and directly instantiate configuration objects.

**Goal:** All tests should use centralized fixtures for configuration, with infrastructure (DBs, file paths, API keys) globally overridden for safety, and business logic values hardcoded only when testing specific behavior.

---

## Problems Identified

### Critical Issues (Must Fix)

1. **Direct `EgregoraConfig()` Instantiation (4 occurrences)**
   - `tests/e2e/pipeline/test_site_generation.py:138` - No tmp_path isolation
   - `tests/unit/rag/test_rag_backend_factory.py:43` - Uses production defaults
   - `tests/e2e/input_adapters/test_dynamic_parser.py:34,47` - Ignores test fixtures

   **Risk:** These tests may write to real `.egregora/` directories, fail in CI/CD, or have non-deterministic behavior.

2. **Direct Settings Class Instantiation (10+ occurrences)**
   - `tests/unit/rag/test_embedding_router.py:31-38` - Module-level `ModelSettings()`, `RAGSettings()`
   - `tests/unit/agents/test_rag_exception_handling.py` - 5 instances of `RAGSettings()` per test

   **Risk:** Tests depend on production model names, rate limits, and quotas instead of test-controlled values.

3. **Missing Fixtures for Common Patterns**
   - No `minimal_config` fixture for fast unit tests (RAG disabled, enrichment disabled)
   - No `test_rag_settings` or `test_model_settings` fixtures
   - No factory pattern for quick per-test customization

   **Impact:** Developers create ad-hoc configs, leading to duplication and inconsistency.

---

## Refactoring Strategy

### Phase 1: Add Missing Fixtures (Priority: HIGH)

**Goal:** Provide test-appropriate fixtures for all configuration needs.

#### 1.1 Add Settings Fixtures to `tests/conftest.py`

```python
@pytest.fixture
def test_model_settings():
    """Model settings optimized for testing.

    Uses fast test models and avoids production API limits.
    """
    settings = ModelSettings()
    settings.writer = "test-writer-model"
    settings.embedding = "test-embedding-model"
    settings.reader = "test-reader-model"
    return settings


@pytest.fixture
def test_rag_settings():
    """RAG settings for unit tests (disabled by default).

    Most unit tests don't need RAG. Enable explicitly in RAG-specific tests.
    """
    return RAGSettings(
        enabled=False,
        top_k=3,  # Smaller for tests
        min_similarity_threshold=0.7,
        embedding_max_batch_size=3,  # Faster than default 100
        embedding_timeout=5.0,  # Shorter than default 60s
    )


@pytest.fixture
def test_rag_settings_enabled(test_rag_settings):
    """RAG settings with RAG enabled (for RAG tests)."""
    settings = test_rag_settings.model_copy(deep=True)
    settings.enabled = True
    return settings


@pytest.fixture
def minimal_config(tmp_path: Path):
    """Minimal EgregoraConfig for fast unit tests.

    Use this for unit tests that don't need full pipeline infrastructure.
    Disables slow components (RAG, enrichment, reader) by default.

    Args:
        tmp_path: pytest's temporary directory fixture

    Returns:
        EgregoraConfig with minimal settings for unit tests
    """
    config = create_default_config(site_root=tmp_path / "site")

    # Disable slow components
    config.rag.enabled = False
    config.enrichment.enabled = False
    config.reader.enabled = False

    # Use test models (fast, no API calls)
    config.models.writer = "test-model"
    config.models.embedding = "test-embedding"

    # Fast quotas for tests
    config.quota.daily_llm_requests = 10
    config.quota.per_second_limit = 10

    return config


@pytest.fixture
def config_factory(tmp_path: Path):
    """Factory for creating customized test configs.

    Use this when you need to test specific configuration values.

    Example:
        def test_custom_timeout(config_factory):
            config = config_factory(rag__enabled=True, rag__timeout=0.1)
            assert config.rag.enabled is True
            assert config.rag.timeout == 0.1

    Args:
        tmp_path: pytest's temporary directory fixture

    Returns:
        Factory function that creates EgregoraConfig with kwargs
    """
    def _factory(**overrides):
        config = create_default_config(site_root=tmp_path / "site")

        # Apply overrides using __ syntax for nested settings
        # Example: rag__enabled=True -> config.rag.enabled = True
        for key, value in overrides.items():
            parts = key.split("__")
            obj = config
            for part in parts[:-1]:
                obj = getattr(obj, part)
            setattr(obj, parts[-1], value)

        return config
    return _factory
```

**Files Changed:**
- `tests/conftest.py` (+80 lines)

**Testing:**
- Add fixture usage examples to docstrings
- Verify fixtures work in isolation (no side effects)

---

#### 1.2 Update Fixture Documentation in `tests/conftest.py`

Add header comment explaining fixture selection:

```python
# =============================================================================
# Test Configuration Fixtures - Selection Guide
# =============================================================================
#
# Use these fixtures instead of directly instantiating EgregoraConfig or Settings.
#
# RULE 1: Never use production config in tests
#   ❌ config = EgregoraConfig()  # Uses production defaults!
#   ✅ config = test_config        # Uses test defaults with tmp_path
#
# RULE 2: Pick the right fixture for your test type
#   - Unit tests (fast, no I/O):     minimal_config
#   - Integration tests (with mocks): test_config
#   - E2E tests (full pipeline):     pipeline_test_config
#   - RAG-specific tests:            rag_test_config (or test_rag_settings_enabled)
#   - Reader agent tests:            reader_test_config
#
# RULE 3: Customize with factory or model_copy()
#   - Quick customization:  config_factory(rag__enabled=True)
#   - Full control:         test_config.model_copy(deep=True)
#
# RULE 4: Never hardcode infrastructure
#   ❌ db_path = Path("/var/egregora/db.duckdb")
#   ✅ db_path = tmp_path / "test.duckdb"
#
# =============================================================================
```

**Files Changed:**
- `tests/conftest.py` (+25 lines documentation)

---

### Phase 2: Fix Direct Config Instantiations (Priority: HIGH)

**Goal:** Replace all direct `EgregoraConfig()` and `Settings()` calls with fixtures.

#### 2.1 Fix `tests/e2e/pipeline/test_site_generation.py`

**Before:**
```python
# Line 138
config = EgregoraConfig()
config.pipeline.step_size = 100
config.enrichment.enabled = False
config.rag.enabled = False
```

**After:**
```python
def test_site_generation_e2e(clean_blog_dir, monkeypatch, pipeline_test_config):
    # Use pipeline_test_config (already has enrichment/RAG disabled)
    config = pipeline_test_config.model_copy(deep=True)
    config.pipeline.step_size = 100  # Only override what's specific to this test
    # ... rest of test
```

**Files Changed:**
- `tests/e2e/pipeline/test_site_generation.py:120` (function signature)
- `tests/e2e/pipeline/test_site_generation.py:138` (config creation)

---

#### 2.2 Fix `tests/unit/rag/test_rag_backend_factory.py`

**Before:**
```python
# Line 43
config = EgregoraConfig()
config.rag.embedding_max_batch_size = 7
config.rag.embedding_timeout = 3.5
config.models.embedding = "models/test-embedding"
```

**After:**
```python
def test_embed_fn_uses_rag_settings_for_router(
    monkeypatch: pytest.MonkeyPatch,
    config_factory,  # NEW: Use factory fixture
) -> None:
    """Embedding router should be constructed with configured RAG settings."""

    # Use factory to create config with specific test values
    config = config_factory(
        rag__embedding_max_batch_size=7,
        rag__embedding_timeout=3.5,
        models__embedding="models/test-embedding",
    )

    # ... rest of test unchanged
```

**Files Changed:**
- `tests/unit/rag/test_rag_backend_factory.py:40` (function signature)
- `tests/unit/rag/test_rag_backend_factory.py:43-46` (config creation)

---

#### 2.3 Fix `tests/e2e/input_adapters/test_dynamic_parser.py`

**Before:**
```python
# Lines 34, 47
pattern = generate_dynamic_regex(sample_lines, EgregoraConfig())
```

**After:**
```python
def test_dynamic_regex_generator_success(mock_agent_run, minimal_config):
    # ... mock setup ...
    pattern = generate_dynamic_regex(sample_lines, minimal_config)
    # ... assertions ...

def test_dynamic_regex_generator_failure(mock_agent_run, minimal_config):
    # ... mock setup ...
    pattern = generate_dynamic_regex(sample_lines, minimal_config)
    # ... assertions ...
```

**Files Changed:**
- `tests/e2e/input_adapters/test_dynamic_parser.py:24` (function signature)
- `tests/e2e/input_adapters/test_dynamic_parser.py:34` (config usage)
- `tests/e2e/input_adapters/test_dynamic_parser.py:42` (function signature)
- `tests/e2e/input_adapters/test_dynamic_parser.py:47` (config usage)

---

#### 2.4 Fix `tests/unit/rag/test_embedding_router.py`

**Before (module-level):**
```python
# Lines 31-38 (PROBLEM: at module load time)
_model_settings = ModelSettings()
MODEL = _model_settings.embedding  # "models/gemini-embedding-001"

_rag_settings = RAGSettings()
DEFAULT_MAX_BATCH_SIZE = _rag_settings.embedding_max_batch_size
DEFAULT_TIMEOUT = _rag_settings.embedding_timeout

TEST_BATCH_SIZE = 3
TEST_TIMEOUT = 1.0
```

**After (fixture-based):**
```python
# Remove module-level instantiation

# Add fixture at top of file
@pytest.fixture
def embedding_router_config():
    """Config for embedding router tests."""
    settings = RAGSettings(
        embedding_max_batch_size=3,  # Small for unit tests
        embedding_timeout=1.0,         # Fast for unit tests
    )
    return settings

# Update all tests to use fixture
def test_create_embedding_router_initializes_queues(embedding_router_config):
    router = create_embedding_router(
        model="test-model",
        max_batch_size=embedding_router_config.embedding_max_batch_size,
        timeout=embedding_router_config.embedding_timeout,
    )
    # ... rest of test
```

**Files Changed:**
- `tests/unit/rag/test_embedding_router.py:31-38` (remove module-level)
- `tests/unit/rag/test_embedding_router.py` (add fixture, update ~10 test functions)

---

#### 2.5 Fix `tests/unit/agents/test_rag_exception_handling.py`

**Before (repeated 5 times):**
```python
# Lines 20, 47, 80, 95, 107
mock_resources.retrieval_config = RAGSettings()
# or
mock_resources.retrieval_config = RAGSettings(enabled=False)
```

**After:**
```python
# Add parametrized fixture
@pytest.fixture
def mock_resources_with_rag(test_rag_settings):
    """Mock WriterResources with test RAG settings."""
    return SimpleNamespace(
        retrieval_config=test_rag_settings,
        # ... other fields
    )

# Use fixture in tests
def test_rag_enabled_but_no_hits_returns_none(mock_resources_with_rag):
    mock_resources = mock_resources_with_rag
    # ... rest of test
```

**Alternatively (if different RAG states needed per test):**
```python
@pytest.fixture
def rag_settings_factory():
    """Factory for creating RAG settings with overrides."""
    def _create(enabled=True, **kwargs):
        return RAGSettings(enabled=enabled, **kwargs)
    return _create

def test_rag_enabled_but_no_hits_returns_none(rag_settings_factory):
    mock_resources = SimpleNamespace(
        retrieval_config=rag_settings_factory(enabled=True)
    )
    # ... rest of test
```

**Files Changed:**
- `tests/unit/agents/test_rag_exception_handling.py` (add fixture)
- `tests/unit/agents/test_rag_exception_handling.py` (update 5 test functions)

---

### Phase 3: Add Test Documentation (Priority: MEDIUM)

**Goal:** Document fixture usage patterns for future developers.

#### 3.1 Create `tests/README.md`

```markdown
# Egregora Test Suite

## Test Configuration Philosophy

We follow the **Fixture/Override Pattern** for test configuration:

1. **Load base configuration** - Use `create_default_config()`
2. **Override infrastructure globally** - Fixtures set tmp_path, test models, disabled slow components
3. **Hardcode specific values only in tests** - Only when testing that specific behavior

### Fixture Selection Guide

| Test Type | Fixture | Use Case |
|-----------|---------|----------|
| **Fast unit tests** | `minimal_config` | No RAG, enrichment, or reader; fast models |
| **Integration tests** | `test_config` | Full config with tmp_path isolation |
| **Pipeline E2E** | `pipeline_test_config` | Optimized for full pipeline runs |
| **RAG tests** | `test_rag_settings_enabled` | RAG enabled with test settings |
| **Reader tests** | `reader_test_config` | Reader agent enabled |
| **Custom needs** | `config_factory(key=val)` | Quick per-test customization |

### Examples

#### ✅ Good: Using fixtures
```python
def test_something(minimal_config):
    # Config is isolated, uses tmp_path, safe for unit tests
    result = do_something(minimal_config)
    assert result.status == "success"
```

#### ❌ Bad: Direct instantiation
```python
def test_something():
    config = EgregoraConfig()  # WRONG: Uses production defaults!
    result = do_something(config)
```

#### ✅ Good: Customizing via factory
```python
def test_custom_timeout(config_factory):
    config = config_factory(rag__enabled=True, rag__timeout=0.1)
    # Only the specific values needed for this test are overridden
    assert config.rag.timeout == 0.1
```

#### ✅ Good: Customizing via model_copy
```python
def test_with_custom_setting(test_config):
    config = test_config.model_copy(deep=True)
    config.pipeline.step_size = 100  # Test-specific override
    result = run_pipeline(config)
```

### Running Tests

```bash
# All tests
uv run pytest tests/

# Fast unit tests only
uv run pytest tests/unit/

# E2E tests (slower)
uv run pytest tests/e2e/

# Specific test file
uv run pytest tests/unit/rag/test_lancedb_backend.py

# With coverage
uv run pytest --cov=egregora tests/
```

### Fixtures Reference

See `tests/conftest.py` for complete fixture documentation.
```

**Files Changed:**
- `tests/README.md` (+100 lines, new file)

---

### Phase 4: Validation and Cleanup (Priority: LOW)

#### 4.1 Add Pre-commit Hook to Prevent Violations

Create `dev_tools/check_test_config.py`:

```python
#!/usr/bin/env python3
"""Pre-commit hook to prevent direct config instantiation in tests.

Checks for:
- Direct EgregoraConfig() calls without fixtures
- Direct Settings class instantiation
- Hardcoded infrastructure paths
"""

import re
import sys
from pathlib import Path

VIOLATIONS = [
    (r"EgregoraConfig\(\)", "Use test_config fixture instead of EgregoraConfig()"),
    (r"RAGSettings\(\)", "Use test_rag_settings fixture instead of RAGSettings()"),
    (r"ModelSettings\(\)", "Use test_model_settings fixture instead of ModelSettings()"),
    (r'db_path = Path\("/[^"]+"', "Use tmp_path fixture instead of hardcoded paths"),
]

def check_file(file_path: Path) -> list[str]:
    """Check a single file for violations."""
    errors = []
    content = file_path.read_text()

    for pattern, message in VIOLATIONS:
        if re.search(pattern, content):
            errors.append(f"{file_path}:{message}")

    return errors

def main():
    test_files = Path("tests").rglob("test_*.py")
    all_errors = []

    for file_path in test_files:
        # Skip conftest.py (defines fixtures)
        if file_path.name == "conftest.py":
            continue

        errors = check_file(file_path)
        all_errors.extend(errors)

    if all_errors:
        print("❌ Test configuration violations found:")
        for error in all_errors:
            print(f"  - {error}")
        print("\nSee tests/README.md for proper fixture usage.")
        return 1

    print("✅ All tests use proper configuration fixtures")
    return 0

if __name__ == "__main__":
    sys.exit(main())
```

Add to `.pre-commit-config.yaml`:

```yaml
  - repo: local
    hooks:
      - id: check-test-config
        name: Check test configuration
        entry: python dev_tools/check_test_config.py
        language: system
        pass_filenames: false
        files: tests/.*\.py$
```

**Files Changed:**
- `dev_tools/check_test_config.py` (+50 lines, new file)
- `.pre-commit-config.yaml` (+6 lines)

---

#### 4.2 Update CLAUDE.md Testing Section

Add to `CLAUDE.md` under `## Testing`:

```markdown
### Test Configuration Rules

**CRITICAL: Never use production config in tests**

1. **Use fixtures for ALL configuration:**
   - ❌ `config = EgregoraConfig()` (uses production defaults!)
   - ✅ `def test_foo(test_config):` (isolated test config)

2. **Pick the right fixture:**
   - Unit tests: `minimal_config` (fast, RAG/enrichment disabled)
   - Integration: `test_config` (full config, tmp_path)
   - E2E: `pipeline_test_config` (optimized for pipeline)
   - RAG tests: `test_rag_settings_enabled`

3. **Customize via factory or model_copy:**
   ```python
   # Factory (quick)
   config = config_factory(rag__enabled=True, rag__timeout=0.1)

   # model_copy (full control)
   config = test_config.model_copy(deep=True)
   config.pipeline.step_size = 100
   ```

4. **Infrastructure must use tmp_path:**
   - ❌ `db_path = Path(".egregora/db.duckdb")`
   - ✅ `db_path = tmp_path / "test.duckdb"`

See `tests/README.md` for complete guide.
```

**Files Changed:**
- `CLAUDE.md` (+30 lines in Testing section)

---

## Implementation Plan

### Week 1: Foundation
- [ ] **Day 1-2:** Add fixtures to `tests/conftest.py` (Phase 1.1)
- [ ] **Day 2-3:** Update fixture documentation (Phase 1.2)
- [ ] **Day 3-5:** Create `tests/README.md` (Phase 3.1)

### Week 2: Refactoring
- [ ] **Day 1:** Fix `test_site_generation.py` (Phase 2.1)
- [ ] **Day 1:** Fix `test_rag_backend_factory.py` (Phase 2.2)
- [ ] **Day 2:** Fix `test_dynamic_parser.py` (Phase 2.3)
- [ ] **Day 2-3:** Fix `test_embedding_router.py` (Phase 2.4)
- [ ] **Day 3:** Fix `test_rag_exception_handling.py` (Phase 2.5)

### Week 3: Validation
- [ ] **Day 1:** Add pre-commit hook (Phase 4.1)
- [ ] **Day 2:** Update CLAUDE.md (Phase 4.2)
- [ ] **Day 3:** Run full test suite, verify no regressions
- [ ] **Day 4:** Code review and adjustments
- [ ] **Day 5:** Final testing and merge

---

## Success Criteria

1. **Zero direct config instantiations:**
   - No `EgregoraConfig()` calls outside conftest.py
   - No `RAGSettings()`, `ModelSettings()` calls outside conftest.py

2. **All tests use fixtures:**
   - Unit tests use `minimal_config` or `config_factory`
   - E2E tests use `pipeline_test_config` or `test_config`
   - RAG tests use `test_rag_settings_enabled`

3. **Infrastructure isolation:**
   - All database paths use `tmp_path`
   - No hardcoded `.egregora/` paths
   - All API keys mocked via fixtures

4. **Documentation complete:**
   - `tests/README.md` explains fixture usage
   - `tests/conftest.py` has selection guide
   - `CLAUDE.md` updated with test config rules

5. **Pre-commit validation:**
   - Hook prevents new violations
   - Existing tests pass hook

6. **Test suite passes:**
   - All unit tests pass: `pytest tests/unit/`
   - All E2E tests pass: `pytest tests/e2e/`
   - No new warnings or errors

---

## Files Modified Summary

| File | Changes | Lines |
|------|---------|-------|
| `tests/conftest.py` | Add fixtures + docs | +105 |
| `tests/README.md` | New file | +100 |
| `tests/e2e/pipeline/test_site_generation.py` | Use fixture | -3, +2 |
| `tests/unit/rag/test_rag_backend_factory.py` | Use factory | -4, +8 |
| `tests/e2e/input_adapters/test_dynamic_parser.py` | Use fixture | -2, +4 |
| `tests/unit/rag/test_embedding_router.py` | Remove module-level | -8, +15 |
| `tests/unit/agents/test_rag_exception_handling.py` | Use fixture factory | -5, +10 |
| `dev_tools/check_test_config.py` | New file | +50 |
| `.pre-commit-config.yaml` | Add hook | +6 |
| `CLAUDE.md` | Update testing section | +30 |
| **Total** | **10 files** | **~320 lines** |

---

## Risk Assessment

| Risk | Likelihood | Impact | Mitigation |
|------|------------|--------|------------|
| Tests fail after refactoring | Medium | High | Run full test suite after each change |
| Fixtures have bugs | Low | Medium | Test fixtures in isolation first |
| Breaking existing workflows | Low | Low | Changes are internal to tests only |
| Pre-commit hook false positives | Medium | Low | Careful regex patterns, manual review |
>>>>>>> aab424d1

Add section to `docs/architecture/pipeline.md` explaining why parallel window processing is not planned:

<<<<<<< HEAD
**Why Sequential Processing?**
- **API Rate Limits:** Google Gemini API has strict rate limits (1 req/sec). Parallel processing would quickly exhaust quotas without significant throughput gains.
- **Context Understanding:** Each window builds on previous windows' context. Sequential processing ensures the LLM has temporal continuity for coherent narrative.
- **Deterministic Output:** Sequential execution produces consistent results across runs. Parallel execution could introduce non-determinism in post ordering and content.
- **Sufficient Performance:** Current async RAG integration provides I/O overlap where it matters (embeddings, vector search). Window generation is CPU-bound (LLM calls), not I/O-bound.
- **Simpler Architecture:** Sequential execution is easier to reason about, debug, and test. No need for complex concurrency primitives or distributed coordination.

**Current Async Usage:**
- RAG operations (indexing, search) are fully async
- Wrapped in `asyncio.run()` from sync pipeline orchestration
- This is optimal - keeps complexity localized to I/O operations
=======
## Rollback Plan

If refactoring causes issues:

1. **Immediate:** Revert to previous commit
2. **Phase-by-phase:** Each phase is independent; can roll back partial changes
3. **Fixture bugs:** Disable new fixtures, fall back to test_config
4. **Pre-commit issues:** Disable hook temporarily

---

## References

- **Industry Standard:** Fixture/Override Pattern (pytest best practices)
- **Egregora Docs:** `docs/testing/` (if exists), `CLAUDE.md` Testing section
- **Pytest Docs:** https://docs.pytest.org/en/stable/fixture.html

---

## PR Checklist

- [ ] All new fixtures have docstrings with examples
- [ ] `tests/README.md` created with usage guide
- [ ] All direct `EgregoraConfig()` calls replaced
- [ ] All direct `Settings()` calls replaced
- [ ] Pre-commit hook added and tested
- [ ] Full test suite passes (`pytest tests/`)
- [ ] No new test warnings
- [ ] CLAUDE.md updated
- [ ] Code review requested
- [ ] CI/CD pipeline passes
>>>>>>> aab424d1
<|MERGE_RESOLUTION|>--- conflicted
+++ resolved
@@ -1,379 +1,3 @@
-<<<<<<< HEAD
-# Refactoring Plan: Configuration & Documentation Improvements
-
-## Context
-
-Based on codebase analysis during documentation update, these improvements address real pain points without adding unnecessary complexity. All recommendations aligned with "alpha mindset" - clean, simple solutions.
-
-**Note on Async/Parallel Processing:** Parallel window processing is NOT in roadmap. Sequential processing is essential for correct content understanding, and API rate limits make parallelization impractical. Current async RAG integration with `asyncio.run()` wrappers is acceptable.
-
-## Agreed Upon Improvements
-
-### 1. Make Privacy Configuration Functional
-
-**Current State:**
-```python
-class PrivacySettings(BaseModel):
-    """Privacy and data protection settings (YAML configuration).
-
-    .. note::
-       Currently all privacy features (anonymization, PII detection) are always enabled.
-       This config section is reserved for future configurable privacy controls.
-```
-
-**Problem:** Can't disable privacy features for public datasets (judicial records, public archives)
-
-**Goal:** Make privacy behavior configurable while keeping secure defaults
-
-**Implementation:**
-1. Add real settings to `PrivacySettings` in `config/settings.py`:
-   ```python
-   class PrivacySettings(BaseModel):
-       """Privacy and data protection settings."""
-
-       enabled: bool = Field(
-           default=True,
-           description="Enable privacy features (anonymization, PII detection)"
-       )
-
-       pii_detection_enabled: bool = Field(
-           default=True,
-           description="Enable PII detection and warnings"
-       )
-
-       pii_action: Literal["warn", "redact", "skip"] = Field(
-           default="warn",
-           description=(
-               "Action on PII detection: "
-               "warn=log warning, redact=replace with [REDACTED], skip=skip message"
-           )
-       )
-
-       anonymize_authors: bool = Field(
-           default=True,
-           description="Anonymize author names with UUIDs"
-       )
-
-       custom_pii_patterns: list[str] = Field(
-           default_factory=list,
-           description="Additional regex patterns for PII detection"
-       )
-   ```
-
-2. Wire settings through `egregora.privacy` module:
-   - Update `privacy/config.py` runtime dataclass to read from config
-   - Update `privacy/anonymizer.py` to respect `anonymize_authors` setting
-   - Update `privacy/detector.py` to respect `pii_detection_enabled` and `pii_action`
-
-3. Add validation:
-   - If `enabled=False`, require explicit user confirmation in config comments
-   - Validate that disabling privacy is intentional
-
-4. Update documentation:
-   - Add section in `docs/features/privacy.md` on disabling privacy
-   - Document use cases (public datasets, judicial records)
-   - Add warning about implications
-
-**Files Changed:**
-- `src/egregora/config/settings.py` - Add PrivacySettings fields
-- `src/egregora/privacy/config.py` - Wire settings
-- `src/egregora/privacy/anonymizer.py` - Respect anonymize_authors
-- `src/egregora/privacy/detector.py` - Respect pii_detection_enabled and pii_action
-- `docs/features/privacy.md` - Document new settings
-- `CLAUDE.md` - Update configuration reference
-- `tests/unit/privacy/` - Add tests for all settings combinations
-
-**Impact:** Unlocks public dataset use cases while maintaining secure defaults
-
----
-
-### 2. Comprehensive API Documentation via mkdocstrings
-
-**Current State:**
-- mkdocstrings is configured in `mkdocs.yml`
-- API reference pages exist in `docs/api/` but are mostly stubs
-- Many functions lack docstrings
-
-**Goal:** Generate full API reference from code with proper docstrings
-
-**Implementation:**
-
-**Phase 1: Add docstrings to public APIs (high-priority modules)**
-1. `data_primitives/document.py` - Document, DocumentType, MediaAsset
-2. `input_adapters/base.py` - InputAdapter protocol
-3. `output_adapters/base.py` - OutputAdapter protocol
-4. `config/settings.py` - All settings classes (partially done)
-5. `rag/models.py` - RAGQueryRequest, RAGResponse
-6. `agents/writer.py` - write_posts_for_window
-7. `transformations/windowing.py` - create_windows
-
-**Phase 2: Configure mkdocstrings properly**
-Update `docs/api/*.md` to use mkdocstrings syntax:
-```markdown
-# Document API
-
-::: egregora.data_primitives.document
-    options:
-      show_source: true
-      show_root_heading: true
-      show_category_heading: true
-      members_order: source
-      show_if_no_docstring: false  # Hide undocumented items
-```
-
-**Phase 3: Add examples to docstrings**
-Use Google-style docstrings with examples:
-```python
-def create_windows(
-    messages: Table,
-    step_size: int,
-    step_unit: str,
-) -> Iterator[Table]:
-    """Create sliding windows over message table.
-
-    Args:
-        messages: Ibis table with IR_MESSAGE_SCHEMA
-        step_size: Window size in step_unit units
-        step_unit: One of "messages", "hours", "days"
-
-    Yields:
-        Ibis table for each window
-
-    Example:
-        >>> windows = create_windows(messages, step_size=100, step_unit="messages")
-        >>> for window in windows:
-        ...     print(len(window))
-        100
-        100
-        ...
-    """
-```
-
-**Files Changed:**
-- `src/egregora/data_primitives/document.py` - Add docstrings
-- `src/egregora/input_adapters/base.py` - Add docstrings
-- `src/egregora/output_adapters/base.py` - Add docstrings
-- `src/egregora/rag/models.py` - Add docstrings
-- `src/egregora/agents/writer.py` - Add docstrings
-- `src/egregora/transformations/windowing.py` - Add docstrings
-- `docs/api/data-primitives.md` - Use mkdocstrings syntax
-- `docs/api/input-adapters.md` - Use mkdocstrings syntax
-- `docs/api/output-adapters.md` - Use mkdocstrings syntax
-- `docs/api/rag.md` - Enhance with more modules
-- `mkdocs.yml` - Verify mkdocstrings config (already done)
-
-**Impact:** Better developer experience, easier onboarding, fewer support questions
-
----
-
-### 3. Better Configuration Validation & Error Messages
-
-**Current State:**
-- Pydantic validation exists but errors are cryptic
-- No way to validate config without running full pipeline
-- No friendly "did you mean?" suggestions
-
-**Goal:** User-friendly config validation with helpful error messages
-
-**Implementation:**
-
-**1. Add `egregora config validate` command**
-```python
-# cli/config.py (NEW)
-import typer
-from egregora.config.settings import load_egregora_config
-from pydantic import ValidationError
-
-config_app = typer.Typer(help="Configuration management commands")
-
-@config_app.command()
-def validate(
-    config_path: Path = typer.Option(
-        Path(".egregora/config.yml"),
-        help="Path to config file"
-    ),
-) -> None:
-    """Validate configuration file and show friendly errors."""
-    try:
-        config = load_egregora_config(config_path.parent)
-        typer.secho("✅ Configuration is valid!", fg=typer.colors.GREEN)
-        typer.echo(f"Loaded from: {config_path}")
-    except ValidationError as e:
-        typer.secho("❌ Configuration errors found:", fg=typer.colors.RED)
-        for error in e.errors():
-            loc = " → ".join(str(l) for l in error["loc"])
-            msg = error["msg"]
-            typer.echo(f"  {loc}: {msg}")
-        raise typer.Exit(1)
-    except Exception as e:
-        typer.secho(f"❌ Error loading config: {e}", fg=typer.colors.RED)
-        raise typer.Exit(1)
-```
-
-**2. Add custom validators with better messages**
-```python
-# config/settings.py
-from pydantic import field_validator, model_validator
-
-class ModelSettings(BaseModel):
-    writer: PydanticModelName = ...
-
-    @field_validator("writer", "enricher", "reader")
-    @classmethod
-    def validate_model_format(cls, v: str) -> str:
-        """Validate model name format."""
-        if not v.startswith(("google-gla:", "models/")):
-            msg = (
-                f"Invalid model format: {v}\n"
-                f"Expected format:\n"
-                f"  - Pydantic-AI: 'google-gla:gemini-flash-latest'\n"
-                f"  - Google SDK: 'models/gemini-flash-latest'"
-            )
-            raise ValueError(msg)
-        return v
-
-class RAGSettings(BaseModel):
-    top_k: int = Field(default=5, ge=1, le=100)
-
-    @field_validator("top_k")
-    @classmethod
-    def validate_top_k(cls, v: int) -> int:
-        """Validate top_k is reasonable."""
-        if v > 50:
-            logger.warning(
-                f"top_k={v} is unusually high. "
-                f"Consider values between 5-20 for better performance."
-            )
-        return v
-
-class EgregoraConfig(BaseModel):
-    ...
-
-    @model_validator(mode="after")
-    def validate_cross_field(self) -> EgregoraConfig:
-        """Validate cross-field dependencies."""
-        # If RAG is enabled, ensure lancedb_dir is set
-        if self.rag.enabled and not self.paths.lancedb_dir:
-            msg = "RAG is enabled but paths.lancedb_dir is not set"
-            raise ValueError(msg)
-
-        # Warn if privacy is disabled
-        if not self.privacy.enabled:
-            logger.warning(
-                "⚠️  Privacy features are DISABLED. "
-                "Only use for public datasets!"
-            )
-
-        return self
-```
-
-**3. Add config file location to error messages**
-Update `load_egregora_config()` to show where it's looking:
-```python
-def load_egregora_config(output_dir: Path) -> EgregoraConfig:
-    """Load configuration from .egregora/config.yml."""
-    config_path = output_dir / ".egregora" / "config.yml"
-
-    try:
-        if not config_path.exists():
-            logger.info(f"No config found at {config_path}, using defaults")
-            return EgregoraConfig()
-
-        with config_path.open() as f:
-            raw = yaml.safe_load(f)
-
-        logger.debug(f"Loading config from {config_path}")
-        return EgregoraConfig(**raw)
-
-    except ValidationError as e:
-        logger.error(f"Configuration errors in {config_path}:")
-        raise
-```
-
-**Files Changed:**
-- `src/egregora/cli/config.py` - NEW: Config management commands
-- `src/egregora/cli/main.py` - Register config_app
-- `src/egregora/config/settings.py` - Add validators with better messages
-- `docs/configuration.md` - Document `config validate` command
-- `CLAUDE.md` - Add to CLI commands reference
-
-**Impact:** Much better UX, easier troubleshooting, catches errors early
-
----
-
-## Implementation Order
-
-1. **Config Validation** (2 hours)
-   - Immediate user value
-   - Catches errors early
-   - Low risk, high impact
-   - Foundation for privacy settings validation
-
-2. **Privacy Configuration** (3 hours)
-   - More complex - needs testing
-   - Security-sensitive - needs careful review
-   - Medium risk, unlocks new use cases
-   - Benefits from config validation work
-
-3. **API Documentation** (4 hours)
-   - Add docstrings to priority modules
-   - Update API reference pages
-   - Medium effort, high long-term value
-   - Can be done in parallel with other work
-
-**Total estimated time: ~9 hours**
-
-## Testing Strategy
-
-### Config Validation
-- Test with valid config → should succeed
-- Test with invalid model names → friendly error
-- Test with missing required fields → helpful message
-- Test with cross-field errors → clear guidance
-
-### Privacy Configuration
-- Test with `privacy.enabled=false` → no anonymization
-- Test with `pii_action=redact` → PII replaced
-- Test with `pii_action=skip` → messages skipped
-- Test with public dataset (judicial records)
-- Verify default behavior unchanged (enabled=true)
-
-### API Documentation
-- Run `mkdocs build` - should succeed
-- Check generated API docs have proper formatting
-- Verify examples render correctly
-- Test with `show_if_no_docstring: false` to find gaps
-
-## Documentation Updates
-
-- [ ] `CLAUDE.md` - Update configuration reference
-- [ ] `docs/configuration.md` - Document new settings
-- [ ] `docs/features/privacy.md` - Privacy configuration guide
-- [ ] `docs/api/*.md` - Enhanced API reference
-- [ ] `docs/cli-reference.md` - Add `config validate` command
-- [ ] `docs/architecture/pipeline.md` - Add "Why Sequential Processing?" section
-
-## Success Criteria
-
-- ✅ Privacy can be disabled for public datasets
-- ✅ Config validation catches errors with helpful messages
-- ✅ API docs auto-generated from docstrings
-- ✅ All tests pass
-- ✅ Documentation updated
-
-## Non-Goals
-
-- ❌ Async/parallel pipeline (not in roadmap, sequential processing is essential)
-- ❌ Migration tooling (not needed yet, alpha mindset)
-- ❌ Docker support (can add later)
-- ❌ Move constants from settings.py (configuration defaults belong with configuration)
-- ❌ Remove legacy RAG (already removed)
-- ❌ Extract embedding router (premature)
-
----
-
-## Sequential Processing Rationale
-=======
 # Test Configuration Refactoring Plan
 
 ## Executive Summary
@@ -1053,23 +677,9 @@
 | Fixtures have bugs | Low | Medium | Test fixtures in isolation first |
 | Breaking existing workflows | Low | Low | Changes are internal to tests only |
 | Pre-commit hook false positives | Medium | Low | Careful regex patterns, manual review |
->>>>>>> aab424d1
-
-Add section to `docs/architecture/pipeline.md` explaining why parallel window processing is not planned:
-
-<<<<<<< HEAD
-**Why Sequential Processing?**
-- **API Rate Limits:** Google Gemini API has strict rate limits (1 req/sec). Parallel processing would quickly exhaust quotas without significant throughput gains.
-- **Context Understanding:** Each window builds on previous windows' context. Sequential processing ensures the LLM has temporal continuity for coherent narrative.
-- **Deterministic Output:** Sequential execution produces consistent results across runs. Parallel execution could introduce non-determinism in post ordering and content.
-- **Sufficient Performance:** Current async RAG integration provides I/O overlap where it matters (embeddings, vector search). Window generation is CPU-bound (LLM calls), not I/O-bound.
-- **Simpler Architecture:** Sequential execution is easier to reason about, debug, and test. No need for complex concurrency primitives or distributed coordination.
-
-**Current Async Usage:**
-- RAG operations (indexing, search) are fully async
-- Wrapped in `asyncio.run()` from sync pipeline orchestration
-- This is optimal - keeps complexity localized to I/O operations
-=======
+
+---
+
 ## Rollback Plan
 
 If refactoring causes issues:
@@ -1100,5 +710,4 @@
 - [ ] No new test warnings
 - [ ] CLAUDE.md updated
 - [ ] Code review requested
-- [ ] CI/CD pipeline passes
->>>>>>> aab424d1
+- [ ] CI/CD pipeline passes