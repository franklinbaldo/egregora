#!/usr/bin/env python3
"""
Jules API Client Helper
A simple Python client for interacting with Google's Jules API.
"""

import argparse
import json
import os
import subprocess
import sys
from typing import Optional, Dict, Any, List
import requests


class JulesClient:
    """Client for Google Jules API."""

    def __init__(self, api_key: Optional[str] = None, base_url: Optional[str] = None):
        """
        Initialize the Jules client.

        Args:
            api_key: Jules API key. If not provided, will check JULES_API_KEY
                     environment variable, then fall back to gcloud auth.
            base_url: The base URL for the Jules API. If not provided, will
                      check JULES_BASE_URL environment variable, then fall back
                      to the default production URL.
        """
        self.api_key = api_key or os.environ.get('JULES_API_KEY')
        self.base_url = base_url or os.environ.get('JULES_BASE_URL', "https://jules.googleapis.com/v1alpha")
        self.access_token = None
        self.using_oauth = False  # Track if we're using OAuth vs API key

<<<<<<< HEAD
    def _get_access_token(self) -> str:
        """Get authentication token - either API key or gcloud token."""
        # If API key is provided, use it directly
        if self.api_key:
            self.using_oauth = False
            return self.api_key

        # Otherwise fall back to cached token or gcloud
        if self.access_token:
            return self.access_token

        try:
            result = subprocess.run(
                ['gcloud', 'auth', 'print-access-token'],
                capture_output=True,
                text=True,
                check=True
            )
            self.access_token = result.stdout.strip()
            self.using_oauth = True  # Mark that we're using OAuth
            return self.access_token
        except subprocess.CalledProcessError as e:
            raise Exception(
                "Failed to get access token. Make sure you either:\n"
                "1. Set JULES_API_KEY environment variable, or\n"
                "2. Authenticate with gcloud: gcloud auth login"
            ) from e

    def _get_headers(self) -> Dict[str, str]:
        """Get request headers with authentication."""
        token = self._get_access_token()

        # Use correct header based on auth type
        if self.using_oauth:
            # OAuth tokens from gcloud use Authorization: Bearer
            return {
                'Authorization': f'Bearer {token}',
                'Content-Type': 'application/json'
            }
        else:
            # API keys use X-Goog-Api-Key
            return {
                'X-Goog-Api-Key': token,
                'Content-Type': 'application/json'
            }
=======
    def _get_headers(self) -> Dict[str, str]:
        """Get request headers with authentication."""
        headers = {'Content-Type': 'application/json'}
        if self.api_key:
            headers['X-Goog-Api-Key'] = self.api_key
        else:
            if not self.access_token:
                try:
                    result = subprocess.run(
                        ['gcloud', 'auth', 'print-access-token'],
                        capture_output=True,
                        text=True,
                        check=True
                    )
                    self.access_token = result.stdout.strip()
                except subprocess.CalledProcessError as e:
                    raise Exception(
                        "Failed to get access token. Make sure you either:\n"
                        "1. Set JULES_API_KEY environment variable, or\n"
                        "2. Authenticate with gcloud: gcloud auth login"
                    ) from e
            headers['Authorization'] = f'Bearer {self.access_token}'
        return headers
>>>>>>> b347b707

    def create_session(
        self,
        prompt: str,
        owner: str,
        repo: str,
        branch: str = 'main',
        title: Optional[str] = None,
        require_plan_approval: bool = False,
        automation_mode: str = 'AUTO_CREATE_PR'
    ) -> Dict[str, Any]:
        """
        Create a new Jules session.

        Args:
            prompt: The task description
            owner: GitHub repository owner
            repo: GitHub repository name
            branch: Starting branch name (default: main)
            title: Optional session title
            require_plan_approval: Whether to require manual plan approval
            automation_mode: Automation mode (AUTO_CREATE_PR or MANUAL)

        Returns:
            Session object with id, state, etc.
        """
        url = f"{self.base_url}/sessions"
        data = {
            'prompt': prompt,
            'sourceContext': {
                'source': f'sources/github/{owner}/{repo}',
                'githubRepoContext': {
                    'startingBranch': branch
                }
            },
            'automationMode': automation_mode
        }

        if title:
            data['title'] = title

        if require_plan_approval:
            data['requirePlanApproval'] = require_plan_approval

        response = requests.post(url, headers=self._get_headers(), json=data)
        response.raise_for_status()
        return response.json()

    def get_session(self, session_id: str) -> Dict[str, Any]:
        """
        Get details of a specific session.

        Args:
            session_id: The session ID

        Returns:
            Session object
        """
        url = f"{self.base_url}/sessions/{session_id}"
        response = requests.get(url, headers=self._get_headers())
        response.raise_for_status()
        return response.json()

    def list_sessions(self) -> Dict[str, Any]:
        """
        List all sessions.

        Returns:
            List of session objects
        """
        url = f"{self.base_url}/sessions"
        response = requests.get(url, headers=self._get_headers())
        response.raise_for_status()
        return response.json()

    def send_message(self, session_id: str, message: str) -> Dict[str, Any]:
        """
        Send a message to an active session.

        Args:
            session_id: The session ID
            message: Message content

        Returns:
            Updated session object
        """
        url = f"{self.base_url}/sessions/{session_id}:sendMessage"
        data = {'message': message}
        response = requests.post(url, headers=self._get_headers(), json=data)
        response.raise_for_status()
        return response.json()

    def approve_plan(self, session_id: str) -> Dict[str, Any]:
        """
        Approve a plan for a session.

        Args:
            session_id: The session ID

        Returns:
            Updated session object
        """
        url = f"{self.base_url}/sessions/{session_id}:approvePlan"
        response = requests.post(url, headers=self._get_headers())
        response.raise_for_status()
        return response.json()

    def get_activities(self, session_id: str) -> Dict[str, Any]:
        """
        Get activities for a session.

        Args:
            session_id: The session ID

        Returns:
            List of activity objects
        """
        url = f"{self.base_url}/sessions/{session_id}/activities"
        response = requests.get(url, headers=self._get_headers())
        response.raise_for_status()
        return response.json()


def main(argv: Optional[List[str]] = None) -> None:
    """CLI interface for Jules API."""
    parser = argparse.ArgumentParser(description="Jules API Client Helper")
    subparsers = parser.add_subparsers(dest='command', required=True)

    # Create command
    create_parser = subparsers.add_parser('create', help='Create a new Jules session')
    create_parser.add_argument('prompt', help='The task description')
    create_parser.add_argument('owner', help='GitHub repository owner')
    create_parser.add_argument('repo', help='GitHub repository name')
    create_parser.add_argument('--branch', default='main', help='Starting branch name')
    create_parser.add_argument('--title', help='Optional session title')
    create_parser.add_argument('--require-plan-approval', action='store_true', help='Require manual plan approval')
    create_parser.add_argument('--automation-mode', default='AUTO_CREATE_PR', help='Automation mode (AUTO_CREATE_PR or MANUAL)')

    # Get command
    get_parser = subparsers.add_parser('get', help='Get details of a specific session')
    get_parser.add_argument('session_id', help='The session ID')

    # List command
    subparsers.add_parser('list', help='List all sessions')

    # Message command
    message_parser = subparsers.add_parser('message', help='Send a message to an active session')
    message_parser.add_argument('session_id', help='The session ID')
    message_parser.add_argument('message', nargs='+', help='Message content')

    # Approve command
    approve_parser = subparsers.add_parser('approve-plan', help='Approve a plan for a session')
    approve_parser.add_argument('session_id', help='The session ID')

    # Activities command
    activities_parser = subparsers.add_parser('activities', help='Get activities for a session')
    activities_parser.add_argument('session_id', help='The session ID')

    args = parser.parse_args(argv)
    client = JulesClient()

    try:
        if args.command == 'create':
            result = client.create_session(
                prompt=args.prompt,
                owner=args.owner,
                repo=args.repo,
                branch=args.branch,
                title=args.title,
                require_plan_approval=args.require_plan_approval,
                automation_mode=args.automation_mode
            )
        elif args.command == 'get':
            result = client.get_session(args.session_id)
        elif args.command == 'list':
            result = client.list_sessions()
        elif args.command == 'message':
            result = client.send_message(args.session_id, ' '.join(args.message))
        elif args.command == 'approve-plan':
            result = client.approve_plan(args.session_id)
        elif args.command == 'activities':
            result = client.get_activities(args.session_id)
        else:
            parser.print_help()
            sys.exit(1)

        print(json.dumps(result, indent=2))

    except Exception as e:
        print(f"Error: {e}", file=sys.stderr)
        sys.exit(1)


if __name__ == '__main__':
    main()<|MERGE_RESOLUTION|>--- conflicted
+++ resolved
@@ -32,53 +32,6 @@
         self.access_token = None
         self.using_oauth = False  # Track if we're using OAuth vs API key
 
-<<<<<<< HEAD
-    def _get_access_token(self) -> str:
-        """Get authentication token - either API key or gcloud token."""
-        # If API key is provided, use it directly
-        if self.api_key:
-            self.using_oauth = False
-            return self.api_key
-
-        # Otherwise fall back to cached token or gcloud
-        if self.access_token:
-            return self.access_token
-
-        try:
-            result = subprocess.run(
-                ['gcloud', 'auth', 'print-access-token'],
-                capture_output=True,
-                text=True,
-                check=True
-            )
-            self.access_token = result.stdout.strip()
-            self.using_oauth = True  # Mark that we're using OAuth
-            return self.access_token
-        except subprocess.CalledProcessError as e:
-            raise Exception(
-                "Failed to get access token. Make sure you either:\n"
-                "1. Set JULES_API_KEY environment variable, or\n"
-                "2. Authenticate with gcloud: gcloud auth login"
-            ) from e
-
-    def _get_headers(self) -> Dict[str, str]:
-        """Get request headers with authentication."""
-        token = self._get_access_token()
-
-        # Use correct header based on auth type
-        if self.using_oauth:
-            # OAuth tokens from gcloud use Authorization: Bearer
-            return {
-                'Authorization': f'Bearer {token}',
-                'Content-Type': 'application/json'
-            }
-        else:
-            # API keys use X-Goog-Api-Key
-            return {
-                'X-Goog-Api-Key': token,
-                'Content-Type': 'application/json'
-            }
-=======
     def _get_headers(self) -> Dict[str, str]:
         """Get request headers with authentication."""
         headers = {'Content-Type': 'application/json'}
@@ -102,7 +55,6 @@
                     ) from e
             headers['Authorization'] = f'Bearer {self.access_token}'
         return headers
->>>>>>> b347b707
 
     def create_session(
         self,
