# Egregora

Automação para gerar newsletters diárias a partir de exports do WhatsApp usando o Google Gemini. Agora inclui um sistema opcional de **enriquecimento de conteúdos compartilhados**, capaz de resumir e contextualizar links citados nas conversas antes de gerar a newsletter.

> 📚 Para detalhes técnicos do fluxo de ponta a ponta, consulte as [Copilot Instructions](.github/copilot-instructions.md).

## 🌟 Principais recursos

- **Pipeline completo** para transformar arquivos `.zip` do WhatsApp em newsletters Markdown.
- **Integração com Gemini**: usa `google-genai` com configuração de segurança ajustada para conteúdos de grupos reais.
- **Enriquecimento de links**: identifica URLs e mídias e usa o suporte nativo do Gemini a `Part.from_uri` para analisá-los em paralelo com um modelo dedicado.
- **Sistema RAG integrado**: indexa newsletters anteriores para busca rápida via CLI ou MCP.
- **Perfis incrementais dos membros**: gera fichas analíticas por participante e atualiza automaticamente após cada newsletter.
- **Configuração flexível**: diretórios, fusos, modelos e limites ficam centralizados em `egregora.toml`, com overrides mínimos pela CLI.
- **Documentação extensa**: consulte `ENRICHMENT_QUICKSTART.md` e `CONTENT_ENRICHMENT_DESIGN.md` para aprofundar.

## 📦 Requisitos

- [Python](https://www.python.org/) 3.10 ou superior
- [uv](https://docs.astral.sh/uv/) para gerenciar dependências
- Variável `GEMINI_API_KEY` configurada com uma chave válida da API do Gemini

Dependências principais:

- `google-genai`

## 🚀 Instalação

1. Instale o `uv` (caso ainda não tenha):

   ```bash
   pip install uv
   ```

2. Sincronize as dependências do projeto:

   ```bash
   uv sync
   ```

3. Verifique se a variável `GEMINI_API_KEY` está presente no ambiente:

   ```bash
   export GEMINI_API_KEY="sua-chave"
   ```

## 🧠 Enriquecimento de conteúdos

O novo módulo de enriquecimento executa três etapas:

1. **Extração** – percorre os transcritos procurando URLs e marcadores de mídia (`<Mídia oculta>`), capturando até 3 mensagens de contexto antes/depois.
2. **Análise com Gemini** – envia cada referência para um modelo configurável que lê a URL diretamente e devolve resumo, pontos-chave, tom e relevância (1–5).
3. **Filtragem** – somente itens com relevância acima do limiar configurado entram no prompt final.

### Configuração rápida

1. Copie o arquivo de exemplo e ajuste conforme necessário:

   ```bash
   cp egregora.toml.example egregora.toml
   ```

2. Abra o arquivo e personalize as seções `[directories]`, `[pipeline]` e `[enrichment]` com os valores desejados.

3. Execute o pipeline apontando para o TOML:

   ```bash
   uv run egregora --config egregora.toml
   ```

Quer testar sem chamar o modelo? Use o modo de simulação:

```bash
uv run egregora --config egregora.toml --dry-run
```

### 🧪 Rodando os testes

1. Crie o ambiente virtual com `uv venv` (se ainda não existir).
2. Execute `uv sync` para instalar todas as dependências travadas — isso garante que bibliotecas opcionais como `polars` sejam baixadas automaticamente.
3. Rode a suíte desejada com `uv run --with pytest pytest`. Também é possível limitar o escopo, por exemplo:

   ```bash
   uv run --with pytest pytest tests/test_unified_processor_anonymization.py
   ```

## ✏️ Personalize o prompt do sistema

- Edite `src/egregora/prompts/system_instruction_base.md` para ajustar o tom padrão das newsletters (ou `egregora/prompts/system_instruction_base.md` em instalações via `pip`).
- Utilize `src/egregora/prompts/system_instruction_multigroup.md` para complementar instruções de grupos virtuais (ou `egregora/prompts/system_instruction_multigroup.md` no pacote instalado).
- Caso mantenha cópias personalizadas para produção, lembre-se de sincronizar qualquer alteração com o diretório de prompts instalado.

## 🖼️ Extração de Mídia

Além do enriquecimento de links, o Egregora agora extrai automaticamente mídias (imagens, vídeos, áudio) dos arquivos `.zip` do WhatsApp.

<<<<<<< HEAD
1.  **Extração**: Arquivos de mídia são salvos em `data/media/<slug-do-grupo>/media/<uuidv5>.<extensão>`, onde o nome é um UUID v5 determinístico gerado a partir do conteúdo do arquivo para evitar colisões entre execuções.
2.  **Substituição**: Marcadores como `IMG-20251003-WA0001.jpg (arquivo anexado)` viram links Markdown apontando para o novo nome, por exemplo: `![IMG-20251003-WA0001.jpg](../../media/<slug-do-grupo>/media/7c8f2a44-4d57-59e0-9e59-0a0f9450a8b9.jpg)` na newsletter.
3.  **Preservação**: Cada grupo possui seu próprio diretório, evitando colisões mesmo em execuções diferentes.
=======
1.  **Extração**: Arquivos de mídia são salvos em `data/newsletters/<slug-do-grupo>/media/<arquivo>` com nomes normalizados.
2.  **Substituição**: Marcadores como `IMG-20251003-WA0001.jpg (arquivo anexado)` viram links Markdown (`![IMG-20251003-WA0001.jpg](../media/<uuid>.jpg)`) dentro da própria pasta `daily/`.
3.  **Publicação**: Se definir `media_url_prefix = "/media"`, os links passam a apontar para `/media/<slug-do-grupo>/<arquivo>`, alinhado ao plugin de publicação.
>>>>>>> df2152f0

> Dica: ao publicar via MkDocs, habilite o plugin `tools.mkdocs_media_plugin` (já configurado em `mkdocs.yml`) e defina `media_url_prefix = "/media"` no TOML para que as mídias apareçam em `/media/<slug>/` no site estático.

Essa funcionalidade garante que as mídias compartilhadas sejam acessíveis diretamente na newsletter gerada, enriquecendo ainda mais o contexto.

## 🔐 Privacidade por padrão

- **Anonimização determinística**: telefones e apelidos são convertidos em
  identificadores como `Member-ABCD` antes de qualquer processamento. Ajuste
  a seção `[anonymization]` no TOML caso precise desativar temporariamente.
- **Instruções rígidas ao LLM**: o prompt enviado ao Gemini reforça que nomes
  próprios, telefones e contatos diretos não devem aparecer na newsletter.
- **Revisão humana quando necessário**: para newsletters sensíveis, mantenha uma
  leitura final manual antes do envio.
- **Autodescoberta**: cada pessoa pode calcular o próprio identificador com
  `uv run egregora discover "<telefone ou apelido>"` ou consultar
  `docs/discover.md` para exemplos completos.

## 💾 Sistema de Cache

O Egregora mantém um cache persistente das análises de URLs para reduzir custos com API e acelerar execuções futuras. Por padrão o cache está habilitado e utiliza o diretório `cache/` versionado no repositório.

- Configure diretório, limpeza automática e limites através da seção `[cache]` no TOML.
- Defina `enabled = false` para desativar temporariamente.
- Ajuste `auto_cleanup_days` para controlar a retenção de análises antigas.

Também é possível acessar as estatísticas programaticamente:

```python
from pathlib import Path
from egregora.cache_manager import CacheManager

manager = CacheManager(Path("cache"))
print(manager.export_report())
```

Consulte `ENRICHMENT_QUICKSTART.md` para ver exemplos de execução e melhores práticas.

## 🧭 Estrutura padrão

- `data/whatsapp_zips/`: arquivos `.zip` exportados do WhatsApp (data opcional no nome).
- `data/newsletters/<grupo>/daily/`: destino das newsletters geradas (`YYYY-MM-DD.md`).
- `data/newsletters/<grupo>/media/`: arquivos de mídia extraídos para cada dia.

As pastas são criadas automaticamente na primeira execução.

### Preparando exports do WhatsApp

1. Exporte sua conversa do WhatsApp como arquivo `.zip`
2. Coloque-o em `data/whatsapp_zips/`
3. **Opcional**: Renomeie com prefixo de data `YYYY-MM-DD-` para controle explícito

Exemplos de nomes aceitos:
- ✅ `Conversa do WhatsApp com Meu Grupo.zip` (detecta data automaticamente)
- ✅ `2025-10-03-Meu Grupo.zip` (data explícita)  
- ✅ `WhatsApp Chat with Team.zip` (detecta data automaticamente)

O sistema detecta datas automaticamente a partir do:
1. **Nome do arquivo** (se contém `YYYY-MM-DD`)
2. **Conteúdo das mensagens** (primeiras 20 linhas)
3. **Data de modificação** do arquivo (fallback)

## 🛠️ Uso via CLI

```bash
uv run egregora --config egregora.toml --days 2
```

O arquivo TOML concentra as opções avançadas. Use `--zips-dir` ou `--newsletters-dir` apenas para sobrescrever temporariamente os caminhos definidos na configuração.

Para inspecionar o plano antes de acionar o Gemini:

```bash
uv run egregora --config egregora.toml --dry-run
```

## 📬 Processamento de Backlog

Se você tem múltiplos dias de conversas para processar:

1. Coloque todos os zips em `data/whatsapp_zips/` (ou informe outro diretório).
2. Execute: `python scripts/process_backlog.py data/whatsapp_zips data`
3. Use `--force` apenas se quiser sobrescrever newsletters já geradas.

O script simples usa o mesmo pipeline diário e imprime um resumo ao final. Para mais detalhes, veja [docs/backlog_processing.md](docs/backlog_processing.md)

## 🧪 Testes manuais

- Rode `python example_enrichment.py` para validar rapidamente o módulo de enriquecimento (define `GEMINI_API_KEY` antes para executar a análise com o LLM).
- Execute o comando principal com `--days 1` usando um exporto pequeno para validar o fluxo completo.

## 📚 Documentação complementar

- `ENRICHMENT_QUICKSTART.md` – visão geral + primeiros passos.
- `CONTENT_ENRICHMENT_DESIGN.md` – arquitetura completa e decisões de design.
- `PHILOSOPHY.md` – visão filosófica e motivações do projeto.

## 💡 Ideias Futuras

- Exportar newsletters e metadados para um formato colunar (ex.: Parquet) para facilitar análises históricas.
- Automatizar a geração de arquivos de arquivo/relatórios consolidando várias edições.

## 🔍 Sistema RAG (Retrieval-Augmented Generation)

O Egregora mantém um índice consultável de newsletters anteriores para recuperar
contexto relevante durante a geração de novas edições e em integrações com MCP.

**Características principais:**

- Busca semântica e por palavras-chave sobre o histórico de newsletters.
- Ferramentas MCP (`search_newsletters`, `list_newsletters`) para Claude e outros clientes.
- Suporte opcional a embeddings do Gemini para resultados mais ricos.
- Exportação opcional dos embeddings para Parquet, pronta para publicação como artefato no GitHub Actions ou Internet Archive (`export_embeddings` + `embedding_export_path`).

Consulte `docs/mcp-rag.md` e `docs/embeddings.md` para detalhes de uso e configuração.

## 🧠 Embeddings Modernos (Opcional)

Para elevar a qualidade das buscas do RAG, ative embeddings semânticos do Gemini.

```bash
uv run egregora --use-gemini-embeddings --embedding-dimension 768
```

Isso substitui o índice TF-IDF padrão por embeddings `gemini-embedding-001` com cache
persistente. A flag é opcional: se a API não estiver disponível o sistema volta ao TF-IDF.

## 👥 Perfis dos participantes

O Egregora pode manter perfis analíticos incrementais para cada membro do grupo.
Após gerar a newsletter diária, o pipeline reavalia quem participou, decide se o
perfil precisa ser atualizado e grava o resultado em dois formatos:

- `data/profiles/<uuid>.json`: dados estruturados para uso posterior;
- `docs/profiles/index.md`: índice em Markdown apontando para os JSONs públicos.

### Como habilitar

1. Certifique-se de que a chave `GEMINI_API_KEY` (ou `GOOGLE_API_KEY`) esteja configurada.
2. Ajuste a seção `[profiles]` no `egregora.toml`:

   ```toml
   [profiles]
   enabled = true
   profiles_dir = "data/profiles"
   docs_dir = "docs/profiles"
   min_messages = 2
   min_words_per_message = 15
   max_profiles_per_run = 3
   max_api_retries = 3
   minimum_retry_seconds = 30.0
   decision_model = "models/gemini-flash-latest"
   rewrite_model = "models/gemini-flash-latest"
   ```

3. Execute o pipeline normalmente. Cada participante que contribuir de forma
   significativa terá o perfil reavaliado e registrado.

Os perfis publicados ficam acessíveis em `docs/profiles/index.md`, com uma lista
clicável de todos os membros analisados. Esse arquivo é atualizado a cada execução,
facilitando o upload como artefato no GitHub Actions ou em outro repositório.

- `min_messages` / `min_words_per_message`: limites mínimos para considerar uma
  participação relevante no dia.
- `max_profiles_per_run`: restringe quantos perfis podem ser atualizados em uma
  execução (útil para respeitar limites de cota).
- `max_api_retries` / `minimum_retry_seconds`: controla retentativas quando o
  Gemini retorna `RESOURCE_EXHAUSTED` (rate limit) e o intervalo mínimo entre
  tentativas.

## 🤝 Contribuição

1. Faça fork do repositório e crie um branch.
2. Instale as dependências com `uv sync`.
3. Adicione testes ou atualize os exemplos conforme necessário.
4. Abra um PR descrevendo claramente as alterações.

## 📄 Licença

Distribuído sob a licença [MIT](LICENSE).<|MERGE_RESOLUTION|>--- conflicted
+++ resolved
@@ -94,15 +94,9 @@
 
 Além do enriquecimento de links, o Egregora agora extrai automaticamente mídias (imagens, vídeos, áudio) dos arquivos `.zip` do WhatsApp.
 
-<<<<<<< HEAD
 1.  **Extração**: Arquivos de mídia são salvos em `data/media/<slug-do-grupo>/media/<uuidv5>.<extensão>`, onde o nome é um UUID v5 determinístico gerado a partir do conteúdo do arquivo para evitar colisões entre execuções.
 2.  **Substituição**: Marcadores como `IMG-20251003-WA0001.jpg (arquivo anexado)` viram links Markdown apontando para o novo nome, por exemplo: `![IMG-20251003-WA0001.jpg](../../media/<slug-do-grupo>/media/7c8f2a44-4d57-59e0-9e59-0a0f9450a8b9.jpg)` na newsletter.
 3.  **Preservação**: Cada grupo possui seu próprio diretório, evitando colisões mesmo em execuções diferentes.
-=======
-1.  **Extração**: Arquivos de mídia são salvos em `data/newsletters/<slug-do-grupo>/media/<arquivo>` com nomes normalizados.
-2.  **Substituição**: Marcadores como `IMG-20251003-WA0001.jpg (arquivo anexado)` viram links Markdown (`![IMG-20251003-WA0001.jpg](../media/<uuid>.jpg)`) dentro da própria pasta `daily/`.
-3.  **Publicação**: Se definir `media_url_prefix = "/media"`, os links passam a apontar para `/media/<slug-do-grupo>/<arquivo>`, alinhado ao plugin de publicação.
->>>>>>> df2152f0
 
 > Dica: ao publicar via MkDocs, habilite o plugin `tools.mkdocs_media_plugin` (já configurado em `mkdocs.yml`) e defina `media_url_prefix = "/media"` no TOML para que as mídias apareçam em `/media/<slug>/` no site estático.
 
