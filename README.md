# Egregora

> Automated WhatsApp-to-post pipeline with contextual enrichment, privacy controls, and search-ready archives.

Egregora ingests WhatsApp group exports, anonymises participants, enriches shared links, and publishes human-quality posts. The `egregora` CLI orchestrates ingestion, enrichment, retrieval, and profile generation so that communities receive a daily brief without manual curation.

## Highlights

- **Zero-touch ingestion** – Discover exports locally or sync them from Google Drive before processing, build virtual groups, and skip duplicates automatically via `UnifiedProcessor` and the remote source helper.【F:src/egregora/processor.py†L72-L168】【F:src/egregora/remote_source.py†L55-L113】
- **Context-aware summaries** – Combine anonymised transcripts, enrichment snippets, prior posts, and RAG search hits to create high-signal Markdown posts using the Gemini-based generator.【F:src/egregora/pipeline.py†L64-L266】【F:src/egregora/generator.py†L24-L115】
- **Rich link & media enrichment** – Resolve URLs with Gemini, cache results, and replace WhatsApp attachment markers with publishable paths so posts embed context and media previews out of the box.【F:src/egregora/enrichment.py†L35-L202】【F:src/egregora/processor.py†L209-L313】
- **Participant dossiers** – Incrementally update member profiles whenever activity meets configurable thresholds, producing Markdown dossiers alongside machine-readable history.【F:src/egregora/processor.py†L315-L487】【F:src/egregora/profiles/updater.py†L18-L260】
- **Searchable archive & MCP tooling** – Index generated posts with Gemini embeddings and expose retrieval/search helpers through the RAG utilities and MCP server for downstream tools.【F:src/egregora/rag/index.py†L12-L189】【F:src/egregora/mcp_server/server.py†L87-L355】
- **Privacy-first by default** – Deterministic anonymisation keeps transcripts safe, while the `discover` command lets members compute their pseudonyms independently.【F:src/egregora/anonymizer.py†L16-L132】【F:src/egregora/__main__.py†L142-L197】

## Pipeline at a glance

1. **Discover sources** – Sync optional Google Drive folders, detect WhatsApp exports, and combine them into real or virtual group sources.【F:src/egregora/processor.py†L72-L168】
2. **Normalise daily message frames** – Parse WhatsApp exports into Polars DataFrames, enforce schema/timezone guarantees, and slice per-day transcripts before rendering.【F:src/egregora/parser.py†L20-L150】【F:src/egregora/transcript.py†L12-L154】
3. **Enrich content** – Analyse shared links or media markers with Gemini, store structured insights, and reuse cached analyses to control cost.【F:src/egregora/enrichment.py†L146-L290】【F:src/egregora/cache_manager.py†L16-L142】
4. **Assemble posts** – Blend transcripts, enrichment, RAG snippets, and prior editions into a polished Markdown post per group/day.【F:src/egregora/generator.py†L24-L115】【F:src/egregora/processor.py†L233-L340】
5. **Publish artefacts** – Persist posts, media, and profile dossiers in predictable folders ready for MkDocs publishing or further automation.【F:src/egregora/processor.py†L209-L487】

## Quick start

### Requirements

- Python 3.11+
- [uv](https://docs.astral.sh/uv/) for dependency management
- `GEMINI_API_KEY` (or `GOOGLE_API_KEY`) with access to the Gemini models used by the pipeline

### Install & configure

```bash
pip install uv
uv sync
cp egregora.toml.example egregora.toml
export GEMINI_API_KEY="your-api-key"
```

Adjust `egregora.toml` to match your directories, timezone, and enrichment preferences (see [Configuration](#configuration-egregoratoml)).

### Generate your first posts

```bash
# Preview which groups and dates would run
uv run egregora --config egregora.toml --dry-run

# Process the latest two days for every discovered group
uv run egregora --config egregora.toml --days 2
```

Use `--list` to inspect discovered groups, `--no-enrich`/`--no-cache` to toggle enrichment subsystems, `--remote-url` to fetch ZIP exports from a shared Google Drive link, and `--timezone` to override the default run date window.【F:src/egregora/__main__.py†L59-L147】

## Command line interface

### `egregora` (default command)

The root command is equivalent to `egregora process` and accepts the same options:

- `--config / -c` – Load a specific TOML configuration file.
- `--zips-dir` / `--posts-dir` – Override directories at runtime.
- `--remote-url` – Sincroniza exports .zip do Google Drive antes de processar, sem editar o TOML.
- `--days` – Number of recent days to include in each prompt.
- `--disable-enrichment`, `--no-cache`, `--dry-run`, `--list` – Control enrichment, caching, and planning flows.
- `--timezone` – Run the pipeline as if executed in another IANA timezone.

These switches map directly to the Typer options defined in `egregora.__main__`. When run without subcommands the pipeline executes immediately.【F:src/egregora/__main__.py†L20-L138】

### `egregora process`

Explicit subcommand wrapper around the same options, useful when scripting multiple CLI calls or when future subcommands are added.【F:src/egregora/__main__.py†L99-L136】

### `egregora sync`

Synchronise WhatsApp exports from the configured Google Drive folder without running the full pipeline. The command reuses the same configuration loaders as `process`, so `--config`, `--zips-dir`, and related overrides behave identically. Use it in cron jobs to stage new archives ahead of scheduled processing runs or to validate that sharing permissions are correct before generating posts.【F:src/egregora/__main__.py†L138-L213】【F:src/egregora/remote_sync.py†L1-L46】

```bash
# Download archives into the configured directory
uv run egregora sync --config egregora.toml

# Combine with process to stage then render posts
uv run egregora sync --config egregora.toml && \
  uv run egregora process --config egregora.toml --days 2
```

The command posts how many new ZIP archives were discovered and lists their relative paths, making it easy to detect permission or naming issues before invoking `process`.

### `egregora discover`

Calculate deterministic pseudonyms for phone numbers or nicknames so participants can verify how they are represented in posts. Supports `--format` (`human`, `short`, `full`) and `--quiet` for automation-friendly output.【F:src/egregora/__main__.py†L142-L197】

## Configuration (`egregora.toml`)

`PipelineConfig` is powered by Pydantic settings and supports granular tuning of each subsystem.【F:src/egregora/config.py†L210-L371】 Key sections include:

```toml
[zips]
# Optional when using custom overrides; defaults live under data/

[directories]
zips_dir = "data/whatsapp_zips"
posts_dir = "data/posts"
media_url_prefix = "/media"           # Optional public URL when hosting output

[llm]
model = "gemini-flash-lite-latest"
safety_threshold = "BLOCK_NONE"

[enrichment]
enabled = true
relevance_threshold = 2
max_links = 50

[cache]
enabled = true
auto_cleanup_days = 90

[rag]
enabled = true
cache_dir = "cache/rag"

[profiles]
enabled = true
max_profiles_per_run = 3
min_messages = 2

[remote_source]
# Provide a Google Drive share/folder URL to sync exports automatically
#gdrive_url = "https://drive.google.com/drive/folders/..."

[merges.virtual_daily]
name = "Community Digest"
groups = ["core-group", "side-group"]
tag_style = "emoji"
model = "gemini-flash-lite-latest"

[merges.virtual_daily.emojis]
"core-group" = "🌐"
"side-group" = "🛰️"
```

- `directories.*` override where WhatsApp ZIPs and output artefacts live.
- `llm`, `enrichment`, and `cache` tune Gemini usage, enrichment thresholds, and persistent caches.
- `rag` enables post indexing for retrieval-augmented prompts and MCP tooling.
- `profiles` controls when participant dossiers are generated and stored.
- `remote_source.gdrive_url` keeps a Google Drive folder in sync before each run.
- `merges` defines virtual groups combining multiple exports with optional emoji/bracket tagging.【F:src/egregora/config.py†L210-L352】【F:src/egregora/models.py†L10-L32】
- `pipeline.use_dataframe_pipeline` toggles the Polars-first hot path and can be overridden with `EGREGORA_USE_DF_PIPELINE` when you need to fall back to the legacy text flow.【F:src/egregora/config.py†L210-L342】

All options accept environment variable overrides thanks to `pydantic-settings`, enabling reproducible automation setups.【F:src/egregora/config.py†L205-L371】

## Outputs & publishing

During processing the pipeline materialises a predictable directory tree:

- `data/posts/<slug>/daily/YYYY-MM-DD.md` – Generated posts ready for MkDocs or email distribution.
- `data/posts/<slug>/media/` – Deduplicated attachments renamed to deterministic UUIDs for stable links.【F:src/egregora/processor.py†L209-L313】
- `data/posts/<slug>/profiles/` – Markdown dossiers plus JSON archives for participant history.【F:src/egregora/processor.py†L315-L422】
- `cache/` – Disk-backed enrichment cache to avoid reprocessing URLs.【F:src/egregora/cache_manager.py†L16-L142】
- `docs/` – MkDocs site that publishes posts via the Material blog plugin alongside the broader knowledge base (`uv run --extra docs --with ./ mkdocs serve`).

Enable the bundled MkDocs plugins to automate publishing tasks: `tools.mkdocs_build_posts_plugin` regenerates the daily/weekly/monthly archives whenever you run `mkdocs build` or `mkdocs serve`, the language-scoped `blog` plugins from Material surface post feeds/archives, and `tools.mkdocs_media_plugin` exposes media under `/media/<slug>/` when deploying the static site.【F:mkdocs.yml†L56-L74】

## Retrieval & MCP integrations

The Retrieval-Augmented Generation utilities store post embeddings in ChromaDB via `PostRAG` and expose search/list/index maintenance commands through the MCP server. Use them to power chat assistants or IDE integrations.【F:src/egregora/rag/index.py†L12-L189】【F:src/egregora/mcp_server/server.py†L87-L355】

Launch the MCP server via the Typer CLI:

```bash
uv run egregora mcp --config egregora.toml
<<<<<<< HEAD
=======
# Legacy alias retained for automations:
uv run egregora-mcp --config egregora.toml
>>>>>>> 348047f0
```

O alias legado `uv run egregora-mcp` continua disponível para compatibilidade.

## Custom prompts & filters

Edit the Markdown prompts under `src/egregora/prompts/` to adjust the base system instructions or multi-group behaviour. The pipeline falls back to package resources when custom files are absent, and validates that prompts are never empty.【F:src/egregora/pipeline.py†L64-L115】

Optionally supply `system_message_filters_file` in the configuration to strip templated notifications or bot spam before summarisation.【F:src/egregora/config.py†L222-L229】【F:src/egregora/processor.py†L51-L70】

## Development

- Sync dependencies: `uv sync`
- Run tests: `uv run --with pytest pytest`
- Type-check or explore datasets with `polars` and the utilities under `scripts/`
- Build docs locally: `uv run --extra docs --with ./ mkdocs serve`

The codebase targets Python 3.11+ and relies on `pydantic`, `typer`, and `rich` for configuration and CLI ergonomics.【F:pyproject.toml†L16-L42】

## License

Egregora is released under the MIT License. See [LICENSE](LICENSE) for details.<|MERGE_RESOLUTION|>--- conflicted
+++ resolved
@@ -170,11 +170,8 @@
 
 ```bash
 uv run egregora mcp --config egregora.toml
-<<<<<<< HEAD
-=======
 # Legacy alias retained for automations:
 uv run egregora-mcp --config egregora.toml
->>>>>>> 348047f0
 ```
 
 O alias legado `uv run egregora-mcp` continua disponível para compatibilidade.
