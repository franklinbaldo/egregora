# Egregora
> *Turn your chaotic group chat into a structured, readable blog.*

[![CI](https://github.com/franklinbaldo/egregora/actions/workflows/ci.yml/badge.svg)](https://github.com/franklinbaldo/egregora/actions/workflows/ci.yml)
[![CodeQL](https://github.com/franklinbaldo/egregora/actions/workflows/codeql.yml/badge.svg)](https://github.com/franklinbaldo/egregora/actions/workflows/codeql.yml)
[![codecov](https://codecov.io/gh/franklinbaldo/egregora/branch/main/graph/badge.svg)](https://codecov.io/gh/franklinbaldo/egregora)
[![Python 3.12+](https://img.shields.io/badge/python-3.12+-blue.svg)](https://www.python.org/downloads/)
[![License: MIT](https://img.shields.io/badge/License-MIT-yellow.svg)](LICENSE)
[![uv](https://img.shields.io/badge/uv-powered-FF6C37.svg)](https://github.com/astral-sh/uv)
[![pre-commit](https://img.shields.io/badge/pre--commit-enabled-brightgreen?logo=pre-commit)](https://github.com/pre-commit/pre-commit)
[![Pydantic-AI](https://img.shields.io/badge/Pydantic--AI-type--safe-00D9FF.svg)](https://ai.pydantic.dev/)
[![Docs](https://img.shields.io/badge/docs-live-green.svg)](https://franklinbaldo.github.io/egregora/)

**Egregora** is a tool that reads your chat history and writes a blog. It uses AI to filter noise, synthesize conversations, and generate engaging posts. It is designed to run locally, keeping your data private by default, while using modern LLMs (like Gemini or OpenRouter) to do the heavy lifting of writing and formatting.

---

## 🚀 Getting Started

Egregora transforms a WhatsApp export (ZIP) into a static website powered by [Material for MkDocs](https://squidfunk.github.io/mkdocs-material/).

### 1. Installation

Install Egregora using [uv](https://github.com/astral-sh/uv) (requires Python 3.12+):

```bash
uv tool install git+https://github.com/franklinbaldo/egregora
```

You will also need a Google Gemini API key (free tier available):

```bash
export GOOGLE_API_KEY="your-api-key"
```

### 2. The Workflow

**1. Initialize a new site:**
```bash
egregora init ./my-blog
cd my-blog
```

<<<<<<< HEAD
**After cloning** (or whenever you need to rehydrate the scaffolding) run from the repo root:
```bash
python scripts/bootstrap_site.py ./my-blog
```
If you have already `cd`ed into the site directory, run `python ../scripts/bootstrap_site.py .` instead. This ensures `.egregora/mkdocs.yml` plus the `.egregora/` cache, RAG, and LanceDB paths exist before you run `egregora write`, avoiding `_resolve_site_paths_or_raise` errors on repeated workflows.
=======
Egregora automatically bootstraps `.egregora` (mkdocs config, cache, RAG, and LanceDB directories) when you run `egregora init` or `egregora write`. Use `python scripts/bootstrap_site.py ./my-blog` (or `python ../scripts/bootstrap_site.py .` from inside the site) only if you need to regenerate the scaffolding manually.
>>>>>>> b4c8a80e

**2. Generate posts from your chat export:**
```bash
egregora write path/to/chat_export.zip --output=.
```

**3. Preview your site:**
```bash
uv sync --all-extras
uv run mkdocs serve -f .egregora/mkdocs.yml
```
*Visit http://localhost:8000 to read your new blog.*

---

## 🛠️ Configuration

Egregora is highly configurable via the `.egregora.toml` file generated in your site directory.

*   **Models:** Switch between models (e.g., `google-gla:gemini-flash-latest`) or use OpenRouter.
*   **Pipeline:** Adjust how many days of chat form a single post (`step_size`, `step_unit`).

### Multi-site configs & reusable sources
Register inputs once and point multiple sites at them using `[sources.*]` and `[sites.<name>]` blocks:

```toml
[sources.whatsapp_export]
type = "whatsapp"
path = "exports/friends.zip"

[sites.default]
sources = ["whatsapp_export"]

[sites.default.output]
adapters = [{ type = "mkdocs", config_path = ".egregora/mkdocs.yml" }]
```

If you only define one site/source, Egregora selects it automatically. When multiple entries exist, use `--site`/`--source` (or `EGREGORA_SITE`/`EGREGORA_SOURCE`) to choose explicitly. Legacy single-site configs without `[sites.*]` continue to work and are treated as a single implicit site. See the [Configuration Guide](docs/getting-started/configuration.md#sites-and-sources-multi-site-configs) for detailed rules and migration steps.

👉 **[Full Configuration Reference](docs/getting-started/configuration.md)**

### Customizing the AI
*   **Prompts:** Edit `.egregora/prompts/writer.jinja` to change the tone and style of the writing.
*   **Instructions:** Add custom instructions in `.egregora.toml` under `[writer]` `custom_instructions`.

---

## ✨ Features

### 🧠 Context & Memory (RAG)
Egregora uses **LanceDB** to build a vector knowledge base of your conversations. When writing a new post, the AI "remembers" related discussions from the past, adding depth and continuity to the narrative.

### 🖼️ Rich Media
Images and videos shared in the chat are automatically extracted, optimized, and embedded in the posts. An "Enricher" agent analyzes images to provide descriptions for the Writer agent.

### 🎨 Visuals
A dedicated **Banner Agent** generates unique cover images for each post based on its content, giving your blog a polished look.

### 📊 Ranking & Quality
The **Reader Agent** uses an ELO rating system to evaluate and rank posts, helping you surface the best content from your archives.

---

## 👩‍💻 Developer Guide

Egregora is built with a focus on performance and maintainability.

### Project Structure
*   `src/egregora/orchestration/`: High-level workflows that coordinate the pipeline.
*   `src/egregora/agents/`: AI logic powered by **Pydantic-AI**.
*   `src/egregora/database/`: Data persistence using **DuckDB** and **LanceDB**.
*   `src/egregora/input_adapters/`: Logic for reading different data sources.

### Performance (Internals)
We use **Ibis** and **DuckDB** to handle large datasets efficiently.
*   **Streaming:** Large ZIP files are processed without loading everything into RAM.
*   **Functional Transforms:** Data flows through pure functions (`Table -> Table`) for speed and reliability.

### Adding New Adapters
You can extend Egregora to read from other sources (e.g., Slack, Telegram) by implementing the `InputAdapter` protocol in `src/egregora/input_adapters/base.py`.

---

## 🤝 Contributing

We welcome contributions! Please check out:

*   **[Technical Reference](docs/reference.md):** Deep dive into CLI commands and architecture.
*   **[Code of the Weaver](CLAUDE.md):** Guidelines for contributors and AI agents.

To run tests:
```bash
uv sync --all-extras
uv run pytest tests/
```<|MERGE_RESOLUTION|>--- conflicted
+++ resolved
@@ -1,4 +1,5 @@
 # Egregora
+>
 > *Turn your chaotic group chat into a structured, readable blog.*
 
 [![CI](https://github.com/franklinbaldo/egregora/actions/workflows/ci.yml/badge.svg)](https://github.com/franklinbaldo/egregora/actions/workflows/ci.yml)
@@ -36,32 +37,28 @@
 ### 2. The Workflow
 
 **1. Initialize a new site:**
+
 ```bash
 egregora init ./my-blog
 cd my-blog
 ```
 
-<<<<<<< HEAD
-**After cloning** (or whenever you need to rehydrate the scaffolding) run from the repo root:
-```bash
-python scripts/bootstrap_site.py ./my-blog
-```
-If you have already `cd`ed into the site directory, run `python ../scripts/bootstrap_site.py .` instead. This ensures `.egregora/mkdocs.yml` plus the `.egregora/` cache, RAG, and LanceDB paths exist before you run `egregora write`, avoiding `_resolve_site_paths_or_raise` errors on repeated workflows.
-=======
 Egregora automatically bootstraps `.egregora` (mkdocs config, cache, RAG, and LanceDB directories) when you run `egregora init` or `egregora write`. Use `python scripts/bootstrap_site.py ./my-blog` (or `python ../scripts/bootstrap_site.py .` from inside the site) only if you need to regenerate the scaffolding manually.
->>>>>>> b4c8a80e
 
 **2. Generate posts from your chat export:**
+
 ```bash
 egregora write path/to/chat_export.zip --output=.
 ```
 
 **3. Preview your site:**
+
 ```bash
 uv sync --all-extras
 uv run mkdocs serve -f .egregora/mkdocs.yml
 ```
-*Visit http://localhost:8000 to read your new blog.*
+
+*Visit <http://localhost:8000> to read your new blog.*
 
 ---
 
@@ -69,10 +66,11 @@
 
 Egregora is highly configurable via the `.egregora.toml` file generated in your site directory.
 
-*   **Models:** Switch between models (e.g., `google-gla:gemini-flash-latest`) or use OpenRouter.
-*   **Pipeline:** Adjust how many days of chat form a single post (`step_size`, `step_unit`).
+* **Models:** Switch between models (e.g., `google-gla:gemini-flash-latest`) or use OpenRouter.
+* **Pipeline:** Adjust how many days of chat form a single post (`step_size`, `step_unit`).
 
 ### Multi-site configs & reusable sources
+
 Register inputs once and point multiple sites at them using `[sources.*]` and `[sites.<name>]` blocks:
 
 ```toml
@@ -92,23 +90,28 @@
 👉 **[Full Configuration Reference](docs/getting-started/configuration.md)**
 
 ### Customizing the AI
-*   **Prompts:** Edit `.egregora/prompts/writer.jinja` to change the tone and style of the writing.
-*   **Instructions:** Add custom instructions in `.egregora.toml` under `[writer]` `custom_instructions`.
+
+* **Prompts:** Edit `.egregora/prompts/writer.jinja` to change the tone and style of the writing.
+* **Instructions:** Add custom instructions in `.egregora.toml` under `[writer]` `custom_instructions`.
 
 ---
 
 ## ✨ Features
 
 ### 🧠 Context & Memory (RAG)
+
 Egregora uses **LanceDB** to build a vector knowledge base of your conversations. When writing a new post, the AI "remembers" related discussions from the past, adding depth and continuity to the narrative.
 
 ### 🖼️ Rich Media
+
 Images and videos shared in the chat are automatically extracted, optimized, and embedded in the posts. An "Enricher" agent analyzes images to provide descriptions for the Writer agent.
 
 ### 🎨 Visuals
+
 A dedicated **Banner Agent** generates unique cover images for each post based on its content, giving your blog a polished look.
 
 ### 📊 Ranking & Quality
+
 The **Reader Agent** uses an ELO rating system to evaluate and rank posts, helping you surface the best content from your archives.
 
 ---
@@ -118,17 +121,21 @@
 Egregora is built with a focus on performance and maintainability.
 
 ### Project Structure
-*   `src/egregora/orchestration/`: High-level workflows that coordinate the pipeline.
-*   `src/egregora/agents/`: AI logic powered by **Pydantic-AI**.
-*   `src/egregora/database/`: Data persistence using **DuckDB** and **LanceDB**.
-*   `src/egregora/input_adapters/`: Logic for reading different data sources.
+
+* `src/egregora/orchestration/`: High-level workflows that coordinate the pipeline.
+* `src/egregora/agents/`: AI logic powered by **Pydantic-AI**.
+* `src/egregora/database/`: Data persistence using **DuckDB** and **LanceDB**.
+* `src/egregora/input_adapters/`: Logic for reading different data sources.
 
 ### Performance (Internals)
+
 We use **Ibis** and **DuckDB** to handle large datasets efficiently.
-*   **Streaming:** Large ZIP files are processed without loading everything into RAM.
-*   **Functional Transforms:** Data flows through pure functions (`Table -> Table`) for speed and reliability.
+
+* **Streaming:** Large ZIP files are processed without loading everything into RAM.
+* **Functional Transforms:** Data flows through pure functions (`Table -> Table`) for speed and reliability.
 
 ### Adding New Adapters
+
 You can extend Egregora to read from other sources (e.g., Slack, Telegram) by implementing the `InputAdapter` protocol in `src/egregora/input_adapters/base.py`.
 
 ---
@@ -137,10 +144,11 @@
 
 We welcome contributions! Please check out:
 
-*   **[Technical Reference](docs/reference.md):** Deep dive into CLI commands and architecture.
-*   **[Code of the Weaver](CLAUDE.md):** Guidelines for contributors and AI agents.
+* **[Technical Reference](docs/reference.md):** Deep dive into CLI commands and architecture.
+* **[Code of the Weaver](CLAUDE.md):** Guidelines for contributors and AI agents.
 
 To run tests:
+
 ```bash
 uv sync --all-extras
 uv run pytest tests/
