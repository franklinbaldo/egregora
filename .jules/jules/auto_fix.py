"""Jules Auto-Fixer."""

import os
import subprocess
from pathlib import Path
from typing import Any

import jinja2

from jules.client import JulesClient
from jules.github import (
    fetch_failed_logs_summary,
    fetch_full_ci_logs,
    get_base_sha,
    get_pr_details_via_gh,
    get_repo_info,
)


def post_pr_comment(pr_number: int, comment: str, repo_path: str = ".") -> None:
    """Post a comment on a PR using gh CLI.

    Requires gh CLI to be installed and GH_TOKEN or GITHUB_TOKEN to be set.
    """
    try:
        cmd = ["gh", "pr", "comment", str(pr_number), "--body", comment]
        subprocess.run(cmd, check=True, capture_output=True, text=True, cwd=repo_path)
        print(f"📝 Posted comment on PR #{pr_number}")
    except FileNotFoundError:
        print(f"⚠️  gh CLI not found - skipping PR comment")
    except subprocess.CalledProcessError as e:
        print(f"⚠️  Failed to post PR comment: {e.stderr if e.stderr else e}")
    except Exception as e:
        print(f"⚠️  Failed to post PR comment: {e}")
        # Don't fail the whole operation if comment posting fails


def auto_reply_to_jules(pr_number: int) -> dict[str, Any]:
    # Use repo root as cwd for git/gh commands
    repo_root = "."
    repo_info = get_repo_info()
    repo_full = repo_info["repo_full"]

    details = get_pr_details_via_gh(pr_number, repo_path=repo_root)

    if details.get("passed_all_checks") and not details.get("has_conflicts"):
        return {"status": "success", "message": "PR is healthy."}

    # Fetch failing logs
    logs_summary = ""
    full_ci_logs = ""
    if details.get("failed_check_names"):
        logs_summary = fetch_failed_logs_summary(pr_number, cwd=repo_root)
        full_ci_logs = fetch_full_ci_logs(
            pr_number=pr_number, branch=details.get("branch", ""), repo_full=repo_full, cwd=repo_root
        )

    feedback = _render_feedback_prompt(
        pr_number=pr_number,
        details=details,
        logs_summary=logs_summary,
        full_ci_logs=full_ci_logs,
    )

    client = JulesClient()
    session_id = details.get("session_id")

    autonomous_instruction = (
        "\n\n**🤖 CRITICAL - Full Autonomy Required:**\n"
        "- **NEVER ask humans for help, approval, or implementation decisions**\n"
        "- **ALWAYS make your own technical decisions** using your senior developer expertise\n"
        "- **If tests fail:** Debug, fix the issue, adjust your approach - don't ask for help\n"
        "- **You are a senior developer:** Trust your experience - ship working code confidently\n"
    )

    # Decision point: Send message to existing session OR create new session
    if not session_id:
        # PR is NOT from Jules - create a new session to fix it
        print(f"📋 No session_id found - creating NEW Jules session for PR #{pr_number}")

        # Get repo info from environment
        owner, repo = (
            repo_full.split("/") if "/" in repo_full else ("franklinbaldo", "egregora")
        )

        # Get base branch SHA for context
        base_sha = get_base_sha(details["base_branch"], repo_path=repo_root)
        files_list = "\n".join([f"- `{f}`" for f in details["changed_files"]])

        # Construct comprehensive prompt with all PR details and errors
        new_session_prompt = (
            f"# Fix Pull Request #{pr_number}: {details['title']}\n\n"
            f"## Context\n"
            f"- **PR Number**: #{pr_number}\n"
            f"- **Current Branch**: `{details['branch']}`\n"
            f"- **Base Branch**: `{details['base_branch']}`\n"
            f"- **Base Branch Current SHA**: `{base_sha}`\n"
            f"- **Author**: {details.get('author', {}).get('login', 'Unknown')}\n\n"
            f"## Changed Files\n"
            f"{files_list}\n\n"
            f"## Original PR Description\n"
            f"{details['body'] or '_(No description provided)_'}\n\n"
            f"## Problems to Fix\n"
            f"{feedback}"
            f"{autonomous_instruction}\n\n"
            f"## Your Task\n"
            f"1. Checkout the branch `{details['branch']}`\n"
            f"2. Investigate the failures and conflicts\n"
            f"3. Fix all issues\n"
            f"4. Run tests to verify fixes\n"
            f"5. Push your updates to the same branch\n\n"
            f"Start by checking out the branch and understanding the changes."
        )

        # Create new session
        try:
            new_session = client.create_session(
                prompt=new_session_prompt,
                owner=owner,
                repo=repo,
                branch=details["branch"],
                title=f"🔧 Auto-Fix PR #{pr_number}: {details['title'][:60]}",
                automation_mode="AUTO_CREATE_PR",
                require_plan_approval=False,
            )

            new_session_id = new_session.get("name", "").split("/")[-1] if new_session.get("name") else "unknown"
            print(f"✅ Created new session: {new_session_id}")

            # Post success comment
            comment = (
                f"## 🤖 Auto-Fix: New Session Created\n\n"
                f"✅ **Jules session created to fix this PR**\n\n"
                f"- **Session ID**: `{new_session_id}`\n"
                f"- **Branch**: `{details['branch']}`\n\n"
                f"### Issues to Fix:\n\n"
                f"{feedback}\n\n"
                f"Jules will:\n"
                f"1. Check out your branch\n"
                f"2. Investigate the failures\n"
                f"3. Fix the issues\n"
                f"4. Push updates to this branch\n\n"
<<<<<<< HEAD
                f"Track progress at: https://jules.google/sessions/{new_session_id}"
=======
                f"Track progress at: https://jules.google.com/session/{new_session_id}"
>>>>>>> 4c1b6ac7
            )
            post_pr_comment(pr_number, comment)

            return {
                "status": "success",
                "action": "created_new_session",
                "session_id": new_session_id,
                "branch": details["branch"],
            }
        except Exception as e:
            error_msg = f"Failed to create new session for PR #{pr_number}: {e!s}"
            print(f"❌ {error_msg}")

            comment = (
                f"## 🤖 Auto-Fix: Failed to Create Session\n\n"
                f"❌ **Error creating Jules session**\n\n"
                f"- **Error**: {e!s}\n\n"
                f"The auto-fixer tried to create a new Jules session to fix this PR, "
                f"but encountered an error. This could be due to:\n"
                f"- Jules API unavailable\n"
                f"- Authentication issues\n"
                f"- Rate limiting\n\n"
                f"Check the workflow logs for more details."
            )
            post_pr_comment(pr_number, comment)

            return {
                "status": "error",
                "error_type": "create_session_failed",
                "message": error_msg,
            }

    # Step 1: Get the session (separate error handling)
    try:
        session = client.get_session(session_id)
        session_state = session.get("state", "UNKNOWN")
        print(f"📡 Session {session_id} state: {session_state}")
    except Exception as e:
        error_msg = f"Failed to retrieve session {session_id}: {e!s}"
        comment = (
            f"## 🤖 Auto-Fix: Failed\n\n"
            f"❌ **Error retrieving Jules session**\n\n"
            f"- **Session ID**: `{session_id}`\n"
            f"- **Error**: {e!s}\n\n"
            f"The session may have been deleted or the API request failed. "
            f"Check the workflow logs for more details."
        )
        post_pr_comment(pr_number, comment)

        return {
            "status": "error",
            "error_type": "get_session_failed",
            "message": error_msg,
            "session_id": session_id,
        }

    # Step 2: Send message to session (separate error handling)
    try:
        message_text = f"Hi Jules! Please fix these issues in PR #{pr_number}:\n\n{feedback}{autonomous_instruction}"
        response = client.send_message(session_id, message_text)

        # Validate response (send_message should return a dict)
        if not isinstance(response, dict):
            print(f"⚠️  Unexpected response from send_message: {response}")

        print(f"✅ Message sent successfully to session {session_id}")

        # Post success comment to PR
        comment = (
            f"## 🤖 Auto-Fix: Message Sent\n\n"
            f"✅ **Fix request sent to Jules**\n\n"
            f"- **Session ID**: `{session_id}`\n"
            f"- **Session State**: `{session_state}`\n\n"
            f"### Message Sent:\n\n"
            f"> {feedback}\n\n"
            f"Jules will process this request and update the PR. "
<<<<<<< HEAD
            f"Check the [Jules session](https://jules.google/sessions/{session_id}) for progress."
=======
            f"Check https://jules.google.com/session/{session_id} for progress."
>>>>>>> 4c1b6ac7
        )
        post_pr_comment(pr_number, comment)

        return {
            "status": "success",
            "action": "messaged_existing_session",
            "session_id": session_id,
            "session_state": session_state,
        }
    except Exception as e:
        error_msg = f"Failed to send message to session {session_id} (state: {session_state}): {e!s}"
        comment = (
            f"## 🤖 Auto-Fix: Failed\n\n"
            f"❌ **Error sending message to Jules session**\n\n"
            f"- **Session ID**: `{session_id}`\n"
            f"- **Session State**: `{session_state}`\n"
            f"- **Error**: {e!s}\n\n"
            f"The message failed to send. This could be due to:\n"
            f"- Network/API timeout\n"
            f"- Session in invalid state\n"
            f"- API rate limiting\n\n"
            f"Check the workflow logs for more details."
        )
        post_pr_comment(pr_number, comment)

        return {
            "status": "error",
            "error_type": "send_message_failed",
            "message": error_msg,
            "session_id": session_id,
            "session_state": session_state,
        }


def _render_feedback_prompt(
    pr_number: int, details: dict[str, Any], logs_summary: str, full_ci_logs: str
) -> str:
    """Render the feedback prompt using Jinja for clarity and flexibility."""
    env = jinja2.Environment(
        autoescape=False,
        trim_blocks=True,
        lstrip_blocks=True,
        undefined=jinja2.StrictUndefined,
    )

    template_path = Path(__file__).parent / "templates" / "autofix_prompt.jinja"
    template = env.from_string(template_path.read_text())

    failed_check_names = details.get("failed_check_names") or []
    has_conflicts = bool(details.get("has_conflicts"))

    context = {
        "pr_number": pr_number,
        "has_conflicts": has_conflicts,
        "failed_check_names": failed_check_names,
        "logs_summary": logs_summary,
        "full_ci_logs": full_ci_logs,
    }

    return template.render(**context)<|MERGE_RESOLUTION|>--- conflicted
+++ resolved
@@ -140,11 +140,7 @@
                 f"2. Investigate the failures\n"
                 f"3. Fix the issues\n"
                 f"4. Push updates to this branch\n\n"
-<<<<<<< HEAD
-                f"Track progress at: https://jules.google/sessions/{new_session_id}"
-=======
                 f"Track progress at: https://jules.google.com/session/{new_session_id}"
->>>>>>> 4c1b6ac7
             )
             post_pr_comment(pr_number, comment)
 
@@ -221,11 +217,7 @@
             f"### Message Sent:\n\n"
             f"> {feedback}\n\n"
             f"Jules will process this request and update the PR. "
-<<<<<<< HEAD
-            f"Check the [Jules session](https://jules.google/sessions/{session_id}) for progress."
-=======
             f"Check https://jules.google.com/session/{session_id} for progress."
->>>>>>> 4c1b6ac7
         )
         post_pr_comment(pr_number, comment)
 
