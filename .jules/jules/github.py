--- conflicted
+++ resolved
@@ -111,7 +111,6 @@
     return "Unknown"
 
 
-<<<<<<< HEAD
 def _extract_session_id(branch: str, body: str) -> str | None:
     """Extract Jules session ID from branch name or PR body."""
     # Try branch regex: numeric ID at the end
@@ -132,60 +131,6 @@
             return task_match.group(1)
 
     return None
-=======
-def _extract_session_id(branch: str, body: str, comments: list[dict[str, Any]] | None = None) -> str | None:
-    """Extract Jules session ID from branch name, PR body, or comments.
-
-    Args:
-        branch: PR branch name
-        body: PR description body
-        comments: List of PR comments (optional)
-
-    Returns:
-        Session ID if found, None otherwise
-    """
-    session_id = None
-    # Try branch regex: -(\d{15,})$ or UUID
-    # UUID regex from feed_feedback.py
-    uuid_match = re.search(r"([0-9a-f]{8}-[0-9a-f]{4}-[0-9a-f]{4}-[0-9a-f]{4}-[0-9a-f]{12})$", branch)
-    if uuid_match:
-        return uuid_match.group(1)
-
-    # Numeric ID regex
-    match = re.search(r"-(\d{15,})$", branch)
-    if match:
-        session_id = match.group(1)
-
-    if not session_id:
-        # Try body regex: jules.google.com/task/(\d+)
-        match = re.search(r"jules\.google\.com/task/(\d+)", body)
-        if match:
-            session_id = match.group(1)
-        else:
-            # Try other patterns
-            match = re.search(r"/task/([a-zA-Z0-9-]+)", body)
-            if match:
-                session_id = match.group(1)
-            else:
-                # Match both /session/ (singular, web UI) and /sessions/ (plural, API)
-                match = re.search(r"/sessions?/([a-zA-Z0-9-]+)", body)
-                if match:
-                    session_id = match.group(1)
-
-    # If still no session_id, check PR comments for auto-fix session IDs
-    # This prevents creating duplicate sessions when auto-fix runs multiple times on the same PR
-    if not session_id and comments:
-        for comment in comments:
-            comment_body = comment.get("body", "")
-            # Look for auto-fix comment pattern: "Session ID**: `{session_id}`"
-            match = re.search(r"Session ID\*\*:\s*`([a-zA-Z0-9-]+)`", comment_body)
-            if match:
-                session_id = match.group(1)
-                # Return the first (most recent) auto-fix session found
-                break
-
-    return session_id
->>>>>>> 9183dd98
 
 
 def _analyze_checks(checks_rollup: list[dict[str, Any]]) -> tuple[bool, list[str]]:
