# Jules Agent Schedule Registry
# Defines when each agent persona should run.
#
# Format:
#   agent_id = "cron_expression"
#
# Cron format: "min hour day month dow"
#   * = any
#   dow: 0=Sun, 1=Mon, ..., 6=Sat (Standard Cron)
#
# Note: The scheduler currently runs hourly (minute is always 0 in the GitHub Action trigger).
# So the first field (minute) must be "0" or "*" to ever match.

[schedules]
<<<<<<< HEAD
=======
# --- ⏱️ Hourly ---
taskmaster   = "0 * * * *"   # Hourly - 📋 Task Identification
organizer    = "0 * * * *"   # Hourly - 🗂️ Project Organization

>>>>>>> 037ed1c1
# --- ⏱️ Daily (Previously Hourly) ---
essentialist = "0 13 * * *"  # 13:00 - 💎 Pragmatism & Cuts
sapper       = "0 15 * * *"  # 15:00 - 💣 Exception Structuring

# --- 🌅 Morning (UTC) ---
curator      = "0 0 * * *"  # 00:00 - 🎭 UX Evaluation
refactor     = "0 2 * * *"  # 02:00 - 🔧 Code Improvements
visionary    = "0 3 * * *"  # 03:00 - 🔮 Moonshot Strategy
bolt         = "0 4 * * *"  # 04:00 - ⚡ Performance Check
sentinel     = "0 5 * * *"  # 05:00 - 🛡️ Security Audit
builder      = "0 6 * * *"  # 06:00 - 🏗️ Data Architecture
shepherd     = "0 7 * * *"  # 07:00 - 🧑‍🌾 Test Coverage
janitor      = "0 8 * * *"  # 08:00 - 🧹 Code Hygiene
simplifier   = "0 8 * * 1-5" # 08:00 - 📉 Complexity Reduction
docs_curator = "0 9 * * *"  # 09:00 - 📚 Docs Gardening
artisan      = "0 10 * * *" # 10:00 - 🔨 Code Craftsmanship
palette      = "0 11 * * *" # 11:00 - 🎨 Design System

# --- ☀️ Afternoon (UTC) ---
scribe       = "0 12 * * *" # 12:00 - ✍️ Technical Writing
forge        = "0 14 * * *" # 14:00 - ⚒️ Feature Implementation
sheriff      = "0 16 * * *" # 16:00 - 🤠 Test Stability

# --- 🌙 Evening (UTC) ---
weaver       = "0 22 * * *" # 22:00 - 🕸️ Integration Build

# --- 🚨 Manual / Trigger-only Agents ---
# pruner = "manual"  # 🪓 Dead Code Elimination<|MERGE_RESOLUTION|>--- conflicted
+++ resolved
@@ -12,13 +12,10 @@
 # So the first field (minute) must be "0" or "*" to ever match.
 
 [schedules]
-<<<<<<< HEAD
-=======
 # --- ⏱️ Hourly ---
 taskmaster   = "0 * * * *"   # Hourly - 📋 Task Identification
 organizer    = "0 * * * *"   # Hourly - 🗂️ Project Organization
 
->>>>>>> 037ed1c1
 # --- ⏱️ Daily (Previously Hourly) ---
 essentialist = "0 13 * * *"  # 13:00 - 💎 Pragmatism & Cuts
 sapper       = "0 15 * * *"  # 15:00 - 💣 Exception Structuring
