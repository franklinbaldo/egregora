#!/usr/bin/env python3
"""Full blog generation test using real LLM via OpenRouter.

This test runs a complete blog generation pipeline:
1. Parse WhatsApp export
2. Process messages through pipeline
3. Generate blog posts using LLM
4. Verify output structure
"""

import os
import sys
import tempfile
from pathlib import Path

import pytest

MAX_SAMPLE_POSTS = 5

# Add src to path
sys.path.insert(0, "src")


def test_full_pipeline_with_openrouter() -> bool | None:
    """Run complete pipeline with OpenRouter LLM."""
    # Check for API key
    api_key = os.environ.get("OPENROUTER_API_KEY")
    if not api_key:
        return False

    # Check fixture exists
    zip_path = Path("tests/fixtures/Conversa do WhatsApp com Teste.zip")
    if not zip_path.exists():
        return False

    pytest.importorskip(
        "google.generativeai",
        reason=(
            "google.generativeai is required for the OpenRouter pipeline test; "
            "install it to exercise the full pipeline."
        ),
    )
    pytest.importorskip(
        "cryptography",
        reason=(
            "cryptography is required for google.generativeai/OpenRouter integration; "
            "install it to exercise the full pipeline."
        ),
    )

    pytest.importorskip(
        "google.generativeai",
        reason=(
            "google.generativeai is required for the OpenRouter pipeline test; "
            "install it to exercise the full pipeline."
        ),
    )
    pytest.importorskip(
        "cryptography",
        reason=(
            "cryptography is required for google.generativeai/OpenRouter integration; "
            "install it to exercise the full pipeline."
        ),
    )

    # Try to import the pipeline (this will test if dependencies work)
    try:
        # Test basic imports first
        from egregora.input_adapters.whatsapp.adapter import WhatsAppAdapter
        from egregora.output_adapters.mkdocs import MkDocsAdapter

        # Test datetime utilities we merged

        # Test if we can create adapters
        WhatsAppAdapter()
        mkdocs = MkDocsAdapter()

        # Try to import the full pipeline
        try:
            from egregora.orchestration.pipelines.write import WhatsAppProcessOptions, process_whatsapp_export

            # Create temp directory for output
            with tempfile.TemporaryDirectory() as tmp_dir:
                output_dir = Path(tmp_dir) / "test_site"
                output_dir.mkdir()

                # Initialize site structure
                mkdocs.scaffold_site(output_dir, site_name="Test Blog")

                # Configure pipeline
                options = WhatsAppProcessOptions(
                    output_dir=output_dir,
                    timezone="America/Sao_Paulo",
                    gemini_api_key=None,  # Will use OpenRouter instead if configured
                )

                # Run the pipeline
                try:
                    process_whatsapp_export(
                        zip_path,
                        options=options,
                    )

                    # Verify outputs
                    from egregora.output_adapters.mkdocs.paths import derive_mkdocs_paths

                    site_paths = derive_mkdocs_paths(output_dir)
                    posts_dir = site_paths["posts_dir"]

                    post_files = list(posts_dir.glob("*.md"))

<<<<<<< HEAD
                    max_posts_to_show = 5
                    for post_file in post_files[:max_posts_to_show]:  # Show first 5
                        _ = post_file.stat().st_size

                    if len(post_files) > max_posts_to_show:
=======
                    for post_file in post_files[:MAX_SAMPLE_POSTS]:
                        _ = post_file.stat().st_size

                    if len(post_files) > MAX_SAMPLE_POSTS:
>>>>>>> 9febdd47
                        pass

                    return True

                except (ImportError, FileNotFoundError, ValueError):
                    import traceback

                    traceback.print_exc()
                    return False

        except ImportError:
            return True  # Still count as success since core is working

    except (ImportError, FileNotFoundError, ValueError):
        import traceback

        traceback.print_exc()
        return False


def main() -> bool:
    """Run the full pipeline test."""
    success = test_full_pipeline_with_openrouter()

    if success:
        pass
    else:
        pass

    return success


if __name__ == "__main__":
    success = main()
    sys.exit(0 if success else 1)<|MERGE_RESOLUTION|>--- conflicted
+++ resolved
@@ -109,18 +109,10 @@
 
                     post_files = list(posts_dir.glob("*.md"))
 
-<<<<<<< HEAD
-                    max_posts_to_show = 5
-                    for post_file in post_files[:max_posts_to_show]:  # Show first 5
-                        _ = post_file.stat().st_size
-
-                    if len(post_files) > max_posts_to_show:
-=======
                     for post_file in post_files[:MAX_SAMPLE_POSTS]:
                         _ = post_file.stat().st_size
 
                     if len(post_files) > MAX_SAMPLE_POSTS:
->>>>>>> 9febdd47
                         pass
 
                     return True
