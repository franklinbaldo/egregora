version = 1
revision = 3
requires-python = ">=3.11, <3.13"
resolution-markers = [
    "python_full_version >= '3.12'",
    "python_full_version < '3.12'",
]

[[package]]
name = "ag-ui-protocol"
version = "0.1.10"
source = { registry = "https://pypi.org/simple" }
dependencies = [
    { name = "pydantic" },
]
sdist = { url = "https://files.pythonhosted.org/packages/67/bb/5a5ec893eea5805fb9a3db76a9888c3429710dfb6f24bbb37568f2cf7320/ag_ui_protocol-0.1.10.tar.gz", hash = "sha256:3213991c6b2eb24bb1a8c362ee270c16705a07a4c5962267a083d0959ed894f4", size = 6945, upload-time = "2025-11-06T15:17:17.068Z" }
wheels = [
    { url = "https://files.pythonhosted.org/packages/8f/78/eb55fabaab41abc53f52c0918a9a8c0f747807e5306273f51120fd695957/ag_ui_protocol-0.1.10-py3-none-any.whl", hash = "sha256:c81e6981f30aabdf97a7ee312bfd4df0cd38e718d9fc10019c7d438128b93ab5", size = 7889, upload-time = "2025-11-06T15:17:15.325Z" },
]

[[package]]
name = "aiohappyeyeballs"
version = "2.6.1"
source = { registry = "https://pypi.org/simple" }
sdist = { url = "https://files.pythonhosted.org/packages/26/30/f84a107a9c4331c14b2b586036f40965c128aa4fee4dda5d3d51cb14ad54/aiohappyeyeballs-2.6.1.tar.gz", hash = "sha256:c3f9d0113123803ccadfdf3f0faa505bc78e6a72d1cc4806cbd719826e943558", size = 22760, upload-time = "2025-03-12T01:42:48.764Z" }
wheels = [
    { url = "https://files.pythonhosted.org/packages/0f/15/5bf3b99495fb160b63f95972b81750f18f7f4e02ad051373b669d17d44f2/aiohappyeyeballs-2.6.1-py3-none-any.whl", hash = "sha256:f349ba8f4b75cb25c99c5c2d84e997e485204d2902a9597802b0371f09331fb8", size = 15265, upload-time = "2025-03-12T01:42:47.083Z" },
]

[[package]]
name = "aiohttp"
version = "3.13.2"
source = { registry = "https://pypi.org/simple" }
dependencies = [
    { name = "aiohappyeyeballs" },
    { name = "aiosignal" },
    { name = "attrs" },
    { name = "frozenlist" },
    { name = "multidict" },
    { name = "propcache" },
    { name = "yarl" },
]
sdist = { url = "https://files.pythonhosted.org/packages/1c/ce/3b83ebba6b3207a7135e5fcaba49706f8a4b6008153b4e30540c982fae26/aiohttp-3.13.2.tar.gz", hash = "sha256:40176a52c186aefef6eb3cad2cdd30cd06e3afbe88fe8ab2af9c0b90f228daca", size = 7837994, upload-time = "2025-10-28T20:59:39.937Z" }
wheels = [
    { url = "https://files.pythonhosted.org/packages/35/74/b321e7d7ca762638cdf8cdeceb39755d9c745aff7a64c8789be96ddf6e96/aiohttp-3.13.2-cp311-cp311-macosx_10_9_universal2.whl", hash = "sha256:4647d02df098f6434bafd7f32ad14942f05a9caa06c7016fdcc816f343997dd0", size = 743409, upload-time = "2025-10-28T20:56:00.354Z" },
    { url = "https://files.pythonhosted.org/packages/99/3d/91524b905ec473beaf35158d17f82ef5a38033e5809fe8742e3657cdbb97/aiohttp-3.13.2-cp311-cp311-macosx_10_9_x86_64.whl", hash = "sha256:e3403f24bcb9c3b29113611c3c16a2a447c3953ecf86b79775e7be06f7ae7ccb", size = 497006, upload-time = "2025-10-28T20:56:01.85Z" },
    { url = "https://files.pythonhosted.org/packages/eb/d3/7f68bc02a67716fe80f063e19adbd80a642e30682ce74071269e17d2dba1/aiohttp-3.13.2-cp311-cp311-macosx_11_0_arm64.whl", hash = "sha256:43dff14e35aba17e3d6d5ba628858fb8cb51e30f44724a2d2f0c75be492c55e9", size = 493195, upload-time = "2025-10-28T20:56:03.314Z" },
    { url = "https://files.pythonhosted.org/packages/98/31/913f774a4708775433b7375c4f867d58ba58ead833af96c8af3621a0d243/aiohttp-3.13.2-cp311-cp311-manylinux2014_aarch64.manylinux_2_17_aarch64.manylinux_2_28_aarch64.whl", hash = "sha256:e2a9ea08e8c58bb17655630198833109227dea914cd20be660f52215f6de5613", size = 1747759, upload-time = "2025-10-28T20:56:04.904Z" },
    { url = "https://files.pythonhosted.org/packages/e8/63/04efe156f4326f31c7c4a97144f82132c3bb21859b7bb84748d452ccc17c/aiohttp-3.13.2-cp311-cp311-manylinux2014_armv7l.manylinux_2_17_armv7l.manylinux_2_31_armv7l.whl", hash = "sha256:53b07472f235eb80e826ad038c9d106c2f653584753f3ddab907c83f49eedead", size = 1704456, upload-time = "2025-10-28T20:56:06.986Z" },
    { url = "https://files.pythonhosted.org/packages/8e/02/4e16154d8e0a9cf4ae76f692941fd52543bbb148f02f098ca73cab9b1c1b/aiohttp-3.13.2-cp311-cp311-manylinux2014_ppc64le.manylinux_2_17_ppc64le.manylinux_2_28_ppc64le.whl", hash = "sha256:e736c93e9c274fce6419af4aac199984d866e55f8a4cec9114671d0ea9688780", size = 1807572, upload-time = "2025-10-28T20:56:08.558Z" },
    { url = "https://files.pythonhosted.org/packages/34/58/b0583defb38689e7f06798f0285b1ffb3a6fb371f38363ce5fd772112724/aiohttp-3.13.2-cp311-cp311-manylinux2014_s390x.manylinux_2_17_s390x.manylinux_2_28_s390x.whl", hash = "sha256:ff5e771f5dcbc81c64898c597a434f7682f2259e0cd666932a913d53d1341d1a", size = 1895954, upload-time = "2025-10-28T20:56:10.545Z" },
    { url = "https://files.pythonhosted.org/packages/6b/f3/083907ee3437425b4e376aa58b2c915eb1a33703ec0dc30040f7ae3368c6/aiohttp-3.13.2-cp311-cp311-manylinux2014_x86_64.manylinux_2_17_x86_64.manylinux_2_28_x86_64.whl", hash = "sha256:a3b6fb0c207cc661fa0bf8c66d8d9b657331ccc814f4719468af61034b478592", size = 1747092, upload-time = "2025-10-28T20:56:12.118Z" },
    { url = "https://files.pythonhosted.org/packages/ac/61/98a47319b4e425cc134e05e5f3fc512bf9a04bf65aafd9fdcda5d57ec693/aiohttp-3.13.2-cp311-cp311-manylinux_2_31_riscv64.manylinux_2_39_riscv64.whl", hash = "sha256:97a0895a8e840ab3520e2288db7cace3a1981300d48babeb50e7425609e2e0ab", size = 1606815, upload-time = "2025-10-28T20:56:14.191Z" },
    { url = "https://files.pythonhosted.org/packages/97/4b/e78b854d82f66bb974189135d31fce265dee0f5344f64dd0d345158a5973/aiohttp-3.13.2-cp311-cp311-musllinux_1_2_aarch64.whl", hash = "sha256:9e8f8afb552297aca127c90cb840e9a1d4bfd6a10d7d8f2d9176e1acc69bad30", size = 1723789, upload-time = "2025-10-28T20:56:16.101Z" },
    { url = "https://files.pythonhosted.org/packages/ed/fc/9d2ccc794fc9b9acd1379d625c3a8c64a45508b5091c546dea273a41929e/aiohttp-3.13.2-cp311-cp311-musllinux_1_2_armv7l.whl", hash = "sha256:ed2f9c7216e53c3df02264f25d824b079cc5914f9e2deba94155190ef648ee40", size = 1718104, upload-time = "2025-10-28T20:56:17.655Z" },
    { url = "https://files.pythonhosted.org/packages/66/65/34564b8765ea5c7d79d23c9113135d1dd3609173da13084830f1507d56cf/aiohttp-3.13.2-cp311-cp311-musllinux_1_2_ppc64le.whl", hash = "sha256:99c5280a329d5fa18ef30fd10c793a190d996567667908bef8a7f81f8202b948", size = 1785584, upload-time = "2025-10-28T20:56:19.238Z" },
    { url = "https://files.pythonhosted.org/packages/30/be/f6a7a426e02fc82781afd62016417b3948e2207426d90a0e478790d1c8a4/aiohttp-3.13.2-cp311-cp311-musllinux_1_2_riscv64.whl", hash = "sha256:2ca6ffef405fc9c09a746cb5d019c1672cd7f402542e379afc66b370833170cf", size = 1595126, upload-time = "2025-10-28T20:56:20.836Z" },
    { url = "https://files.pythonhosted.org/packages/e5/c7/8e22d5d28f94f67d2af496f14a83b3c155d915d1fe53d94b66d425ec5b42/aiohttp-3.13.2-cp311-cp311-musllinux_1_2_s390x.whl", hash = "sha256:47f438b1a28e926c37632bff3c44df7d27c9b57aaf4e34b1def3c07111fdb782", size = 1800665, upload-time = "2025-10-28T20:56:22.922Z" },
    { url = "https://files.pythonhosted.org/packages/d1/11/91133c8b68b1da9fc16555706aa7276fdf781ae2bb0876c838dd86b8116e/aiohttp-3.13.2-cp311-cp311-musllinux_1_2_x86_64.whl", hash = "sha256:9acda8604a57bb60544e4646a4615c1866ee6c04a8edef9b8ee6fd1d8fa2ddc8", size = 1739532, upload-time = "2025-10-28T20:56:25.924Z" },
    { url = "https://files.pythonhosted.org/packages/17/6b/3747644d26a998774b21a616016620293ddefa4d63af6286f389aedac844/aiohttp-3.13.2-cp311-cp311-win32.whl", hash = "sha256:868e195e39b24aaa930b063c08bb0c17924899c16c672a28a65afded9c46c6ec", size = 431876, upload-time = "2025-10-28T20:56:27.524Z" },
    { url = "https://files.pythonhosted.org/packages/c3/63/688462108c1a00eb9f05765331c107f95ae86f6b197b865d29e930b7e462/aiohttp-3.13.2-cp311-cp311-win_amd64.whl", hash = "sha256:7fd19df530c292542636c2a9a85854fab93474396a52f1695e799186bbd7f24c", size = 456205, upload-time = "2025-10-28T20:56:29.062Z" },
    { url = "https://files.pythonhosted.org/packages/29/9b/01f00e9856d0a73260e86dd8ed0c2234a466c5c1712ce1c281548df39777/aiohttp-3.13.2-cp312-cp312-macosx_10_13_universal2.whl", hash = "sha256:b1e56bab2e12b2b9ed300218c351ee2a3d8c8fdab5b1ec6193e11a817767e47b", size = 737623, upload-time = "2025-10-28T20:56:30.797Z" },
    { url = "https://files.pythonhosted.org/packages/5a/1b/4be39c445e2b2bd0aab4ba736deb649fabf14f6757f405f0c9685019b9e9/aiohttp-3.13.2-cp312-cp312-macosx_10_13_x86_64.whl", hash = "sha256:364e25edaabd3d37b1db1f0cbcee8c73c9a3727bfa262b83e5e4cf3489a2a9dc", size = 492664, upload-time = "2025-10-28T20:56:32.708Z" },
    { url = "https://files.pythonhosted.org/packages/28/66/d35dcfea8050e131cdd731dff36434390479b4045a8d0b9d7111b0a968f1/aiohttp-3.13.2-cp312-cp312-macosx_11_0_arm64.whl", hash = "sha256:c5c94825f744694c4b8db20b71dba9a257cd2ba8e010a803042123f3a25d50d7", size = 491808, upload-time = "2025-10-28T20:56:34.57Z" },
    { url = "https://files.pythonhosted.org/packages/00/29/8e4609b93e10a853b65f8291e64985de66d4f5848c5637cddc70e98f01f8/aiohttp-3.13.2-cp312-cp312-manylinux2014_aarch64.manylinux_2_17_aarch64.manylinux_2_28_aarch64.whl", hash = "sha256:ba2715d842ffa787be87cbfce150d5e88c87a98e0b62e0f5aa489169a393dbbb", size = 1738863, upload-time = "2025-10-28T20:56:36.377Z" },
    { url = "https://files.pythonhosted.org/packages/9d/fa/4ebdf4adcc0def75ced1a0d2d227577cd7b1b85beb7edad85fcc87693c75/aiohttp-3.13.2-cp312-cp312-manylinux2014_armv7l.manylinux_2_17_armv7l.manylinux_2_31_armv7l.whl", hash = "sha256:585542825c4bc662221fb257889e011a5aa00f1ae4d75d1d246a5225289183e3", size = 1700586, upload-time = "2025-10-28T20:56:38.034Z" },
    { url = "https://files.pythonhosted.org/packages/da/04/73f5f02ff348a3558763ff6abe99c223381b0bace05cd4530a0258e52597/aiohttp-3.13.2-cp312-cp312-manylinux2014_ppc64le.manylinux_2_17_ppc64le.manylinux_2_28_ppc64le.whl", hash = "sha256:39d02cb6025fe1aabca329c5632f48c9532a3dabccd859e7e2f110668972331f", size = 1768625, upload-time = "2025-10-28T20:56:39.75Z" },
    { url = "https://files.pythonhosted.org/packages/f8/49/a825b79ffec124317265ca7d2344a86bcffeb960743487cb11988ffb3494/aiohttp-3.13.2-cp312-cp312-manylinux2014_s390x.manylinux_2_17_s390x.manylinux_2_28_s390x.whl", hash = "sha256:e67446b19e014d37342f7195f592a2a948141d15a312fe0e700c2fd2f03124f6", size = 1867281, upload-time = "2025-10-28T20:56:41.471Z" },
    { url = "https://files.pythonhosted.org/packages/b9/48/adf56e05f81eac31edcfae45c90928f4ad50ef2e3ea72cb8376162a368f8/aiohttp-3.13.2-cp312-cp312-manylinux2014_x86_64.manylinux_2_17_x86_64.manylinux_2_28_x86_64.whl", hash = "sha256:4356474ad6333e41ccefd39eae869ba15a6c5299c9c01dfdcfdd5c107be4363e", size = 1752431, upload-time = "2025-10-28T20:56:43.162Z" },
    { url = "https://files.pythonhosted.org/packages/30/ab/593855356eead019a74e862f21523db09c27f12fd24af72dbc3555b9bfd9/aiohttp-3.13.2-cp312-cp312-manylinux_2_31_riscv64.manylinux_2_39_riscv64.whl", hash = "sha256:eeacf451c99b4525f700f078becff32c32ec327b10dcf31306a8a52d78166de7", size = 1562846, upload-time = "2025-10-28T20:56:44.85Z" },
    { url = "https://files.pythonhosted.org/packages/39/0f/9f3d32271aa8dc35036e9668e31870a9d3b9542dd6b3e2c8a30931cb27ae/aiohttp-3.13.2-cp312-cp312-musllinux_1_2_aarch64.whl", hash = "sha256:d8a9b889aeabd7a4e9af0b7f4ab5ad94d42e7ff679aaec6d0db21e3b639ad58d", size = 1699606, upload-time = "2025-10-28T20:56:46.519Z" },
    { url = "https://files.pythonhosted.org/packages/2c/3c/52d2658c5699b6ef7692a3f7128b2d2d4d9775f2a68093f74bca06cf01e1/aiohttp-3.13.2-cp312-cp312-musllinux_1_2_armv7l.whl", hash = "sha256:fa89cb11bc71a63b69568d5b8a25c3ca25b6d54c15f907ca1c130d72f320b76b", size = 1720663, upload-time = "2025-10-28T20:56:48.528Z" },
    { url = "https://files.pythonhosted.org/packages/9b/d4/8f8f3ff1fb7fb9e3f04fcad4e89d8a1cd8fc7d05de67e3de5b15b33008ff/aiohttp-3.13.2-cp312-cp312-musllinux_1_2_ppc64le.whl", hash = "sha256:8aa7c807df234f693fed0ecd507192fc97692e61fee5702cdc11155d2e5cadc8", size = 1737939, upload-time = "2025-10-28T20:56:50.77Z" },
    { url = "https://files.pythonhosted.org/packages/03/d3/ddd348f8a27a634daae39a1b8e291ff19c77867af438af844bf8b7e3231b/aiohttp-3.13.2-cp312-cp312-musllinux_1_2_riscv64.whl", hash = "sha256:9eb3e33fdbe43f88c3c75fa608c25e7c47bbd80f48d012763cb67c47f39a7e16", size = 1555132, upload-time = "2025-10-28T20:56:52.568Z" },
    { url = "https://files.pythonhosted.org/packages/39/b8/46790692dc46218406f94374903ba47552f2f9f90dad554eed61bfb7b64c/aiohttp-3.13.2-cp312-cp312-musllinux_1_2_s390x.whl", hash = "sha256:9434bc0d80076138ea986833156c5a48c9c7a8abb0c96039ddbb4afc93184169", size = 1764802, upload-time = "2025-10-28T20:56:54.292Z" },
    { url = "https://files.pythonhosted.org/packages/ba/e4/19ce547b58ab2a385e5f0b8aa3db38674785085abcf79b6e0edd1632b12f/aiohttp-3.13.2-cp312-cp312-musllinux_1_2_x86_64.whl", hash = "sha256:ff15c147b2ad66da1f2cbb0622313f2242d8e6e8f9b79b5206c84523a4473248", size = 1719512, upload-time = "2025-10-28T20:56:56.428Z" },
    { url = "https://files.pythonhosted.org/packages/70/30/6355a737fed29dcb6dfdd48682d5790cb5eab050f7b4e01f49b121d3acad/aiohttp-3.13.2-cp312-cp312-win32.whl", hash = "sha256:27e569eb9d9e95dbd55c0fc3ec3a9335defbf1d8bc1d20171a49f3c4c607b93e", size = 426690, upload-time = "2025-10-28T20:56:58.736Z" },
    { url = "https://files.pythonhosted.org/packages/0a/0d/b10ac09069973d112de6ef980c1f6bb31cb7dcd0bc363acbdad58f927873/aiohttp-3.13.2-cp312-cp312-win_amd64.whl", hash = "sha256:8709a0f05d59a71f33fd05c17fc11fcb8c30140506e13c2f5e8ee1b8964e1b45", size = 453465, upload-time = "2025-10-28T20:57:00.795Z" },
]

[[package]]
name = "aiosignal"
version = "1.4.0"
source = { registry = "https://pypi.org/simple" }
dependencies = [
    { name = "frozenlist" },
    { name = "typing-extensions" },
]
sdist = { url = "https://files.pythonhosted.org/packages/61/62/06741b579156360248d1ec624842ad0edf697050bbaf7c3e46394e106ad1/aiosignal-1.4.0.tar.gz", hash = "sha256:f47eecd9468083c2029cc99945502cb7708b082c232f9aca65da147157b251c7", size = 25007, upload-time = "2025-07-03T22:54:43.528Z" }
wheels = [
    { url = "https://files.pythonhosted.org/packages/fb/76/641ae371508676492379f16e2fa48f4e2c11741bd63c48be4b12a6b09cba/aiosignal-1.4.0-py3-none-any.whl", hash = "sha256:053243f8b92b990551949e63930a839ff0cf0b0ebbe0597b0f3fb19e1a0fe82e", size = 7490, upload-time = "2025-07-03T22:54:42.156Z" },
]

[[package]]
name = "annotated-types"
version = "0.7.0"
source = { registry = "https://pypi.org/simple" }
sdist = { url = "https://files.pythonhosted.org/packages/ee/67/531ea369ba64dcff5ec9c3402f9f51bf748cec26dde048a2f973a4eea7f5/annotated_types-0.7.0.tar.gz", hash = "sha256:aff07c09a53a08bc8cfccb9c85b05f1aa9a2a6f23728d790723543408344ce89", size = 16081, upload-time = "2024-05-20T21:33:25.928Z" }
wheels = [
    { url = "https://files.pythonhosted.org/packages/78/b6/6307fbef88d9b5ee7421e68d78a9f162e0da4900bc5f5793f6d3d0e34fb8/annotated_types-0.7.0-py3-none-any.whl", hash = "sha256:1f02e8b43a8fbbc3f3e0d4f0f4bfc8131bcb4eebe8849b8e5c773f3a1c582a53", size = 13643, upload-time = "2024-05-20T21:33:24.1Z" },
]

[[package]]
name = "anthropic"
version = "0.75.0"
source = { registry = "https://pypi.org/simple" }
dependencies = [
    { name = "anyio" },
    { name = "distro" },
    { name = "docstring-parser" },
    { name = "httpx" },
    { name = "jiter" },
    { name = "pydantic" },
    { name = "sniffio" },
    { name = "typing-extensions" },
]
sdist = { url = "https://files.pythonhosted.org/packages/04/1f/08e95f4b7e2d35205ae5dcbb4ae97e7d477fc521c275c02609e2931ece2d/anthropic-0.75.0.tar.gz", hash = "sha256:e8607422f4ab616db2ea5baacc215dd5f028da99ce2f022e33c7c535b29f3dfb", size = 439565, upload-time = "2025-11-24T20:41:45.28Z" }
wheels = [
    { url = "https://files.pythonhosted.org/packages/60/1c/1cd02b7ae64302a6e06724bf80a96401d5313708651d277b1458504a1730/anthropic-0.75.0-py3-none-any.whl", hash = "sha256:ea8317271b6c15d80225a9f3c670152746e88805a7a61e14d4a374577164965b", size = 388164, upload-time = "2025-11-24T20:41:43.587Z" },
]

[[package]]
name = "anyio"
version = "4.12.0"
source = { registry = "https://pypi.org/simple" }
dependencies = [
    { name = "idna" },
    { name = "typing-extensions" },
]
sdist = { url = "https://files.pythonhosted.org/packages/16/ce/8a777047513153587e5434fd752e89334ac33e379aa3497db860eeb60377/anyio-4.12.0.tar.gz", hash = "sha256:73c693b567b0c55130c104d0b43a9baf3aa6a31fc6110116509f27bf75e21ec0", size = 228266, upload-time = "2025-11-28T23:37:38.911Z" }
wheels = [
    { url = "https://files.pythonhosted.org/packages/7f/9c/36c5c37947ebfb8c7f22e0eb6e4d188ee2d53aa3880f3f2744fb894f0cb1/anyio-4.12.0-py3-none-any.whl", hash = "sha256:dad2376a628f98eeca4881fc56cd06affd18f659b17a747d3ff0307ced94b1bb", size = 113362, upload-time = "2025-11-28T23:36:57.897Z" },
]

[[package]]
name = "argcomplete"
version = "3.6.3"
source = { registry = "https://pypi.org/simple" }
sdist = { url = "https://files.pythonhosted.org/packages/38/61/0b9ae6399dd4a58d8c1b1dc5a27d6f2808023d0b5dd3104bb99f45a33ff6/argcomplete-3.6.3.tar.gz", hash = "sha256:62e8ed4fd6a45864acc8235409461b72c9a28ee785a2011cc5eb78318786c89c", size = 73754, upload-time = "2025-10-20T03:33:34.741Z" }
wheels = [
    { url = "https://files.pythonhosted.org/packages/74/f5/9373290775639cb67a2fce7f629a1c240dce9f12fe927bc32b2736e16dfc/argcomplete-3.6.3-py3-none-any.whl", hash = "sha256:f5007b3a600ccac5d25bbce33089211dfd49eab4a7718da3f10e3082525a92ce", size = 43846, upload-time = "2025-10-20T03:33:33.021Z" },
]

[[package]]
name = "atpublic"
version = "4.1.0"
source = { registry = "https://pypi.org/simple" }
sdist = { url = "https://files.pythonhosted.org/packages/ae/5b/61439625efcd11dfa2f299d60183476f58a138020c2f9b6a4e46b0e74d78/atpublic-4.1.0.tar.gz", hash = "sha256:d1c8cd931af7461f6d18bc6063383e8654d9e9ef19d58ee6dc01e8515bbf55df", size = 14426, upload-time = "2024-03-30T03:35:23.017Z" }
wheels = [
    { url = "https://files.pythonhosted.org/packages/5e/5e/3613e5aa17ac07a69e89a5f47706f5719035f386eb024d6680483926b034/atpublic-4.1.0-py3-none-any.whl", hash = "sha256:df90de1162b1a941ee486f484691dc7c33123ee638ea5d6ca604061306e0fdde", size = 4958, upload-time = "2024-03-30T03:35:24.602Z" },
]

[[package]]
name = "attrs"
version = "25.4.0"
source = { registry = "https://pypi.org/simple" }
sdist = { url = "https://files.pythonhosted.org/packages/6b/5c/685e6633917e101e5dcb62b9dd76946cbb57c26e133bae9e0cd36033c0a9/attrs-25.4.0.tar.gz", hash = "sha256:16d5969b87f0859ef33a48b35d55ac1be6e42ae49d5e853b597db70c35c57e11", size = 934251, upload-time = "2025-10-06T13:54:44.725Z" }
wheels = [
    { url = "https://files.pythonhosted.org/packages/3a/2a/7cc015f5b9f5db42b7d48157e23356022889fc354a2813c15934b7cb5c0e/attrs-25.4.0-py3-none-any.whl", hash = "sha256:adcf7e2a1fb3b36ac48d97835bb6d8ade15b8dcce26aba8bf1d14847b57a3373", size = 67615, upload-time = "2025-10-06T13:54:43.17Z" },
]

[[package]]
name = "authlib"
version = "1.6.5"
source = { registry = "https://pypi.org/simple" }
dependencies = [
    { name = "cryptography" },
]
sdist = { url = "https://files.pythonhosted.org/packages/cd/3f/1d3bbd0bf23bdd99276d4def22f29c27a914067b4cf66f753ff9b8bbd0f3/authlib-1.6.5.tar.gz", hash = "sha256:6aaf9c79b7cc96c900f0b284061691c5d4e61221640a948fe690b556a6d6d10b", size = 164553, upload-time = "2025-10-02T13:36:09.489Z" }
wheels = [
    { url = "https://files.pythonhosted.org/packages/f8/aa/5082412d1ee302e9e7d80b6949bc4d2a8fa1149aaab610c5fc24709605d6/authlib-1.6.5-py2.py3-none-any.whl", hash = "sha256:3e0e0507807f842b02175507bdee8957a1d5707fd4afb17c32fb43fee90b6e3a", size = 243608, upload-time = "2025-10-02T13:36:07.637Z" },
]

[[package]]
name = "babel"
version = "2.17.0"
source = { registry = "https://pypi.org/simple" }
sdist = { url = "https://files.pythonhosted.org/packages/7d/6b/d52e42361e1aa00709585ecc30b3f9684b3ab62530771402248b1b1d6240/babel-2.17.0.tar.gz", hash = "sha256:0c54cffb19f690cdcc52a3b50bcbf71e07a808d1c80d549f2459b9d2cf0afb9d", size = 9951852, upload-time = "2025-02-01T15:17:41.026Z" }
wheels = [
    { url = "https://files.pythonhosted.org/packages/b7/b8/3fe70c75fe32afc4bb507f75563d39bc5642255d1d94f1f23604725780bf/babel-2.17.0-py3-none-any.whl", hash = "sha256:4d0b53093fdfb4b21c92b5213dba5a1b23885afa8383709427046b21c366e5f2", size = 10182537, upload-time = "2025-02-01T15:17:37.39Z" },
]

[[package]]
name = "backports-tarfile"
version = "1.2.0"
source = { registry = "https://pypi.org/simple" }
sdist = { url = "https://files.pythonhosted.org/packages/86/72/cd9b395f25e290e633655a100af28cb253e4393396264a98bd5f5951d50f/backports_tarfile-1.2.0.tar.gz", hash = "sha256:d75e02c268746e1b8144c278978b6e98e85de6ad16f8e4b0844a154557eca991", size = 86406, upload-time = "2024-05-28T17:01:54.731Z" }
wheels = [
    { url = "https://files.pythonhosted.org/packages/b9/fa/123043af240e49752f1c4bd24da5053b6bd00cad78c2be53c0d1e8b975bc/backports.tarfile-1.2.0-py3-none-any.whl", hash = "sha256:77e284d754527b01fb1e6fa8a1afe577858ebe4e9dad8919e34c862cb399bc34", size = 30181, upload-time = "2024-05-28T17:01:53.112Z" },
]

[[package]]
name = "backrefs"
version = "6.1"
source = { registry = "https://pypi.org/simple" }
sdist = { url = "https://files.pythonhosted.org/packages/86/e3/bb3a439d5cb255c4774724810ad8073830fac9c9dee123555820c1bcc806/backrefs-6.1.tar.gz", hash = "sha256:3bba1749aafe1db9b915f00e0dd166cba613b6f788ffd63060ac3485dc9be231", size = 7011962, upload-time = "2025-11-15T14:52:08.323Z" }
wheels = [
    { url = "https://files.pythonhosted.org/packages/3b/ee/c216d52f58ea75b5e1841022bbae24438b19834a29b163cb32aa3a2a7c6e/backrefs-6.1-py310-none-any.whl", hash = "sha256:2a2ccb96302337ce61ee4717ceacfbf26ba4efb1d55af86564b8bbaeda39cac1", size = 381059, upload-time = "2025-11-15T14:51:59.758Z" },
    { url = "https://files.pythonhosted.org/packages/e6/9a/8da246d988ded941da96c7ed945d63e94a445637eaad985a0ed88787cb89/backrefs-6.1-py311-none-any.whl", hash = "sha256:e82bba3875ee4430f4de4b6db19429a27275d95a5f3773c57e9e18abc23fd2b7", size = 392854, upload-time = "2025-11-15T14:52:01.194Z" },
    { url = "https://files.pythonhosted.org/packages/37/c9/fd117a6f9300c62bbc33bc337fd2b3c6bfe28b6e9701de336b52d7a797ad/backrefs-6.1-py312-none-any.whl", hash = "sha256:c64698c8d2269343d88947c0735cb4b78745bd3ba590e10313fbf3f78c34da5a", size = 398770, upload-time = "2025-11-15T14:52:02.584Z" },
    { url = "https://files.pythonhosted.org/packages/02/e3/a4fa1946722c4c7b063cc25043a12d9ce9b4323777f89643be74cef2993c/backrefs-6.1-py39-none-any.whl", hash = "sha256:a9e99b8a4867852cad177a6430e31b0f6e495d65f8c6c134b68c14c3c95bf4b0", size = 381058, upload-time = "2025-11-15T14:52:06.698Z" },
]

[[package]]
name = "bandit"
version = "1.9.2"
source = { registry = "https://pypi.org/simple" }
dependencies = [
    { name = "colorama", marker = "sys_platform == 'win32'" },
    { name = "pyyaml" },
    { name = "rich" },
    { name = "stevedore" },
]
sdist = { url = "https://files.pythonhosted.org/packages/cf/72/f704a97aac430aeb704fa16435dfa24fbeaf087d46724d0965eb1f756a2c/bandit-1.9.2.tar.gz", hash = "sha256:32410415cd93bf9c8b91972159d5cf1e7f063a9146d70345641cd3877de348ce", size = 4241659, upload-time = "2025-11-23T21:36:18.722Z" }
wheels = [
    { url = "https://files.pythonhosted.org/packages/55/1a/5b0320642cca53a473e79c7d273071b5a9a8578f9e370b74da5daa2768d7/bandit-1.9.2-py3-none-any.whl", hash = "sha256:bda8d68610fc33a6e10b7a8f1d61d92c8f6c004051d5e946406be1fb1b16a868", size = 134377, upload-time = "2025-11-23T21:36:17.39Z" },
]

[[package]]
name = "beartype"
version = "0.22.7"
source = { registry = "https://pypi.org/simple" }
sdist = { url = "https://files.pythonhosted.org/packages/2c/49/e28a77f8a3868b1c9ff6a030678e84de24c4783bae4c12cec9443cf8fb54/beartype-0.22.7.tar.gz", hash = "sha256:c7269855b71e32b7c9f0fc662baade752eb525107266e053338c2f6e8873826b", size = 1599627, upload-time = "2025-11-29T06:49:56.751Z" }
wheels = [
    { url = "https://files.pythonhosted.org/packages/f6/0c/a764253610513295b7f57904b91fae1d99c7afd1b16b6eaae06fdfb71fb5/beartype-0.22.7-py3-none-any.whl", hash = "sha256:e13430ac07c61fa4bc54d375970438aeb9aa47a482c529a6f438ce52e18e6f50", size = 1330771, upload-time = "2025-11-29T06:49:54.545Z" },
]

[[package]]
name = "boto3"
version = "1.42.0"
source = { registry = "https://pypi.org/simple" }
dependencies = [
    { name = "botocore" },
    { name = "jmespath" },
    { name = "s3transfer" },
]
sdist = { url = "https://files.pythonhosted.org/packages/f0/9b/eef5346ce3148bf4856318fe629e0fd7f6dd73ffd55ea08e316c967f8af0/boto3-1.42.0.tar.gz", hash = "sha256:9c67729a6112b7dced521ea70b0369fba138e89852b029a7876041cd1460c084", size = 112854, upload-time = "2025-12-01T02:31:09.157Z" }
wheels = [
    { url = "https://files.pythonhosted.org/packages/e6/2c/6c6ee5667426aee6629106b9e51668449fb34ec077655da82bf4b15d8890/boto3-1.42.0-py3-none-any.whl", hash = "sha256:af32b7f61dd6293cad728ec205bcb3611ab1bf7b7dbccfd0f2bd7b9c9af96039", size = 140617, upload-time = "2025-12-01T02:31:07.238Z" },
]

[[package]]
name = "botocore"
version = "1.41.6"
source = { registry = "https://pypi.org/simple" }
dependencies = [
    { name = "jmespath" },
    { name = "python-dateutil" },
    { name = "urllib3" },
]
sdist = { url = "https://files.pythonhosted.org/packages/03/04/8e8ca38631eeb499a1099dcc2a081faaea399f9d46080720540ff54ec609/botocore-1.41.6.tar.gz", hash = "sha256:08fe47e9b306f4436f5eaf6a02cb6d55c7745d13d2d093ce5d917d3ef3d3df75", size = 14770281, upload-time = "2025-12-01T02:30:54.286Z" }
wheels = [
    { url = "https://files.pythonhosted.org/packages/ab/d4/587a71c599997b0f7aa842ea71604348f5a7d239cfff338292904f236983/botocore-1.41.6-py3-none-any.whl", hash = "sha256:963cc946e885acb941c96e7d343cb6507b479812ca22566ceb3e9410d0588de0", size = 14442076, upload-time = "2025-12-01T02:30:50.724Z" },
]

[[package]]
name = "cachecontrol"
version = "0.14.4"
source = { registry = "https://pypi.org/simple" }
dependencies = [
    { name = "msgpack" },
    { name = "requests" },
]
sdist = { url = "https://files.pythonhosted.org/packages/2d/f6/c972b32d80760fb79d6b9eeb0b3010a46b89c0b23cf6329417ff7886cd22/cachecontrol-0.14.4.tar.gz", hash = "sha256:e6220afafa4c22a47dd0badb319f84475d79108100d04e26e8542ef7d3ab05a1", size = 16150, upload-time = "2025-11-14T04:32:13.138Z" }
wheels = [
    { url = "https://files.pythonhosted.org/packages/ef/79/c45f2d53efe6ada1110cf6f9fca095e4ff47a0454444aefdde6ac4789179/cachecontrol-0.14.4-py3-none-any.whl", hash = "sha256:b7ac014ff72ee199b5f8af1de29d60239954f223e948196fa3d84adaffc71d2b", size = 22247, upload-time = "2025-11-14T04:32:11.733Z" },
]

[package.optional-dependencies]
filecache = [
    { name = "filelock" },
]

[[package]]
name = "cachetools"
version = "6.2.2"
source = { registry = "https://pypi.org/simple" }
sdist = { url = "https://files.pythonhosted.org/packages/fb/44/ca1675be2a83aeee1886ab745b28cda92093066590233cc501890eb8417a/cachetools-6.2.2.tar.gz", hash = "sha256:8e6d266b25e539df852251cfd6f990b4bc3a141db73b939058d809ebd2590fc6", size = 31571, upload-time = "2025-11-13T17:42:51.465Z" }
wheels = [
    { url = "https://files.pythonhosted.org/packages/e6/46/eb6eca305c77a4489affe1c5d8f4cae82f285d9addd8de4ec084a7184221/cachetools-6.2.2-py3-none-any.whl", hash = "sha256:6c09c98183bf58560c97b2abfcedcbaf6a896a490f534b031b661d3723b45ace", size = 11503, upload-time = "2025-11-13T17:42:50.232Z" },
]

[[package]]
name = "cairocffi"
version = "1.7.1"
source = { registry = "https://pypi.org/simple" }
dependencies = [
    { name = "cffi" },
]
sdist = { url = "https://files.pythonhosted.org/packages/70/c5/1a4dc131459e68a173cbdab5fad6b524f53f9c1ef7861b7698e998b837cc/cairocffi-1.7.1.tar.gz", hash = "sha256:2e48ee864884ec4a3a34bfa8c9ab9999f688286eb714a15a43ec9d068c36557b", size = 88096, upload-time = "2024-06-18T10:56:06.741Z" }
wheels = [
    { url = "https://files.pythonhosted.org/packages/93/d8/ba13451aa6b745c49536e87b6bf8f629b950e84bd0e8308f7dc6883b67e2/cairocffi-1.7.1-py3-none-any.whl", hash = "sha256:9803a0e11f6c962f3b0ae2ec8ba6ae45e957a146a004697a1ac1bbf16b073b3f", size = 75611, upload-time = "2024-06-18T10:55:59.489Z" },
]

[[package]]
name = "cairosvg"
version = "2.8.2"
source = { registry = "https://pypi.org/simple" }
dependencies = [
    { name = "cairocffi" },
    { name = "cssselect2" },
    { name = "defusedxml" },
    { name = "pillow" },
    { name = "tinycss2" },
]
sdist = { url = "https://files.pythonhosted.org/packages/ab/b9/5106168bd43d7cd8b7cc2a2ee465b385f14b63f4c092bb89eee2d48c8e67/cairosvg-2.8.2.tar.gz", hash = "sha256:07cbf4e86317b27a92318a4cac2a4bb37a5e9c1b8a27355d06874b22f85bef9f", size = 8398590, upload-time = "2025-05-15T06:56:32.653Z" }
wheels = [
    { url = "https://files.pythonhosted.org/packages/67/48/816bd4aaae93dbf9e408c58598bc32f4a8c65f4b86ab560864cb3ee60adb/cairosvg-2.8.2-py3-none-any.whl", hash = "sha256:eab46dad4674f33267a671dce39b64be245911c901c70d65d2b7b0821e852bf5", size = 45773, upload-time = "2025-05-15T06:56:28.552Z" },
]

[[package]]
name = "certifi"
version = "2025.11.12"
source = { registry = "https://pypi.org/simple" }
sdist = { url = "https://files.pythonhosted.org/packages/a2/8c/58f469717fa48465e4a50c014a0400602d3c437d7c0c468e17ada824da3a/certifi-2025.11.12.tar.gz", hash = "sha256:d8ab5478f2ecd78af242878415affce761ca6bc54a22a27e026d7c25357c3316", size = 160538, upload-time = "2025-11-12T02:54:51.517Z" }
wheels = [
    { url = "https://files.pythonhosted.org/packages/70/7d/9bc192684cea499815ff478dfcdc13835ddf401365057044fb721ec6bddb/certifi-2025.11.12-py3-none-any.whl", hash = "sha256:97de8790030bbd5c2d96b7ec782fc2f7820ef8dba6db909ccf95449f2d062d4b", size = 159438, upload-time = "2025-11-12T02:54:49.735Z" },
]

[[package]]
name = "cffi"
version = "2.0.0"
source = { registry = "https://pypi.org/simple" }
dependencies = [
    { name = "pycparser", marker = "implementation_name != 'PyPy'" },
]
sdist = { url = "https://files.pythonhosted.org/packages/eb/56/b1ba7935a17738ae8453301356628e8147c79dbb825bcbc73dc7401f9846/cffi-2.0.0.tar.gz", hash = "sha256:44d1b5909021139fe36001ae048dbdde8214afa20200eda0f64c068cac5d5529", size = 523588, upload-time = "2025-09-08T23:24:04.541Z" }
wheels = [
    { url = "https://files.pythonhosted.org/packages/12/4a/3dfd5f7850cbf0d06dc84ba9aa00db766b52ca38d8b86e3a38314d52498c/cffi-2.0.0-cp311-cp311-macosx_10_13_x86_64.whl", hash = "sha256:b4c854ef3adc177950a8dfc81a86f5115d2abd545751a304c5bcf2c2c7283cfe", size = 184344, upload-time = "2025-09-08T23:22:26.456Z" },
    { url = "https://files.pythonhosted.org/packages/4f/8b/f0e4c441227ba756aafbe78f117485b25bb26b1c059d01f137fa6d14896b/cffi-2.0.0-cp311-cp311-macosx_11_0_arm64.whl", hash = "sha256:2de9a304e27f7596cd03d16f1b7c72219bd944e99cc52b84d0145aefb07cbd3c", size = 180560, upload-time = "2025-09-08T23:22:28.197Z" },
    { url = "https://files.pythonhosted.org/packages/b1/b7/1200d354378ef52ec227395d95c2576330fd22a869f7a70e88e1447eb234/cffi-2.0.0-cp311-cp311-manylinux1_i686.manylinux2014_i686.manylinux_2_17_i686.manylinux_2_5_i686.whl", hash = "sha256:baf5215e0ab74c16e2dd324e8ec067ef59e41125d3eade2b863d294fd5035c92", size = 209613, upload-time = "2025-09-08T23:22:29.475Z" },
    { url = "https://files.pythonhosted.org/packages/b8/56/6033f5e86e8cc9bb629f0077ba71679508bdf54a9a5e112a3c0b91870332/cffi-2.0.0-cp311-cp311-manylinux2014_aarch64.manylinux_2_17_aarch64.whl", hash = "sha256:730cacb21e1bdff3ce90babf007d0a0917cc3e6492f336c2f0134101e0944f93", size = 216476, upload-time = "2025-09-08T23:22:31.063Z" },
    { url = "https://files.pythonhosted.org/packages/dc/7f/55fecd70f7ece178db2f26128ec41430d8720f2d12ca97bf8f0a628207d5/cffi-2.0.0-cp311-cp311-manylinux2014_ppc64le.manylinux_2_17_ppc64le.whl", hash = "sha256:6824f87845e3396029f3820c206e459ccc91760e8fa24422f8b0c3d1731cbec5", size = 203374, upload-time = "2025-09-08T23:22:32.507Z" },
    { url = "https://files.pythonhosted.org/packages/84/ef/a7b77c8bdc0f77adc3b46888f1ad54be8f3b7821697a7b89126e829e676a/cffi-2.0.0-cp311-cp311-manylinux2014_s390x.manylinux_2_17_s390x.whl", hash = "sha256:9de40a7b0323d889cf8d23d1ef214f565ab154443c42737dfe52ff82cf857664", size = 202597, upload-time = "2025-09-08T23:22:34.132Z" },
    { url = "https://files.pythonhosted.org/packages/d7/91/500d892b2bf36529a75b77958edfcd5ad8e2ce4064ce2ecfeab2125d72d1/cffi-2.0.0-cp311-cp311-manylinux2014_x86_64.manylinux_2_17_x86_64.whl", hash = "sha256:8941aaadaf67246224cee8c3803777eed332a19d909b47e29c9842ef1e79ac26", size = 215574, upload-time = "2025-09-08T23:22:35.443Z" },
    { url = "https://files.pythonhosted.org/packages/44/64/58f6255b62b101093d5df22dcb752596066c7e89dd725e0afaed242a61be/cffi-2.0.0-cp311-cp311-musllinux_1_2_aarch64.whl", hash = "sha256:a05d0c237b3349096d3981b727493e22147f934b20f6f125a3eba8f994bec4a9", size = 218971, upload-time = "2025-09-08T23:22:36.805Z" },
    { url = "https://files.pythonhosted.org/packages/ab/49/fa72cebe2fd8a55fbe14956f9970fe8eb1ac59e5df042f603ef7c8ba0adc/cffi-2.0.0-cp311-cp311-musllinux_1_2_i686.whl", hash = "sha256:94698a9c5f91f9d138526b48fe26a199609544591f859c870d477351dc7b2414", size = 211972, upload-time = "2025-09-08T23:22:38.436Z" },
    { url = "https://files.pythonhosted.org/packages/0b/28/dd0967a76aab36731b6ebfe64dec4e981aff7e0608f60c2d46b46982607d/cffi-2.0.0-cp311-cp311-musllinux_1_2_x86_64.whl", hash = "sha256:5fed36fccc0612a53f1d4d9a816b50a36702c28a2aa880cb8a122b3466638743", size = 217078, upload-time = "2025-09-08T23:22:39.776Z" },
    { url = "https://files.pythonhosted.org/packages/2b/c0/015b25184413d7ab0a410775fdb4a50fca20f5589b5dab1dbbfa3baad8ce/cffi-2.0.0-cp311-cp311-win32.whl", hash = "sha256:c649e3a33450ec82378822b3dad03cc228b8f5963c0c12fc3b1e0ab940f768a5", size = 172076, upload-time = "2025-09-08T23:22:40.95Z" },
    { url = "https://files.pythonhosted.org/packages/ae/8f/dc5531155e7070361eb1b7e4c1a9d896d0cb21c49f807a6c03fd63fc877e/cffi-2.0.0-cp311-cp311-win_amd64.whl", hash = "sha256:66f011380d0e49ed280c789fbd08ff0d40968ee7b665575489afa95c98196ab5", size = 182820, upload-time = "2025-09-08T23:22:42.463Z" },
    { url = "https://files.pythonhosted.org/packages/95/5c/1b493356429f9aecfd56bc171285a4c4ac8697f76e9bbbbb105e537853a1/cffi-2.0.0-cp311-cp311-win_arm64.whl", hash = "sha256:c6638687455baf640e37344fe26d37c404db8b80d037c3d29f58fe8d1c3b194d", size = 177635, upload-time = "2025-09-08T23:22:43.623Z" },
    { url = "https://files.pythonhosted.org/packages/ea/47/4f61023ea636104d4f16ab488e268b93008c3d0bb76893b1b31db1f96802/cffi-2.0.0-cp312-cp312-macosx_10_13_x86_64.whl", hash = "sha256:6d02d6655b0e54f54c4ef0b94eb6be0607b70853c45ce98bd278dc7de718be5d", size = 185271, upload-time = "2025-09-08T23:22:44.795Z" },
    { url = "https://files.pythonhosted.org/packages/df/a2/781b623f57358e360d62cdd7a8c681f074a71d445418a776eef0aadb4ab4/cffi-2.0.0-cp312-cp312-macosx_11_0_arm64.whl", hash = "sha256:8eca2a813c1cb7ad4fb74d368c2ffbbb4789d377ee5bb8df98373c2cc0dee76c", size = 181048, upload-time = "2025-09-08T23:22:45.938Z" },
    { url = "https://files.pythonhosted.org/packages/ff/df/a4f0fbd47331ceeba3d37c2e51e9dfc9722498becbeec2bd8bc856c9538a/cffi-2.0.0-cp312-cp312-manylinux1_i686.manylinux2014_i686.manylinux_2_17_i686.manylinux_2_5_i686.whl", hash = "sha256:21d1152871b019407d8ac3985f6775c079416c282e431a4da6afe7aefd2bccbe", size = 212529, upload-time = "2025-09-08T23:22:47.349Z" },
    { url = "https://files.pythonhosted.org/packages/d5/72/12b5f8d3865bf0f87cf1404d8c374e7487dcf097a1c91c436e72e6badd83/cffi-2.0.0-cp312-cp312-manylinux2014_aarch64.manylinux_2_17_aarch64.whl", hash = "sha256:b21e08af67b8a103c71a250401c78d5e0893beff75e28c53c98f4de42f774062", size = 220097, upload-time = "2025-09-08T23:22:48.677Z" },
    { url = "https://files.pythonhosted.org/packages/c2/95/7a135d52a50dfa7c882ab0ac17e8dc11cec9d55d2c18dda414c051c5e69e/cffi-2.0.0-cp312-cp312-manylinux2014_ppc64le.manylinux_2_17_ppc64le.whl", hash = "sha256:1e3a615586f05fc4065a8b22b8152f0c1b00cdbc60596d187c2a74f9e3036e4e", size = 207983, upload-time = "2025-09-08T23:22:50.06Z" },
    { url = "https://files.pythonhosted.org/packages/3a/c8/15cb9ada8895957ea171c62dc78ff3e99159ee7adb13c0123c001a2546c1/cffi-2.0.0-cp312-cp312-manylinux2014_s390x.manylinux_2_17_s390x.whl", hash = "sha256:81afed14892743bbe14dacb9e36d9e0e504cd204e0b165062c488942b9718037", size = 206519, upload-time = "2025-09-08T23:22:51.364Z" },
    { url = "https://files.pythonhosted.org/packages/78/2d/7fa73dfa841b5ac06c7b8855cfc18622132e365f5b81d02230333ff26e9e/cffi-2.0.0-cp312-cp312-manylinux2014_x86_64.manylinux_2_17_x86_64.whl", hash = "sha256:3e17ed538242334bf70832644a32a7aae3d83b57567f9fd60a26257e992b79ba", size = 219572, upload-time = "2025-09-08T23:22:52.902Z" },
    { url = "https://files.pythonhosted.org/packages/07/e0/267e57e387b4ca276b90f0434ff88b2c2241ad72b16d31836adddfd6031b/cffi-2.0.0-cp312-cp312-musllinux_1_2_aarch64.whl", hash = "sha256:3925dd22fa2b7699ed2617149842d2e6adde22b262fcbfada50e3d195e4b3a94", size = 222963, upload-time = "2025-09-08T23:22:54.518Z" },
    { url = "https://files.pythonhosted.org/packages/b6/75/1f2747525e06f53efbd878f4d03bac5b859cbc11c633d0fb81432d98a795/cffi-2.0.0-cp312-cp312-musllinux_1_2_x86_64.whl", hash = "sha256:2c8f814d84194c9ea681642fd164267891702542f028a15fc97d4674b6206187", size = 221361, upload-time = "2025-09-08T23:22:55.867Z" },
    { url = "https://files.pythonhosted.org/packages/7b/2b/2b6435f76bfeb6bbf055596976da087377ede68df465419d192acf00c437/cffi-2.0.0-cp312-cp312-win32.whl", hash = "sha256:da902562c3e9c550df360bfa53c035b2f241fed6d9aef119048073680ace4a18", size = 172932, upload-time = "2025-09-08T23:22:57.188Z" },
    { url = "https://files.pythonhosted.org/packages/f8/ed/13bd4418627013bec4ed6e54283b1959cf6db888048c7cf4b4c3b5b36002/cffi-2.0.0-cp312-cp312-win_amd64.whl", hash = "sha256:da68248800ad6320861f129cd9c1bf96ca849a2771a59e0344e88681905916f5", size = 183557, upload-time = "2025-09-08T23:22:58.351Z" },
    { url = "https://files.pythonhosted.org/packages/95/31/9f7f93ad2f8eff1dbc1c3656d7ca5bfd8fb52c9d786b4dcf19b2d02217fa/cffi-2.0.0-cp312-cp312-win_arm64.whl", hash = "sha256:4671d9dd5ec934cb9a73e7ee9676f9362aba54f7f34910956b84d727b0d73fb6", size = 177762, upload-time = "2025-09-08T23:22:59.668Z" },
]

[[package]]
name = "cfgv"
version = "3.5.0"
source = { registry = "https://pypi.org/simple" }
sdist = { url = "https://files.pythonhosted.org/packages/4e/b5/721b8799b04bf9afe054a3899c6cf4e880fcf8563cc71c15610242490a0c/cfgv-3.5.0.tar.gz", hash = "sha256:d5b1034354820651caa73ede66a6294d6e95c1b00acc5e9b098e917404669132", size = 7334, upload-time = "2025-11-19T20:55:51.612Z" }
wheels = [
    { url = "https://files.pythonhosted.org/packages/db/3c/33bac158f8ab7f89b2e59426d5fe2e4f63f7ed25df84c036890172b412b5/cfgv-3.5.0-py2.py3-none-any.whl", hash = "sha256:a8dc6b26ad22ff227d2634a65cb388215ce6cc96bbcc5cfde7641ae87e8dacc0", size = 7445, upload-time = "2025-11-19T20:55:50.744Z" },
]

[[package]]
name = "charset-normalizer"
version = "3.4.4"
source = { registry = "https://pypi.org/simple" }
sdist = { url = "https://files.pythonhosted.org/packages/13/69/33ddede1939fdd074bce5434295f38fae7136463422fe4fd3e0e89b98062/charset_normalizer-3.4.4.tar.gz", hash = "sha256:94537985111c35f28720e43603b8e7b43a6ecfb2ce1d3058bbe955b73404e21a", size = 129418, upload-time = "2025-10-14T04:42:32.879Z" }
wheels = [
    { url = "https://files.pythonhosted.org/packages/ed/27/c6491ff4954e58a10f69ad90aca8a1b6fe9c5d3c6f380907af3c37435b59/charset_normalizer-3.4.4-cp311-cp311-macosx_10_9_universal2.whl", hash = "sha256:6e1fcf0720908f200cd21aa4e6750a48ff6ce4afe7ff5a79a90d5ed8a08296f8", size = 206988, upload-time = "2025-10-14T04:40:33.79Z" },
    { url = "https://files.pythonhosted.org/packages/94/59/2e87300fe67ab820b5428580a53cad894272dbb97f38a7a814a2a1ac1011/charset_normalizer-3.4.4-cp311-cp311-manylinux2014_aarch64.manylinux_2_17_aarch64.manylinux_2_28_aarch64.whl", hash = "sha256:5f819d5fe9234f9f82d75bdfa9aef3a3d72c4d24a6e57aeaebba32a704553aa0", size = 147324, upload-time = "2025-10-14T04:40:34.961Z" },
    { url = "https://files.pythonhosted.org/packages/07/fb/0cf61dc84b2b088391830f6274cb57c82e4da8bbc2efeac8c025edb88772/charset_normalizer-3.4.4-cp311-cp311-manylinux2014_armv7l.manylinux_2_17_armv7l.manylinux_2_31_armv7l.whl", hash = "sha256:a59cb51917aa591b1c4e6a43c132f0cdc3c76dbad6155df4e28ee626cc77a0a3", size = 142742, upload-time = "2025-10-14T04:40:36.105Z" },
    { url = "https://files.pythonhosted.org/packages/62/8b/171935adf2312cd745d290ed93cf16cf0dfe320863ab7cbeeae1dcd6535f/charset_normalizer-3.4.4-cp311-cp311-manylinux2014_ppc64le.manylinux_2_17_ppc64le.manylinux_2_28_ppc64le.whl", hash = "sha256:8ef3c867360f88ac904fd3f5e1f902f13307af9052646963ee08ff4f131adafc", size = 160863, upload-time = "2025-10-14T04:40:37.188Z" },
    { url = "https://files.pythonhosted.org/packages/09/73/ad875b192bda14f2173bfc1bc9a55e009808484a4b256748d931b6948442/charset_normalizer-3.4.4-cp311-cp311-manylinux2014_s390x.manylinux_2_17_s390x.manylinux_2_28_s390x.whl", hash = "sha256:d9e45d7faa48ee908174d8fe84854479ef838fc6a705c9315372eacbc2f02897", size = 157837, upload-time = "2025-10-14T04:40:38.435Z" },
    { url = "https://files.pythonhosted.org/packages/6d/fc/de9cce525b2c5b94b47c70a4b4fb19f871b24995c728e957ee68ab1671ea/charset_normalizer-3.4.4-cp311-cp311-manylinux2014_x86_64.manylinux_2_17_x86_64.manylinux_2_28_x86_64.whl", hash = "sha256:840c25fb618a231545cbab0564a799f101b63b9901f2569faecd6b222ac72381", size = 151550, upload-time = "2025-10-14T04:40:40.053Z" },
    { url = "https://files.pythonhosted.org/packages/55/c2/43edd615fdfba8c6f2dfbd459b25a6b3b551f24ea21981e23fb768503ce1/charset_normalizer-3.4.4-cp311-cp311-manylinux_2_31_riscv64.manylinux_2_39_riscv64.whl", hash = "sha256:ca5862d5b3928c4940729dacc329aa9102900382fea192fc5e52eb69d6093815", size = 149162, upload-time = "2025-10-14T04:40:41.163Z" },
    { url = "https://files.pythonhosted.org/packages/03/86/bde4ad8b4d0e9429a4e82c1e8f5c659993a9a863ad62c7df05cf7b678d75/charset_normalizer-3.4.4-cp311-cp311-musllinux_1_2_aarch64.whl", hash = "sha256:d9c7f57c3d666a53421049053eaacdd14bbd0a528e2186fcb2e672effd053bb0", size = 150019, upload-time = "2025-10-14T04:40:42.276Z" },
    { url = "https://files.pythonhosted.org/packages/1f/86/a151eb2af293a7e7bac3a739b81072585ce36ccfb4493039f49f1d3cae8c/charset_normalizer-3.4.4-cp311-cp311-musllinux_1_2_armv7l.whl", hash = "sha256:277e970e750505ed74c832b4bf75dac7476262ee2a013f5574dd49075879e161", size = 143310, upload-time = "2025-10-14T04:40:43.439Z" },
    { url = "https://files.pythonhosted.org/packages/b5/fe/43dae6144a7e07b87478fdfc4dbe9efd5defb0e7ec29f5f58a55aeef7bf7/charset_normalizer-3.4.4-cp311-cp311-musllinux_1_2_ppc64le.whl", hash = "sha256:31fd66405eaf47bb62e8cd575dc621c56c668f27d46a61d975a249930dd5e2a4", size = 162022, upload-time = "2025-10-14T04:40:44.547Z" },
    { url = "https://files.pythonhosted.org/packages/80/e6/7aab83774f5d2bca81f42ac58d04caf44f0cc2b65fc6db2b3b2e8a05f3b3/charset_normalizer-3.4.4-cp311-cp311-musllinux_1_2_riscv64.whl", hash = "sha256:0d3d8f15c07f86e9ff82319b3d9ef6f4bf907608f53fe9d92b28ea9ae3d1fd89", size = 149383, upload-time = "2025-10-14T04:40:46.018Z" },
    { url = "https://files.pythonhosted.org/packages/4f/e8/b289173b4edae05c0dde07f69f8db476a0b511eac556dfe0d6bda3c43384/charset_normalizer-3.4.4-cp311-cp311-musllinux_1_2_s390x.whl", hash = "sha256:9f7fcd74d410a36883701fafa2482a6af2ff5ba96b9a620e9e0721e28ead5569", size = 159098, upload-time = "2025-10-14T04:40:47.081Z" },
    { url = "https://files.pythonhosted.org/packages/d8/df/fe699727754cae3f8478493c7f45f777b17c3ef0600e28abfec8619eb49c/charset_normalizer-3.4.4-cp311-cp311-musllinux_1_2_x86_64.whl", hash = "sha256:ebf3e58c7ec8a8bed6d66a75d7fb37b55e5015b03ceae72a8e7c74495551e224", size = 152991, upload-time = "2025-10-14T04:40:48.246Z" },
    { url = "https://files.pythonhosted.org/packages/1a/86/584869fe4ddb6ffa3bd9f491b87a01568797fb9bd8933f557dba9771beaf/charset_normalizer-3.4.4-cp311-cp311-win32.whl", hash = "sha256:eecbc200c7fd5ddb9a7f16c7decb07b566c29fa2161a16cf67b8d068bd21690a", size = 99456, upload-time = "2025-10-14T04:40:49.376Z" },
    { url = "https://files.pythonhosted.org/packages/65/f6/62fdd5feb60530f50f7e38b4f6a1d5203f4d16ff4f9f0952962c044e919a/charset_normalizer-3.4.4-cp311-cp311-win_amd64.whl", hash = "sha256:5ae497466c7901d54b639cf42d5b8c1b6a4fead55215500d2f486d34db48d016", size = 106978, upload-time = "2025-10-14T04:40:50.844Z" },
    { url = "https://files.pythonhosted.org/packages/7a/9d/0710916e6c82948b3be62d9d398cb4fcf4e97b56d6a6aeccd66c4b2f2bd5/charset_normalizer-3.4.4-cp311-cp311-win_arm64.whl", hash = "sha256:65e2befcd84bc6f37095f5961e68a6f077bf44946771354a28ad434c2cce0ae1", size = 99969, upload-time = "2025-10-14T04:40:52.272Z" },
    { url = "https://files.pythonhosted.org/packages/f3/85/1637cd4af66fa687396e757dec650f28025f2a2f5a5531a3208dc0ec43f2/charset_normalizer-3.4.4-cp312-cp312-macosx_10_13_universal2.whl", hash = "sha256:0a98e6759f854bd25a58a73fa88833fba3b7c491169f86ce1180c948ab3fd394", size = 208425, upload-time = "2025-10-14T04:40:53.353Z" },
    { url = "https://files.pythonhosted.org/packages/9d/6a/04130023fef2a0d9c62d0bae2649b69f7b7d8d24ea5536feef50551029df/charset_normalizer-3.4.4-cp312-cp312-manylinux2014_aarch64.manylinux_2_17_aarch64.manylinux_2_28_aarch64.whl", hash = "sha256:b5b290ccc2a263e8d185130284f8501e3e36c5e02750fc6b6bdeb2e9e96f1e25", size = 148162, upload-time = "2025-10-14T04:40:54.558Z" },
    { url = "https://files.pythonhosted.org/packages/78/29/62328d79aa60da22c9e0b9a66539feae06ca0f5a4171ac4f7dc285b83688/charset_normalizer-3.4.4-cp312-cp312-manylinux2014_armv7l.manylinux_2_17_armv7l.manylinux_2_31_armv7l.whl", hash = "sha256:74bb723680f9f7a6234dcf67aea57e708ec1fbdf5699fb91dfd6f511b0a320ef", size = 144558, upload-time = "2025-10-14T04:40:55.677Z" },
    { url = "https://files.pythonhosted.org/packages/86/bb/b32194a4bf15b88403537c2e120b817c61cd4ecffa9b6876e941c3ee38fe/charset_normalizer-3.4.4-cp312-cp312-manylinux2014_ppc64le.manylinux_2_17_ppc64le.manylinux_2_28_ppc64le.whl", hash = "sha256:f1e34719c6ed0b92f418c7c780480b26b5d9c50349e9a9af7d76bf757530350d", size = 161497, upload-time = "2025-10-14T04:40:57.217Z" },
    { url = "https://files.pythonhosted.org/packages/19/89/a54c82b253d5b9b111dc74aca196ba5ccfcca8242d0fb64146d4d3183ff1/charset_normalizer-3.4.4-cp312-cp312-manylinux2014_s390x.manylinux_2_17_s390x.manylinux_2_28_s390x.whl", hash = "sha256:2437418e20515acec67d86e12bf70056a33abdacb5cb1655042f6538d6b085a8", size = 159240, upload-time = "2025-10-14T04:40:58.358Z" },
    { url = "https://files.pythonhosted.org/packages/c0/10/d20b513afe03acc89ec33948320a5544d31f21b05368436d580dec4e234d/charset_normalizer-3.4.4-cp312-cp312-manylinux2014_x86_64.manylinux_2_17_x86_64.manylinux_2_28_x86_64.whl", hash = "sha256:11d694519d7f29d6cd09f6ac70028dba10f92f6cdd059096db198c283794ac86", size = 153471, upload-time = "2025-10-14T04:40:59.468Z" },
    { url = "https://files.pythonhosted.org/packages/61/fa/fbf177b55bdd727010f9c0a3c49eefa1d10f960e5f09d1d887bf93c2e698/charset_normalizer-3.4.4-cp312-cp312-manylinux_2_31_riscv64.manylinux_2_39_riscv64.whl", hash = "sha256:ac1c4a689edcc530fc9d9aa11f5774b9e2f33f9a0c6a57864e90908f5208d30a", size = 150864, upload-time = "2025-10-14T04:41:00.623Z" },
    { url = "https://files.pythonhosted.org/packages/05/12/9fbc6a4d39c0198adeebbde20b619790e9236557ca59fc40e0e3cebe6f40/charset_normalizer-3.4.4-cp312-cp312-musllinux_1_2_aarch64.whl", hash = "sha256:21d142cc6c0ec30d2efee5068ca36c128a30b0f2c53c1c07bd78cb6bc1d3be5f", size = 150647, upload-time = "2025-10-14T04:41:01.754Z" },
    { url = "https://files.pythonhosted.org/packages/ad/1f/6a9a593d52e3e8c5d2b167daf8c6b968808efb57ef4c210acb907c365bc4/charset_normalizer-3.4.4-cp312-cp312-musllinux_1_2_armv7l.whl", hash = "sha256:5dbe56a36425d26d6cfb40ce79c314a2e4dd6211d51d6d2191c00bed34f354cc", size = 145110, upload-time = "2025-10-14T04:41:03.231Z" },
    { url = "https://files.pythonhosted.org/packages/30/42/9a52c609e72471b0fc54386dc63c3781a387bb4fe61c20231a4ebcd58bdd/charset_normalizer-3.4.4-cp312-cp312-musllinux_1_2_ppc64le.whl", hash = "sha256:5bfbb1b9acf3334612667b61bd3002196fe2a1eb4dd74d247e0f2a4d50ec9bbf", size = 162839, upload-time = "2025-10-14T04:41:04.715Z" },
    { url = "https://files.pythonhosted.org/packages/c4/5b/c0682bbf9f11597073052628ddd38344a3d673fda35a36773f7d19344b23/charset_normalizer-3.4.4-cp312-cp312-musllinux_1_2_riscv64.whl", hash = "sha256:d055ec1e26e441f6187acf818b73564e6e6282709e9bcb5b63f5b23068356a15", size = 150667, upload-time = "2025-10-14T04:41:05.827Z" },
    { url = "https://files.pythonhosted.org/packages/e4/24/a41afeab6f990cf2daf6cb8c67419b63b48cf518e4f56022230840c9bfb2/charset_normalizer-3.4.4-cp312-cp312-musllinux_1_2_s390x.whl", hash = "sha256:af2d8c67d8e573d6de5bc30cdb27e9b95e49115cd9baad5ddbd1a6207aaa82a9", size = 160535, upload-time = "2025-10-14T04:41:06.938Z" },
    { url = "https://files.pythonhosted.org/packages/2a/e5/6a4ce77ed243c4a50a1fecca6aaaab419628c818a49434be428fe24c9957/charset_normalizer-3.4.4-cp312-cp312-musllinux_1_2_x86_64.whl", hash = "sha256:780236ac706e66881f3b7f2f32dfe90507a09e67d1d454c762cf642e6e1586e0", size = 154816, upload-time = "2025-10-14T04:41:08.101Z" },
    { url = "https://files.pythonhosted.org/packages/a8/ef/89297262b8092b312d29cdb2517cb1237e51db8ecef2e9af5edbe7b683b1/charset_normalizer-3.4.4-cp312-cp312-win32.whl", hash = "sha256:5833d2c39d8896e4e19b689ffc198f08ea58116bee26dea51e362ecc7cd3ed26", size = 99694, upload-time = "2025-10-14T04:41:09.23Z" },
    { url = "https://files.pythonhosted.org/packages/3d/2d/1e5ed9dd3b3803994c155cd9aacb60c82c331bad84daf75bcb9c91b3295e/charset_normalizer-3.4.4-cp312-cp312-win_amd64.whl", hash = "sha256:a79cfe37875f822425b89a82333404539ae63dbdddf97f84dcbc3d339aae9525", size = 107131, upload-time = "2025-10-14T04:41:10.467Z" },
    { url = "https://files.pythonhosted.org/packages/d0/d9/0ed4c7098a861482a7b6a95603edce4c0d9db2311af23da1fb2b75ec26fc/charset_normalizer-3.4.4-cp312-cp312-win_arm64.whl", hash = "sha256:376bec83a63b8021bb5c8ea75e21c4ccb86e7e45ca4eb81146091b56599b80c3", size = 100390, upload-time = "2025-10-14T04:41:11.915Z" },
    { url = "https://files.pythonhosted.org/packages/0a/4c/925909008ed5a988ccbb72dcc897407e5d6d3bd72410d69e051fc0c14647/charset_normalizer-3.4.4-py3-none-any.whl", hash = "sha256:7a32c560861a02ff789ad905a2fe94e3f840803362c84fecf1851cb4cf3dc37f", size = 53402, upload-time = "2025-10-14T04:42:31.76Z" },
]

[[package]]
name = "click"
version = "8.3.1"
source = { registry = "https://pypi.org/simple" }
dependencies = [
    { name = "colorama", marker = "sys_platform == 'win32'" },
]
sdist = { url = "https://files.pythonhosted.org/packages/3d/fa/656b739db8587d7b5dfa22e22ed02566950fbfbcdc20311993483657a5c0/click-8.3.1.tar.gz", hash = "sha256:12ff4785d337a1bb490bb7e9c2b1ee5da3112e94a8622f26a6c77f5d2fc6842a", size = 295065, upload-time = "2025-11-15T20:45:42.706Z" }
wheels = [
    { url = "https://files.pythonhosted.org/packages/98/78/01c019cdb5d6498122777c1a43056ebb3ebfeef2076d9d026bfe15583b2b/click-8.3.1-py3-none-any.whl", hash = "sha256:981153a64e25f12d547d3426c367a4857371575ee7ad18df2a6183ab0545b2a6", size = 108274, upload-time = "2025-11-15T20:45:41.139Z" },
]

[[package]]
name = "codespell"
version = "2.4.1"
source = { registry = "https://pypi.org/simple" }
sdist = { url = "https://files.pythonhosted.org/packages/15/e0/709453393c0ea77d007d907dd436b3ee262e28b30995ea1aa36c6ffbccaf/codespell-2.4.1.tar.gz", hash = "sha256:299fcdcb09d23e81e35a671bbe746d5ad7e8385972e65dbb833a2eaac33c01e5", size = 344740, upload-time = "2025-01-28T18:52:39.411Z" }
wheels = [
    { url = "https://files.pythonhosted.org/packages/20/01/b394922252051e97aab231d416c86da3d8a6d781eeadcdca1082867de64e/codespell-2.4.1-py3-none-any.whl", hash = "sha256:3dadafa67df7e4a3dbf51e0d7315061b80d265f9552ebd699b3dd6834b47e425", size = 344501, upload-time = "2025-01-28T18:52:37.057Z" },
]

[[package]]
name = "cohere"
version = "5.20.0"
source = { registry = "https://pypi.org/simple" }
dependencies = [
    { name = "fastavro" },
    { name = "httpx" },
    { name = "httpx-sse" },
    { name = "pydantic" },
    { name = "pydantic-core" },
    { name = "requests" },
    { name = "tokenizers" },
    { name = "types-requests" },
    { name = "typing-extensions" },
]
sdist = { url = "https://files.pythonhosted.org/packages/b5/fe/0e5dcfa9d111b82de4f3c7d83fbc92f478d229c8a004cc63c321fe44bb42/cohere-5.20.0.tar.gz", hash = "sha256:fb5ad5afa47447dd7eb090ad29bdb3a8181b0e758a3b03ba6ed8ca48d68d11a7", size = 168600, upload-time = "2025-10-24T20:24:05.903Z" }
wheels = [
    { url = "https://files.pythonhosted.org/packages/69/5c/e312678fb4dff827c748980ec18918307d25e39ce006c84f7c6b32bc5641/cohere-5.20.0-py3-none-any.whl", hash = "sha256:a95f17ed22be3f978363703beb6008b55000ce0e85124ddb976fa5b688014fea", size = 303306, upload-time = "2025-10-24T20:24:04.237Z" },
]

[[package]]
name = "colorama"
version = "0.4.6"
source = { registry = "https://pypi.org/simple" }
sdist = { url = "https://files.pythonhosted.org/packages/d8/53/6f443c9a4a8358a93a6792e2acffb9d9d5cb0a5cfd8802644b7b1c9a02e4/colorama-0.4.6.tar.gz", hash = "sha256:08695f5cb7ed6e0531a20572697297273c47b8cae5a63ffc6d6ed5c201be6e44", size = 27697, upload-time = "2022-10-25T02:36:22.414Z" }
wheels = [
    { url = "https://files.pythonhosted.org/packages/d1/d6/3965ed04c63042e047cb6a3e6ed1a63a35087b6a609aa3a15ed8ac56c221/colorama-0.4.6-py2.py3-none-any.whl", hash = "sha256:4f1d9991f5acc0ca119f9d443620b77f9d6b33703e51011c16baf57afb285fc6", size = 25335, upload-time = "2022-10-25T02:36:20.889Z" },
]

[[package]]
name = "coverage"
version = "7.12.0"
source = { registry = "https://pypi.org/simple" }
sdist = { url = "https://files.pythonhosted.org/packages/89/26/4a96807b193b011588099c3b5c89fbb05294e5b90e71018e065465f34eb6/coverage-7.12.0.tar.gz", hash = "sha256:fc11e0a4e372cb5f282f16ef90d4a585034050ccda536451901abfb19a57f40c", size = 819341, upload-time = "2025-11-18T13:34:20.766Z" }
wheels = [
    { url = "https://files.pythonhosted.org/packages/5a/0c/0dfe7f0487477d96432e4815537263363fb6dd7289743a796e8e51eabdf2/coverage-7.12.0-cp311-cp311-macosx_10_9_x86_64.whl", hash = "sha256:aa124a3683d2af98bd9d9c2bfa7a5076ca7e5ab09fdb96b81fa7d89376ae928f", size = 217535, upload-time = "2025-11-18T13:32:08.812Z" },
    { url = "https://files.pythonhosted.org/packages/9b/f5/f9a4a053a5bbff023d3bec259faac8f11a1e5a6479c2ccf586f910d8dac7/coverage-7.12.0-cp311-cp311-macosx_11_0_arm64.whl", hash = "sha256:d93fbf446c31c0140208dcd07c5d882029832e8ed7891a39d6d44bd65f2316c3", size = 218044, upload-time = "2025-11-18T13:32:10.329Z" },
    { url = "https://files.pythonhosted.org/packages/95/c5/84fc3697c1fa10cd8571919bf9693f693b7373278daaf3b73e328d502bc8/coverage-7.12.0-cp311-cp311-manylinux1_i686.manylinux_2_28_i686.manylinux_2_5_i686.whl", hash = "sha256:52ca620260bd8cd6027317bdd8b8ba929be1d741764ee765b42c4d79a408601e", size = 248440, upload-time = "2025-11-18T13:32:12.536Z" },
    { url = "https://files.pythonhosted.org/packages/f4/36/2d93fbf6a04670f3874aed397d5a5371948a076e3249244a9e84fb0e02d6/coverage-7.12.0-cp311-cp311-manylinux1_x86_64.manylinux_2_28_x86_64.manylinux_2_5_x86_64.whl", hash = "sha256:f3433ffd541380f3a0e423cff0f4926d55b0cc8c1d160fdc3be24a4c03aa65f7", size = 250361, upload-time = "2025-11-18T13:32:13.852Z" },
    { url = "https://files.pythonhosted.org/packages/5d/49/66dc65cc456a6bfc41ea3d0758c4afeaa4068a2b2931bf83be6894cf1058/coverage-7.12.0-cp311-cp311-manylinux2014_aarch64.manylinux_2_17_aarch64.manylinux_2_28_aarch64.whl", hash = "sha256:f7bbb321d4adc9f65e402c677cd1c8e4c2d0105d3ce285b51b4d87f1d5db5245", size = 252472, upload-time = "2025-11-18T13:32:15.068Z" },
    { url = "https://files.pythonhosted.org/packages/35/1f/ebb8a18dffd406db9fcd4b3ae42254aedcaf612470e8712f12041325930f/coverage-7.12.0-cp311-cp311-manylinux_2_31_riscv64.manylinux_2_39_riscv64.whl", hash = "sha256:22a7aade354a72dff3b59c577bfd18d6945c61f97393bc5fb7bd293a4237024b", size = 248592, upload-time = "2025-11-18T13:32:16.328Z" },
    { url = "https://files.pythonhosted.org/packages/da/a8/67f213c06e5ea3b3d4980df7dc344d7fea88240b5fe878a5dcbdfe0e2315/coverage-7.12.0-cp311-cp311-musllinux_1_2_aarch64.whl", hash = "sha256:3ff651dcd36d2fea66877cd4a82de478004c59b849945446acb5baf9379a1b64", size = 250167, upload-time = "2025-11-18T13:32:17.687Z" },
    { url = "https://files.pythonhosted.org/packages/f0/00/e52aef68154164ea40cc8389c120c314c747fe63a04b013a5782e989b77f/coverage-7.12.0-cp311-cp311-musllinux_1_2_i686.whl", hash = "sha256:31b8b2e38391a56e3cea39d22a23faaa7c3fc911751756ef6d2621d2a9daf742", size = 248238, upload-time = "2025-11-18T13:32:19.2Z" },
    { url = "https://files.pythonhosted.org/packages/1f/a4/4d88750bcf9d6d66f77865e5a05a20e14db44074c25fd22519777cb69025/coverage-7.12.0-cp311-cp311-musllinux_1_2_riscv64.whl", hash = "sha256:297bc2da28440f5ae51c845a47c8175a4db0553a53827886e4fb25c66633000c", size = 247964, upload-time = "2025-11-18T13:32:21.027Z" },
    { url = "https://files.pythonhosted.org/packages/a7/6b/b74693158899d5b47b0bf6238d2c6722e20ba749f86b74454fac0696bb00/coverage-7.12.0-cp311-cp311-musllinux_1_2_x86_64.whl", hash = "sha256:6ff7651cc01a246908eac162a6a86fc0dbab6de1ad165dfb9a1e2ec660b44984", size = 248862, upload-time = "2025-11-18T13:32:22.304Z" },
    { url = "https://files.pythonhosted.org/packages/18/de/6af6730227ce0e8ade307b1cc4a08e7f51b419a78d02083a86c04ccceb29/coverage-7.12.0-cp311-cp311-win32.whl", hash = "sha256:313672140638b6ddb2c6455ddeda41c6a0b208298034544cfca138978c6baed6", size = 220033, upload-time = "2025-11-18T13:32:23.714Z" },
    { url = "https://files.pythonhosted.org/packages/e2/a1/e7f63021a7c4fe20994359fcdeae43cbef4a4d0ca36a5a1639feeea5d9e1/coverage-7.12.0-cp311-cp311-win_amd64.whl", hash = "sha256:a1783ed5bd0d5938d4435014626568dc7f93e3cb99bc59188cc18857c47aa3c4", size = 220966, upload-time = "2025-11-18T13:32:25.599Z" },
    { url = "https://files.pythonhosted.org/packages/77/e8/deae26453f37c20c3aa0c4433a1e32cdc169bf415cce223a693117aa3ddd/coverage-7.12.0-cp311-cp311-win_arm64.whl", hash = "sha256:4648158fd8dd9381b5847622df1c90ff314efbfc1df4550092ab6013c238a5fc", size = 219637, upload-time = "2025-11-18T13:32:27.265Z" },
    { url = "https://files.pythonhosted.org/packages/02/bf/638c0427c0f0d47638242e2438127f3c8ee3cfc06c7fdeb16778ed47f836/coverage-7.12.0-cp312-cp312-macosx_10_13_x86_64.whl", hash = "sha256:29644c928772c78512b48e14156b81255000dcfd4817574ff69def189bcb3647", size = 217704, upload-time = "2025-11-18T13:32:28.906Z" },
    { url = "https://files.pythonhosted.org/packages/08/e1/706fae6692a66c2d6b871a608bbde0da6281903fa0e9f53a39ed441da36a/coverage-7.12.0-cp312-cp312-macosx_11_0_arm64.whl", hash = "sha256:8638cbb002eaa5d7c8d04da667813ce1067080b9a91099801a0053086e52b736", size = 218064, upload-time = "2025-11-18T13:32:30.161Z" },
    { url = "https://files.pythonhosted.org/packages/a9/8b/eb0231d0540f8af3ffda39720ff43cb91926489d01524e68f60e961366e4/coverage-7.12.0-cp312-cp312-manylinux1_i686.manylinux_2_28_i686.manylinux_2_5_i686.whl", hash = "sha256:083631eeff5eb9992c923e14b810a179798bb598e6a0dd60586819fc23be6e60", size = 249560, upload-time = "2025-11-18T13:32:31.835Z" },
    { url = "https://files.pythonhosted.org/packages/e9/a1/67fb52af642e974d159b5b379e4d4c59d0ebe1288677fbd04bbffe665a82/coverage-7.12.0-cp312-cp312-manylinux1_x86_64.manylinux_2_28_x86_64.manylinux_2_5_x86_64.whl", hash = "sha256:99d5415c73ca12d558e07776bd957c4222c687b9f1d26fa0e1b57e3598bdcde8", size = 252318, upload-time = "2025-11-18T13:32:33.178Z" },
    { url = "https://files.pythonhosted.org/packages/41/e5/38228f31b2c7665ebf9bdfdddd7a184d56450755c7e43ac721c11a4b8dab/coverage-7.12.0-cp312-cp312-manylinux2014_aarch64.manylinux_2_17_aarch64.manylinux_2_28_aarch64.whl", hash = "sha256:e949ebf60c717c3df63adb4a1a366c096c8d7fd8472608cd09359e1bd48ef59f", size = 253403, upload-time = "2025-11-18T13:32:34.45Z" },
    { url = "https://files.pythonhosted.org/packages/ec/4b/df78e4c8188f9960684267c5a4897836f3f0f20a20c51606ee778a1d9749/coverage-7.12.0-cp312-cp312-manylinux_2_31_riscv64.manylinux_2_39_riscv64.whl", hash = "sha256:6d907ddccbca819afa2cd014bc69983b146cca2735a0b1e6259b2a6c10be1e70", size = 249984, upload-time = "2025-11-18T13:32:35.747Z" },
    { url = "https://files.pythonhosted.org/packages/ba/51/bb163933d195a345c6f63eab9e55743413d064c291b6220df754075c2769/coverage-7.12.0-cp312-cp312-musllinux_1_2_aarch64.whl", hash = "sha256:b1518ecbad4e6173f4c6e6c4a46e49555ea5679bf3feda5edb1b935c7c44e8a0", size = 251339, upload-time = "2025-11-18T13:32:37.352Z" },
    { url = "https://files.pythonhosted.org/packages/15/40/c9b29cdb8412c837cdcbc2cfa054547dd83affe6cbbd4ce4fdb92b6ba7d1/coverage-7.12.0-cp312-cp312-musllinux_1_2_i686.whl", hash = "sha256:51777647a749abdf6f6fd8c7cffab12de68ab93aab15efc72fbbb83036c2a068", size = 249489, upload-time = "2025-11-18T13:32:39.212Z" },
    { url = "https://files.pythonhosted.org/packages/c8/da/b3131e20ba07a0de4437a50ef3b47840dfabf9293675b0cd5c2c7f66dd61/coverage-7.12.0-cp312-cp312-musllinux_1_2_riscv64.whl", hash = "sha256:42435d46d6461a3b305cdfcad7cdd3248787771f53fe18305548cba474e6523b", size = 249070, upload-time = "2025-11-18T13:32:40.598Z" },
    { url = "https://files.pythonhosted.org/packages/70/81/b653329b5f6302c08d683ceff6785bc60a34be9ae92a5c7b63ee7ee7acec/coverage-7.12.0-cp312-cp312-musllinux_1_2_x86_64.whl", hash = "sha256:5bcead88c8423e1855e64b8057d0544e33e4080b95b240c2a355334bb7ced937", size = 250929, upload-time = "2025-11-18T13:32:42.915Z" },
    { url = "https://files.pythonhosted.org/packages/a3/00/250ac3bca9f252a5fb1338b5ad01331ebb7b40223f72bef5b1b2cb03aa64/coverage-7.12.0-cp312-cp312-win32.whl", hash = "sha256:dcbb630ab034e86d2a0f79aefd2be07e583202f41e037602d438c80044957baa", size = 220241, upload-time = "2025-11-18T13:32:44.665Z" },
    { url = "https://files.pythonhosted.org/packages/64/1c/77e79e76d37ce83302f6c21980b45e09f8aa4551965213a10e62d71ce0ab/coverage-7.12.0-cp312-cp312-win_amd64.whl", hash = "sha256:2fd8354ed5d69775ac42986a691fbf68b4084278710cee9d7c3eaa0c28fa982a", size = 221051, upload-time = "2025-11-18T13:32:46.008Z" },
    { url = "https://files.pythonhosted.org/packages/31/f5/641b8a25baae564f9e52cac0e2667b123de961985709a004e287ee7663cc/coverage-7.12.0-cp312-cp312-win_arm64.whl", hash = "sha256:737c3814903be30695b2de20d22bcc5428fdae305c61ba44cdc8b3252984c49c", size = 219692, upload-time = "2025-11-18T13:32:47.372Z" },
    { url = "https://files.pythonhosted.org/packages/ce/a3/43b749004e3c09452e39bb56347a008f0a0668aad37324a99b5c8ca91d9e/coverage-7.12.0-py3-none-any.whl", hash = "sha256:159d50c0b12e060b15ed3d39f87ed43d4f7f7ad40b8a534f4dd331adbb51104a", size = 209503, upload-time = "2025-11-18T13:34:18.892Z" },
]

[package.optional-dependencies]
toml = [
    { name = "tomli", marker = "python_full_version <= '3.11'" },
]

[[package]]
name = "cryptography"
version = "46.0.3"
source = { registry = "https://pypi.org/simple" }
dependencies = [
    { name = "cffi", marker = "platform_python_implementation != 'PyPy'" },
]
sdist = { url = "https://files.pythonhosted.org/packages/9f/33/c00162f49c0e2fe8064a62cb92b93e50c74a72bc370ab92f86112b33ff62/cryptography-46.0.3.tar.gz", hash = "sha256:a8b17438104fed022ce745b362294d9ce35b4c2e45c1d958ad4a4b019285f4a1", size = 749258, upload-time = "2025-10-15T23:18:31.74Z" }
wheels = [
    { url = "https://files.pythonhosted.org/packages/1d/42/9c391dd801d6cf0d561b5890549d4b27bafcc53b39c31a817e69d87c625b/cryptography-46.0.3-cp311-abi3-macosx_10_9_universal2.whl", hash = "sha256:109d4ddfadf17e8e7779c39f9b18111a09efb969a301a31e987416a0191ed93a", size = 7225004, upload-time = "2025-10-15T23:16:52.239Z" },
    { url = "https://files.pythonhosted.org/packages/1c/67/38769ca6b65f07461eb200e85fc1639b438bdc667be02cf7f2cd6a64601c/cryptography-46.0.3-cp311-abi3-manylinux2014_aarch64.manylinux_2_17_aarch64.whl", hash = "sha256:09859af8466b69bc3c27bdf4f5d84a665e0f7ab5088412e9e2ec49758eca5cbc", size = 4296667, upload-time = "2025-10-15T23:16:54.369Z" },
    { url = "https://files.pythonhosted.org/packages/5c/49/498c86566a1d80e978b42f0d702795f69887005548c041636df6ae1ca64c/cryptography-46.0.3-cp311-abi3-manylinux2014_x86_64.manylinux_2_17_x86_64.whl", hash = "sha256:01ca9ff2885f3acc98c29f1860552e37f6d7c7d013d7334ff2a9de43a449315d", size = 4450807, upload-time = "2025-10-15T23:16:56.414Z" },
    { url = "https://files.pythonhosted.org/packages/4b/0a/863a3604112174c8624a2ac3c038662d9e59970c7f926acdcfaed8d61142/cryptography-46.0.3-cp311-abi3-manylinux_2_28_aarch64.whl", hash = "sha256:6eae65d4c3d33da080cff9c4ab1f711b15c1d9760809dad6ea763f3812d254cb", size = 4299615, upload-time = "2025-10-15T23:16:58.442Z" },
    { url = "https://files.pythonhosted.org/packages/64/02/b73a533f6b64a69f3cd3872acb6ebc12aef924d8d103133bb3ea750dc703/cryptography-46.0.3-cp311-abi3-manylinux_2_28_armv7l.manylinux_2_31_armv7l.whl", hash = "sha256:e5bf0ed4490068a2e72ac03d786693adeb909981cc596425d09032d372bcc849", size = 4016800, upload-time = "2025-10-15T23:17:00.378Z" },
    { url = "https://files.pythonhosted.org/packages/25/d5/16e41afbfa450cde85a3b7ec599bebefaef16b5c6ba4ec49a3532336ed72/cryptography-46.0.3-cp311-abi3-manylinux_2_28_ppc64le.whl", hash = "sha256:5ecfccd2329e37e9b7112a888e76d9feca2347f12f37918facbb893d7bb88ee8", size = 4984707, upload-time = "2025-10-15T23:17:01.98Z" },
    { url = "https://files.pythonhosted.org/packages/c9/56/e7e69b427c3878352c2fb9b450bd0e19ed552753491d39d7d0a2f5226d41/cryptography-46.0.3-cp311-abi3-manylinux_2_28_x86_64.whl", hash = "sha256:a2c0cd47381a3229c403062f764160d57d4d175e022c1df84e168c6251a22eec", size = 4482541, upload-time = "2025-10-15T23:17:04.078Z" },
    { url = "https://files.pythonhosted.org/packages/78/f6/50736d40d97e8483172f1bb6e698895b92a223dba513b0ca6f06b2365339/cryptography-46.0.3-cp311-abi3-manylinux_2_34_aarch64.whl", hash = "sha256:549e234ff32571b1f4076ac269fcce7a808d3bf98b76c8dd560e42dbc66d7d91", size = 4299464, upload-time = "2025-10-15T23:17:05.483Z" },
    { url = "https://files.pythonhosted.org/packages/00/de/d8e26b1a855f19d9994a19c702fa2e93b0456beccbcfe437eda00e0701f2/cryptography-46.0.3-cp311-abi3-manylinux_2_34_ppc64le.whl", hash = "sha256:c0a7bb1a68a5d3471880e264621346c48665b3bf1c3759d682fc0864c540bd9e", size = 4950838, upload-time = "2025-10-15T23:17:07.425Z" },
    { url = "https://files.pythonhosted.org/packages/8f/29/798fc4ec461a1c9e9f735f2fc58741b0daae30688f41b2497dcbc9ed1355/cryptography-46.0.3-cp311-abi3-manylinux_2_34_x86_64.whl", hash = "sha256:10b01676fc208c3e6feeb25a8b83d81767e8059e1fe86e1dc62d10a3018fa926", size = 4481596, upload-time = "2025-10-15T23:17:09.343Z" },
    { url = "https://files.pythonhosted.org/packages/15/8d/03cd48b20a573adfff7652b76271078e3045b9f49387920e7f1f631d125e/cryptography-46.0.3-cp311-abi3-musllinux_1_2_aarch64.whl", hash = "sha256:0abf1ffd6e57c67e92af68330d05760b7b7efb243aab8377e583284dbab72c71", size = 4426782, upload-time = "2025-10-15T23:17:11.22Z" },
    { url = "https://files.pythonhosted.org/packages/fa/b1/ebacbfe53317d55cf33165bda24c86523497a6881f339f9aae5c2e13e57b/cryptography-46.0.3-cp311-abi3-musllinux_1_2_x86_64.whl", hash = "sha256:a04bee9ab6a4da801eb9b51f1b708a1b5b5c9eb48c03f74198464c66f0d344ac", size = 4698381, upload-time = "2025-10-15T23:17:12.829Z" },
    { url = "https://files.pythonhosted.org/packages/96/92/8a6a9525893325fc057a01f654d7efc2c64b9de90413adcf605a85744ff4/cryptography-46.0.3-cp311-abi3-win32.whl", hash = "sha256:f260d0d41e9b4da1ed1e0f1ce571f97fe370b152ab18778e9e8f67d6af432018", size = 3055988, upload-time = "2025-10-15T23:17:14.65Z" },
    { url = "https://files.pythonhosted.org/packages/7e/bf/80fbf45253ea585a1e492a6a17efcb93467701fa79e71550a430c5e60df0/cryptography-46.0.3-cp311-abi3-win_amd64.whl", hash = "sha256:a9a3008438615669153eb86b26b61e09993921ebdd75385ddd748702c5adfddb", size = 3514451, upload-time = "2025-10-15T23:17:16.142Z" },
    { url = "https://files.pythonhosted.org/packages/2e/af/9b302da4c87b0beb9db4e756386a7c6c5b8003cd0e742277888d352ae91d/cryptography-46.0.3-cp311-abi3-win_arm64.whl", hash = "sha256:5d7f93296ee28f68447397bf5198428c9aeeab45705a55d53a6343455dcb2c3c", size = 2928007, upload-time = "2025-10-15T23:17:18.04Z" },
    { url = "https://files.pythonhosted.org/packages/fd/23/45fe7f376a7df8daf6da3556603b36f53475a99ce4faacb6ba2cf3d82021/cryptography-46.0.3-cp38-abi3-macosx_10_9_universal2.whl", hash = "sha256:cb3d760a6117f621261d662bccc8ef5bc32ca673e037c83fbe565324f5c46936", size = 7218248, upload-time = "2025-10-15T23:17:46.294Z" },
    { url = "https://files.pythonhosted.org/packages/27/32/b68d27471372737054cbd34c84981f9edbc24fe67ca225d389799614e27f/cryptography-46.0.3-cp38-abi3-manylinux2014_aarch64.manylinux_2_17_aarch64.whl", hash = "sha256:4b7387121ac7d15e550f5cb4a43aef2559ed759c35df7336c402bb8275ac9683", size = 4294089, upload-time = "2025-10-15T23:17:48.269Z" },
    { url = "https://files.pythonhosted.org/packages/26/42/fa8389d4478368743e24e61eea78846a0006caffaf72ea24a15159215a14/cryptography-46.0.3-cp38-abi3-manylinux2014_x86_64.manylinux_2_17_x86_64.whl", hash = "sha256:15ab9b093e8f09daab0f2159bb7e47532596075139dd74365da52ecc9cb46c5d", size = 4440029, upload-time = "2025-10-15T23:17:49.837Z" },
    { url = "https://files.pythonhosted.org/packages/5f/eb/f483db0ec5ac040824f269e93dd2bd8a21ecd1027e77ad7bdf6914f2fd80/cryptography-46.0.3-cp38-abi3-manylinux_2_28_aarch64.whl", hash = "sha256:46acf53b40ea38f9c6c229599a4a13f0d46a6c3fa9ef19fc1a124d62e338dfa0", size = 4297222, upload-time = "2025-10-15T23:17:51.357Z" },
    { url = "https://files.pythonhosted.org/packages/fd/cf/da9502c4e1912cb1da3807ea3618a6829bee8207456fbbeebc361ec38ba3/cryptography-46.0.3-cp38-abi3-manylinux_2_28_armv7l.manylinux_2_31_armv7l.whl", hash = "sha256:10ca84c4668d066a9878890047f03546f3ae0a6b8b39b697457b7757aaf18dbc", size = 4012280, upload-time = "2025-10-15T23:17:52.964Z" },
    { url = "https://files.pythonhosted.org/packages/6b/8f/9adb86b93330e0df8b3dcf03eae67c33ba89958fc2e03862ef1ac2b42465/cryptography-46.0.3-cp38-abi3-manylinux_2_28_ppc64le.whl", hash = "sha256:36e627112085bb3b81b19fed209c05ce2a52ee8b15d161b7c643a7d5a88491f3", size = 4978958, upload-time = "2025-10-15T23:17:54.965Z" },
    { url = "https://files.pythonhosted.org/packages/d1/a0/5fa77988289c34bdb9f913f5606ecc9ada1adb5ae870bd0d1054a7021cc4/cryptography-46.0.3-cp38-abi3-manylinux_2_28_x86_64.whl", hash = "sha256:1000713389b75c449a6e979ffc7dcc8ac90b437048766cef052d4d30b8220971", size = 4473714, upload-time = "2025-10-15T23:17:56.754Z" },
    { url = "https://files.pythonhosted.org/packages/14/e5/fc82d72a58d41c393697aa18c9abe5ae1214ff6f2a5c18ac470f92777895/cryptography-46.0.3-cp38-abi3-manylinux_2_34_aarch64.whl", hash = "sha256:b02cf04496f6576afffef5ddd04a0cb7d49cf6be16a9059d793a30b035f6b6ac", size = 4296970, upload-time = "2025-10-15T23:17:58.588Z" },
    { url = "https://files.pythonhosted.org/packages/78/06/5663ed35438d0b09056973994f1aec467492b33bd31da36e468b01ec1097/cryptography-46.0.3-cp38-abi3-manylinux_2_34_ppc64le.whl", hash = "sha256:71e842ec9bc7abf543b47cf86b9a743baa95f4677d22baa4c7d5c69e49e9bc04", size = 4940236, upload-time = "2025-10-15T23:18:00.897Z" },
    { url = "https://files.pythonhosted.org/packages/fc/59/873633f3f2dcd8a053b8dd1d38f783043b5fce589c0f6988bf55ef57e43e/cryptography-46.0.3-cp38-abi3-manylinux_2_34_x86_64.whl", hash = "sha256:402b58fc32614f00980b66d6e56a5b4118e6cb362ae8f3fda141ba4689bd4506", size = 4472642, upload-time = "2025-10-15T23:18:02.749Z" },
    { url = "https://files.pythonhosted.org/packages/3d/39/8e71f3930e40f6877737d6f69248cf74d4e34b886a3967d32f919cc50d3b/cryptography-46.0.3-cp38-abi3-musllinux_1_2_aarch64.whl", hash = "sha256:ef639cb3372f69ec44915fafcd6698b6cc78fbe0c2ea41be867f6ed612811963", size = 4423126, upload-time = "2025-10-15T23:18:04.85Z" },
    { url = "https://files.pythonhosted.org/packages/cd/c7/f65027c2810e14c3e7268353b1681932b87e5a48e65505d8cc17c99e36ae/cryptography-46.0.3-cp38-abi3-musllinux_1_2_x86_64.whl", hash = "sha256:3b51b8ca4f1c6453d8829e1eb7299499ca7f313900dd4d89a24b8b87c0a780d4", size = 4686573, upload-time = "2025-10-15T23:18:06.908Z" },
    { url = "https://files.pythonhosted.org/packages/0a/6e/1c8331ddf91ca4730ab3086a0f1be19c65510a33b5a441cb334e7a2d2560/cryptography-46.0.3-cp38-abi3-win32.whl", hash = "sha256:6276eb85ef938dc035d59b87c8a7dc559a232f954962520137529d77b18ff1df", size = 3036695, upload-time = "2025-10-15T23:18:08.672Z" },
    { url = "https://files.pythonhosted.org/packages/90/45/b0d691df20633eff80955a0fc7695ff9051ffce8b69741444bd9ed7bd0db/cryptography-46.0.3-cp38-abi3-win_amd64.whl", hash = "sha256:416260257577718c05135c55958b674000baef9a1c7d9e8f306ec60d71db850f", size = 3501720, upload-time = "2025-10-15T23:18:10.632Z" },
    { url = "https://files.pythonhosted.org/packages/e8/cb/2da4cc83f5edb9c3257d09e1e7ab7b23f049c7962cae8d842bbef0a9cec9/cryptography-46.0.3-cp38-abi3-win_arm64.whl", hash = "sha256:d89c3468de4cdc4f08a57e214384d0471911a3830fcdaf7a8cc587e42a866372", size = 2918740, upload-time = "2025-10-15T23:18:12.277Z" },
    { url = "https://files.pythonhosted.org/packages/06/8a/e60e46adab4362a682cf142c7dcb5bf79b782ab2199b0dcb81f55970807f/cryptography-46.0.3-pp311-pypy311_pp73-macosx_10_9_x86_64.whl", hash = "sha256:7ce938a99998ed3c8aa7e7272dca1a610401ede816d36d0693907d863b10d9ea", size = 3698132, upload-time = "2025-10-15T23:18:17.056Z" },
    { url = "https://files.pythonhosted.org/packages/da/38/f59940ec4ee91e93d3311f7532671a5cef5570eb04a144bf203b58552d11/cryptography-46.0.3-pp311-pypy311_pp73-manylinux_2_28_aarch64.whl", hash = "sha256:191bb60a7be5e6f54e30ba16fdfae78ad3a342a0599eb4193ba88e3f3d6e185b", size = 4243992, upload-time = "2025-10-15T23:18:18.695Z" },
    { url = "https://files.pythonhosted.org/packages/b0/0c/35b3d92ddebfdfda76bb485738306545817253d0a3ded0bfe80ef8e67aa5/cryptography-46.0.3-pp311-pypy311_pp73-manylinux_2_28_x86_64.whl", hash = "sha256:c70cc23f12726be8f8bc72e41d5065d77e4515efae3690326764ea1b07845cfb", size = 4409944, upload-time = "2025-10-15T23:18:20.597Z" },
    { url = "https://files.pythonhosted.org/packages/99/55/181022996c4063fc0e7666a47049a1ca705abb9c8a13830f074edb347495/cryptography-46.0.3-pp311-pypy311_pp73-manylinux_2_34_aarch64.whl", hash = "sha256:9394673a9f4de09e28b5356e7fff97d778f8abad85c9d5ac4a4b7e25a0de7717", size = 4242957, upload-time = "2025-10-15T23:18:22.18Z" },
    { url = "https://files.pythonhosted.org/packages/ba/af/72cd6ef29f9c5f731251acadaeb821559fe25f10852f44a63374c9ca08c1/cryptography-46.0.3-pp311-pypy311_pp73-manylinux_2_34_x86_64.whl", hash = "sha256:94cd0549accc38d1494e1f8de71eca837d0509d0d44bf11d158524b0e12cebf9", size = 4409447, upload-time = "2025-10-15T23:18:24.209Z" },
    { url = "https://files.pythonhosted.org/packages/0d/c3/e90f4a4feae6410f914f8ebac129b9ae7a8c92eb60a638012dde42030a9d/cryptography-46.0.3-pp311-pypy311_pp73-win_amd64.whl", hash = "sha256:6b5063083824e5509fdba180721d55909ffacccc8adbec85268b48439423d78c", size = 3438528, upload-time = "2025-10-15T23:18:26.227Z" },
]

[[package]]
name = "csscompressor"
version = "0.9.5"
source = { registry = "https://pypi.org/simple" }
sdist = { url = "https://files.pythonhosted.org/packages/f1/2a/8c3ac3d8bc94e6de8d7ae270bb5bc437b210bb9d6d9e46630c98f4abd20c/csscompressor-0.9.5.tar.gz", hash = "sha256:afa22badbcf3120a4f392e4d22f9fff485c044a1feda4a950ecc5eba9dd31a05", size = 237808, upload-time = "2017-11-26T21:13:08.238Z" }

[[package]]
name = "cssselect2"
version = "0.8.0"
source = { registry = "https://pypi.org/simple" }
dependencies = [
    { name = "tinycss2" },
    { name = "webencodings" },
]
sdist = { url = "https://files.pythonhosted.org/packages/9f/86/fd7f58fc498b3166f3a7e8e0cddb6e620fe1da35b02248b1bd59e95dbaaa/cssselect2-0.8.0.tar.gz", hash = "sha256:7674ffb954a3b46162392aee2a3a0aedb2e14ecf99fcc28644900f4e6e3e9d3a", size = 35716, upload-time = "2025-03-05T14:46:07.988Z" }
wheels = [
    { url = "https://files.pythonhosted.org/packages/0f/e7/aa315e6a749d9b96c2504a1ba0ba031ba2d0517e972ce22682e3fccecb09/cssselect2-0.8.0-py3-none-any.whl", hash = "sha256:46fc70ebc41ced7a32cd42d58b1884d72ade23d21e5a4eaaf022401c13f0e76e", size = 15454, upload-time = "2025-03-05T14:46:06.463Z" },
]

[[package]]
name = "cyclopts"
version = "4.3.0"
source = { registry = "https://pypi.org/simple" }
dependencies = [
    { name = "attrs" },
    { name = "docstring-parser" },
    { name = "rich" },
    { name = "rich-rst" },
]
sdist = { url = "https://files.pythonhosted.org/packages/1b/0f/fe026df2ab8301e30a2b0bd425ff1462ad858fd4f991c1ac0389c2059c24/cyclopts-4.3.0.tar.gz", hash = "sha256:e95179cd0a959ce250ecfb2f0262a5996a92c1f9467bccad2f3d829e6833cef5", size = 151411, upload-time = "2025-11-25T02:59:33.572Z" }
wheels = [
    { url = "https://files.pythonhosted.org/packages/7a/e8/77a231ae531cf38765b75ddf27dae28bb5f70b41d8bb4f15ce1650e93f57/cyclopts-4.3.0-py3-none-any.whl", hash = "sha256:91a30b69faf128ada7cfeaefd7d9649dc222e8b2a8697f1fc99e4ee7b7ca44f3", size = 187184, upload-time = "2025-11-25T02:59:32.21Z" },
]

[[package]]
name = "defusedxml"
version = "0.7.1"
source = { registry = "https://pypi.org/simple" }
sdist = { url = "https://files.pythonhosted.org/packages/0f/d5/c66da9b79e5bdb124974bfe172b4daf3c984ebd9c2a06e2b8a4dc7331c72/defusedxml-0.7.1.tar.gz", hash = "sha256:1bb3032db185915b62d7c6209c5a8792be6a32ab2fedacc84e01b52c51aa3e69", size = 75520, upload-time = "2021-03-08T10:59:26.269Z" }
wheels = [
    { url = "https://files.pythonhosted.org/packages/07/6c/aa3f2f849e01cb6a001cd8554a88d4c77c5c1a31c95bdf1cf9301e6d9ef4/defusedxml-0.7.1-py2.py3-none-any.whl", hash = "sha256:a352e7e428770286cc899e2542b6cdaedb2b4953ff269a210103ec58f6198a61", size = 25604, upload-time = "2021-03-08T10:59:24.45Z" },
]

[[package]]
name = "deprecation"
version = "2.1.0"
source = { registry = "https://pypi.org/simple" }
dependencies = [
    { name = "packaging" },
]
sdist = { url = "https://files.pythonhosted.org/packages/5a/d3/8ae2869247df154b64c1884d7346d412fed0c49df84db635aab2d1c40e62/deprecation-2.1.0.tar.gz", hash = "sha256:72b3bde64e5d778694b0cf68178aed03d15e15477116add3fb773e581f9518ff", size = 173788, upload-time = "2020-04-20T14:23:38.738Z" }
wheels = [
    { url = "https://files.pythonhosted.org/packages/02/c3/253a89ee03fc9b9682f1541728eb66db7db22148cd94f89ab22528cd1e1b/deprecation-2.1.0-py2.py3-none-any.whl", hash = "sha256:a10811591210e1fb0e768a8c25517cabeabcba6f0bf96564f8ff45189f90b14a", size = 11178, upload-time = "2020-04-20T14:23:36.581Z" },
]

[[package]]
name = "deptry"
version = "0.24.0"
source = { registry = "https://pypi.org/simple" }
dependencies = [
    { name = "click" },
    { name = "colorama", marker = "sys_platform == 'win32'" },
    { name = "packaging" },
    { name = "requirements-parser" },
]
sdist = { url = "https://files.pythonhosted.org/packages/58/aa/5cae0f25a2ac5334d5bd2782a6bcd80eecf184f433ff74b2fb0387cfbbb6/deptry-0.24.0.tar.gz", hash = "sha256:852e88af2087e03cdf9ece6916f3f58b74191ab51cc8074897951bd496ee7dbb", size = 440158, upload-time = "2025-11-09T00:31:44.637Z" }
wheels = [
    { url = "https://files.pythonhosted.org/packages/21/5a/c1552996499911b6eabe874a994d9eede58ac3936d7fe7f865857b97c03f/deptry-0.24.0-cp39-abi3-macosx_10_12_x86_64.whl", hash = "sha256:a575880146bab671a62babb9825b85b4f1bda8aeaade4fcb59f9262caf91d6c7", size = 1774138, upload-time = "2025-11-09T00:31:41.896Z" },
    { url = "https://files.pythonhosted.org/packages/32/b6/1dcc011fc3e6eec71601569c9de3215530563412b3714fba80dcd1a88ec8/deptry-0.24.0-cp39-abi3-macosx_11_0_arm64.whl", hash = "sha256:00ec34b968a13c03a5268ce0211f891ace31851d916415e0a748fae9596c00d5", size = 1677340, upload-time = "2025-11-09T00:31:39.676Z" },
    { url = "https://files.pythonhosted.org/packages/4a/e2/af81dfd46b457be9e8ded9472872141777fbda8af661f5d509157b165359/deptry-0.24.0-cp39-abi3-manylinux_2_17_aarch64.manylinux2014_aarch64.whl", hash = "sha256:6ddfedafafe5cbfce31a50d4ea99d7b9074edcd08b9b94350dc739e2fb6ed7f9", size = 1782740, upload-time = "2025-11-09T00:31:28.302Z" },
    { url = "https://files.pythonhosted.org/packages/ab/28/960c311aae084deef57ece41aac13cb359b06ce31b7771139e79c394a1b7/deptry-0.24.0-cp39-abi3-manylinux_2_17_x86_64.manylinux2014_x86_64.whl", hash = "sha256:dd22fa2dbbdf4b38061ca9504f2a6ce41ec14fa5c9fe9b0b763ccc1275efebd5", size = 1845477, upload-time = "2025-11-09T00:31:33.452Z" },
    { url = "https://files.pythonhosted.org/packages/f5/6c/4b972b011a06611e0cf8f4bb6bc04a3d0f9c651950ad9abe320fcbac6983/deptry-0.24.0-cp39-abi3-musllinux_1_1_aarch64.whl", hash = "sha256:0fbe50a2122d79cec53fdfd73a7092c05f316555a1139bcbacf3432572675977", size = 1960410, upload-time = "2025-11-09T00:31:31.174Z" },
    { url = "https://files.pythonhosted.org/packages/1b/08/0eac3c72a9fd79a043cc492f3ba350c47a7be2160288353218b2c8c1bf3a/deptry-0.24.0-cp39-abi3-musllinux_1_1_x86_64.whl", hash = "sha256:92bd8d331a5a6f8e6247436bc6fe384bcf86a8d69fe33442d195996fb9b20547", size = 2023832, upload-time = "2025-11-09T00:31:36.381Z" },
    { url = "https://files.pythonhosted.org/packages/35/e4/23dcbc505f6f35c70ba68015774cf891ceda080331d7fd6d75e84ada9f73/deptry-0.24.0-cp39-abi3-win_amd64.whl", hash = "sha256:94b354848130d45e16d3a3039ae8177bce33828f62028c4ff8f2e1b04f7182ba", size = 1631631, upload-time = "2025-11-09T00:31:47.108Z" },
    { url = "https://files.pythonhosted.org/packages/39/69/6ec1e18e27dd6f80e4fb6c5fc05a6527242ff83b81c0711d0ba470e9a144/deptry-0.24.0-cp39-abi3-win_arm64.whl", hash = "sha256:ea58709e5f3aa77c0737d8fb76166b7703201cf368fbbb14072ccda968b6703a", size = 1550504, upload-time = "2025-11-09T00:31:45.988Z" },
    { url = "https://files.pythonhosted.org/packages/05/c3/1f2b6afca508a9abcd047c5b4ef69a5fc023a204097cd32cea3de261aa57/deptry-0.24.0-pp311-pypy311_pp73-macosx_10_12_x86_64.whl", hash = "sha256:6ae96785aaee5540c144306506f1480dcfa4d096094e6bd09dc8c9a9bfda1d46", size = 1770679, upload-time = "2025-11-09T00:31:43.152Z" },
    { url = "https://files.pythonhosted.org/packages/dd/5f/225a920799b601611e6089603ab3521a8f4f7e06bb36a2a08e95fbb68863/deptry-0.24.0-pp311-pypy311_pp73-macosx_11_0_arm64.whl", hash = "sha256:4267d74a600ac7fdd05a0d3e219c9386670db0d3bb316ae7b94c9b239d1187cb", size = 1676012, upload-time = "2025-11-09T00:31:40.755Z" },
    { url = "https://files.pythonhosted.org/packages/ee/83/a52c838fb65929c5589866943348931f2baa22a1051dc7b9c29f4d37dc5d/deptry-0.24.0-pp311-pypy311_pp73-manylinux_2_17_aarch64.manylinux2014_aarch64.whl", hash = "sha256:3a047e53b76c36737f8bb392bb326fb66c6af4bedafeaa4ad274c7ed82e91862", size = 1776224, upload-time = "2025-11-09T00:31:30.103Z" },
    { url = "https://files.pythonhosted.org/packages/41/87/cac78e750401621a4abf4e724a1f6dd141e0005a33790bda282b275d1359/deptry-0.24.0-pp311-pypy311_pp73-manylinux_2_17_x86_64.manylinux2014_x86_64.whl", hash = "sha256:841bf35d62e1facc0c244b9430455705249cc93552ed4964d367befe9be6a313", size = 1841353, upload-time = "2025-11-09T00:31:34.903Z" },
    { url = "https://files.pythonhosted.org/packages/03/c7/c3180784855e702aa5fa94c88a4bda3c5364860606dccc13ba86bf45ee90/deptry-0.24.0-pp311-pypy311_pp73-musllinux_1_1_aarch64.whl", hash = "sha256:5152ffa478e62f9aea9df585ce49d758087fd202f6d92012216aa0ecad22c267", size = 1957564, upload-time = "2025-11-09T00:31:32.285Z" },
    { url = "https://files.pythonhosted.org/packages/e9/65/f33e882d743eda90a7f12515f774be08bdf244520298d259ed9be687e5fe/deptry-0.24.0-pp311-pypy311_pp73-musllinux_1_1_x86_64.whl", hash = "sha256:68d90735042c169e2a12846ac5af9e20d0ad1a5a7a894a9e4eb0bd8f3c655add", size = 2019800, upload-time = "2025-11-09T00:31:37.625Z" },
    { url = "https://files.pythonhosted.org/packages/18/b8/68d6ca1d8a16061e79693587560f6d24ac18ba9617804d7808b2c988d9d5/deptry-0.24.0-pp311-pypy311_pp73-win_amd64.whl", hash = "sha256:03d375db3e56821803aeca665dbb4c2fd935024310350cc18e8d8b6421369d2b", size = 1629786, upload-time = "2025-11-09T00:31:49.469Z" },
]

[[package]]
name = "diskcache"
version = "5.6.3"
source = { registry = "https://pypi.org/simple" }
sdist = { url = "https://files.pythonhosted.org/packages/3f/21/1c1ffc1a039ddcc459db43cc108658f32c57d271d7289a2794e401d0fdb6/diskcache-5.6.3.tar.gz", hash = "sha256:2c3a3fa2743d8535d832ec61c2054a1641f41775aa7c556758a109941e33e4fc", size = 67916, upload-time = "2023-08-31T06:12:00.316Z" }
wheels = [
    { url = "https://files.pythonhosted.org/packages/3f/27/4570e78fc0bf5ea0ca45eb1de3818a23787af9b390c0b0a0033a1b8236f9/diskcache-5.6.3-py3-none-any.whl", hash = "sha256:5e31b2d5fbad117cc363ebaf6b689474db18a1f6438bc82358b024abd4c2ca19", size = 45550, upload-time = "2023-08-31T06:11:58.822Z" },
]

[[package]]
name = "distlib"
version = "0.4.0"
source = { registry = "https://pypi.org/simple" }
sdist = { url = "https://files.pythonhosted.org/packages/96/8e/709914eb2b5749865801041647dc7f4e6d00b549cfe88b65ca192995f07c/distlib-0.4.0.tar.gz", hash = "sha256:feec40075be03a04501a973d81f633735b4b69f98b05450592310c0f401a4e0d", size = 614605, upload-time = "2025-07-17T16:52:00.465Z" }
wheels = [
    { url = "https://files.pythonhosted.org/packages/33/6b/e0547afaf41bf2c42e52430072fa5658766e3d65bd4b03a563d1b6336f57/distlib-0.4.0-py2.py3-none-any.whl", hash = "sha256:9659f7d87e46584a30b5780e43ac7a2143098441670ff0a49d5f9034c54a6c16", size = 469047, upload-time = "2025-07-17T16:51:58.613Z" },
]

[[package]]
name = "distro"
version = "1.9.0"
source = { registry = "https://pypi.org/simple" }
sdist = { url = "https://files.pythonhosted.org/packages/fc/f8/98eea607f65de6527f8a2e8885fc8015d3e6f5775df186e443e0964a11c3/distro-1.9.0.tar.gz", hash = "sha256:2fa77c6fd8940f116ee1d6b94a2f90b13b5ea8d019b98bc8bafdcabcdd9bdbed", size = 60722, upload-time = "2023-12-24T09:54:32.31Z" }
wheels = [
    { url = "https://files.pythonhosted.org/packages/12/b3/231ffd4ab1fc9d679809f356cebee130ac7daa00d6d6f3206dd4fd137e9e/distro-1.9.0-py3-none-any.whl", hash = "sha256:7bffd925d65168f85027d8da9af6bddab658135b840670a223589bc0c8ef02b2", size = 20277, upload-time = "2023-12-24T09:54:30.421Z" },
]

[[package]]
name = "dnspython"
version = "2.8.0"
source = { registry = "https://pypi.org/simple" }
sdist = { url = "https://files.pythonhosted.org/packages/8c/8b/57666417c0f90f08bcafa776861060426765fdb422eb10212086fb811d26/dnspython-2.8.0.tar.gz", hash = "sha256:181d3c6996452cb1189c4046c61599b84a5a86e099562ffde77d26984ff26d0f", size = 368251, upload-time = "2025-09-07T18:58:00.022Z" }
wheels = [
    { url = "https://files.pythonhosted.org/packages/ba/5a/18ad964b0086c6e62e2e7500f7edc89e3faa45033c71c1893d34eed2b2de/dnspython-2.8.0-py3-none-any.whl", hash = "sha256:01d9bbc4a2d76bf0db7c1f729812ded6d912bd318d3b1cf81d30c0f845dbf3af", size = 331094, upload-time = "2025-09-07T18:57:58.071Z" },
]

[[package]]
name = "docstring-parser"
version = "0.17.0"
source = { registry = "https://pypi.org/simple" }
sdist = { url = "https://files.pythonhosted.org/packages/b2/9d/c3b43da9515bd270df0f80548d9944e389870713cc1fe2b8fb35fe2bcefd/docstring_parser-0.17.0.tar.gz", hash = "sha256:583de4a309722b3315439bb31d64ba3eebada841f2e2cee23b99df001434c912", size = 27442, upload-time = "2025-07-21T07:35:01.868Z" }
wheels = [
    { url = "https://files.pythonhosted.org/packages/55/e2/2537ebcff11c1ee1ff17d8d0b6f4db75873e3b0fb32c2d4a2ee31ecb310a/docstring_parser-0.17.0-py3-none-any.whl", hash = "sha256:cf2569abd23dce8099b300f9b4fa8191e9582dda731fd533daf54c4551658708", size = 36896, upload-time = "2025-07-21T07:35:00.684Z" },
]

[[package]]
name = "docutils"
version = "0.22.3"
source = { registry = "https://pypi.org/simple" }
sdist = { url = "https://files.pythonhosted.org/packages/d9/02/111134bfeb6e6c7ac4c74594e39a59f6c0195dc4846afbeac3cba60f1927/docutils-0.22.3.tar.gz", hash = "sha256:21486ae730e4ca9f622677b1412b879af1791efcfba517e4c6f60be543fc8cdd", size = 2290153, upload-time = "2025-11-06T02:35:55.655Z" }
wheels = [
    { url = "https://files.pythonhosted.org/packages/11/a8/c6a4b901d17399c77cd81fb001ce8961e9f5e04d3daf27e8925cb012e163/docutils-0.22.3-py3-none-any.whl", hash = "sha256:bd772e4aca73aff037958d44f2be5229ded4c09927fcf8690c577b66234d6ceb", size = 633032, upload-time = "2025-11-06T02:35:52.391Z" },
]

[[package]]
name = "duckdb"
version = "0.10.3"
source = { registry = "https://pypi.org/simple" }
sdist = { url = "https://files.pythonhosted.org/packages/ae/0f/3935a004fba5a145ce41d8f4c21f1febb4e580151b7456917e6e622ded3e/duckdb-0.10.3.tar.gz", hash = "sha256:c5bd84a92bc708d3a6adffe1f554b94c6e76c795826daaaf482afc3d9c636971", size = 11349245, upload-time = "2024-05-22T13:43:57.475Z" }
wheels = [
    { url = "https://files.pythonhosted.org/packages/bf/f3/a2a6f8a99562320df7228aabe2eae500b361374c9e53884d49a6edff9bac/duckdb-0.10.3-cp311-cp311-macosx_10_9_universal2.whl", hash = "sha256:d917dde19fcec8cadcbef1f23946e85dee626ddc133e1e3f6551f15a61a03c61", size = 29585151, upload-time = "2024-05-22T13:41:54.503Z" },
    { url = "https://files.pythonhosted.org/packages/8a/ac/b0f8e2466c6c163924c90e02cb6190fd37f2a457ecf82d7a4bf21b98e484/duckdb-0.10.3-cp311-cp311-macosx_10_9_x86_64.whl", hash = "sha256:46757e0cf5f44b4cb820c48a34f339a9ccf83b43d525d44947273a585a4ed822", size = 15510796, upload-time = "2024-05-22T13:41:58.826Z" },
    { url = "https://files.pythonhosted.org/packages/db/08/c14d5a3cf989b3bc9564955b14fcb70d08ad8bb562dd907d0f9f39fa2346/duckdb-0.10.3-cp311-cp311-macosx_11_0_arm64.whl", hash = "sha256:338c14d8ac53ac4aa9ec03b6f1325ecfe609ceeb72565124d489cb07f8a1e4eb", size = 14155658, upload-time = "2024-05-22T13:42:02.22Z" },
    { url = "https://files.pythonhosted.org/packages/00/1c/45ceee9055be365ec39daa52211e3be442c2f403b94b9b239f640ea90726/duckdb-0.10.3-cp311-cp311-manylinux_2_17_aarch64.manylinux2014_aarch64.whl", hash = "sha256:651fcb429602b79a3cf76b662a39e93e9c3e6650f7018258f4af344c816dab72", size = 16946391, upload-time = "2024-05-22T13:42:05.956Z" },
    { url = "https://files.pythonhosted.org/packages/3b/a4/de34ae429790965cd4235f997c3bcbb0a3268bbbff48c130068b9252c06b/duckdb-0.10.3-cp311-cp311-manylinux_2_17_x86_64.manylinux2014_x86_64.whl", hash = "sha256:d3ae3c73b98b6215dab93cc9bc936b94aed55b53c34ba01dec863c5cab9f8e25", size = 18512855, upload-time = "2024-05-22T13:42:08.804Z" },
    { url = "https://files.pythonhosted.org/packages/37/6d/f3f514962230327ae40e78025aade71694dbf2cdc6ade866487c4a832ee9/duckdb-0.10.3-cp311-cp311-manylinux_2_24_aarch64.manylinux_2_28_aarch64.whl", hash = "sha256:56429b2cfe70e367fb818c2be19f59ce2f6b080c8382c4d10b4f90ba81f774e9", size = 16739206, upload-time = "2024-05-22T13:42:11.726Z" },
    { url = "https://files.pythonhosted.org/packages/1a/8e/a29e32760270ad0d0f06c008f27b635108e1634c3a8bcb10054052d76ab1/duckdb-0.10.3-cp311-cp311-musllinux_1_2_x86_64.whl", hash = "sha256:b46c02c2e39e3676b1bb0dc7720b8aa953734de4fd1b762e6d7375fbeb1b63af", size = 19961928, upload-time = "2024-05-22T13:42:14.739Z" },
    { url = "https://files.pythonhosted.org/packages/ef/c1/f02dd78450dde455a1b099ba57c1c5c726814f9a6314a3633c19ca81707b/duckdb-0.10.3-cp311-cp311-win_amd64.whl", hash = "sha256:bcd460feef56575af2c2443d7394d405a164c409e9794a4d94cb5fdaa24a0ba4", size = 9926193, upload-time = "2024-05-22T13:42:18.05Z" },
    { url = "https://files.pythonhosted.org/packages/1f/60/f708f27bab39acb535224938770bfbeced3115363c03c0937767cedeb07a/duckdb-0.10.3-cp312-cp312-macosx_10_9_universal2.whl", hash = "sha256:e229a7c6361afbb0d0ab29b1b398c10921263c52957aefe3ace99b0426fdb91e", size = 29611480, upload-time = "2024-05-22T13:42:21.799Z" },
    { url = "https://files.pythonhosted.org/packages/c7/4c/d9aa6075d57c206a6b885622e4ef364e28ab33b2ad4ec69acda8614b09c6/duckdb-0.10.3-cp312-cp312-macosx_10_9_x86_64.whl", hash = "sha256:732b1d3b6b17bf2f32ea696b9afc9e033493c5a3b783c292ca4b0ee7cc7b0e66", size = 15526259, upload-time = "2024-05-22T13:42:25.592Z" },
    { url = "https://files.pythonhosted.org/packages/60/b5/e989ac21b0d6913d47cfd07193cf0fd2065b48dfd63b196a462588503ccf/duckdb-0.10.3-cp312-cp312-macosx_11_0_arm64.whl", hash = "sha256:f5380d4db11fec5021389fb85d614680dc12757ef7c5881262742250e0b58c75", size = 14164873, upload-time = "2024-05-22T13:42:28.786Z" },
    { url = "https://files.pythonhosted.org/packages/4d/7a/a28d07c35953ddef0cad7b2f90fd470613d6f18940167e1e7938ebda998c/duckdb-0.10.3-cp312-cp312-manylinux_2_17_aarch64.manylinux2014_aarch64.whl", hash = "sha256:468a4e0c0b13c55f84972b1110060d1b0f854ffeb5900a178a775259ec1562db", size = 16937639, upload-time = "2024-05-22T13:42:31.424Z" },
    { url = "https://files.pythonhosted.org/packages/4d/09/89a3f7f60826bf2fb5fb1e7ef5308224ceea03bc8cd14b80e30884d73f16/duckdb-0.10.3-cp312-cp312-manylinux_2_17_x86_64.manylinux2014_x86_64.whl", hash = "sha256:0fa1e7ff8d18d71defa84e79f5c86aa25d3be80d7cb7bc259a322de6d7cc72da", size = 18507158, upload-time = "2024-05-22T13:42:34.212Z" },
    { url = "https://files.pythonhosted.org/packages/c4/5e/ecc02ae6a8e9b6d9007060843af9a78be316a4011ef0142dead5f17280df/duckdb-0.10.3-cp312-cp312-manylinux_2_24_aarch64.manylinux_2_28_aarch64.whl", hash = "sha256:ed1063ed97c02e9cf2e7fd1d280de2d1e243d72268330f45344c69c7ce438a01", size = 16747704, upload-time = "2024-05-22T13:42:37.4Z" },
    { url = "https://files.pythonhosted.org/packages/7a/0c/6ef2d7812d3bf2ca57a4ac9c12af293b37baa015f7ac8f98633c26be772c/duckdb-0.10.3-cp312-cp312-musllinux_1_2_x86_64.whl", hash = "sha256:22f2aad5bb49c007f3bfcd3e81fdedbc16a2ae41f2915fc278724ca494128b0c", size = 19968728, upload-time = "2024-05-22T13:42:40.11Z" },
    { url = "https://files.pythonhosted.org/packages/02/9c/3865d974b32541d4498cb4f04af4d3304fbf097134795567c3254f5aed10/duckdb-0.10.3-cp312-cp312-win_amd64.whl", hash = "sha256:8f9e2bb00a048eb70b73a494bdc868ce7549b342f7ffec88192a78e5a4e164bd", size = 9929313, upload-time = "2024-05-22T13:42:45.417Z" },
]

[[package]]
name = "egregora"
version = "2.0.0"
source = { editable = "." }
dependencies = [
    { name = "diskcache" },
    { name = "duckdb" },
    { name = "google-api-core" },
    { name = "httpx" },
    { name = "ibis-framework", extra = ["duckdb"] },
    { name = "jinja2" },
    { name = "lancedb" },
    { name = "lxml" },
    { name = "mkdocs" },
    { name = "mkdocs-glightbox" },
    { name = "mkdocs-macros-plugin" },
    { name = "mkdocs-material", extra = ["imaging"] },
    { name = "mkdocs-rss-plugin" },
    { name = "pillow" },
    { name = "pydantic" },
    { name = "pydantic-ai" },
    { name = "pydantic-evals" },
    { name = "pydantic-settings" },
    { name = "pymdown-extensions" },
    { name = "python-dateutil" },
    { name = "python-frontmatter" },
    { name = "pyyaml" },
    { name = "ratelimit" },
    { name = "rich" },
    { name = "scikit-learn" },
    { name = "tenacity" },
    { name = "tomli-w" },
    { name = "typer" },
]

[package.optional-dependencies]
docs = [
    { name = "codespell" },
    { name = "mkdocs" },
    { name = "mkdocs-autorefs" },
    { name = "mkdocs-git-revision-date-localized-plugin" },
    { name = "mkdocs-macros-plugin" },
    { name = "mkdocs-material", extra = ["imaging"] },
    { name = "mkdocs-minify-plugin" },
    { name = "mkdocs-static-i18n" },
    { name = "mkdocstrings", extra = ["python"] },
    { name = "pymdown-extensions" },
]
rss = [
    { name = "mkdocs-rss-plugin" },
]
test = [
    { name = "faker" },
    { name = "freezegun" },
    { name = "hypothesis" },
    { name = "ibis-framework", extra = ["duckdb"] },
    { name = "pytest" },
    { name = "pytest-asyncio" },
    { name = "pytest-mock" },
    { name = "pytest-xdist" },
    { name = "respx" },
    { name = "syrupy" },
]

[package.dev-dependencies]
dev = [
    { name = "bandit" },
    { name = "deptry" },
    { name = "faker" },
    { name = "freezegun" },
    { name = "hypothesis" },
    { name = "mkdocs-blogging-plugin" },
    { name = "mkdocs-git-revision-date-localized-plugin" },
    { name = "mkdocs-macros-plugin" },
    { name = "mkdocs-minify-plugin" },
    { name = "mkdocs-rss-plugin" },
    { name = "mkdocstrings-python" },
    { name = "pre-commit" },
    { name = "pytest" },
    { name = "pytest-asyncio" },
    { name = "pytest-benchmark" },
    { name = "pytest-cov" },
    { name = "pytest-mock" },
    { name = "pytest-socket" },
    { name = "pytest-xdist" },
    { name = "radon" },
    { name = "respx" },
    { name = "ruff" },
    { name = "syrupy" },
    { name = "vulture" },
    { name = "xenon" },
]

[package.metadata]
requires-dist = [
    { name = "codespell", marker = "extra == 'docs'", specifier = ">=2.4.1" },
    { name = "diskcache", specifier = ">=5.6.3" },
    { name = "duckdb" },
    { name = "faker", marker = "extra == 'test'", specifier = ">=34.1" },
    { name = "freezegun", marker = "extra == 'test'", specifier = ">=1.5" },
    { name = "google-api-core" },
<<<<<<< HEAD
=======
    { name = "google-generativeai", specifier = "==0.8.6" },
>>>>>>> 6bb79f0f
    { name = "httpx", specifier = ">=0.28" },
    { name = "hypothesis", marker = "extra == 'test'", specifier = ">=6.134" },
    { name = "ibis-framework", extras = ["duckdb"], specifier = ">=11.0" },
    { name = "ibis-framework", extras = ["duckdb"], marker = "extra == 'test'", specifier = ">=11.0" },
    { name = "jinja2", specifier = ">=3.1" },
    { name = "lancedb", specifier = ">=0.25" },
    { name = "lxml", specifier = ">=5.4" },
    { name = "mkdocs", specifier = ">=1.6" },
    { name = "mkdocs", marker = "extra == 'docs'", specifier = ">=1.6.1" },
    { name = "mkdocs-autorefs", marker = "extra == 'docs'", specifier = ">=1.4.3" },
    { name = "mkdocs-git-revision-date-localized-plugin", marker = "extra == 'docs'", specifier = ">=1.5.0" },
    { name = "mkdocs-glightbox", specifier = ">=0.5.2" },
    { name = "mkdocs-macros-plugin", specifier = ">=1.5" },
    { name = "mkdocs-macros-plugin", marker = "extra == 'docs'", specifier = ">=1.5.0" },
    { name = "mkdocs-material", extras = ["imaging"], specifier = ">=9.7" },
    { name = "mkdocs-material", extras = ["imaging"], marker = "extra == 'docs'", specifier = ">=9.7.0" },
    { name = "mkdocs-minify-plugin", marker = "extra == 'docs'", specifier = ">=0.8.0" },
    { name = "mkdocs-rss-plugin", specifier = ">=1.17" },
    { name = "mkdocs-rss-plugin", marker = "extra == 'rss'", specifier = ">=1.17.7" },
    { name = "mkdocs-static-i18n", marker = "extra == 'docs'", specifier = ">=1.3.0" },
    { name = "mkdocstrings", extras = ["python"], marker = "extra == 'docs'", specifier = ">=1.0.0" },
    { name = "pillow", specifier = ">=11.3" },
    { name = "pydantic", specifier = ">=2.12" },
    { name = "pydantic-ai", specifier = ">=1.25" },
    { name = "pydantic-evals", specifier = ">=1.25" },
    { name = "pydantic-settings", specifier = ">=2.7" },
    { name = "pymdown-extensions", specifier = ">=10.17" },
    { name = "pymdown-extensions", marker = "extra == 'docs'", specifier = ">=10.17.2" },
    { name = "pytest", marker = "extra == 'test'", specifier = ">=9.0" },
    { name = "pytest-asyncio", marker = "extra == 'test'", specifier = ">=0.25" },
    { name = "pytest-mock", marker = "extra == 'test'", specifier = ">=3.14" },
    { name = "pytest-xdist", marker = "extra == 'test'", specifier = ">=3.6" },
    { name = "python-dateutil", specifier = ">=2.9" },
    { name = "python-frontmatter", specifier = ">=1.1" },
    { name = "pyyaml", specifier = ">=6.0" },
    { name = "ratelimit", specifier = ">=2.2" },
    { name = "respx", marker = "extra == 'test'", specifier = ">=0.22.0" },
    { name = "rich", specifier = ">=13.9" },
    { name = "scikit-learn", specifier = ">=1.7" },
    { name = "syrupy", marker = "extra == 'test'", specifier = ">=4.9" },
    { name = "tenacity", specifier = ">=9.1" },
    { name = "tomli-w", specifier = ">=1.2.0" },
    { name = "typer", specifier = ">=0.20" },
]
provides-extras = ["docs", "rss", "test"]

[package.metadata.requires-dev]
dev = [
    { name = "bandit", specifier = ">=1.9" },
    { name = "deptry", specifier = ">=0.24" },
    { name = "faker", specifier = ">=34.1" },
    { name = "freezegun", specifier = ">=1.5" },
    { name = "hypothesis", specifier = ">=6.134" },
    { name = "mkdocs-blogging-plugin", specifier = ">=2.2.11" },
    { name = "mkdocs-git-revision-date-localized-plugin", specifier = ">=1.5.0" },
    { name = "mkdocs-macros-plugin", specifier = ">=1.5.0" },
    { name = "mkdocs-minify-plugin", specifier = ">=0.8.0" },
    { name = "mkdocs-rss-plugin", specifier = ">=1.17.7" },
    { name = "mkdocstrings-python", specifier = ">=2.0.0" },
    { name = "pre-commit", specifier = ">=4.5" },
    { name = "pytest", specifier = ">=9.0" },
    { name = "pytest-asyncio", specifier = ">=0.25" },
    { name = "pytest-benchmark", specifier = ">=4.0.0" },
    { name = "pytest-cov", specifier = ">=6.0" },
    { name = "pytest-mock", specifier = ">=3.14" },
    { name = "pytest-socket", specifier = ">=0.7.0" },
    { name = "pytest-xdist", specifier = ">=3.6" },
    { name = "radon", specifier = ">=6.0" },
    { name = "respx", specifier = ">=0.22.0" },
    { name = "ruff", specifier = ">=0.14" },
    { name = "syrupy", specifier = ">=4.9" },
    { name = "vulture", specifier = ">=2.14" },
    { name = "xenon", specifier = ">=0.9" },
]

[[package]]
name = "email-validator"
version = "2.3.0"
source = { registry = "https://pypi.org/simple" }
dependencies = [
    { name = "dnspython" },
    { name = "idna" },
]
sdist = { url = "https://files.pythonhosted.org/packages/f5/22/900cb125c76b7aaa450ce02fd727f452243f2e91a61af068b40adba60ea9/email_validator-2.3.0.tar.gz", hash = "sha256:9fc05c37f2f6cf439ff414f8fc46d917929974a82244c20eb10231ba60c54426", size = 51238, upload-time = "2025-08-26T13:09:06.831Z" }
wheels = [
    { url = "https://files.pythonhosted.org/packages/de/15/545e2b6cf2e3be84bc1ed85613edd75b8aea69807a71c26f4ca6a9258e82/email_validator-2.3.0-py3-none-any.whl", hash = "sha256:80f13f623413e6b197ae73bb10bf4eb0908faf509ad8362c5edeb0be7fd450b4", size = 35604, upload-time = "2025-08-26T13:09:05.858Z" },
]

[[package]]
name = "eval-type-backport"
version = "0.3.0"
source = { registry = "https://pypi.org/simple" }
sdist = { url = "https://files.pythonhosted.org/packages/51/23/079e39571d6dd8d90d7a369ecb55ad766efb6bae4e77389629e14458c280/eval_type_backport-0.3.0.tar.gz", hash = "sha256:1638210401e184ff17f877e9a2fa076b60b5838790f4532a21761cc2be67aea1", size = 9272, upload-time = "2025-11-13T20:56:50.845Z" }
wheels = [
    { url = "https://files.pythonhosted.org/packages/19/d8/2a1c638d9e0aa7e269269a1a1bf423ddd94267f1a01bbe3ad03432b67dd4/eval_type_backport-0.3.0-py3-none-any.whl", hash = "sha256:975a10a0fe333c8b6260d7fdb637698c9a16c3a9e3b6eb943fee6a6f67a37fe8", size = 6061, upload-time = "2025-11-13T20:56:49.499Z" },
]

[[package]]
name = "exceptiongroup"
version = "1.3.1"
source = { registry = "https://pypi.org/simple" }
dependencies = [
    { name = "typing-extensions" },
]
sdist = { url = "https://files.pythonhosted.org/packages/50/79/66800aadf48771f6b62f7eb014e352e5d06856655206165d775e675a02c9/exceptiongroup-1.3.1.tar.gz", hash = "sha256:8b412432c6055b0b7d14c310000ae93352ed6754f70fa8f7c34141f91c4e3219", size = 30371, upload-time = "2025-11-21T23:01:54.787Z" }
wheels = [
    { url = "https://files.pythonhosted.org/packages/8a/0e/97c33bf5009bdbac74fd2beace167cab3f978feb69cc36f1ef79360d6c4e/exceptiongroup-1.3.1-py3-none-any.whl", hash = "sha256:a7a39a3bd276781e98394987d3a5701d0c4edffb633bb7a5144577f82c773598", size = 16740, upload-time = "2025-11-21T23:01:53.443Z" },
]

[[package]]
name = "execnet"
version = "2.1.2"
source = { registry = "https://pypi.org/simple" }
sdist = { url = "https://files.pythonhosted.org/packages/bf/89/780e11f9588d9e7128a3f87788354c7946a9cbb1401ad38a48c4db9a4f07/execnet-2.1.2.tar.gz", hash = "sha256:63d83bfdd9a23e35b9c6a3261412324f964c2ec8dcd8d3c6916ee9373e0befcd", size = 166622, upload-time = "2025-11-12T09:56:37.75Z" }
wheels = [
    { url = "https://files.pythonhosted.org/packages/ab/84/02fc1827e8cdded4aa65baef11296a9bbe595c474f0d6d758af082d849fd/execnet-2.1.2-py3-none-any.whl", hash = "sha256:67fba928dd5a544b783f6056f449e5e3931a5c378b128bc18501f7ea79e296ec", size = 40708, upload-time = "2025-11-12T09:56:36.333Z" },
]

[[package]]
name = "executing"
version = "2.2.1"
source = { registry = "https://pypi.org/simple" }
sdist = { url = "https://files.pythonhosted.org/packages/cc/28/c14e053b6762b1044f34a13aab6859bbf40456d37d23aa286ac24cfd9a5d/executing-2.2.1.tar.gz", hash = "sha256:3632cc370565f6648cc328b32435bd120a1e4ebb20c77e3fdde9a13cd1e533c4", size = 1129488, upload-time = "2025-09-01T09:48:10.866Z" }
wheels = [
    { url = "https://files.pythonhosted.org/packages/c1/ea/53f2148663b321f21b5a606bd5f191517cf40b7072c0497d3c92c4a13b1e/executing-2.2.1-py2.py3-none-any.whl", hash = "sha256:760643d3452b4d777d295bb167ccc74c64a81df23fb5e08eff250c425a4b2017", size = 28317, upload-time = "2025-09-01T09:48:08.5Z" },
]

[[package]]
name = "faker"
version = "38.2.0"
source = { registry = "https://pypi.org/simple" }
dependencies = [
    { name = "tzdata" },
]
sdist = { url = "https://files.pythonhosted.org/packages/64/27/022d4dbd4c20567b4c294f79a133cc2f05240ea61e0d515ead18c995c249/faker-38.2.0.tar.gz", hash = "sha256:20672803db9c7cb97f9b56c18c54b915b6f1d8991f63d1d673642dc43f5ce7ab", size = 1941469, upload-time = "2025-11-19T16:37:31.892Z" }
wheels = [
    { url = "https://files.pythonhosted.org/packages/17/93/00c94d45f55c336434a15f98d906387e87ce28f9918e4444829a8fda432d/faker-38.2.0-py3-none-any.whl", hash = "sha256:35fe4a0a79dee0dc4103a6083ee9224941e7d3594811a50e3969e547b0d2ee65", size = 1980505, upload-time = "2025-11-19T16:37:30.208Z" },
]

[[package]]
name = "fastavro"
version = "1.12.1"
source = { registry = "https://pypi.org/simple" }
sdist = { url = "https://files.pythonhosted.org/packages/65/8b/fa2d3287fd2267be6261d0177c6809a7fa12c5600ddb33490c8dc29e77b2/fastavro-1.12.1.tar.gz", hash = "sha256:2f285be49e45bc047ab2f6bed040bb349da85db3f3c87880e4b92595ea093b2b", size = 1025661, upload-time = "2025-10-10T15:40:55.41Z" }
wheels = [
    { url = "https://files.pythonhosted.org/packages/a0/e9/31c64b47cefc0951099e7c0c8c8ea1c931edd1350f34d55c27cbfbb08df1/fastavro-1.12.1-cp311-cp311-macosx_10_9_universal2.whl", hash = "sha256:6b632b713bc5d03928a87d811fa4a11d5f25cd43e79c161e291c7d3f7aa740fd", size = 1016585, upload-time = "2025-10-10T15:41:13.717Z" },
    { url = "https://files.pythonhosted.org/packages/10/76/111560775b548f5d8d828c1b5285ff90e2d2745643fb80ecbf115344eea4/fastavro-1.12.1-cp311-cp311-manylinux2014_aarch64.manylinux_2_17_aarch64.manylinux_2_28_aarch64.whl", hash = "sha256:eaa7ab3769beadcebb60f0539054c7755f63bd9cf7666e2c15e615ab605f89a8", size = 3404629, upload-time = "2025-10-10T15:41:15.642Z" },
    { url = "https://files.pythonhosted.org/packages/b0/07/6bb93cb963932146c2b6c5c765903a0a547ad9f0f8b769a4a9aad8c06369/fastavro-1.12.1-cp311-cp311-manylinux2014_x86_64.manylinux_2_17_x86_64.manylinux_2_28_x86_64.whl", hash = "sha256:123fb221df3164abd93f2d042c82f538a1d5a43ce41375f12c91ce1355a9141e", size = 3428594, upload-time = "2025-10-10T15:41:17.779Z" },
    { url = "https://files.pythonhosted.org/packages/d1/67/8115ec36b584197ea737ec79e3499e1f1b640b288d6c6ee295edd13b80f6/fastavro-1.12.1-cp311-cp311-musllinux_1_2_aarch64.whl", hash = "sha256:632a4e3ff223f834ddb746baae0cc7cee1068eb12c32e4d982c2fee8a5b483d0", size = 3344145, upload-time = "2025-10-10T15:41:19.89Z" },
    { url = "https://files.pythonhosted.org/packages/9e/9e/a7cebb3af967e62539539897c10138fa0821668ec92525d1be88a9cd3ee6/fastavro-1.12.1-cp311-cp311-musllinux_1_2_x86_64.whl", hash = "sha256:83e6caf4e7a8717d932a3b1ff31595ad169289bbe1128a216be070d3a8391671", size = 3431942, upload-time = "2025-10-10T15:41:22.076Z" },
    { url = "https://files.pythonhosted.org/packages/c0/d1/7774ddfb8781c5224294c01a593ebce2ad3289b948061c9701bd1903264d/fastavro-1.12.1-cp311-cp311-win_amd64.whl", hash = "sha256:b91a0fe5a173679a6c02d53ca22dcaad0a2c726b74507e0c1c2e71a7c3f79ef9", size = 450542, upload-time = "2025-10-10T15:41:23.333Z" },
    { url = "https://files.pythonhosted.org/packages/7c/f0/10bd1a3d08667fa0739e2b451fe90e06df575ec8b8ba5d3135c70555c9bd/fastavro-1.12.1-cp312-cp312-macosx_10_13_universal2.whl", hash = "sha256:509818cb24b98a804fc80be9c5fed90f660310ae3d59382fc811bfa187122167", size = 1009057, upload-time = "2025-10-10T15:41:24.556Z" },
    { url = "https://files.pythonhosted.org/packages/78/ad/0d985bc99e1fa9e74c636658000ba38a5cd7f5ab2708e9c62eaf736ecf1a/fastavro-1.12.1-cp312-cp312-manylinux2014_aarch64.manylinux_2_17_aarch64.manylinux_2_28_aarch64.whl", hash = "sha256:089e155c0c76e0d418d7e79144ce000524dd345eab3bc1e9c5ae69d500f71b14", size = 3391866, upload-time = "2025-10-10T15:41:26.882Z" },
    { url = "https://files.pythonhosted.org/packages/0d/9e/b4951dc84ebc34aac69afcbfbb22ea4a91080422ec2bfd2c06076ff1d419/fastavro-1.12.1-cp312-cp312-manylinux2014_x86_64.manylinux_2_17_x86_64.manylinux_2_28_x86_64.whl", hash = "sha256:44cbff7518901c91a82aab476fcab13d102e4999499df219d481b9e15f61af34", size = 3458005, upload-time = "2025-10-10T15:41:29.017Z" },
    { url = "https://files.pythonhosted.org/packages/af/f8/5a8df450a9f55ca8441f22ea0351d8c77809fc121498b6970daaaf667a21/fastavro-1.12.1-cp312-cp312-musllinux_1_2_aarch64.whl", hash = "sha256:a275e48df0b1701bb764b18a8a21900b24cf882263cb03d35ecdba636bbc830b", size = 3295258, upload-time = "2025-10-10T15:41:31.564Z" },
    { url = "https://files.pythonhosted.org/packages/99/b2/40f25299111d737e58b85696e91138a66c25b7334f5357e7ac2b0e8966f8/fastavro-1.12.1-cp312-cp312-musllinux_1_2_x86_64.whl", hash = "sha256:2de72d786eb38be6b16d556b27232b1bf1b2797ea09599507938cdb7a9fe3e7c", size = 3430328, upload-time = "2025-10-10T15:41:33.689Z" },
    { url = "https://files.pythonhosted.org/packages/e0/07/85157a7c57c5f8b95507d7829b5946561e5ee656ff80e9dd9a757f53ddaf/fastavro-1.12.1-cp312-cp312-win_amd64.whl", hash = "sha256:9090f0dee63fe022ee9cc5147483366cc4171c821644c22da020d6b48f576b4f", size = 444140, upload-time = "2025-10-10T15:41:34.902Z" },
]

[[package]]
name = "fastmcp"
version = "2.13.1"
source = { registry = "https://pypi.org/simple" }
dependencies = [
    { name = "authlib" },
    { name = "cyclopts" },
    { name = "exceptiongroup" },
    { name = "httpx" },
    { name = "jsonschema-path" },
    { name = "mcp" },
    { name = "openapi-pydantic" },
    { name = "platformdirs" },
    { name = "py-key-value-aio", extra = ["disk", "keyring", "memory"] },
    { name = "pydantic", extra = ["email"] },
    { name = "pyperclip" },
    { name = "python-dotenv" },
    { name = "rich" },
    { name = "uvicorn" },
    { name = "websockets" },
]
sdist = { url = "https://files.pythonhosted.org/packages/d4/a3/c9eb28b5f0b979b0dd8aa9ba56e69298cdb2d72c15592165d042ccb20194/fastmcp-2.13.1.tar.gz", hash = "sha256:b9c664c51f1ff47c698225e7304267ae29a51913f681bd49e442b8682f9a5f90", size = 8170226, upload-time = "2025-11-15T19:02:17.693Z" }
wheels = [
    { url = "https://files.pythonhosted.org/packages/9b/4b/7e36db0a90044be181319ff025be7cc57089ddb6ba8f3712dea543b9cf97/fastmcp-2.13.1-py3-none-any.whl", hash = "sha256:7a78b19785c4ec04a758d920c312769a497e3f6ab4c80feed504df1ed7de9f3c", size = 376750, upload-time = "2025-11-15T19:02:15.748Z" },
]

[[package]]
name = "filelock"
version = "3.20.0"
source = { registry = "https://pypi.org/simple" }
sdist = { url = "https://files.pythonhosted.org/packages/58/46/0028a82567109b5ef6e4d2a1f04a583fb513e6cf9527fcdd09afd817deeb/filelock-3.20.0.tar.gz", hash = "sha256:711e943b4ec6be42e1d4e6690b48dc175c822967466bb31c0c293f34334c13f4", size = 18922, upload-time = "2025-10-08T18:03:50.056Z" }
wheels = [
    { url = "https://files.pythonhosted.org/packages/76/91/7216b27286936c16f5b4d0c530087e4a54eead683e6b0b73dd0c64844af6/filelock-3.20.0-py3-none-any.whl", hash = "sha256:339b4732ffda5cd79b13f4e2711a31b0365ce445d95d243bb996273d072546a2", size = 16054, upload-time = "2025-10-08T18:03:48.35Z" },
]

[[package]]
name = "freezegun"
version = "1.5.5"
source = { registry = "https://pypi.org/simple" }
dependencies = [
    { name = "python-dateutil" },
]
sdist = { url = "https://files.pythonhosted.org/packages/95/dd/23e2f4e357f8fd3bdff613c1fe4466d21bfb00a6177f238079b17f7b1c84/freezegun-1.5.5.tar.gz", hash = "sha256:ac7742a6cc6c25a2c35e9292dfd554b897b517d2dec26891a2e8debf205cb94a", size = 35914, upload-time = "2025-08-09T10:39:08.338Z" }
wheels = [
    { url = "https://files.pythonhosted.org/packages/5e/2e/b41d8a1a917d6581fc27a35d05561037b048e47df50f27f8ac9c7e27a710/freezegun-1.5.5-py3-none-any.whl", hash = "sha256:cd557f4a75cf074e84bc374249b9dd491eaeacd61376b9eb3c423282211619d2", size = 19266, upload-time = "2025-08-09T10:39:06.636Z" },
]

[[package]]
name = "frozenlist"
version = "1.8.0"
source = { registry = "https://pypi.org/simple" }
sdist = { url = "https://files.pythonhosted.org/packages/2d/f5/c831fac6cc817d26fd54c7eaccd04ef7e0288806943f7cc5bbf69f3ac1f0/frozenlist-1.8.0.tar.gz", hash = "sha256:3ede829ed8d842f6cd48fc7081d7a41001a56f1f38603f9d49bf3020d59a31ad", size = 45875, upload-time = "2025-10-06T05:38:17.865Z" }
wheels = [
    { url = "https://files.pythonhosted.org/packages/bc/03/077f869d540370db12165c0aa51640a873fb661d8b315d1d4d67b284d7ac/frozenlist-1.8.0-cp311-cp311-macosx_10_9_universal2.whl", hash = "sha256:09474e9831bc2b2199fad6da3c14c7b0fbdd377cce9d3d77131be28906cb7d84", size = 86912, upload-time = "2025-10-06T05:35:45.98Z" },
    { url = "https://files.pythonhosted.org/packages/df/b5/7610b6bd13e4ae77b96ba85abea1c8cb249683217ef09ac9e0ae93f25a91/frozenlist-1.8.0-cp311-cp311-macosx_10_9_x86_64.whl", hash = "sha256:17c883ab0ab67200b5f964d2b9ed6b00971917d5d8a92df149dc2c9779208ee9", size = 50046, upload-time = "2025-10-06T05:35:47.009Z" },
    { url = "https://files.pythonhosted.org/packages/6e/ef/0e8f1fe32f8a53dd26bdd1f9347efe0778b0fddf62789ea683f4cc7d787d/frozenlist-1.8.0-cp311-cp311-macosx_11_0_arm64.whl", hash = "sha256:fa47e444b8ba08fffd1c18e8cdb9a75db1b6a27f17507522834ad13ed5922b93", size = 50119, upload-time = "2025-10-06T05:35:48.38Z" },
    { url = "https://files.pythonhosted.org/packages/11/b1/71a477adc7c36e5fb628245dfbdea2166feae310757dea848d02bd0689fd/frozenlist-1.8.0-cp311-cp311-manylinux1_x86_64.manylinux_2_28_x86_64.manylinux_2_5_x86_64.whl", hash = "sha256:2552f44204b744fba866e573be4c1f9048d6a324dfe14475103fd51613eb1d1f", size = 231067, upload-time = "2025-10-06T05:35:49.97Z" },
    { url = "https://files.pythonhosted.org/packages/45/7e/afe40eca3a2dc19b9904c0f5d7edfe82b5304cb831391edec0ac04af94c2/frozenlist-1.8.0-cp311-cp311-manylinux2014_aarch64.manylinux_2_17_aarch64.manylinux_2_28_aarch64.whl", hash = "sha256:957e7c38f250991e48a9a73e6423db1bb9dd14e722a10f6b8bb8e16a0f55f695", size = 233160, upload-time = "2025-10-06T05:35:51.729Z" },
    { url = "https://files.pythonhosted.org/packages/a6/aa/7416eac95603ce428679d273255ffc7c998d4132cfae200103f164b108aa/frozenlist-1.8.0-cp311-cp311-manylinux2014_armv7l.manylinux_2_17_armv7l.manylinux_2_31_armv7l.whl", hash = "sha256:8585e3bb2cdea02fc88ffa245069c36555557ad3609e83be0ec71f54fd4abb52", size = 228544, upload-time = "2025-10-06T05:35:53.246Z" },
    { url = "https://files.pythonhosted.org/packages/8b/3d/2a2d1f683d55ac7e3875e4263d28410063e738384d3adc294f5ff3d7105e/frozenlist-1.8.0-cp311-cp311-manylinux2014_ppc64le.manylinux_2_17_ppc64le.manylinux_2_28_ppc64le.whl", hash = "sha256:edee74874ce20a373d62dc28b0b18b93f645633c2943fd90ee9d898550770581", size = 243797, upload-time = "2025-10-06T05:35:54.497Z" },
    { url = "https://files.pythonhosted.org/packages/78/1e/2d5565b589e580c296d3bb54da08d206e797d941a83a6fdea42af23be79c/frozenlist-1.8.0-cp311-cp311-manylinux2014_s390x.manylinux_2_17_s390x.manylinux_2_28_s390x.whl", hash = "sha256:c9a63152fe95756b85f31186bddf42e4c02c6321207fd6601a1c89ebac4fe567", size = 247923, upload-time = "2025-10-06T05:35:55.861Z" },
    { url = "https://files.pythonhosted.org/packages/aa/c3/65872fcf1d326a7f101ad4d86285c403c87be7d832b7470b77f6d2ed5ddc/frozenlist-1.8.0-cp311-cp311-musllinux_1_2_aarch64.whl", hash = "sha256:b6db2185db9be0a04fecf2f241c70b63b1a242e2805be291855078f2b404dd6b", size = 230886, upload-time = "2025-10-06T05:35:57.399Z" },
    { url = "https://files.pythonhosted.org/packages/a0/76/ac9ced601d62f6956f03cc794f9e04c81719509f85255abf96e2510f4265/frozenlist-1.8.0-cp311-cp311-musllinux_1_2_armv7l.whl", hash = "sha256:f4be2e3d8bc8aabd566f8d5b8ba7ecc09249d74ba3c9ed52e54dc23a293f0b92", size = 245731, upload-time = "2025-10-06T05:35:58.563Z" },
    { url = "https://files.pythonhosted.org/packages/b9/49/ecccb5f2598daf0b4a1415497eba4c33c1e8ce07495eb07d2860c731b8d5/frozenlist-1.8.0-cp311-cp311-musllinux_1_2_ppc64le.whl", hash = "sha256:c8d1634419f39ea6f5c427ea2f90ca85126b54b50837f31497f3bf38266e853d", size = 241544, upload-time = "2025-10-06T05:35:59.719Z" },
    { url = "https://files.pythonhosted.org/packages/53/4b/ddf24113323c0bbcc54cb38c8b8916f1da7165e07b8e24a717b4a12cbf10/frozenlist-1.8.0-cp311-cp311-musllinux_1_2_s390x.whl", hash = "sha256:1a7fa382a4a223773ed64242dbe1c9c326ec09457e6b8428efb4118c685c3dfd", size = 241806, upload-time = "2025-10-06T05:36:00.959Z" },
    { url = "https://files.pythonhosted.org/packages/a7/fb/9b9a084d73c67175484ba2789a59f8eebebd0827d186a8102005ce41e1ba/frozenlist-1.8.0-cp311-cp311-musllinux_1_2_x86_64.whl", hash = "sha256:11847b53d722050808926e785df837353bd4d75f1d494377e59b23594d834967", size = 229382, upload-time = "2025-10-06T05:36:02.22Z" },
    { url = "https://files.pythonhosted.org/packages/95/a3/c8fb25aac55bf5e12dae5c5aa6a98f85d436c1dc658f21c3ac73f9fa95e5/frozenlist-1.8.0-cp311-cp311-win32.whl", hash = "sha256:27c6e8077956cf73eadd514be8fb04d77fc946a7fe9f7fe167648b0b9085cc25", size = 39647, upload-time = "2025-10-06T05:36:03.409Z" },
    { url = "https://files.pythonhosted.org/packages/0a/f5/603d0d6a02cfd4c8f2a095a54672b3cf967ad688a60fb9faf04fc4887f65/frozenlist-1.8.0-cp311-cp311-win_amd64.whl", hash = "sha256:ac913f8403b36a2c8610bbfd25b8013488533e71e62b4b4adce9c86c8cea905b", size = 44064, upload-time = "2025-10-06T05:36:04.368Z" },
    { url = "https://files.pythonhosted.org/packages/5d/16/c2c9ab44e181f043a86f9a8f84d5124b62dbcb3a02c0977ec72b9ac1d3e0/frozenlist-1.8.0-cp311-cp311-win_arm64.whl", hash = "sha256:d4d3214a0f8394edfa3e303136d0575eece0745ff2b47bd2cb2e66dd92d4351a", size = 39937, upload-time = "2025-10-06T05:36:05.669Z" },
    { url = "https://files.pythonhosted.org/packages/69/29/948b9aa87e75820a38650af445d2ef2b6b8a6fab1a23b6bb9e4ef0be2d59/frozenlist-1.8.0-cp312-cp312-macosx_10_13_universal2.whl", hash = "sha256:78f7b9e5d6f2fdb88cdde9440dc147259b62b9d3b019924def9f6478be254ac1", size = 87782, upload-time = "2025-10-06T05:36:06.649Z" },
    { url = "https://files.pythonhosted.org/packages/64/80/4f6e318ee2a7c0750ed724fa33a4bdf1eacdc5a39a7a24e818a773cd91af/frozenlist-1.8.0-cp312-cp312-macosx_10_13_x86_64.whl", hash = "sha256:229bf37d2e4acdaf808fd3f06e854a4a7a3661e871b10dc1f8f1896a3b05f18b", size = 50594, upload-time = "2025-10-06T05:36:07.69Z" },
    { url = "https://files.pythonhosted.org/packages/2b/94/5c8a2b50a496b11dd519f4a24cb5496cf125681dd99e94c604ccdea9419a/frozenlist-1.8.0-cp312-cp312-macosx_11_0_arm64.whl", hash = "sha256:f833670942247a14eafbb675458b4e61c82e002a148f49e68257b79296e865c4", size = 50448, upload-time = "2025-10-06T05:36:08.78Z" },
    { url = "https://files.pythonhosted.org/packages/6a/bd/d91c5e39f490a49df14320f4e8c80161cfcce09f1e2cde1edd16a551abb3/frozenlist-1.8.0-cp312-cp312-manylinux1_x86_64.manylinux_2_28_x86_64.manylinux_2_5_x86_64.whl", hash = "sha256:494a5952b1c597ba44e0e78113a7266e656b9794eec897b19ead706bd7074383", size = 242411, upload-time = "2025-10-06T05:36:09.801Z" },
    { url = "https://files.pythonhosted.org/packages/8f/83/f61505a05109ef3293dfb1ff594d13d64a2324ac3482be2cedc2be818256/frozenlist-1.8.0-cp312-cp312-manylinux2014_aarch64.manylinux_2_17_aarch64.manylinux_2_28_aarch64.whl", hash = "sha256:96f423a119f4777a4a056b66ce11527366a8bb92f54e541ade21f2374433f6d4", size = 243014, upload-time = "2025-10-06T05:36:11.394Z" },
    { url = "https://files.pythonhosted.org/packages/d8/cb/cb6c7b0f7d4023ddda30cf56b8b17494eb3a79e3fda666bf735f63118b35/frozenlist-1.8.0-cp312-cp312-manylinux2014_armv7l.manylinux_2_17_armv7l.manylinux_2_31_armv7l.whl", hash = "sha256:3462dd9475af2025c31cc61be6652dfa25cbfb56cbbf52f4ccfe029f38decaf8", size = 234909, upload-time = "2025-10-06T05:36:12.598Z" },
    { url = "https://files.pythonhosted.org/packages/31/c5/cd7a1f3b8b34af009fb17d4123c5a778b44ae2804e3ad6b86204255f9ec5/frozenlist-1.8.0-cp312-cp312-manylinux2014_ppc64le.manylinux_2_17_ppc64le.manylinux_2_28_ppc64le.whl", hash = "sha256:c4c800524c9cd9bac5166cd6f55285957fcfc907db323e193f2afcd4d9abd69b", size = 250049, upload-time = "2025-10-06T05:36:14.065Z" },
    { url = "https://files.pythonhosted.org/packages/c0/01/2f95d3b416c584a1e7f0e1d6d31998c4a795f7544069ee2e0962a4b60740/frozenlist-1.8.0-cp312-cp312-manylinux2014_s390x.manylinux_2_17_s390x.manylinux_2_28_s390x.whl", hash = "sha256:d6a5df73acd3399d893dafc71663ad22534b5aa4f94e8a2fabfe856c3c1b6a52", size = 256485, upload-time = "2025-10-06T05:36:15.39Z" },
    { url = "https://files.pythonhosted.org/packages/ce/03/024bf7720b3abaebcff6d0793d73c154237b85bdf67b7ed55e5e9596dc9a/frozenlist-1.8.0-cp312-cp312-musllinux_1_2_aarch64.whl", hash = "sha256:405e8fe955c2280ce66428b3ca55e12b3c4e9c336fb2103a4937e891c69a4a29", size = 237619, upload-time = "2025-10-06T05:36:16.558Z" },
    { url = "https://files.pythonhosted.org/packages/69/fa/f8abdfe7d76b731f5d8bd217827cf6764d4f1d9763407e42717b4bed50a0/frozenlist-1.8.0-cp312-cp312-musllinux_1_2_armv7l.whl", hash = "sha256:908bd3f6439f2fef9e85031b59fd4f1297af54415fb60e4254a95f75b3cab3f3", size = 250320, upload-time = "2025-10-06T05:36:17.821Z" },
    { url = "https://files.pythonhosted.org/packages/f5/3c/b051329f718b463b22613e269ad72138cc256c540f78a6de89452803a47d/frozenlist-1.8.0-cp312-cp312-musllinux_1_2_ppc64le.whl", hash = "sha256:294e487f9ec720bd8ffcebc99d575f7eff3568a08a253d1ee1a0378754b74143", size = 246820, upload-time = "2025-10-06T05:36:19.046Z" },
    { url = "https://files.pythonhosted.org/packages/0f/ae/58282e8f98e444b3f4dd42448ff36fa38bef29e40d40f330b22e7108f565/frozenlist-1.8.0-cp312-cp312-musllinux_1_2_s390x.whl", hash = "sha256:74c51543498289c0c43656701be6b077f4b265868fa7f8a8859c197006efb608", size = 250518, upload-time = "2025-10-06T05:36:20.763Z" },
    { url = "https://files.pythonhosted.org/packages/8f/96/007e5944694d66123183845a106547a15944fbbb7154788cbf7272789536/frozenlist-1.8.0-cp312-cp312-musllinux_1_2_x86_64.whl", hash = "sha256:776f352e8329135506a1d6bf16ac3f87bc25b28e765949282dcc627af36123aa", size = 239096, upload-time = "2025-10-06T05:36:22.129Z" },
    { url = "https://files.pythonhosted.org/packages/66/bb/852b9d6db2fa40be96f29c0d1205c306288f0684df8fd26ca1951d461a56/frozenlist-1.8.0-cp312-cp312-win32.whl", hash = "sha256:433403ae80709741ce34038da08511d4a77062aa924baf411ef73d1146e74faf", size = 39985, upload-time = "2025-10-06T05:36:23.661Z" },
    { url = "https://files.pythonhosted.org/packages/b8/af/38e51a553dd66eb064cdf193841f16f077585d4d28394c2fa6235cb41765/frozenlist-1.8.0-cp312-cp312-win_amd64.whl", hash = "sha256:34187385b08f866104f0c0617404c8eb08165ab1272e884abc89c112e9c00746", size = 44591, upload-time = "2025-10-06T05:36:24.958Z" },
    { url = "https://files.pythonhosted.org/packages/a7/06/1dc65480ab147339fecc70797e9c2f69d9cea9cf38934ce08df070fdb9cb/frozenlist-1.8.0-cp312-cp312-win_arm64.whl", hash = "sha256:fe3c58d2f5db5fbd18c2987cba06d51b0529f52bc3a6cdc33d3f4eab725104bd", size = 40102, upload-time = "2025-10-06T05:36:26.333Z" },
    { url = "https://files.pythonhosted.org/packages/9a/9a/e35b4a917281c0b8419d4207f4334c8e8c5dbf4f3f5f9ada73958d937dcc/frozenlist-1.8.0-py3-none-any.whl", hash = "sha256:0c18a16eab41e82c295618a77502e17b195883241c563b00f0aa5106fc4eaa0d", size = 13409, upload-time = "2025-10-06T05:38:16.721Z" },
]

[[package]]
name = "fsspec"
version = "2025.10.0"
source = { registry = "https://pypi.org/simple" }
sdist = { url = "https://files.pythonhosted.org/packages/24/7f/2747c0d332b9acfa75dc84447a066fdf812b5a6b8d30472b74d309bfe8cb/fsspec-2025.10.0.tar.gz", hash = "sha256:b6789427626f068f9a83ca4e8a3cc050850b6c0f71f99ddb4f542b8266a26a59", size = 309285, upload-time = "2025-10-30T14:58:44.036Z" }
wheels = [
    { url = "https://files.pythonhosted.org/packages/eb/02/a6b21098b1d5d6249b7c5ab69dde30108a71e4e819d4a9778f1de1d5b70d/fsspec-2025.10.0-py3-none-any.whl", hash = "sha256:7c7712353ae7d875407f97715f0e1ffcc21e33d5b24556cb1e090ae9409ec61d", size = 200966, upload-time = "2025-10-30T14:58:42.53Z" },
]

[[package]]
name = "genai-prices"
version = "0.0.47"
source = { registry = "https://pypi.org/simple" }
dependencies = [
    { name = "httpx" },
    { name = "pydantic" },
]
sdist = { url = "https://files.pythonhosted.org/packages/b8/47/f25fb84fa40142699dc54ca294628d600625eb3d90fead103a606b4e999a/genai_prices-0.0.47.tar.gz", hash = "sha256:3b8c514f0ce5818b3944a371861586ed9bfe10d02598e62c350b5bd2916d03c2", size = 54501, upload-time = "2025-11-25T18:38:17.695Z" }
wheels = [
    { url = "https://files.pythonhosted.org/packages/4e/84/d50c52d0eeadb9dbf7f2f86da9b6257e162b7c6a791f5b1009bae912c103/genai_prices-0.0.47-py3-none-any.whl", hash = "sha256:735e45950d2299276f2c00cd18075b77a124cd24ee58243f236ee29af3210594", size = 57000, upload-time = "2025-11-25T18:38:16.464Z" },
]

[[package]]
name = "ghp-import"
version = "2.1.0"
source = { registry = "https://pypi.org/simple" }
dependencies = [
    { name = "python-dateutil" },
]
sdist = { url = "https://files.pythonhosted.org/packages/d9/29/d40217cbe2f6b1359e00c6c307bb3fc876ba74068cbab3dde77f03ca0dc4/ghp-import-2.1.0.tar.gz", hash = "sha256:9c535c4c61193c2df8871222567d7fd7e5014d835f97dc7b7439069e2413d343", size = 10943, upload-time = "2022-05-02T15:47:16.11Z" }
wheels = [
    { url = "https://files.pythonhosted.org/packages/f7/ec/67fbef5d497f86283db54c22eec6f6140243aae73265799baaaa19cd17fb/ghp_import-2.1.0-py3-none-any.whl", hash = "sha256:8337dd7b50877f163d4c0289bc1f1c7f127550241988d568c1db512c4324a619", size = 11034, upload-time = "2022-05-02T15:47:14.552Z" },
]

[[package]]
name = "gitdb"
version = "4.0.12"
source = { registry = "https://pypi.org/simple" }
dependencies = [
    { name = "smmap" },
]
sdist = { url = "https://files.pythonhosted.org/packages/72/94/63b0fc47eb32792c7ba1fe1b694daec9a63620db1e313033d18140c2320a/gitdb-4.0.12.tar.gz", hash = "sha256:5ef71f855d191a3326fcfbc0d5da835f26b13fbcba60c32c21091c349ffdb571", size = 394684, upload-time = "2025-01-02T07:20:46.413Z" }
wheels = [
    { url = "https://files.pythonhosted.org/packages/a0/61/5c78b91c3143ed5c14207f463aecfc8f9dbb5092fb2869baf37c273b2705/gitdb-4.0.12-py3-none-any.whl", hash = "sha256:67073e15955400952c6565cc3e707c554a4eea2e428946f7a4c162fab9bd9bcf", size = 62794, upload-time = "2025-01-02T07:20:43.624Z" },
]

[[package]]
name = "gitpython"
version = "3.1.45"
source = { registry = "https://pypi.org/simple" }
dependencies = [
    { name = "gitdb" },
]
sdist = { url = "https://files.pythonhosted.org/packages/9a/c8/dd58967d119baab745caec2f9d853297cec1989ec1d63f677d3880632b88/gitpython-3.1.45.tar.gz", hash = "sha256:85b0ee964ceddf211c41b9f27a49086010a190fd8132a24e21f362a4b36a791c", size = 215076, upload-time = "2025-07-24T03:45:54.871Z" }
wheels = [
    { url = "https://files.pythonhosted.org/packages/01/61/d4b89fec821f72385526e1b9d9a3a0385dda4a72b206d28049e2c7cd39b8/gitpython-3.1.45-py3-none-any.whl", hash = "sha256:8908cb2e02fb3b93b7eb0f2827125cb699869470432cc885f019b8fd0fccff77", size = 208168, upload-time = "2025-07-24T03:45:52.517Z" },
]

[[package]]
name = "google-api-core"
version = "2.28.1"
source = { registry = "https://pypi.org/simple" }
dependencies = [
    { name = "google-auth" },
    { name = "googleapis-common-protos" },
    { name = "proto-plus" },
    { name = "protobuf" },
    { name = "requests" },
]
sdist = { url = "https://files.pythonhosted.org/packages/61/da/83d7043169ac2c8c7469f0e375610d78ae2160134bf1b80634c482fa079c/google_api_core-2.28.1.tar.gz", hash = "sha256:2b405df02d68e68ce0fbc138559e6036559e685159d148ae5861013dc201baf8", size = 176759, upload-time = "2025-10-28T21:34:51.529Z" }
wheels = [
    { url = "https://files.pythonhosted.org/packages/ed/d4/90197b416cb61cefd316964fd9e7bd8324bcbafabf40eef14a9f20b81974/google_api_core-2.28.1-py3-none-any.whl", hash = "sha256:4021b0f8ceb77a6fb4de6fde4502cecab45062e66ff4f2895169e0b35bc9466c", size = 173706, upload-time = "2025-10-28T21:34:50.151Z" },
]

[[package]]
name = "google-auth"
version = "2.43.0"
source = { registry = "https://pypi.org/simple" }
dependencies = [
    { name = "cachetools" },
    { name = "pyasn1-modules" },
    { name = "rsa" },
]
sdist = { url = "https://files.pythonhosted.org/packages/ff/ef/66d14cf0e01b08d2d51ffc3c20410c4e134a1548fc246a6081eae585a4fe/google_auth-2.43.0.tar.gz", hash = "sha256:88228eee5fc21b62a1b5fe773ca15e67778cb07dc8363adcb4a8827b52d81483", size = 296359, upload-time = "2025-11-06T00:13:36.587Z" }
wheels = [
    { url = "https://files.pythonhosted.org/packages/6f/d1/385110a9ae86d91cc14c5282c61fe9f4dc41c0b9f7d423c6ad77038c4448/google_auth-2.43.0-py2.py3-none-any.whl", hash = "sha256:af628ba6fa493f75c7e9dbe9373d148ca9f4399b5ea29976519e0a3848eddd16", size = 223114, upload-time = "2025-11-06T00:13:35.209Z" },
]

[[package]]
name = "google-genai"
version = "1.52.0"
source = { registry = "https://pypi.org/simple" }
dependencies = [
    { name = "anyio" },
    { name = "google-auth" },
    { name = "httpx" },
    { name = "pydantic" },
    { name = "requests" },
    { name = "tenacity" },
    { name = "typing-extensions" },
    { name = "websockets" },
]
sdist = { url = "https://files.pythonhosted.org/packages/09/4e/0ad8585d05312074bb69711b2d81cfed69ce0ae441913d57bf169bed20a7/google_genai-1.52.0.tar.gz", hash = "sha256:a74e8a4b3025f23aa98d6a0f84783119012ca6c336fd68f73c5d2b11465d7fc5", size = 258743, upload-time = "2025-11-21T02:18:55.742Z" }
wheels = [
    { url = "https://files.pythonhosted.org/packages/ec/66/03f663e7bca7abe9ccfebe6cb3fe7da9a118fd723a5abb278d6117e7990e/google_genai-1.52.0-py3-none-any.whl", hash = "sha256:c8352b9f065ae14b9322b949c7debab8562982f03bf71d44130cd2b798c20743", size = 261219, upload-time = "2025-11-21T02:18:54.515Z" },
]

[[package]]
name = "googleapis-common-protos"
version = "1.72.0"
source = { registry = "https://pypi.org/simple" }
dependencies = [
    { name = "protobuf" },
]
sdist = { url = "https://files.pythonhosted.org/packages/e5/7b/adfd75544c415c487b33061fe7ae526165241c1ea133f9a9125a56b39fd8/googleapis_common_protos-1.72.0.tar.gz", hash = "sha256:e55a601c1b32b52d7a3e65f43563e2aa61bcd737998ee672ac9b951cd49319f5", size = 147433, upload-time = "2025-11-06T18:29:24.087Z" }
wheels = [
    { url = "https://files.pythonhosted.org/packages/c4/ab/09169d5a4612a5f92490806649ac8d41e3ec9129c636754575b3553f4ea4/googleapis_common_protos-1.72.0-py3-none-any.whl", hash = "sha256:4299c5a82d5ae1a9702ada957347726b167f9f8d1fc352477702a1e851ff4038", size = 297515, upload-time = "2025-11-06T18:29:13.14Z" },
]

[[package]]
name = "griffe"
version = "1.15.0"
source = { registry = "https://pypi.org/simple" }
dependencies = [
    { name = "colorama" },
]
sdist = { url = "https://files.pythonhosted.org/packages/0d/0c/3a471b6e31951dce2360477420d0a8d1e00dea6cf33b70f3e8c3ab6e28e1/griffe-1.15.0.tar.gz", hash = "sha256:7726e3afd6f298fbc3696e67958803e7ac843c1cfe59734b6251a40cdbfb5eea", size = 424112, upload-time = "2025-11-10T15:03:15.52Z" }
wheels = [
    { url = "https://files.pythonhosted.org/packages/9c/83/3b1d03d36f224edded98e9affd0467630fc09d766c0e56fb1498cbb04a9b/griffe-1.15.0-py3-none-any.whl", hash = "sha256:6f6762661949411031f5fcda9593f586e6ce8340f0ba88921a0f2ef7a81eb9a3", size = 150705, upload-time = "2025-11-10T15:03:13.549Z" },
]

[[package]]
name = "groq"
version = "0.36.0"
source = { registry = "https://pypi.org/simple" }
dependencies = [
    { name = "anyio" },
    { name = "distro" },
    { name = "httpx" },
    { name = "pydantic" },
    { name = "sniffio" },
    { name = "typing-extensions" },
]
sdist = { url = "https://files.pythonhosted.org/packages/27/83/932f29aee838dac4ab77d5249c886159f88e157f925de214681cd54b0a1c/groq-0.36.0.tar.gz", hash = "sha256:766fa1ae34918552c6488767b16d4bd0ee3f0fb7809cd9f7760c90d13f32c63a", size = 144596, upload-time = "2025-11-20T02:30:05.446Z" }
wheels = [
    { url = "https://files.pythonhosted.org/packages/27/79/28f295d5064750674014f50e3c2daf8dc233964c904d357ac2bd0e33fc31/groq-0.36.0-py3-none-any.whl", hash = "sha256:ac7eeae31a5c2e76d30ea678f0b1a9168ff906c4440f5ec3a42ac74d5b4fdb3c", size = 137279, upload-time = "2025-11-20T02:30:04.336Z" },
]

[[package]]
name = "h11"
version = "0.16.0"
source = { registry = "https://pypi.org/simple" }
sdist = { url = "https://files.pythonhosted.org/packages/01/ee/02a2c011bdab74c6fb3c75474d40b3052059d95df7e73351460c8588d963/h11-0.16.0.tar.gz", hash = "sha256:4e35b956cf45792e4caa5885e69fba00bdbc6ffafbfa020300e549b208ee5ff1", size = 101250, upload-time = "2025-04-24T03:35:25.427Z" }
wheels = [
    { url = "https://files.pythonhosted.org/packages/04/4b/29cac41a4d98d144bf5f6d33995617b185d14b22401f75ca86f384e87ff1/h11-0.16.0-py3-none-any.whl", hash = "sha256:63cf8bbe7522de3bf65932fda1d9c2772064ffb3dae62d55932da54b31cb6c86", size = 37515, upload-time = "2025-04-24T03:35:24.344Z" },
]

[[package]]
name = "hf-xet"
version = "1.2.0"
source = { registry = "https://pypi.org/simple" }
sdist = { url = "https://files.pythonhosted.org/packages/5e/6e/0f11bacf08a67f7fb5ee09740f2ca54163863b07b70d579356e9222ce5d8/hf_xet-1.2.0.tar.gz", hash = "sha256:a8c27070ca547293b6890c4bf389f713f80e8c478631432962bb7f4bc0bd7d7f", size = 506020, upload-time = "2025-10-24T19:04:32.129Z" }
wheels = [
    { url = "https://files.pythonhosted.org/packages/96/2d/22338486473df5923a9ab7107d375dbef9173c338ebef5098ef593d2b560/hf_xet-1.2.0-cp37-abi3-macosx_10_12_x86_64.whl", hash = "sha256:46740d4ac024a7ca9b22bebf77460ff43332868b661186a8e46c227fdae01848", size = 2866099, upload-time = "2025-10-24T19:04:15.366Z" },
    { url = "https://files.pythonhosted.org/packages/7f/8c/c5becfa53234299bc2210ba314eaaae36c2875e0045809b82e40a9544f0c/hf_xet-1.2.0-cp37-abi3-macosx_11_0_arm64.whl", hash = "sha256:27df617a076420d8845bea087f59303da8be17ed7ec0cd7ee3b9b9f579dff0e4", size = 2722178, upload-time = "2025-10-24T19:04:13.695Z" },
    { url = "https://files.pythonhosted.org/packages/9a/92/cf3ab0b652b082e66876d08da57fcc6fa2f0e6c70dfbbafbd470bb73eb47/hf_xet-1.2.0-cp37-abi3-manylinux_2_17_x86_64.manylinux2014_x86_64.whl", hash = "sha256:3651fd5bfe0281951b988c0facbe726aa5e347b103a675f49a3fa8144c7968fd", size = 3320214, upload-time = "2025-10-24T19:04:03.596Z" },
    { url = "https://files.pythonhosted.org/packages/46/92/3f7ec4a1b6a65bf45b059b6d4a5d38988f63e193056de2f420137e3c3244/hf_xet-1.2.0-cp37-abi3-manylinux_2_28_aarch64.whl", hash = "sha256:d06fa97c8562fb3ee7a378dd9b51e343bc5bc8190254202c9771029152f5e08c", size = 3229054, upload-time = "2025-10-24T19:04:01.949Z" },
    { url = "https://files.pythonhosted.org/packages/0b/dd/7ac658d54b9fb7999a0ccb07ad863b413cbaf5cf172f48ebcd9497ec7263/hf_xet-1.2.0-cp37-abi3-musllinux_1_2_aarch64.whl", hash = "sha256:4c1428c9ae73ec0939410ec73023c4f842927f39db09b063b9482dac5a3bb737", size = 3413812, upload-time = "2025-10-24T19:04:24.585Z" },
    { url = "https://files.pythonhosted.org/packages/92/68/89ac4e5b12a9ff6286a12174c8538a5930e2ed662091dd2572bbe0a18c8a/hf_xet-1.2.0-cp37-abi3-musllinux_1_2_x86_64.whl", hash = "sha256:a55558084c16b09b5ed32ab9ed38421e2d87cf3f1f89815764d1177081b99865", size = 3508920, upload-time = "2025-10-24T19:04:26.927Z" },
    { url = "https://files.pythonhosted.org/packages/cb/44/870d44b30e1dcfb6a65932e3e1506c103a8a5aea9103c337e7a53180322c/hf_xet-1.2.0-cp37-abi3-win_amd64.whl", hash = "sha256:e6584a52253f72c9f52f9e549d5895ca7a471608495c4ecaa6cc73dba2b24d69", size = 2905735, upload-time = "2025-10-24T19:04:35.928Z" },
]

[[package]]
name = "hjson"
version = "3.1.0"
source = { registry = "https://pypi.org/simple" }
sdist = { url = "https://files.pythonhosted.org/packages/82/e5/0b56d723a76ca67abadbf7fb71609fb0ea7e6926e94fcca6c65a85b36a0e/hjson-3.1.0.tar.gz", hash = "sha256:55af475a27cf83a7969c808399d7bccdec8fb836a07ddbd574587593b9cdcf75", size = 40541, upload-time = "2022-08-13T02:53:01.919Z" }
wheels = [
    { url = "https://files.pythonhosted.org/packages/1f/7f/13cd798d180af4bf4c0ceddeefba2b864a63c71645abc0308b768d67bb81/hjson-3.1.0-py3-none-any.whl", hash = "sha256:65713cdcf13214fb554eb8b4ef803419733f4f5e551047c9b711098ab7186b89", size = 54018, upload-time = "2022-08-13T02:52:59.899Z" },
]

[[package]]
name = "htmlmin2"
version = "0.1.13"
source = { registry = "https://pypi.org/simple" }
wheels = [
    { url = "https://files.pythonhosted.org/packages/be/31/a76f4bfa885f93b8167cb4c85cf32b54d1f64384d0b897d45bc6d19b7b45/htmlmin2-0.1.13-py3-none-any.whl", hash = "sha256:75609f2a42e64f7ce57dbff28a39890363bde9e7e5885db633317efbdf8c79a2", size = 34486, upload-time = "2023-03-14T21:28:30.388Z" },
]

[[package]]
name = "httpcore"
version = "1.0.9"
source = { registry = "https://pypi.org/simple" }
dependencies = [
    { name = "certifi" },
    { name = "h11" },
]
sdist = { url = "https://files.pythonhosted.org/packages/06/94/82699a10bca87a5556c9c59b5963f2d039dbd239f25bc2a63907a05a14cb/httpcore-1.0.9.tar.gz", hash = "sha256:6e34463af53fd2ab5d807f399a9b45ea31c3dfa2276f15a2c3f00afff6e176e8", size = 85484, upload-time = "2025-04-24T22:06:22.219Z" }
wheels = [
    { url = "https://files.pythonhosted.org/packages/7e/f5/f66802a942d491edb555dd61e3a9961140fd64c90bce1eafd741609d334d/httpcore-1.0.9-py3-none-any.whl", hash = "sha256:2d400746a40668fc9dec9810239072b40b4484b640a8c38fd654a024c7a1bf55", size = 78784, upload-time = "2025-04-24T22:06:20.566Z" },
]

[[package]]
name = "httpx"
version = "0.28.1"
source = { registry = "https://pypi.org/simple" }
dependencies = [
    { name = "anyio" },
    { name = "certifi" },
    { name = "httpcore" },
    { name = "idna" },
]
sdist = { url = "https://files.pythonhosted.org/packages/b1/df/48c586a5fe32a0f01324ee087459e112ebb7224f646c0b5023f5e79e9956/httpx-0.28.1.tar.gz", hash = "sha256:75e98c5f16b0f35b567856f597f06ff2270a374470a5c2392242528e3e3e42fc", size = 141406, upload-time = "2024-12-06T15:37:23.222Z" }
wheels = [
    { url = "https://files.pythonhosted.org/packages/2a/39/e50c7c3a983047577ee07d2a9e53faf5a69493943ec3f6a384bdc792deb2/httpx-0.28.1-py3-none-any.whl", hash = "sha256:d909fcccc110f8c7faf814ca82a9a4d816bc5a6dbfea25d6591d6985b8ba59ad", size = 73517, upload-time = "2024-12-06T15:37:21.509Z" },
]

[[package]]
name = "httpx-sse"
version = "0.4.0"
source = { registry = "https://pypi.org/simple" }
sdist = { url = "https://files.pythonhosted.org/packages/4c/60/8f4281fa9bbf3c8034fd54c0e7412e66edbab6bc74c4996bd616f8d0406e/httpx-sse-0.4.0.tar.gz", hash = "sha256:1e81a3a3070ce322add1d3529ed42eb5f70817f45ed6ec915ab753f961139721", size = 12624, upload-time = "2023-12-22T08:01:21.083Z" }
wheels = [
    { url = "https://files.pythonhosted.org/packages/e1/9b/a181f281f65d776426002f330c31849b86b31fc9d848db62e16f03ff739f/httpx_sse-0.4.0-py3-none-any.whl", hash = "sha256:f329af6eae57eaa2bdfd962b42524764af68075ea87370a2de920af5341e318f", size = 7819, upload-time = "2023-12-22T08:01:19.89Z" },
]

[[package]]
name = "huggingface-hub"
version = "0.36.0"
source = { registry = "https://pypi.org/simple" }
dependencies = [
    { name = "filelock" },
    { name = "fsspec" },
    { name = "hf-xet", marker = "platform_machine == 'aarch64' or platform_machine == 'amd64' or platform_machine == 'arm64' or platform_machine == 'x86_64'" },
    { name = "packaging" },
    { name = "pyyaml" },
    { name = "requests" },
    { name = "tqdm" },
    { name = "typing-extensions" },
]
sdist = { url = "https://files.pythonhosted.org/packages/98/63/4910c5fa9128fdadf6a9c5ac138e8b1b6cee4ca44bf7915bbfbce4e355ee/huggingface_hub-0.36.0.tar.gz", hash = "sha256:47b3f0e2539c39bf5cde015d63b72ec49baff67b6931c3d97f3f84532e2b8d25", size = 463358, upload-time = "2025-10-23T12:12:01.413Z" }
wheels = [
    { url = "https://files.pythonhosted.org/packages/cb/bd/1a875e0d592d447cbc02805fd3fe0f497714d6a2583f59d14fa9ebad96eb/huggingface_hub-0.36.0-py3-none-any.whl", hash = "sha256:7bcc9ad17d5b3f07b57c78e79d527102d08313caa278a641993acddcb894548d", size = 566094, upload-time = "2025-10-23T12:11:59.557Z" },
]

[package.optional-dependencies]
inference = [
    { name = "aiohttp" },
]

[[package]]
name = "hypothesis"
version = "6.148.7"
source = { registry = "https://pypi.org/simple" }
dependencies = [
    { name = "sortedcontainers" },
]
sdist = { url = "https://files.pythonhosted.org/packages/09/5e/6a506e81d4dfefed2e838b6beaaae87b2e411dda3da0a3abf94099f194ae/hypothesis-6.148.7.tar.gz", hash = "sha256:b96e817e715c5b1a278411e3b9baf6d599d5b12207ba25e41a8f066929f6c2a6", size = 471199, upload-time = "2025-12-05T02:12:38.068Z" }
wheels = [
    { url = "https://files.pythonhosted.org/packages/e9/55/fa5607e4a4af96dfa0e7efd81bbd130735cedd21aac70b25e06191bff92f/hypothesis-6.148.7-py3-none-any.whl", hash = "sha256:94dbd58ebf259afa3bafb1d3bf5761ac1bde6f1477de494798cbf7960aabbdee", size = 538127, upload-time = "2025-12-05T02:12:35.54Z" },
]

[[package]]
name = "ibis-framework"
version = "11.0.0"
source = { registry = "https://pypi.org/simple" }
dependencies = [
    { name = "atpublic" },
    { name = "parsy" },
    { name = "python-dateutil" },
    { name = "sqlglot" },
    { name = "toolz" },
    { name = "typing-extensions" },
    { name = "tzdata" },
]
sdist = { url = "https://files.pythonhosted.org/packages/93/c8/f03c7c6e8ab96e5efd67ea5ce6eaf575bde78b4bfb9115f283d5e6e19ea2/ibis_framework-11.0.0.tar.gz", hash = "sha256:0249185eaabb800e224f448cc06ce8ba168df00b269e132d62629f462eca8842", size = 1237767, upload-time = "2025-10-15T13:12:10.01Z" }
wheels = [
    { url = "https://files.pythonhosted.org/packages/86/c0/2851a8a55d0fea03b80fd45815069b686e032938fc68fa9d91ac776c148c/ibis_framework-11.0.0-py3-none-any.whl", hash = "sha256:92ff82a96f4eac7f86fa9b6a315e04b5a8f9ed3d186539d88f48e628363f2e72", size = 1935652, upload-time = "2025-10-15T13:12:07.954Z" },
]

[package.optional-dependencies]
duckdb = [
    { name = "duckdb" },
    { name = "numpy" },
    { name = "packaging" },
    { name = "pandas" },
    { name = "pyarrow" },
    { name = "pyarrow-hotfix" },
    { name = "rich" },
]

[[package]]
name = "identify"
version = "2.6.15"
source = { registry = "https://pypi.org/simple" }
sdist = { url = "https://files.pythonhosted.org/packages/ff/e7/685de97986c916a6d93b3876139e00eef26ad5bbbd61925d670ae8013449/identify-2.6.15.tar.gz", hash = "sha256:e4f4864b96c6557ef2a1e1c951771838f4edc9df3a72ec7118b338801b11c7bf", size = 99311, upload-time = "2025-10-02T17:43:40.631Z" }
wheels = [
    { url = "https://files.pythonhosted.org/packages/0f/1c/e5fd8f973d4f375adb21565739498e2e9a1e54c858a97b9a8ccfdc81da9b/identify-2.6.15-py2.py3-none-any.whl", hash = "sha256:1181ef7608e00704db228516541eb83a88a9f94433a8c80bb9b5bd54b1d81757", size = 99183, upload-time = "2025-10-02T17:43:39.137Z" },
]

[[package]]
name = "idna"
version = "3.11"
source = { registry = "https://pypi.org/simple" }
sdist = { url = "https://files.pythonhosted.org/packages/6f/6d/0703ccc57f3a7233505399edb88de3cbd678da106337b9fcde432b65ed60/idna-3.11.tar.gz", hash = "sha256:795dafcc9c04ed0c1fb032c2aa73654d8e8c5023a7df64a53f39190ada629902", size = 194582, upload-time = "2025-10-12T14:55:20.501Z" }
wheels = [
    { url = "https://files.pythonhosted.org/packages/0e/61/66938bbb5fc52dbdf84594873d5b51fb1f7c7794e9c0f5bd885f30bc507b/idna-3.11-py3-none-any.whl", hash = "sha256:771a87f49d9defaf64091e6e6fe9c18d4833f140bd19464795bc32d966ca37ea", size = 71008, upload-time = "2025-10-12T14:55:18.883Z" },
]

[[package]]
name = "importlib-metadata"
version = "8.7.0"
source = { registry = "https://pypi.org/simple" }
dependencies = [
    { name = "zipp" },
]
sdist = { url = "https://files.pythonhosted.org/packages/76/66/650a33bd90f786193e4de4b3ad86ea60b53c89b669a5c7be931fac31cdb0/importlib_metadata-8.7.0.tar.gz", hash = "sha256:d13b81ad223b890aa16c5471f2ac3056cf76c5f10f82d6f9292f0b415f389000", size = 56641, upload-time = "2025-04-27T15:29:01.736Z" }
wheels = [
    { url = "https://files.pythonhosted.org/packages/20/b0/36bd937216ec521246249be3bf9855081de4c5e06a0c9b4219dbeda50373/importlib_metadata-8.7.0-py3-none-any.whl", hash = "sha256:e5dd1551894c77868a30651cef00984d50e1002d06942a7101d34870c5f02afd", size = 27656, upload-time = "2025-04-27T15:29:00.214Z" },
]

[[package]]
name = "iniconfig"
version = "2.3.0"
source = { registry = "https://pypi.org/simple" }
sdist = { url = "https://files.pythonhosted.org/packages/72/34/14ca021ce8e5dfedc35312d08ba8bf51fdd999c576889fc2c24cb97f4f10/iniconfig-2.3.0.tar.gz", hash = "sha256:c76315c77db068650d49c5b56314774a7804df16fee4402c1f19d6d15d8c4730", size = 20503, upload-time = "2025-10-18T21:55:43.219Z" }
wheels = [
    { url = "https://files.pythonhosted.org/packages/cb/b1/3846dd7f199d53cb17f49cba7e651e9ce294d8497c8c150530ed11865bb8/iniconfig-2.3.0-py3-none-any.whl", hash = "sha256:f631c04d2c48c52b84d0d0549c99ff3859c98df65b3101406327ecc7d53fbf12", size = 7484, upload-time = "2025-10-18T21:55:41.639Z" },
]

[[package]]
name = "invoke"
version = "2.2.1"
source = { registry = "https://pypi.org/simple" }
sdist = { url = "https://files.pythonhosted.org/packages/de/bd/b461d3424a24c80490313fd77feeb666ca4f6a28c7e72713e3d9095719b4/invoke-2.2.1.tar.gz", hash = "sha256:515bf49b4a48932b79b024590348da22f39c4942dff991ad1fb8b8baea1be707", size = 304762, upload-time = "2025-10-11T00:36:35.172Z" }
wheels = [
    { url = "https://files.pythonhosted.org/packages/32/4b/b99e37f88336009971405cbb7630610322ed6fbfa31e1d7ab3fbf3049a2d/invoke-2.2.1-py3-none-any.whl", hash = "sha256:2413bc441b376e5cd3f55bb5d364f973ad8bdd7bf87e53c79de3c11bf3feecc8", size = 160287, upload-time = "2025-10-11T00:36:33.703Z" },
]

[[package]]
name = "jaraco-classes"
version = "3.4.0"
source = { registry = "https://pypi.org/simple" }
dependencies = [
    { name = "more-itertools" },
]
sdist = { url = "https://files.pythonhosted.org/packages/06/c0/ed4a27bc5571b99e3cff68f8a9fa5b56ff7df1c2251cc715a652ddd26402/jaraco.classes-3.4.0.tar.gz", hash = "sha256:47a024b51d0239c0dd8c8540c6c7f484be3b8fcf0b2d85c13825780d3b3f3acd", size = 11780, upload-time = "2024-03-31T07:27:36.643Z" }
wheels = [
    { url = "https://files.pythonhosted.org/packages/7f/66/b15ce62552d84bbfcec9a4873ab79d993a1dd4edb922cbfccae192bd5b5f/jaraco.classes-3.4.0-py3-none-any.whl", hash = "sha256:f662826b6bed8cace05e7ff873ce0f9283b5c924470fe664fff1c2f00f581790", size = 6777, upload-time = "2024-03-31T07:27:34.792Z" },
]

[[package]]
name = "jaraco-context"
version = "6.0.1"
source = { registry = "https://pypi.org/simple" }
dependencies = [
    { name = "backports-tarfile", marker = "python_full_version < '3.12'" },
]
sdist = { url = "https://files.pythonhosted.org/packages/df/ad/f3777b81bf0b6e7bc7514a1656d3e637b2e8e15fab2ce3235730b3e7a4e6/jaraco_context-6.0.1.tar.gz", hash = "sha256:9bae4ea555cf0b14938dc0aee7c9f32ed303aa20a3b73e7dc80111628792d1b3", size = 13912, upload-time = "2024-08-20T03:39:27.358Z" }
wheels = [
    { url = "https://files.pythonhosted.org/packages/ff/db/0c52c4cf5e4bd9f5d7135ec7669a3a767af21b3a308e1ed3674881e52b62/jaraco.context-6.0.1-py3-none-any.whl", hash = "sha256:f797fc481b490edb305122c9181830a3a5b76d84ef6d1aef2fb9b47ab956f9e4", size = 6825, upload-time = "2024-08-20T03:39:25.966Z" },
]

[[package]]
name = "jaraco-functools"
version = "4.3.0"
source = { registry = "https://pypi.org/simple" }
dependencies = [
    { name = "more-itertools" },
]
sdist = { url = "https://files.pythonhosted.org/packages/f7/ed/1aa2d585304ec07262e1a83a9889880701079dde796ac7b1d1826f40c63d/jaraco_functools-4.3.0.tar.gz", hash = "sha256:cfd13ad0dd2c47a3600b439ef72d8615d482cedcff1632930d6f28924d92f294", size = 19755, upload-time = "2025-08-18T20:05:09.91Z" }
wheels = [
    { url = "https://files.pythonhosted.org/packages/b4/09/726f168acad366b11e420df31bf1c702a54d373a83f968d94141a8c3fde0/jaraco_functools-4.3.0-py3-none-any.whl", hash = "sha256:227ff8ed6f7b8f62c56deff101545fa7543cf2c8e7b82a7c2116e672f29c26e8", size = 10408, upload-time = "2025-08-18T20:05:08.69Z" },
]

[[package]]
name = "jeepney"
version = "0.9.0"
source = { registry = "https://pypi.org/simple" }
sdist = { url = "https://files.pythonhosted.org/packages/7b/6f/357efd7602486741aa73ffc0617fb310a29b588ed0fd69c2399acbb85b0c/jeepney-0.9.0.tar.gz", hash = "sha256:cf0e9e845622b81e4a28df94c40345400256ec608d0e55bb8a3feaa9163f5732", size = 106758, upload-time = "2025-02-27T18:51:01.684Z" }
wheels = [
    { url = "https://files.pythonhosted.org/packages/b2/a3/e137168c9c44d18eff0376253da9f1e9234d0239e0ee230d2fee6cea8e55/jeepney-0.9.0-py3-none-any.whl", hash = "sha256:97e5714520c16fc0a45695e5365a2e11b81ea79bba796e26f9f1d178cb182683", size = 49010, upload-time = "2025-02-27T18:51:00.104Z" },
]

[[package]]
name = "jinja2"
version = "3.1.6"
source = { registry = "https://pypi.org/simple" }
dependencies = [
    { name = "markupsafe" },
]
sdist = { url = "https://files.pythonhosted.org/packages/df/bf/f7da0350254c0ed7c72f3e33cef02e048281fec7ecec5f032d4aac52226b/jinja2-3.1.6.tar.gz", hash = "sha256:0137fb05990d35f1275a587e9aee6d56da821fc83491a0fb838183be43f66d6d", size = 245115, upload-time = "2025-03-05T20:05:02.478Z" }
wheels = [
    { url = "https://files.pythonhosted.org/packages/62/a1/3d680cbfd5f4b8f15abc1d571870c5fc3e594bb582bc3b64ea099db13e56/jinja2-3.1.6-py3-none-any.whl", hash = "sha256:85ece4451f492d0c13c5dd7c13a64681a86afae63a5f347908daf103ce6d2f67", size = 134899, upload-time = "2025-03-05T20:05:00.369Z" },
]

[[package]]
name = "jiter"
version = "0.12.0"
source = { registry = "https://pypi.org/simple" }
sdist = { url = "https://files.pythonhosted.org/packages/45/9d/e0660989c1370e25848bb4c52d061c71837239738ad937e83edca174c273/jiter-0.12.0.tar.gz", hash = "sha256:64dfcd7d5c168b38d3f9f8bba7fc639edb3418abcc74f22fdbe6b8938293f30b", size = 168294, upload-time = "2025-11-09T20:49:23.302Z" }
wheels = [
    { url = "https://files.pythonhosted.org/packages/32/f9/eaca4633486b527ebe7e681c431f529b63fe2709e7c5242fc0f43f77ce63/jiter-0.12.0-cp311-cp311-macosx_10_12_x86_64.whl", hash = "sha256:d8f8a7e317190b2c2d60eb2e8aa835270b008139562d70fe732e1c0020ec53c9", size = 316435, upload-time = "2025-11-09T20:47:02.087Z" },
    { url = "https://files.pythonhosted.org/packages/10/c1/40c9f7c22f5e6ff715f28113ebaba27ab85f9af2660ad6e1dd6425d14c19/jiter-0.12.0-cp311-cp311-macosx_11_0_arm64.whl", hash = "sha256:2218228a077e784c6c8f1a8e5d6b8cb1dea62ce25811c356364848554b2056cd", size = 320548, upload-time = "2025-11-09T20:47:03.409Z" },
    { url = "https://files.pythonhosted.org/packages/6b/1b/efbb68fe87e7711b00d2cfd1f26bb4bfc25a10539aefeaa7727329ffb9cb/jiter-0.12.0-cp311-cp311-manylinux_2_17_aarch64.manylinux2014_aarch64.whl", hash = "sha256:9354ccaa2982bf2188fd5f57f79f800ef622ec67beb8329903abf6b10da7d423", size = 351915, upload-time = "2025-11-09T20:47:05.171Z" },
    { url = "https://files.pythonhosted.org/packages/15/2d/c06e659888c128ad1e838123d0638f0efad90cc30860cb5f74dd3f2fc0b3/jiter-0.12.0-cp311-cp311-manylinux_2_17_armv7l.manylinux2014_armv7l.whl", hash = "sha256:8f2607185ea89b4af9a604d4c7ec40e45d3ad03ee66998b031134bc510232bb7", size = 368966, upload-time = "2025-11-09T20:47:06.508Z" },
    { url = "https://files.pythonhosted.org/packages/6b/20/058db4ae5fb07cf6a4ab2e9b9294416f606d8e467fb74c2184b2a1eeacba/jiter-0.12.0-cp311-cp311-manylinux_2_17_ppc64le.manylinux2014_ppc64le.whl", hash = "sha256:3a585a5e42d25f2e71db5f10b171f5e5ea641d3aa44f7df745aa965606111cc2", size = 482047, upload-time = "2025-11-09T20:47:08.382Z" },
    { url = "https://files.pythonhosted.org/packages/49/bb/dc2b1c122275e1de2eb12905015d61e8316b2f888bdaac34221c301495d6/jiter-0.12.0-cp311-cp311-manylinux_2_17_s390x.manylinux2014_s390x.whl", hash = "sha256:bd9e21d34edff5a663c631f850edcb786719c960ce887a5661e9c828a53a95d9", size = 380835, upload-time = "2025-11-09T20:47:09.81Z" },
    { url = "https://files.pythonhosted.org/packages/23/7d/38f9cd337575349de16da575ee57ddb2d5a64d425c9367f5ef9e4612e32e/jiter-0.12.0-cp311-cp311-manylinux_2_17_x86_64.manylinux2014_x86_64.whl", hash = "sha256:4a612534770470686cd5431478dc5a1b660eceb410abade6b1b74e320ca98de6", size = 364587, upload-time = "2025-11-09T20:47:11.529Z" },
    { url = "https://files.pythonhosted.org/packages/f0/a3/b13e8e61e70f0bb06085099c4e2462647f53cc2ca97614f7fedcaa2bb9f3/jiter-0.12.0-cp311-cp311-manylinux_2_5_i686.manylinux1_i686.whl", hash = "sha256:3985aea37d40a908f887b34d05111e0aae822943796ebf8338877fee2ab67725", size = 390492, upload-time = "2025-11-09T20:47:12.993Z" },
    { url = "https://files.pythonhosted.org/packages/07/71/e0d11422ed027e21422f7bc1883c61deba2d9752b720538430c1deadfbca/jiter-0.12.0-cp311-cp311-musllinux_1_1_aarch64.whl", hash = "sha256:b1207af186495f48f72529f8d86671903c8c10127cac6381b11dddc4aaa52df6", size = 522046, upload-time = "2025-11-09T20:47:14.6Z" },
    { url = "https://files.pythonhosted.org/packages/9f/59/b968a9aa7102a8375dbbdfbd2aeebe563c7e5dddf0f47c9ef1588a97e224/jiter-0.12.0-cp311-cp311-musllinux_1_1_x86_64.whl", hash = "sha256:ef2fb241de583934c9915a33120ecc06d94aa3381a134570f59eed784e87001e", size = 513392, upload-time = "2025-11-09T20:47:16.011Z" },
    { url = "https://files.pythonhosted.org/packages/ca/e4/7df62002499080dbd61b505c5cb351aa09e9959d176cac2aa8da6f93b13b/jiter-0.12.0-cp311-cp311-win32.whl", hash = "sha256:453b6035672fecce8007465896a25b28a6b59cfe8fbc974b2563a92f5a92a67c", size = 206096, upload-time = "2025-11-09T20:47:17.344Z" },
    { url = "https://files.pythonhosted.org/packages/bb/60/1032b30ae0572196b0de0e87dce3b6c26a1eff71aad5fe43dee3082d32e0/jiter-0.12.0-cp311-cp311-win_amd64.whl", hash = "sha256:ca264b9603973c2ad9435c71a8ec8b49f8f715ab5ba421c85a51cde9887e421f", size = 204899, upload-time = "2025-11-09T20:47:19.365Z" },
    { url = "https://files.pythonhosted.org/packages/49/d5/c145e526fccdb834063fb45c071df78b0cc426bbaf6de38b0781f45d956f/jiter-0.12.0-cp311-cp311-win_arm64.whl", hash = "sha256:cb00ef392e7d684f2754598c02c409f376ddcef857aae796d559e6cacc2d78a5", size = 188070, upload-time = "2025-11-09T20:47:20.75Z" },
    { url = "https://files.pythonhosted.org/packages/92/c9/5b9f7b4983f1b542c64e84165075335e8a236fa9e2ea03a0c79780062be8/jiter-0.12.0-cp312-cp312-macosx_10_12_x86_64.whl", hash = "sha256:305e061fa82f4680607a775b2e8e0bcb071cd2205ac38e6ef48c8dd5ebe1cf37", size = 314449, upload-time = "2025-11-09T20:47:22.999Z" },
    { url = "https://files.pythonhosted.org/packages/98/6e/e8efa0e78de00db0aee82c0cf9e8b3f2027efd7f8a71f859d8f4be8e98ef/jiter-0.12.0-cp312-cp312-macosx_11_0_arm64.whl", hash = "sha256:5c1860627048e302a528333c9307c818c547f214d8659b0705d2195e1a94b274", size = 319855, upload-time = "2025-11-09T20:47:24.779Z" },
    { url = "https://files.pythonhosted.org/packages/20/26/894cd88e60b5d58af53bec5c6759d1292bd0b37a8b5f60f07abf7a63ae5f/jiter-0.12.0-cp312-cp312-manylinux_2_17_aarch64.manylinux2014_aarch64.whl", hash = "sha256:df37577a4f8408f7e0ec3205d2a8f87672af8f17008358063a4d6425b6081ce3", size = 350171, upload-time = "2025-11-09T20:47:26.469Z" },
    { url = "https://files.pythonhosted.org/packages/f5/27/a7b818b9979ac31b3763d25f3653ec3a954044d5e9f5d87f2f247d679fd1/jiter-0.12.0-cp312-cp312-manylinux_2_17_armv7l.manylinux2014_armv7l.whl", hash = "sha256:75fdd787356c1c13a4f40b43c2156276ef7a71eb487d98472476476d803fb2cf", size = 365590, upload-time = "2025-11-09T20:47:27.918Z" },
    { url = "https://files.pythonhosted.org/packages/ba/7e/e46195801a97673a83746170b17984aa8ac4a455746354516d02ca5541b4/jiter-0.12.0-cp312-cp312-manylinux_2_17_ppc64le.manylinux2014_ppc64le.whl", hash = "sha256:1eb5db8d9c65b112aacf14fcd0faae9913d07a8afea5ed06ccdd12b724e966a1", size = 479462, upload-time = "2025-11-09T20:47:29.654Z" },
    { url = "https://files.pythonhosted.org/packages/ca/75/f833bfb009ab4bd11b1c9406d333e3b4357709ed0570bb48c7c06d78c7dd/jiter-0.12.0-cp312-cp312-manylinux_2_17_s390x.manylinux2014_s390x.whl", hash = "sha256:73c568cc27c473f82480abc15d1301adf333a7ea4f2e813d6a2c7d8b6ba8d0df", size = 378983, upload-time = "2025-11-09T20:47:31.026Z" },
    { url = "https://files.pythonhosted.org/packages/71/b3/7a69d77943cc837d30165643db753471aff5df39692d598da880a6e51c24/jiter-0.12.0-cp312-cp312-manylinux_2_17_x86_64.manylinux2014_x86_64.whl", hash = "sha256:4321e8a3d868919bcb1abb1db550d41f2b5b326f72df29e53b2df8b006eb9403", size = 361328, upload-time = "2025-11-09T20:47:33.286Z" },
    { url = "https://files.pythonhosted.org/packages/b0/ac/a78f90caf48d65ba70d8c6efc6f23150bc39dc3389d65bbec2a95c7bc628/jiter-0.12.0-cp312-cp312-manylinux_2_5_i686.manylinux1_i686.whl", hash = "sha256:0a51bad79f8cc9cac2b4b705039f814049142e0050f30d91695a2d9a6611f126", size = 386740, upload-time = "2025-11-09T20:47:34.703Z" },
    { url = "https://files.pythonhosted.org/packages/39/b6/5d31c2cc8e1b6a6bcf3c5721e4ca0a3633d1ab4754b09bc7084f6c4f5327/jiter-0.12.0-cp312-cp312-musllinux_1_1_aarch64.whl", hash = "sha256:2a67b678f6a5f1dd6c36d642d7db83e456bc8b104788262aaefc11a22339f5a9", size = 520875, upload-time = "2025-11-09T20:47:36.058Z" },
    { url = "https://files.pythonhosted.org/packages/30/b5/4df540fae4e9f68c54b8dab004bd8c943a752f0b00efd6e7d64aa3850339/jiter-0.12.0-cp312-cp312-musllinux_1_1_x86_64.whl", hash = "sha256:efe1a211fe1fd14762adea941e3cfd6c611a136e28da6c39272dbb7a1bbe6a86", size = 511457, upload-time = "2025-11-09T20:47:37.932Z" },
    { url = "https://files.pythonhosted.org/packages/07/65/86b74010e450a1a77b2c1aabb91d4a91dd3cd5afce99f34d75fd1ac64b19/jiter-0.12.0-cp312-cp312-win32.whl", hash = "sha256:d779d97c834b4278276ec703dc3fc1735fca50af63eb7262f05bdb4e62203d44", size = 204546, upload-time = "2025-11-09T20:47:40.47Z" },
    { url = "https://files.pythonhosted.org/packages/1c/c7/6659f537f9562d963488e3e55573498a442503ced01f7e169e96a6110383/jiter-0.12.0-cp312-cp312-win_amd64.whl", hash = "sha256:e8269062060212b373316fe69236096aaf4c49022d267c6736eebd66bbbc60bb", size = 205196, upload-time = "2025-11-09T20:47:41.794Z" },
    { url = "https://files.pythonhosted.org/packages/21/f4/935304f5169edadfec7f9c01eacbce4c90bb9a82035ac1de1f3bd2d40be6/jiter-0.12.0-cp312-cp312-win_arm64.whl", hash = "sha256:06cb970936c65de926d648af0ed3d21857f026b1cf5525cb2947aa5e01e05789", size = 186100, upload-time = "2025-11-09T20:47:43.007Z" },
    { url = "https://files.pythonhosted.org/packages/fe/54/5339ef1ecaa881c6948669956567a64d2670941925f245c434f494ffb0e5/jiter-0.12.0-graalpy311-graalpy242_311_native-macosx_10_12_x86_64.whl", hash = "sha256:4739a4657179ebf08f85914ce50332495811004cc1747852e8b2041ed2aab9b8", size = 311144, upload-time = "2025-11-09T20:49:10.503Z" },
    { url = "https://files.pythonhosted.org/packages/27/74/3446c652bffbd5e81ab354e388b1b5fc1d20daac34ee0ed11ff096b1b01a/jiter-0.12.0-graalpy311-graalpy242_311_native-macosx_11_0_arm64.whl", hash = "sha256:41da8def934bf7bec16cb24bd33c0ca62126d2d45d81d17b864bd5ad721393c3", size = 305877, upload-time = "2025-11-09T20:49:12.269Z" },
    { url = "https://files.pythonhosted.org/packages/a1/f4/ed76ef9043450f57aac2d4fbeb27175aa0eb9c38f833be6ef6379b3b9a86/jiter-0.12.0-graalpy311-graalpy242_311_native-manylinux_2_17_aarch64.manylinux2014_aarch64.whl", hash = "sha256:9c44ee814f499c082e69872d426b624987dbc5943ab06e9bbaa4f81989fdb79e", size = 340419, upload-time = "2025-11-09T20:49:13.803Z" },
    { url = "https://files.pythonhosted.org/packages/21/01/857d4608f5edb0664aa791a3d45702e1a5bcfff9934da74035e7b9803846/jiter-0.12.0-graalpy311-graalpy242_311_native-manylinux_2_17_x86_64.manylinux2014_x86_64.whl", hash = "sha256:cd2097de91cf03eaa27b3cbdb969addf83f0179c6afc41bbc4513705e013c65d", size = 347212, upload-time = "2025-11-09T20:49:15.643Z" },
    { url = "https://files.pythonhosted.org/packages/cb/f5/12efb8ada5f5c9edc1d4555fe383c1fb2eac05ac5859258a72d61981d999/jiter-0.12.0-graalpy312-graalpy250_312_native-macosx_10_12_x86_64.whl", hash = "sha256:e8547883d7b96ef2e5fe22b88f8a4c8725a56e7f4abafff20fd5272d634c7ecb", size = 309974, upload-time = "2025-11-09T20:49:17.187Z" },
    { url = "https://files.pythonhosted.org/packages/85/15/d6eb3b770f6a0d332675141ab3962fd4a7c270ede3515d9f3583e1d28276/jiter-0.12.0-graalpy312-graalpy250_312_native-macosx_11_0_arm64.whl", hash = "sha256:89163163c0934854a668ed783a2546a0617f71706a2551a4a0666d91ab365d6b", size = 304233, upload-time = "2025-11-09T20:49:18.734Z" },
    { url = "https://files.pythonhosted.org/packages/8c/3e/e7e06743294eea2cf02ced6aa0ff2ad237367394e37a0e2b4a1108c67a36/jiter-0.12.0-graalpy312-graalpy250_312_native-manylinux_2_17_aarch64.manylinux2014_aarch64.whl", hash = "sha256:d96b264ab7d34bbb2312dedc47ce07cd53f06835eacbc16dde3761f47c3a9e7f", size = 338537, upload-time = "2025-11-09T20:49:20.317Z" },
    { url = "https://files.pythonhosted.org/packages/2f/9c/6753e6522b8d0ef07d3a3d239426669e984fb0eba15a315cdbc1253904e4/jiter-0.12.0-graalpy312-graalpy250_312_native-manylinux_2_17_x86_64.manylinux2014_x86_64.whl", hash = "sha256:c24e864cb30ab82311c6425655b0cdab0a98c5d973b065c66a3f020740c2324c", size = 346110, upload-time = "2025-11-09T20:49:21.817Z" },
]

[[package]]
name = "jmespath"
version = "1.0.1"
source = { registry = "https://pypi.org/simple" }
sdist = { url = "https://files.pythonhosted.org/packages/00/2a/e867e8531cf3e36b41201936b7fa7ba7b5702dbef42922193f05c8976cd6/jmespath-1.0.1.tar.gz", hash = "sha256:90261b206d6defd58fdd5e85f478bf633a2901798906be2ad389150c5c60edbe", size = 25843, upload-time = "2022-06-17T18:00:12.224Z" }
wheels = [
    { url = "https://files.pythonhosted.org/packages/31/b4/b9b800c45527aadd64d5b442f9b932b00648617eb5d63d2c7a6587b7cafc/jmespath-1.0.1-py3-none-any.whl", hash = "sha256:02e2e4cc71b5bcab88332eebf907519190dd9e6e82107fa7f83b1003a6252980", size = 20256, upload-time = "2022-06-17T18:00:10.251Z" },
]

[[package]]
name = "joblib"
version = "1.5.2"
source = { registry = "https://pypi.org/simple" }
sdist = { url = "https://files.pythonhosted.org/packages/e8/5d/447af5ea094b9e4c4054f82e223ada074c552335b9b4b2d14bd9b35a67c4/joblib-1.5.2.tar.gz", hash = "sha256:3faa5c39054b2f03ca547da9b2f52fde67c06240c31853f306aea97f13647b55", size = 331077, upload-time = "2025-08-27T12:15:46.575Z" }
wheels = [
    { url = "https://files.pythonhosted.org/packages/1e/e8/685f47e0d754320684db4425a0967f7d3fa70126bffd76110b7009a0090f/joblib-1.5.2-py3-none-any.whl", hash = "sha256:4e1f0bdbb987e6d843c70cf43714cb276623def372df3c22fe5266b2670bc241", size = 308396, upload-time = "2025-08-27T12:15:45.188Z" },
]

[[package]]
name = "jsmin"
version = "3.0.1"
source = { registry = "https://pypi.org/simple" }
sdist = { url = "https://files.pythonhosted.org/packages/5e/73/e01e4c5e11ad0494f4407a3f623ad4d87714909f50b17a06ed121034ff6e/jsmin-3.0.1.tar.gz", hash = "sha256:c0959a121ef94542e807a674142606f7e90214a2b3d1eb17300244bbb5cc2bfc", size = 13925, upload-time = "2022-01-16T20:35:59.13Z" }

[[package]]
name = "jsonschema"
version = "4.25.1"
source = { registry = "https://pypi.org/simple" }
dependencies = [
    { name = "attrs" },
    { name = "jsonschema-specifications" },
    { name = "referencing" },
    { name = "rpds-py" },
]
sdist = { url = "https://files.pythonhosted.org/packages/74/69/f7185de793a29082a9f3c7728268ffb31cb5095131a9c139a74078e27336/jsonschema-4.25.1.tar.gz", hash = "sha256:e4a9655ce0da0c0b67a085847e00a3a51449e1157f4f75e9fb5aa545e122eb85", size = 357342, upload-time = "2025-08-18T17:03:50.038Z" }
wheels = [
    { url = "https://files.pythonhosted.org/packages/bf/9c/8c95d856233c1f82500c2450b8c68576b4cf1c871db3afac5c34ff84e6fd/jsonschema-4.25.1-py3-none-any.whl", hash = "sha256:3fba0169e345c7175110351d456342c364814cfcf3b964ba4587f22915230a63", size = 90040, upload-time = "2025-08-18T17:03:48.373Z" },
]

[[package]]
name = "jsonschema-path"
version = "0.3.4"
source = { registry = "https://pypi.org/simple" }
dependencies = [
    { name = "pathable" },
    { name = "pyyaml" },
    { name = "referencing" },
    { name = "requests" },
]
sdist = { url = "https://files.pythonhosted.org/packages/6e/45/41ebc679c2a4fced6a722f624c18d658dee42612b83ea24c1caf7c0eb3a8/jsonschema_path-0.3.4.tar.gz", hash = "sha256:8365356039f16cc65fddffafda5f58766e34bebab7d6d105616ab52bc4297001", size = 11159, upload-time = "2025-01-24T14:33:16.547Z" }
wheels = [
    { url = "https://files.pythonhosted.org/packages/cb/58/3485da8cb93d2f393bce453adeef16896751f14ba3e2024bc21dc9597646/jsonschema_path-0.3.4-py3-none-any.whl", hash = "sha256:f502191fdc2b22050f9a81c9237be9d27145b9001c55842bece5e94e382e52f8", size = 14810, upload-time = "2025-01-24T14:33:14.652Z" },
]

[[package]]
name = "jsonschema-specifications"
version = "2025.9.1"
source = { registry = "https://pypi.org/simple" }
dependencies = [
    { name = "referencing" },
]
sdist = { url = "https://files.pythonhosted.org/packages/19/74/a633ee74eb36c44aa6d1095e7cc5569bebf04342ee146178e2d36600708b/jsonschema_specifications-2025.9.1.tar.gz", hash = "sha256:b540987f239e745613c7a9176f3edb72b832a4ac465cf02712288397832b5e8d", size = 32855, upload-time = "2025-09-08T01:34:59.186Z" }
wheels = [
    { url = "https://files.pythonhosted.org/packages/41/45/1a4ed80516f02155c51f51e8cedb3c1902296743db0bbc66608a0db2814f/jsonschema_specifications-2025.9.1-py3-none-any.whl", hash = "sha256:98802fee3a11ee76ecaca44429fda8a41bff98b00a0f2838151b113f210cc6fe", size = 18437, upload-time = "2025-09-08T01:34:57.871Z" },
]

[[package]]
name = "keyring"
version = "25.7.0"
source = { registry = "https://pypi.org/simple" }
dependencies = [
    { name = "importlib-metadata", marker = "python_full_version < '3.12'" },
    { name = "jaraco-classes" },
    { name = "jaraco-context" },
    { name = "jaraco-functools" },
    { name = "jeepney", marker = "sys_platform == 'linux'" },
    { name = "pywin32-ctypes", marker = "sys_platform == 'win32'" },
    { name = "secretstorage", marker = "sys_platform == 'linux'" },
]
sdist = { url = "https://files.pythonhosted.org/packages/43/4b/674af6ef2f97d56f0ab5153bf0bfa28ccb6c3ed4d1babf4305449668807b/keyring-25.7.0.tar.gz", hash = "sha256:fe01bd85eb3f8fb3dd0405defdeac9a5b4f6f0439edbb3149577f244a2e8245b", size = 63516, upload-time = "2025-11-16T16:26:09.482Z" }
wheels = [
    { url = "https://files.pythonhosted.org/packages/81/db/e655086b7f3a705df045bf0933bdd9c2f79bb3c97bfef1384598bb79a217/keyring-25.7.0-py3-none-any.whl", hash = "sha256:be4a0b195f149690c166e850609a477c532ddbfbaed96a404d4e43f8d5e2689f", size = 39160, upload-time = "2025-11-16T16:26:08.402Z" },
]

[[package]]
name = "lance-namespace"
version = "0.2.1"
source = { registry = "https://pypi.org/simple" }
dependencies = [
    { name = "lance-namespace-urllib3-client" },
]
sdist = { url = "https://files.pythonhosted.org/packages/ae/a0/54aae8694869594b65bb6733811e43307bf5485cf9574bf28e50673ae5cf/lance_namespace-0.2.1.tar.gz", hash = "sha256:b4f18c5bb86486937a79ed89f0eb5b30aba907bb8a854824b450f2a30f4f38d9", size = 6082, upload-time = "2025-11-28T07:20:32.703Z" }
wheels = [
    { url = "https://files.pythonhosted.org/packages/87/de/16ea77c472c0f9d2d9ecabf5746a90d9ed9c1b1504ca659b1ce0c4833613/lance_namespace-0.2.1-py3-none-any.whl", hash = "sha256:12809ceaf13616b8e6e0caf3f84a2d921deb5436b0d3769ef021e335022f2d80", size = 7566, upload-time = "2025-11-28T07:20:31.689Z" },
]

[[package]]
name = "lance-namespace-urllib3-client"
version = "0.2.1"
source = { registry = "https://pypi.org/simple" }
dependencies = [
    { name = "pydantic" },
    { name = "python-dateutil" },
    { name = "typing-extensions" },
    { name = "urllib3" },
]
sdist = { url = "https://files.pythonhosted.org/packages/1e/1d/b2037e7bfa1802d1e5a8e59b26081043f0352eec55ab58a5002ab6b4a2a3/lance_namespace_urllib3_client-0.2.1.tar.gz", hash = "sha256:68640e279d1d52fe2a65f82b832ec5f63bd1304271014c9dffe074da564bde1b", size = 134044, upload-time = "2025-11-28T07:20:28.953Z" }
wheels = [
    { url = "https://files.pythonhosted.org/packages/59/b4/40b75958172ce8211258c50e086adfb95f3211f7dc2fe9271a924d9ef2e1/lance_namespace_urllib3_client-0.2.1-py3-none-any.whl", hash = "sha256:3b3efbdab3783fd04f3c8d7b186dbf6244507485fac374bd2dd49ea61cb84cc7", size = 228490, upload-time = "2025-11-28T07:20:30.349Z" },
]

[[package]]
name = "lancedb"
version = "0.25.3"
source = { registry = "https://pypi.org/simple" }
dependencies = [
    { name = "deprecation" },
    { name = "lance-namespace" },
    { name = "numpy" },
    { name = "overrides", marker = "python_full_version < '3.12'" },
    { name = "packaging" },
    { name = "pyarrow" },
    { name = "pydantic" },
    { name = "tqdm" },
]
wheels = [
    { url = "https://files.pythonhosted.org/packages/d7/62/a149b47dc4ccf3c569eba722b805cbba1b90566976ff1d459f20f7f00ebc/lancedb-0.25.3-cp39-abi3-macosx_10_15_x86_64.whl", hash = "sha256:1cfa4dd97b33ca8f73288aa4b1baaddc9545ce0d3c8e5d06fba8feb77f42363f", size = 38425074, upload-time = "2025-11-07T05:58:15.763Z" },
    { url = "https://files.pythonhosted.org/packages/b2/94/ae3e74bb27dcca321ccf1e7a32ccab09b1062ddf54f96376221ca8610e7c/lancedb-0.25.3-cp39-abi3-macosx_11_0_arm64.whl", hash = "sha256:8a7bfe0cb2146f6e78e9f376673ed2f906b93dab84df97dad2ba9fa52f97e152", size = 34506539, upload-time = "2025-11-07T05:14:04.901Z" },
    { url = "https://files.pythonhosted.org/packages/6a/07/b580d0e002eaaa3d5216699fb9f19186c37861c3fa11ac3be991fa7d6d03/lancedb-0.25.3-cp39-abi3-manylinux_2_17_aarch64.manylinux2014_aarch64.whl", hash = "sha256:25a395d07d31da1e13e2631fd9911b15e6d4fb903d34358cea0bd450006364e3", size = 36149261, upload-time = "2025-11-07T05:23:13.002Z" },
    { url = "https://files.pythonhosted.org/packages/c1/95/32ddb779a01cd0d349f391e7d5f4218d045f9848c1d757f5a8ace4c63b09/lancedb-0.25.3-cp39-abi3-manylinux_2_17_x86_64.manylinux2014_x86_64.whl", hash = "sha256:500beac161f73e3e6826a711efb1d24397d892d07dfdce2c9fb1da73f8de506c", size = 39145675, upload-time = "2025-11-07T05:24:40.813Z" },
    { url = "https://files.pythonhosted.org/packages/f4/33/fdaff64a111f86dbb99f3ff09136df93b441e350f4953884a9fc21c49283/lancedb-0.25.3-cp39-abi3-manylinux_2_28_aarch64.whl", hash = "sha256:2d0fce4187582e48b69430d204665e164002f1b49b03e67747ca8ec2c3083481", size = 36165492, upload-time = "2025-11-07T05:27:13.394Z" },
    { url = "https://files.pythonhosted.org/packages/ab/15/f0d69acc5e06892d19e09c127cd928cf20f5d2966a069e93693fc389b132/lancedb-0.25.3-cp39-abi3-manylinux_2_28_x86_64.whl", hash = "sha256:3035665fb8e4aaff8dff2602747cc77aeba6bc39f1a95345abc3275c97a044cb", size = 39191458, upload-time = "2025-11-07T05:24:38.047Z" },
    { url = "https://files.pythonhosted.org/packages/bc/dc/3c5785cee0f0abaa5046ff817f3d64275909067500d6a317da0aeb9141b8/lancedb-0.25.3-cp39-abi3-win_amd64.whl", hash = "sha256:8c153d976bec79358d328e4c8a287a7b9c918b35b3912fff6864ced6b2a15943", size = 42080029, upload-time = "2025-11-07T05:46:32.639Z" },
]

[[package]]
name = "logfire"
version = "4.15.1"
source = { registry = "https://pypi.org/simple" }
dependencies = [
    { name = "executing" },
    { name = "opentelemetry-exporter-otlp-proto-http" },
    { name = "opentelemetry-instrumentation" },
    { name = "opentelemetry-sdk" },
    { name = "protobuf" },
    { name = "rich" },
    { name = "typing-extensions" },
]
sdist = { url = "https://files.pythonhosted.org/packages/26/7b/3cdbfbd8fc085912d7322afc5f16ffd396197574fc9c786422b0ce3f5232/logfire-4.15.1.tar.gz", hash = "sha256:fac8463c0319af6d1bf66788802ff0a04b481dac006564f6837f64c7404f474a", size = 549319, upload-time = "2025-11-20T15:52:15.803Z" }
wheels = [
    { url = "https://files.pythonhosted.org/packages/21/44/45c39998cb3920a11498455f3f62f173bd3f5d9a15bd0db40f88bedb9e1f/logfire-4.15.1-py3-none-any.whl", hash = "sha256:b931d2becf937c08d7c89f1ab68ab05298095b010dfaf29cbd22f7bcacbaa2bb", size = 228716, upload-time = "2025-11-20T15:52:12.755Z" },
]

[package.optional-dependencies]
httpx = [
    { name = "opentelemetry-instrumentation-httpx" },
]

[[package]]
name = "logfire-api"
version = "4.15.1"
source = { registry = "https://pypi.org/simple" }
sdist = { url = "https://files.pythonhosted.org/packages/e2/e6/3895c0ebf9f6a7acee04a816a569ca871c3d3048fdbd6b2a041f980abc54/logfire_api-4.15.1.tar.gz", hash = "sha256:3fbafc5593f4a16a038a3d23c67a7a7ee9da8be9e3b148fa73069d32e1ed4e8e", size = 57614, upload-time = "2025-11-20T15:52:17.019Z" }
wheels = [
    { url = "https://files.pythonhosted.org/packages/f3/2b/851e78a60b85e8e8e8c6ebb9928f8e883df0340a93e34960ed9f0a41fa82/logfire_api-4.15.1-py3-none-any.whl", hash = "sha256:a88b5c4b6e4acbf6f35a3e992a63f271cf2797aefd21e1cfc93d52b21ade65f6", size = 95031, upload-time = "2025-11-20T15:52:14.433Z" },
]

[[package]]
name = "lxml"
version = "6.0.2"
source = { registry = "https://pypi.org/simple" }
sdist = { url = "https://files.pythonhosted.org/packages/aa/88/262177de60548e5a2bfc46ad28232c9e9cbde697bd94132aeb80364675cb/lxml-6.0.2.tar.gz", hash = "sha256:cd79f3367bd74b317dda655dc8fcfa304d9eb6e4fb06b7168c5cf27f96e0cd62", size = 4073426, upload-time = "2025-09-22T04:04:59.287Z" }
wheels = [
    { url = "https://files.pythonhosted.org/packages/77/d5/becbe1e2569b474a23f0c672ead8a29ac50b2dc1d5b9de184831bda8d14c/lxml-6.0.2-cp311-cp311-macosx_10_9_universal2.whl", hash = "sha256:13e35cbc684aadf05d8711a5d1b5857c92e5e580efa9a0d2be197199c8def607", size = 8634365, upload-time = "2025-09-22T04:00:45.672Z" },
    { url = "https://files.pythonhosted.org/packages/28/66/1ced58f12e804644426b85d0bb8a4478ca77bc1761455da310505f1a3526/lxml-6.0.2-cp311-cp311-macosx_10_9_x86_64.whl", hash = "sha256:3b1675e096e17c6fe9c0e8c81434f5736c0739ff9ac6123c87c2d452f48fc938", size = 4650793, upload-time = "2025-09-22T04:00:47.783Z" },
    { url = "https://files.pythonhosted.org/packages/11/84/549098ffea39dfd167e3f174b4ce983d0eed61f9d8d25b7bf2a57c3247fc/lxml-6.0.2-cp311-cp311-manylinux2014_aarch64.manylinux_2_17_aarch64.whl", hash = "sha256:8ac6e5811ae2870953390452e3476694196f98d447573234592d30488147404d", size = 4944362, upload-time = "2025-09-22T04:00:49.845Z" },
    { url = "https://files.pythonhosted.org/packages/ac/bd/f207f16abf9749d2037453d56b643a7471d8fde855a231a12d1e095c4f01/lxml-6.0.2-cp311-cp311-manylinux2014_x86_64.manylinux_2_17_x86_64.whl", hash = "sha256:5aa0fc67ae19d7a64c3fe725dc9a1bb11f80e01f78289d05c6f62545affec438", size = 5083152, upload-time = "2025-09-22T04:00:51.709Z" },
    { url = "https://files.pythonhosted.org/packages/15/ae/bd813e87d8941d52ad5b65071b1affb48da01c4ed3c9c99e40abb266fbff/lxml-6.0.2-cp311-cp311-manylinux_2_26_aarch64.manylinux_2_28_aarch64.whl", hash = "sha256:de496365750cc472b4e7902a485d3f152ecf57bd3ba03ddd5578ed8ceb4c5964", size = 5023539, upload-time = "2025-09-22T04:00:53.593Z" },
    { url = "https://files.pythonhosted.org/packages/02/cd/9bfef16bd1d874fbe0cb51afb00329540f30a3283beb9f0780adbb7eec03/lxml-6.0.2-cp311-cp311-manylinux_2_26_i686.manylinux_2_28_i686.whl", hash = "sha256:200069a593c5e40b8f6fc0d84d86d970ba43138c3e68619ffa234bc9bb806a4d", size = 5344853, upload-time = "2025-09-22T04:00:55.524Z" },
    { url = "https://files.pythonhosted.org/packages/b8/89/ea8f91594bc5dbb879734d35a6f2b0ad50605d7fb419de2b63d4211765cc/lxml-6.0.2-cp311-cp311-manylinux_2_26_x86_64.manylinux_2_28_x86_64.whl", hash = "sha256:7d2de809c2ee3b888b59f995625385f74629707c9355e0ff856445cdcae682b7", size = 5225133, upload-time = "2025-09-22T04:00:57.269Z" },
    { url = "https://files.pythonhosted.org/packages/b9/37/9c735274f5dbec726b2db99b98a43950395ba3d4a1043083dba2ad814170/lxml-6.0.2-cp311-cp311-manylinux_2_31_armv7l.whl", hash = "sha256:b2c3da8d93cf5db60e8858c17684c47d01fee6405e554fb55018dd85fc23b178", size = 4677944, upload-time = "2025-09-22T04:00:59.052Z" },
    { url = "https://files.pythonhosted.org/packages/20/28/7dfe1ba3475d8bfca3878365075abe002e05d40dfaaeb7ec01b4c587d533/lxml-6.0.2-cp311-cp311-manylinux_2_38_riscv64.manylinux_2_39_riscv64.whl", hash = "sha256:442de7530296ef5e188373a1ea5789a46ce90c4847e597856570439621d9c553", size = 5284535, upload-time = "2025-09-22T04:01:01.335Z" },
    { url = "https://files.pythonhosted.org/packages/e7/cf/5f14bc0de763498fc29510e3532bf2b4b3a1c1d5d0dff2e900c16ba021ef/lxml-6.0.2-cp311-cp311-musllinux_1_2_aarch64.whl", hash = "sha256:2593c77efde7bfea7f6389f1ab249b15ed4aa5bc5cb5131faa3b843c429fbedb", size = 5067343, upload-time = "2025-09-22T04:01:03.13Z" },
    { url = "https://files.pythonhosted.org/packages/1c/b0/bb8275ab5472f32b28cfbbcc6db7c9d092482d3439ca279d8d6fa02f7025/lxml-6.0.2-cp311-cp311-musllinux_1_2_armv7l.whl", hash = "sha256:3e3cb08855967a20f553ff32d147e14329b3ae70ced6edc2f282b94afbc74b2a", size = 4725419, upload-time = "2025-09-22T04:01:05.013Z" },
    { url = "https://files.pythonhosted.org/packages/25/4c/7c222753bc72edca3b99dbadba1b064209bc8ed4ad448af990e60dcce462/lxml-6.0.2-cp311-cp311-musllinux_1_2_riscv64.whl", hash = "sha256:2ed6c667fcbb8c19c6791bbf40b7268ef8ddf5a96940ba9404b9f9a304832f6c", size = 5275008, upload-time = "2025-09-22T04:01:07.327Z" },
    { url = "https://files.pythonhosted.org/packages/6c/8c/478a0dc6b6ed661451379447cdbec77c05741a75736d97e5b2b729687828/lxml-6.0.2-cp311-cp311-musllinux_1_2_x86_64.whl", hash = "sha256:b8f18914faec94132e5b91e69d76a5c1d7b0c73e2489ea8929c4aaa10b76bbf7", size = 5248906, upload-time = "2025-09-22T04:01:09.452Z" },
    { url = "https://files.pythonhosted.org/packages/2d/d9/5be3a6ab2784cdf9accb0703b65e1b64fcdd9311c9f007630c7db0cfcce1/lxml-6.0.2-cp311-cp311-win32.whl", hash = "sha256:6605c604e6daa9e0d7f0a2137bdc47a2e93b59c60a65466353e37f8272f47c46", size = 3610357, upload-time = "2025-09-22T04:01:11.102Z" },
    { url = "https://files.pythonhosted.org/packages/e2/7d/ca6fb13349b473d5732fb0ee3eec8f6c80fc0688e76b7d79c1008481bf1f/lxml-6.0.2-cp311-cp311-win_amd64.whl", hash = "sha256:e5867f2651016a3afd8dd2c8238baa66f1e2802f44bc17e236f547ace6647078", size = 4036583, upload-time = "2025-09-22T04:01:12.766Z" },
    { url = "https://files.pythonhosted.org/packages/ab/a2/51363b5ecd3eab46563645f3a2c3836a2fc67d01a1b87c5017040f39f567/lxml-6.0.2-cp311-cp311-win_arm64.whl", hash = "sha256:4197fb2534ee05fd3e7afaab5d8bfd6c2e186f65ea7f9cd6a82809c887bd1285", size = 3680591, upload-time = "2025-09-22T04:01:14.874Z" },
    { url = "https://files.pythonhosted.org/packages/f3/c8/8ff2bc6b920c84355146cd1ab7d181bc543b89241cfb1ebee824a7c81457/lxml-6.0.2-cp312-cp312-macosx_10_13_universal2.whl", hash = "sha256:a59f5448ba2ceccd06995c95ea59a7674a10de0810f2ce90c9006f3cbc044456", size = 8661887, upload-time = "2025-09-22T04:01:17.265Z" },
    { url = "https://files.pythonhosted.org/packages/37/6f/9aae1008083bb501ef63284220ce81638332f9ccbfa53765b2b7502203cf/lxml-6.0.2-cp312-cp312-macosx_10_13_x86_64.whl", hash = "sha256:e8113639f3296706fbac34a30813929e29247718e88173ad849f57ca59754924", size = 4667818, upload-time = "2025-09-22T04:01:19.688Z" },
    { url = "https://files.pythonhosted.org/packages/f1/ca/31fb37f99f37f1536c133476674c10b577e409c0a624384147653e38baf2/lxml-6.0.2-cp312-cp312-manylinux2014_aarch64.manylinux_2_17_aarch64.whl", hash = "sha256:a8bef9b9825fa8bc816a6e641bb67219489229ebc648be422af695f6e7a4fa7f", size = 4950807, upload-time = "2025-09-22T04:01:21.487Z" },
    { url = "https://files.pythonhosted.org/packages/da/87/f6cb9442e4bada8aab5ae7e1046264f62fdbeaa6e3f6211b93f4c0dd97f1/lxml-6.0.2-cp312-cp312-manylinux2014_x86_64.manylinux_2_17_x86_64.whl", hash = "sha256:65ea18d710fd14e0186c2f973dc60bb52039a275f82d3c44a0e42b43440ea534", size = 5109179, upload-time = "2025-09-22T04:01:23.32Z" },
    { url = "https://files.pythonhosted.org/packages/c8/20/a7760713e65888db79bbae4f6146a6ae5c04e4a204a3c48896c408cd6ed2/lxml-6.0.2-cp312-cp312-manylinux_2_26_aarch64.manylinux_2_28_aarch64.whl", hash = "sha256:c371aa98126a0d4c739ca93ceffa0fd7a5d732e3ac66a46e74339acd4d334564", size = 5023044, upload-time = "2025-09-22T04:01:25.118Z" },
    { url = "https://files.pythonhosted.org/packages/a2/b0/7e64e0460fcb36471899f75831509098f3fd7cd02a3833ac517433cb4f8f/lxml-6.0.2-cp312-cp312-manylinux_2_26_i686.manylinux_2_28_i686.whl", hash = "sha256:700efd30c0fa1a3581d80a748157397559396090a51d306ea59a70020223d16f", size = 5359685, upload-time = "2025-09-22T04:01:27.398Z" },
    { url = "https://files.pythonhosted.org/packages/b9/e1/e5df362e9ca4e2f48ed6411bd4b3a0ae737cc842e96877f5bf9428055ab4/lxml-6.0.2-cp312-cp312-manylinux_2_26_ppc64le.manylinux_2_28_ppc64le.whl", hash = "sha256:c33e66d44fe60e72397b487ee92e01da0d09ba2d66df8eae42d77b6d06e5eba0", size = 5654127, upload-time = "2025-09-22T04:01:29.629Z" },
    { url = "https://files.pythonhosted.org/packages/c6/d1/232b3309a02d60f11e71857778bfcd4acbdb86c07db8260caf7d008b08f8/lxml-6.0.2-cp312-cp312-manylinux_2_26_x86_64.manylinux_2_28_x86_64.whl", hash = "sha256:90a345bbeaf9d0587a3aaffb7006aa39ccb6ff0e96a57286c0cb2fd1520ea192", size = 5253958, upload-time = "2025-09-22T04:01:31.535Z" },
    { url = "https://files.pythonhosted.org/packages/35/35/d955a070994725c4f7d80583a96cab9c107c57a125b20bb5f708fe941011/lxml-6.0.2-cp312-cp312-manylinux_2_31_armv7l.whl", hash = "sha256:064fdadaf7a21af3ed1dcaa106b854077fbeada827c18f72aec9346847cd65d0", size = 4711541, upload-time = "2025-09-22T04:01:33.801Z" },
    { url = "https://files.pythonhosted.org/packages/1e/be/667d17363b38a78c4bd63cfd4b4632029fd68d2c2dc81f25ce9eb5224dd5/lxml-6.0.2-cp312-cp312-manylinux_2_38_riscv64.manylinux_2_39_riscv64.whl", hash = "sha256:fbc74f42c3525ac4ffa4b89cbdd00057b6196bcefe8bce794abd42d33a018092", size = 5267426, upload-time = "2025-09-22T04:01:35.639Z" },
    { url = "https://files.pythonhosted.org/packages/ea/47/62c70aa4a1c26569bc958c9ca86af2bb4e1f614e8c04fb2989833874f7ae/lxml-6.0.2-cp312-cp312-musllinux_1_2_aarch64.whl", hash = "sha256:6ddff43f702905a4e32bc24f3f2e2edfe0f8fde3277d481bffb709a4cced7a1f", size = 5064917, upload-time = "2025-09-22T04:01:37.448Z" },
    { url = "https://files.pythonhosted.org/packages/bd/55/6ceddaca353ebd0f1908ef712c597f8570cc9c58130dbb89903198e441fd/lxml-6.0.2-cp312-cp312-musllinux_1_2_armv7l.whl", hash = "sha256:6da5185951d72e6f5352166e3da7b0dc27aa70bd1090b0eb3f7f7212b53f1bb8", size = 4788795, upload-time = "2025-09-22T04:01:39.165Z" },
    { url = "https://files.pythonhosted.org/packages/cf/e8/fd63e15da5e3fd4c2146f8bbb3c14e94ab850589beab88e547b2dbce22e1/lxml-6.0.2-cp312-cp312-musllinux_1_2_ppc64le.whl", hash = "sha256:57a86e1ebb4020a38d295c04fc79603c7899e0df71588043eb218722dabc087f", size = 5676759, upload-time = "2025-09-22T04:01:41.506Z" },
    { url = "https://files.pythonhosted.org/packages/76/47/b3ec58dc5c374697f5ba37412cd2728f427d056315d124dd4b61da381877/lxml-6.0.2-cp312-cp312-musllinux_1_2_riscv64.whl", hash = "sha256:2047d8234fe735ab77802ce5f2297e410ff40f5238aec569ad7c8e163d7b19a6", size = 5255666, upload-time = "2025-09-22T04:01:43.363Z" },
    { url = "https://files.pythonhosted.org/packages/19/93/03ba725df4c3d72afd9596eef4a37a837ce8e4806010569bedfcd2cb68fd/lxml-6.0.2-cp312-cp312-musllinux_1_2_x86_64.whl", hash = "sha256:6f91fd2b2ea15a6800c8e24418c0775a1694eefc011392da73bc6cef2623b322", size = 5277989, upload-time = "2025-09-22T04:01:45.215Z" },
    { url = "https://files.pythonhosted.org/packages/c6/80/c06de80bfce881d0ad738576f243911fccf992687ae09fd80b734712b39c/lxml-6.0.2-cp312-cp312-win32.whl", hash = "sha256:3ae2ce7d6fedfb3414a2b6c5e20b249c4c607f72cb8d2bb7cc9c6ec7c6f4e849", size = 3611456, upload-time = "2025-09-22T04:01:48.243Z" },
    { url = "https://files.pythonhosted.org/packages/f7/d7/0cdfb6c3e30893463fb3d1e52bc5f5f99684a03c29a0b6b605cfae879cd5/lxml-6.0.2-cp312-cp312-win_amd64.whl", hash = "sha256:72c87e5ee4e58a8354fb9c7c84cbf95a1c8236c127a5d1b7683f04bed8361e1f", size = 4011793, upload-time = "2025-09-22T04:01:50.042Z" },
    { url = "https://files.pythonhosted.org/packages/ea/7b/93c73c67db235931527301ed3785f849c78991e2e34f3fd9a6663ffda4c5/lxml-6.0.2-cp312-cp312-win_arm64.whl", hash = "sha256:61cb10eeb95570153e0c0e554f58df92ecf5109f75eacad4a95baa709e26c3d6", size = 3672836, upload-time = "2025-09-22T04:01:52.145Z" },
    { url = "https://files.pythonhosted.org/packages/0b/11/29d08bc103a62c0eba8016e7ed5aeebbf1e4312e83b0b1648dd203b0e87d/lxml-6.0.2-pp311-pypy311_pp73-macosx_10_15_x86_64.whl", hash = "sha256:1c06035eafa8404b5cf475bb37a9f6088b0aca288d4ccc9d69389750d5543700", size = 3949829, upload-time = "2025-09-22T04:04:45.608Z" },
    { url = "https://files.pythonhosted.org/packages/12/b3/52ab9a3b31e5ab8238da241baa19eec44d2ab426532441ee607165aebb52/lxml-6.0.2-pp311-pypy311_pp73-manylinux2014_aarch64.manylinux_2_17_aarch64.whl", hash = "sha256:c7d13103045de1bdd6fe5d61802565f1a3537d70cd3abf596aa0af62761921ee", size = 4226277, upload-time = "2025-09-22T04:04:47.754Z" },
    { url = "https://files.pythonhosted.org/packages/a0/33/1eaf780c1baad88224611df13b1c2a9dfa460b526cacfe769103ff50d845/lxml-6.0.2-pp311-pypy311_pp73-manylinux2014_x86_64.manylinux_2_17_x86_64.whl", hash = "sha256:0a3c150a95fbe5ac91de323aa756219ef9cf7fde5a3f00e2281e30f33fa5fa4f", size = 4330433, upload-time = "2025-09-22T04:04:49.907Z" },
    { url = "https://files.pythonhosted.org/packages/7a/c1/27428a2ff348e994ab4f8777d3a0ad510b6b92d37718e5887d2da99952a2/lxml-6.0.2-pp311-pypy311_pp73-manylinux_2_26_aarch64.manylinux_2_28_aarch64.whl", hash = "sha256:60fa43be34f78bebb27812ed90f1925ec99560b0fa1decdb7d12b84d857d31e9", size = 4272119, upload-time = "2025-09-22T04:04:51.801Z" },
    { url = "https://files.pythonhosted.org/packages/f0/d0/3020fa12bcec4ab62f97aab026d57c2f0cfd480a558758d9ca233bb6a79d/lxml-6.0.2-pp311-pypy311_pp73-manylinux_2_26_x86_64.manylinux_2_28_x86_64.whl", hash = "sha256:21c73b476d3cfe836be731225ec3421fa2f048d84f6df6a8e70433dff1376d5a", size = 4417314, upload-time = "2025-09-22T04:04:55.024Z" },
    { url = "https://files.pythonhosted.org/packages/6c/77/d7f491cbc05303ac6801651aabeb262d43f319288c1ea96c66b1d2692ff3/lxml-6.0.2-pp311-pypy311_pp73-win_amd64.whl", hash = "sha256:27220da5be049e936c3aca06f174e8827ca6445a4353a1995584311487fc4e3e", size = 3518768, upload-time = "2025-09-22T04:04:57.097Z" },
]

[[package]]
name = "mando"
version = "0.7.1"
source = { registry = "https://pypi.org/simple" }
dependencies = [
    { name = "six" },
]
sdist = { url = "https://files.pythonhosted.org/packages/35/24/cd70d5ae6d35962be752feccb7dca80b5e0c2d450e995b16abd6275f3296/mando-0.7.1.tar.gz", hash = "sha256:18baa999b4b613faefb00eac4efadcf14f510b59b924b66e08289aa1de8c3500", size = 37868, upload-time = "2022-02-24T08:12:27.316Z" }
wheels = [
    { url = "https://files.pythonhosted.org/packages/d2/f0/834e479e47e499b6478e807fb57b31cc2db696c4db30557bb6f5aea4a90b/mando-0.7.1-py2.py3-none-any.whl", hash = "sha256:26ef1d70928b6057ee3ca12583d73c63e05c49de8972d620c278a7b206581a8a", size = 28149, upload-time = "2022-02-24T08:12:25.24Z" },
]

[[package]]
name = "markdown"
version = "3.10"
source = { registry = "https://pypi.org/simple" }
sdist = { url = "https://files.pythonhosted.org/packages/7d/ab/7dd27d9d863b3376fcf23a5a13cb5d024aed1db46f963f1b5735ae43b3be/markdown-3.10.tar.gz", hash = "sha256:37062d4f2aa4b2b6b32aefb80faa300f82cc790cb949a35b8caede34f2b68c0e", size = 364931, upload-time = "2025-11-03T19:51:15.007Z" }
wheels = [
    { url = "https://files.pythonhosted.org/packages/70/81/54e3ce63502cd085a0c556652a4e1b919c45a446bd1e5300e10c44c8c521/markdown-3.10-py3-none-any.whl", hash = "sha256:b5b99d6951e2e4948d939255596523444c0e677c669700b1d17aa4a8a464cb7c", size = 107678, upload-time = "2025-11-03T19:51:13.887Z" },
]

[[package]]
name = "markdown-it-py"
version = "4.0.0"
source = { registry = "https://pypi.org/simple" }
dependencies = [
    { name = "mdurl" },
]
sdist = { url = "https://files.pythonhosted.org/packages/5b/f5/4ec618ed16cc4f8fb3b701563655a69816155e79e24a17b651541804721d/markdown_it_py-4.0.0.tar.gz", hash = "sha256:cb0a2b4aa34f932c007117b194e945bd74e0ec24133ceb5bac59009cda1cb9f3", size = 73070, upload-time = "2025-08-11T12:57:52.854Z" }
wheels = [
    { url = "https://files.pythonhosted.org/packages/94/54/e7d793b573f298e1c9013b8c4dade17d481164aa517d1d7148619c2cedbf/markdown_it_py-4.0.0-py3-none-any.whl", hash = "sha256:87327c59b172c5011896038353a81343b6754500a08cd7a4973bb48c6d578147", size = 87321, upload-time = "2025-08-11T12:57:51.923Z" },
]

[[package]]
name = "markupsafe"
version = "3.0.3"
source = { registry = "https://pypi.org/simple" }
sdist = { url = "https://files.pythonhosted.org/packages/7e/99/7690b6d4034fffd95959cbe0c02de8deb3098cc577c67bb6a24fe5d7caa7/markupsafe-3.0.3.tar.gz", hash = "sha256:722695808f4b6457b320fdc131280796bdceb04ab50fe1795cd540799ebe1698", size = 80313, upload-time = "2025-09-27T18:37:40.426Z" }
wheels = [
    { url = "https://files.pythonhosted.org/packages/08/db/fefacb2136439fc8dd20e797950e749aa1f4997ed584c62cfb8ef7c2be0e/markupsafe-3.0.3-cp311-cp311-macosx_10_9_x86_64.whl", hash = "sha256:1cc7ea17a6824959616c525620e387f6dd30fec8cb44f649e31712db02123dad", size = 11631, upload-time = "2025-09-27T18:36:18.185Z" },
    { url = "https://files.pythonhosted.org/packages/e1/2e/5898933336b61975ce9dc04decbc0a7f2fee78c30353c5efba7f2d6ff27a/markupsafe-3.0.3-cp311-cp311-macosx_11_0_arm64.whl", hash = "sha256:4bd4cd07944443f5a265608cc6aab442e4f74dff8088b0dfc8238647b8f6ae9a", size = 12058, upload-time = "2025-09-27T18:36:19.444Z" },
    { url = "https://files.pythonhosted.org/packages/1d/09/adf2df3699d87d1d8184038df46a9c80d78c0148492323f4693df54e17bb/markupsafe-3.0.3-cp311-cp311-manylinux2014_aarch64.manylinux_2_17_aarch64.manylinux_2_28_aarch64.whl", hash = "sha256:6b5420a1d9450023228968e7e6a9ce57f65d148ab56d2313fcd589eee96a7a50", size = 24287, upload-time = "2025-09-27T18:36:20.768Z" },
    { url = "https://files.pythonhosted.org/packages/30/ac/0273f6fcb5f42e314c6d8cd99effae6a5354604d461b8d392b5ec9530a54/markupsafe-3.0.3-cp311-cp311-manylinux2014_x86_64.manylinux_2_17_x86_64.manylinux_2_28_x86_64.whl", hash = "sha256:0bf2a864d67e76e5c9a34dc26ec616a66b9888e25e7b9460e1c76d3293bd9dbf", size = 22940, upload-time = "2025-09-27T18:36:22.249Z" },
    { url = "https://files.pythonhosted.org/packages/19/ae/31c1be199ef767124c042c6c3e904da327a2f7f0cd63a0337e1eca2967a8/markupsafe-3.0.3-cp311-cp311-manylinux_2_31_riscv64.manylinux_2_39_riscv64.whl", hash = "sha256:bc51efed119bc9cfdf792cdeaa4d67e8f6fcccab66ed4bfdd6bde3e59bfcbb2f", size = 21887, upload-time = "2025-09-27T18:36:23.535Z" },
    { url = "https://files.pythonhosted.org/packages/b2/76/7edcab99d5349a4532a459e1fe64f0b0467a3365056ae550d3bcf3f79e1e/markupsafe-3.0.3-cp311-cp311-musllinux_1_2_aarch64.whl", hash = "sha256:068f375c472b3e7acbe2d5318dea141359e6900156b5b2ba06a30b169086b91a", size = 23692, upload-time = "2025-09-27T18:36:24.823Z" },
    { url = "https://files.pythonhosted.org/packages/a4/28/6e74cdd26d7514849143d69f0bf2399f929c37dc2b31e6829fd2045b2765/markupsafe-3.0.3-cp311-cp311-musllinux_1_2_riscv64.whl", hash = "sha256:7be7b61bb172e1ed687f1754f8e7484f1c8019780f6f6b0786e76bb01c2ae115", size = 21471, upload-time = "2025-09-27T18:36:25.95Z" },
    { url = "https://files.pythonhosted.org/packages/62/7e/a145f36a5c2945673e590850a6f8014318d5577ed7e5920a4b3448e0865d/markupsafe-3.0.3-cp311-cp311-musllinux_1_2_x86_64.whl", hash = "sha256:f9e130248f4462aaa8e2552d547f36ddadbeaa573879158d721bbd33dfe4743a", size = 22923, upload-time = "2025-09-27T18:36:27.109Z" },
    { url = "https://files.pythonhosted.org/packages/0f/62/d9c46a7f5c9adbeeeda52f5b8d802e1094e9717705a645efc71b0913a0a8/markupsafe-3.0.3-cp311-cp311-win32.whl", hash = "sha256:0db14f5dafddbb6d9208827849fad01f1a2609380add406671a26386cdf15a19", size = 14572, upload-time = "2025-09-27T18:36:28.045Z" },
    { url = "https://files.pythonhosted.org/packages/83/8a/4414c03d3f891739326e1783338e48fb49781cc915b2e0ee052aa490d586/markupsafe-3.0.3-cp311-cp311-win_amd64.whl", hash = "sha256:de8a88e63464af587c950061a5e6a67d3632e36df62b986892331d4620a35c01", size = 15077, upload-time = "2025-09-27T18:36:29.025Z" },
    { url = "https://files.pythonhosted.org/packages/35/73/893072b42e6862f319b5207adc9ae06070f095b358655f077f69a35601f0/markupsafe-3.0.3-cp311-cp311-win_arm64.whl", hash = "sha256:3b562dd9e9ea93f13d53989d23a7e775fdfd1066c33494ff43f5418bc8c58a5c", size = 13876, upload-time = "2025-09-27T18:36:29.954Z" },
    { url = "https://files.pythonhosted.org/packages/5a/72/147da192e38635ada20e0a2e1a51cf8823d2119ce8883f7053879c2199b5/markupsafe-3.0.3-cp312-cp312-macosx_10_13_x86_64.whl", hash = "sha256:d53197da72cc091b024dd97249dfc7794d6a56530370992a5e1a08983ad9230e", size = 11615, upload-time = "2025-09-27T18:36:30.854Z" },
    { url = "https://files.pythonhosted.org/packages/9a/81/7e4e08678a1f98521201c3079f77db69fb552acd56067661f8c2f534a718/markupsafe-3.0.3-cp312-cp312-macosx_11_0_arm64.whl", hash = "sha256:1872df69a4de6aead3491198eaf13810b565bdbeec3ae2dc8780f14458ec73ce", size = 12020, upload-time = "2025-09-27T18:36:31.971Z" },
    { url = "https://files.pythonhosted.org/packages/1e/2c/799f4742efc39633a1b54a92eec4082e4f815314869865d876824c257c1e/markupsafe-3.0.3-cp312-cp312-manylinux2014_aarch64.manylinux_2_17_aarch64.manylinux_2_28_aarch64.whl", hash = "sha256:3a7e8ae81ae39e62a41ec302f972ba6ae23a5c5396c8e60113e9066ef893da0d", size = 24332, upload-time = "2025-09-27T18:36:32.813Z" },
    { url = "https://files.pythonhosted.org/packages/3c/2e/8d0c2ab90a8c1d9a24f0399058ab8519a3279d1bd4289511d74e909f060e/markupsafe-3.0.3-cp312-cp312-manylinux2014_x86_64.manylinux_2_17_x86_64.manylinux_2_28_x86_64.whl", hash = "sha256:d6dd0be5b5b189d31db7cda48b91d7e0a9795f31430b7f271219ab30f1d3ac9d", size = 22947, upload-time = "2025-09-27T18:36:33.86Z" },
    { url = "https://files.pythonhosted.org/packages/2c/54/887f3092a85238093a0b2154bd629c89444f395618842e8b0c41783898ea/markupsafe-3.0.3-cp312-cp312-manylinux_2_31_riscv64.manylinux_2_39_riscv64.whl", hash = "sha256:94c6f0bb423f739146aec64595853541634bde58b2135f27f61c1ffd1cd4d16a", size = 21962, upload-time = "2025-09-27T18:36:35.099Z" },
    { url = "https://files.pythonhosted.org/packages/c9/2f/336b8c7b6f4a4d95e91119dc8521402461b74a485558d8f238a68312f11c/markupsafe-3.0.3-cp312-cp312-musllinux_1_2_aarch64.whl", hash = "sha256:be8813b57049a7dc738189df53d69395eba14fb99345e0a5994914a3864c8a4b", size = 23760, upload-time = "2025-09-27T18:36:36.001Z" },
    { url = "https://files.pythonhosted.org/packages/32/43/67935f2b7e4982ffb50a4d169b724d74b62a3964bc1a9a527f5ac4f1ee2b/markupsafe-3.0.3-cp312-cp312-musllinux_1_2_riscv64.whl", hash = "sha256:83891d0e9fb81a825d9a6d61e3f07550ca70a076484292a70fde82c4b807286f", size = 21529, upload-time = "2025-09-27T18:36:36.906Z" },
    { url = "https://files.pythonhosted.org/packages/89/e0/4486f11e51bbba8b0c041098859e869e304d1c261e59244baa3d295d47b7/markupsafe-3.0.3-cp312-cp312-musllinux_1_2_x86_64.whl", hash = "sha256:77f0643abe7495da77fb436f50f8dab76dbc6e5fd25d39589a0f1fe6548bfa2b", size = 23015, upload-time = "2025-09-27T18:36:37.868Z" },
    { url = "https://files.pythonhosted.org/packages/2f/e1/78ee7a023dac597a5825441ebd17170785a9dab23de95d2c7508ade94e0e/markupsafe-3.0.3-cp312-cp312-win32.whl", hash = "sha256:d88b440e37a16e651bda4c7c2b930eb586fd15ca7406cb39e211fcff3bf3017d", size = 14540, upload-time = "2025-09-27T18:36:38.761Z" },
    { url = "https://files.pythonhosted.org/packages/aa/5b/bec5aa9bbbb2c946ca2733ef9c4ca91c91b6a24580193e891b5f7dbe8e1e/markupsafe-3.0.3-cp312-cp312-win_amd64.whl", hash = "sha256:26a5784ded40c9e318cfc2bdb30fe164bdb8665ded9cd64d500a34fb42067b1c", size = 15105, upload-time = "2025-09-27T18:36:39.701Z" },
    { url = "https://files.pythonhosted.org/packages/e5/f1/216fc1bbfd74011693a4fd837e7026152e89c4bcf3e77b6692fba9923123/markupsafe-3.0.3-cp312-cp312-win_arm64.whl", hash = "sha256:35add3b638a5d900e807944a078b51922212fb3dedb01633a8defc4b01a3c85f", size = 13906, upload-time = "2025-09-27T18:36:40.689Z" },
]

[[package]]
name = "mcp"
version = "1.22.0"
source = { registry = "https://pypi.org/simple" }
dependencies = [
    { name = "anyio" },
    { name = "httpx" },
    { name = "httpx-sse" },
    { name = "jsonschema" },
    { name = "pydantic" },
    { name = "pydantic-settings" },
    { name = "pyjwt", extra = ["crypto"] },
    { name = "python-multipart" },
    { name = "pywin32", marker = "sys_platform == 'win32'" },
    { name = "sse-starlette" },
    { name = "starlette" },
    { name = "typing-extensions" },
    { name = "typing-inspection" },
    { name = "uvicorn", marker = "sys_platform != 'emscripten'" },
]
sdist = { url = "https://files.pythonhosted.org/packages/a3/a2/c5ec0ab38b35ade2ae49a90fada718fbc76811dc5aa1760414c6aaa6b08a/mcp-1.22.0.tar.gz", hash = "sha256:769b9ac90ed42134375b19e777a2858ca300f95f2e800982b3e2be62dfc0ba01", size = 471788, upload-time = "2025-11-20T20:11:28.095Z" }
wheels = [
    { url = "https://files.pythonhosted.org/packages/a9/bb/711099f9c6bb52770f56e56401cdfb10da5b67029f701e0df29362df4c8e/mcp-1.22.0-py3-none-any.whl", hash = "sha256:bed758e24df1ed6846989c909ba4e3df339a27b4f30f1b8b627862a4bade4e98", size = 175489, upload-time = "2025-11-20T20:11:26.542Z" },
]

[[package]]
name = "mdurl"
version = "0.1.2"
source = { registry = "https://pypi.org/simple" }
sdist = { url = "https://files.pythonhosted.org/packages/d6/54/cfe61301667036ec958cb99bd3efefba235e65cdeb9c84d24a8293ba1d90/mdurl-0.1.2.tar.gz", hash = "sha256:bb413d29f5eea38f31dd4754dd7377d4465116fb207585f97bf925588687c1ba", size = 8729, upload-time = "2022-08-14T12:40:10.846Z" }
wheels = [
    { url = "https://files.pythonhosted.org/packages/b3/38/89ba8ad64ae25be8de66a6d463314cf1eb366222074cfda9ee839c56a4b4/mdurl-0.1.2-py3-none-any.whl", hash = "sha256:84008a41e51615a49fc9966191ff91509e3c40b939176e643fd50a5c2196b8f8", size = 9979, upload-time = "2022-08-14T12:40:09.779Z" },
]

[[package]]
name = "mergedeep"
version = "1.3.4"
source = { registry = "https://pypi.org/simple" }
sdist = { url = "https://files.pythonhosted.org/packages/3a/41/580bb4006e3ed0361b8151a01d324fb03f420815446c7def45d02f74c270/mergedeep-1.3.4.tar.gz", hash = "sha256:0096d52e9dad9939c3d975a774666af186eda617e6ca84df4c94dec30004f2a8", size = 4661, upload-time = "2021-02-05T18:55:30.623Z" }
wheels = [
    { url = "https://files.pythonhosted.org/packages/2c/19/04f9b178c2d8a15b076c8b5140708fa6ffc5601fb6f1e975537072df5b2a/mergedeep-1.3.4-py3-none-any.whl", hash = "sha256:70775750742b25c0d8f36c55aed03d24c3384d17c951b3175d898bd778ef0307", size = 6354, upload-time = "2021-02-05T18:55:29.583Z" },
]

[[package]]
name = "mistralai"
version = "1.9.11"
source = { registry = "https://pypi.org/simple" }
dependencies = [
    { name = "eval-type-backport" },
    { name = "httpx" },
    { name = "invoke" },
    { name = "pydantic" },
    { name = "python-dateutil" },
    { name = "pyyaml" },
    { name = "typing-inspection" },
]
sdist = { url = "https://files.pythonhosted.org/packages/5a/8d/d8b7af67a966b6f227024e1cb7287fc19901a434f87a5a391dcfe635d338/mistralai-1.9.11.tar.gz", hash = "sha256:3df9e403c31a756ec79e78df25ee73cea3eb15f86693773e16b16adaf59c9b8a", size = 208051, upload-time = "2025-10-02T15:53:40.473Z" }
wheels = [
    { url = "https://files.pythonhosted.org/packages/fe/76/4ce12563aea5a76016f8643eff30ab731e6656c845e9e4d090ef10c7b925/mistralai-1.9.11-py3-none-any.whl", hash = "sha256:7a3dc2b8ef3fceaa3582220234261b5c4e3e03a972563b07afa150e44a25a6d3", size = 442796, upload-time = "2025-10-02T15:53:39.134Z" },
]

[[package]]
name = "mkdocs"
version = "1.6.1"
source = { registry = "https://pypi.org/simple" }
dependencies = [
    { name = "click" },
    { name = "colorama", marker = "sys_platform == 'win32'" },
    { name = "ghp-import" },
    { name = "jinja2" },
    { name = "markdown" },
    { name = "markupsafe" },
    { name = "mergedeep" },
    { name = "mkdocs-get-deps" },
    { name = "packaging" },
    { name = "pathspec" },
    { name = "pyyaml" },
    { name = "pyyaml-env-tag" },
    { name = "watchdog" },
]
sdist = { url = "https://files.pythonhosted.org/packages/bc/c6/bbd4f061bd16b378247f12953ffcb04786a618ce5e904b8c5a01a0309061/mkdocs-1.6.1.tar.gz", hash = "sha256:7b432f01d928c084353ab39c57282f29f92136665bdd6abf7c1ec8d822ef86f2", size = 3889159, upload-time = "2024-08-30T12:24:06.899Z" }
wheels = [
    { url = "https://files.pythonhosted.org/packages/22/5b/dbc6a8cddc9cfa9c4971d59fb12bb8d42e161b7e7f8cc89e49137c5b279c/mkdocs-1.6.1-py3-none-any.whl", hash = "sha256:db91759624d1647f3f34aa0c3f327dd2601beae39a366d6e064c03468d35c20e", size = 3864451, upload-time = "2024-08-30T12:24:05.054Z" },
]

[[package]]
name = "mkdocs-autorefs"
version = "1.4.3"
source = { registry = "https://pypi.org/simple" }
dependencies = [
    { name = "markdown" },
    { name = "markupsafe" },
    { name = "mkdocs" },
]
sdist = { url = "https://files.pythonhosted.org/packages/51/fa/9124cd63d822e2bcbea1450ae68cdc3faf3655c69b455f3a7ed36ce6c628/mkdocs_autorefs-1.4.3.tar.gz", hash = "sha256:beee715b254455c4aa93b6ef3c67579c399ca092259cc41b7d9342573ff1fc75", size = 55425, upload-time = "2025-08-26T14:23:17.223Z" }
wheels = [
    { url = "https://files.pythonhosted.org/packages/9f/4d/7123b6fa2278000688ebd338e2a06d16870aaf9eceae6ba047ea05f92df1/mkdocs_autorefs-1.4.3-py3-none-any.whl", hash = "sha256:469d85eb3114801d08e9cc55d102b3ba65917a869b893403b8987b601cf55dc9", size = 25034, upload-time = "2025-08-26T14:23:15.906Z" },
]

[[package]]
name = "mkdocs-blogging-plugin"
version = "2.2.11"
source = { registry = "https://pypi.org/simple" }
dependencies = [
    { name = "babel" },
    { name = "gitpython" },
    { name = "jinja2" },
    { name = "mkdocs" },
]
sdist = { url = "https://files.pythonhosted.org/packages/da/1e/fb81d3ac143643c3ecf52ba7c3d1af24c5000e7ec5f43763bda7b289e378/mkdocs-blogging-plugin-2.2.11.tar.gz", hash = "sha256:91b3ebc1ee3870958a0f9304d985f73a8e170a1f8d17948488415fa1a4257b2e", size = 14344, upload-time = "2023-07-21T03:55:45.739Z" }
wheels = [
    { url = "https://files.pythonhosted.org/packages/a0/46/bbcbb8e1eb3e7f223f69c1851f1785292a5fbd51af6443ba9e00715528bf/mkdocs_blogging_plugin-2.2.11-py3-none-any.whl", hash = "sha256:7e0f14e5a5d9d7fa106ee014b04a49e2fdb5ffe70a0026106dceb79930ba8ac2", size = 18696, upload-time = "2023-07-21T03:55:44.302Z" },
]

[[package]]
name = "mkdocs-get-deps"
version = "0.2.0"
source = { registry = "https://pypi.org/simple" }
dependencies = [
    { name = "mergedeep" },
    { name = "platformdirs" },
    { name = "pyyaml" },
]
sdist = { url = "https://files.pythonhosted.org/packages/98/f5/ed29cd50067784976f25ed0ed6fcd3c2ce9eb90650aa3b2796ddf7b6870b/mkdocs_get_deps-0.2.0.tar.gz", hash = "sha256:162b3d129c7fad9b19abfdcb9c1458a651628e4b1dea628ac68790fb3061c60c", size = 10239, upload-time = "2023-11-20T17:51:09.981Z" }
wheels = [
    { url = "https://files.pythonhosted.org/packages/9f/d4/029f984e8d3f3b6b726bd33cafc473b75e9e44c0f7e80a5b29abc466bdea/mkdocs_get_deps-0.2.0-py3-none-any.whl", hash = "sha256:2bf11d0b133e77a0dd036abeeb06dec8775e46efa526dc70667d8863eefc6134", size = 9521, upload-time = "2023-11-20T17:51:08.587Z" },
]

[[package]]
name = "mkdocs-git-revision-date-localized-plugin"
version = "1.5.0"
source = { registry = "https://pypi.org/simple" }
dependencies = [
    { name = "babel" },
    { name = "gitpython" },
    { name = "mkdocs" },
    { name = "tzdata", marker = "sys_platform == 'win32'" },
]
sdist = { url = "https://files.pythonhosted.org/packages/0f/c5/1d3c4e6ddae6230b89d09105cb79de711655e3ebd6745f7a92efea0f5160/mkdocs_git_revision_date_localized_plugin-1.5.0.tar.gz", hash = "sha256:17345ccfdf69a1905dc96fb1070dce82d03a1eb6b0d48f958081a7589ce3c248", size = 460697, upload-time = "2025-10-31T16:11:34.44Z" }
wheels = [
    { url = "https://files.pythonhosted.org/packages/bc/51/fe0e3fdb16f6eed65c9459d12bae6a4e1f0bb4e2228cb037e7907b002678/mkdocs_git_revision_date_localized_plugin-1.5.0-py3-none-any.whl", hash = "sha256:933f9e35a8c135b113f21bb57610d82e9b7bcc71dd34fb06a029053c97e99656", size = 26153, upload-time = "2025-10-31T16:11:32.987Z" },
]

[[package]]
name = "mkdocs-glightbox"
version = "0.5.2"
source = { registry = "https://pypi.org/simple" }
dependencies = [
    { name = "selectolax" },
]
sdist = { url = "https://files.pythonhosted.org/packages/8d/26/c793459622da8e31f954c6f5fb51e8f098143fdfc147b1e3c25bf686f4aa/mkdocs_glightbox-0.5.2.tar.gz", hash = "sha256:c7622799347c32310878e01ccf14f70648445561010911c80590cec0353370ac", size = 510586, upload-time = "2025-10-23T14:55:18.909Z" }
wheels = [
    { url = "https://files.pythonhosted.org/packages/4e/ca/03624e017e5ee2d7ce8a08d89f81c1e535eb3c30d7b2dc4a435ea3fbbeae/mkdocs_glightbox-0.5.2-py3-none-any.whl", hash = "sha256:23a431ea802b60b1030c73323db2eed6ba859df1a0822ce575afa43e0ea3f47e", size = 26458, upload-time = "2025-10-23T14:55:17.43Z" },
]

[[package]]
name = "mkdocs-macros-plugin"
version = "1.5.0"
source = { registry = "https://pypi.org/simple" }
dependencies = [
    { name = "hjson" },
    { name = "jinja2" },
    { name = "mkdocs" },
    { name = "packaging" },
    { name = "pathspec" },
    { name = "python-dateutil" },
    { name = "pyyaml" },
    { name = "requests" },
    { name = "super-collections" },
    { name = "termcolor" },
]
sdist = { url = "https://files.pythonhosted.org/packages/92/15/e6a44839841ebc9c5872fa0e6fad1c3757424e4fe026093b68e9f386d136/mkdocs_macros_plugin-1.5.0.tar.gz", hash = "sha256:12aa45ce7ecb7a445c66b9f649f3dd05e9b92e8af6bc65e4acd91d26f878c01f", size = 37730, upload-time = "2025-11-13T08:08:55.545Z" }
wheels = [
    { url = "https://files.pythonhosted.org/packages/51/62/9fffba5bb9ed3d31a932ad35038ba9483d59850256ee0fea7f1187173983/mkdocs_macros_plugin-1.5.0-py3-none-any.whl", hash = "sha256:c10fabd812bf50f9170609d0ed518e54f1f0e12c334ac29141723a83c881dd6f", size = 44626, upload-time = "2025-11-13T08:08:53.878Z" },
]

[[package]]
name = "mkdocs-material"
version = "9.7.0"
source = { registry = "https://pypi.org/simple" }
dependencies = [
    { name = "babel" },
    { name = "backrefs" },
    { name = "colorama" },
    { name = "jinja2" },
    { name = "markdown" },
    { name = "mkdocs" },
    { name = "mkdocs-material-extensions" },
    { name = "paginate" },
    { name = "pygments" },
    { name = "pymdown-extensions" },
    { name = "requests" },
]
sdist = { url = "https://files.pythonhosted.org/packages/9c/3b/111b84cd6ff28d9e955b5f799ef217a17bc1684ac346af333e6100e413cb/mkdocs_material-9.7.0.tar.gz", hash = "sha256:602b359844e906ee402b7ed9640340cf8a474420d02d8891451733b6b02314ec", size = 4094546, upload-time = "2025-11-11T08:49:09.73Z" }
wheels = [
    { url = "https://files.pythonhosted.org/packages/04/87/eefe8d5e764f4cf50ed91b943f8e8f96b5efd65489d8303b7a36e2e79834/mkdocs_material-9.7.0-py3-none-any.whl", hash = "sha256:da2866ea53601125ff5baa8aa06404c6e07af3c5ce3d5de95e3b52b80b442887", size = 9283770, upload-time = "2025-11-11T08:49:06.26Z" },
]

[package.optional-dependencies]
imaging = [
    { name = "cairosvg" },
    { name = "pillow" },
]

[[package]]
name = "mkdocs-material-extensions"
version = "1.3.1"
source = { registry = "https://pypi.org/simple" }
sdist = { url = "https://files.pythonhosted.org/packages/79/9b/9b4c96d6593b2a541e1cb8b34899a6d021d208bb357042823d4d2cabdbe7/mkdocs_material_extensions-1.3.1.tar.gz", hash = "sha256:10c9511cea88f568257f960358a467d12b970e1f7b2c0e5fb2bb48cab1928443", size = 11847, upload-time = "2023-11-22T19:09:45.208Z" }
wheels = [
    { url = "https://files.pythonhosted.org/packages/5b/54/662a4743aa81d9582ee9339d4ffa3c8fd40a4965e033d77b9da9774d3960/mkdocs_material_extensions-1.3.1-py3-none-any.whl", hash = "sha256:adff8b62700b25cb77b53358dad940f3ef973dd6db797907c49e3c2ef3ab4e31", size = 8728, upload-time = "2023-11-22T19:09:43.465Z" },
]

[[package]]
name = "mkdocs-minify-plugin"
version = "0.8.0"
source = { registry = "https://pypi.org/simple" }
dependencies = [
    { name = "csscompressor" },
    { name = "htmlmin2" },
    { name = "jsmin" },
    { name = "mkdocs" },
]
sdist = { url = "https://files.pythonhosted.org/packages/52/67/fe4b77e7a8ae7628392e28b14122588beaf6078b53eb91c7ed000fd158ac/mkdocs-minify-plugin-0.8.0.tar.gz", hash = "sha256:bc11b78b8120d79e817308e2b11539d790d21445eb63df831e393f76e52e753d", size = 8366, upload-time = "2024-01-29T16:11:32.982Z" }
wheels = [
    { url = "https://files.pythonhosted.org/packages/1b/cd/2e8d0d92421916e2ea4ff97f10a544a9bd5588eb747556701c983581df13/mkdocs_minify_plugin-0.8.0-py3-none-any.whl", hash = "sha256:5fba1a3f7bd9a2142c9954a6559a57e946587b21f133165ece30ea145c66aee6", size = 6723, upload-time = "2024-01-29T16:11:31.851Z" },
]

[[package]]
name = "mkdocs-rss-plugin"
version = "1.17.7"
source = { registry = "https://pypi.org/simple" }
dependencies = [
    { name = "cachecontrol", extra = ["filecache"] },
    { name = "gitpython" },
    { name = "mkdocs" },
    { name = "requests" },
    { name = "tzdata", marker = "sys_platform == 'win32'" },
]
sdist = { url = "https://files.pythonhosted.org/packages/90/d3/3e5f900d616fcdaa9f436c6ea5bd6b50b995263086237c1ae5a09089f3e5/mkdocs_rss_plugin-1.17.7.tar.gz", hash = "sha256:6903f85e75ee976ae5f21eb05a54fa4d848bc246a227523945eaf6be7580c930", size = 569581, upload-time = "2025-11-14T20:29:32.964Z" }
wheels = [
    { url = "https://files.pythonhosted.org/packages/ed/49/d6b35e99efac4cde91f37d9123ef073a1aa909bd11fefd730d912efd1319/mkdocs_rss_plugin-1.17.7-py3-none-any.whl", hash = "sha256:17b7b78c2c0b6418b83644b701867d5b2c48ecf069609917250b829bd4c3a718", size = 31404, upload-time = "2025-11-14T20:29:31.225Z" },
]

[[package]]
name = "mkdocs-static-i18n"
version = "1.3.0"
source = { registry = "https://pypi.org/simple" }
dependencies = [
    { name = "mkdocs" },
]
sdist = { url = "https://files.pythonhosted.org/packages/03/2b/59652a2550465fde25ae6a009cb6d74d0f7e724d272fc952685807b29ca1/mkdocs_static_i18n-1.3.0.tar.gz", hash = "sha256:65731e1e4ec6d719693e24fee9340f5516460b2b7244d2a89bed4ce3cfa6a173", size = 1370450, upload-time = "2025-01-24T09:03:24.389Z" }
wheels = [
    { url = "https://files.pythonhosted.org/packages/ca/f7/ef222a7a2f96ecf79c7c00bfc9dde3b22cd2cc1bd2b7472c7b204fc64225/mkdocs_static_i18n-1.3.0-py3-none-any.whl", hash = "sha256:7905d52fff71d2c108b6c344fd223e848ca7e39ddf319b70864dfa47dba85d6b", size = 21660, upload-time = "2025-01-24T09:03:22.461Z" },
]

[[package]]
name = "mkdocstrings"
version = "1.0.0"
source = { registry = "https://pypi.org/simple" }
dependencies = [
    { name = "jinja2" },
    { name = "markdown" },
    { name = "markupsafe" },
    { name = "mkdocs" },
    { name = "mkdocs-autorefs" },
    { name = "pymdown-extensions" },
]
sdist = { url = "https://files.pythonhosted.org/packages/e5/13/10bbf9d56565fd91b91e6f5a8cd9b9d8a2b101c4e8ad6eeafa35a706301d/mkdocstrings-1.0.0.tar.gz", hash = "sha256:351a006dbb27aefce241ade110d3cd040c1145b7a3eb5fd5ac23f03ed67f401a", size = 101086, upload-time = "2025-11-27T15:39:40.534Z" }
wheels = [
    { url = "https://files.pythonhosted.org/packages/ec/fc/80aa31b79133634721cf7855d37b76ea49773599214896f2ff10be03de2a/mkdocstrings-1.0.0-py3-none-any.whl", hash = "sha256:4c50eb960bff6e05dfc631f6bc00dfabffbcb29c5ff25f676d64daae05ed82fa", size = 35135, upload-time = "2025-11-27T15:39:39.301Z" },
]

[package.optional-dependencies]
python = [
    { name = "mkdocstrings-python" },
]

[[package]]
name = "mkdocstrings-python"
version = "2.0.0"
source = { registry = "https://pypi.org/simple" }
dependencies = [
    { name = "griffe" },
    { name = "mkdocs-autorefs" },
    { name = "mkdocstrings" },
]
sdist = { url = "https://files.pythonhosted.org/packages/ca/0d/dab7b08ca7e5a38b033cd83565bb0f95f05e8f3df7bc273e793c2ad3576e/mkdocstrings_python-2.0.0.tar.gz", hash = "sha256:4d872290f595221740a304bebca5b3afa4beafe84cc6fd27314d52dc3fbb4676", size = 199113, upload-time = "2025-11-27T16:44:44.894Z" }
wheels = [
    { url = "https://files.pythonhosted.org/packages/79/de/063481352688c3a1468c51c10b6cfb858d5e35dfef8323d9c83c4f2faa03/mkdocstrings_python-2.0.0-py3-none-any.whl", hash = "sha256:1d552dda109d47e4fddecbb1f06f9a86699c1b073e8b166fba89eeef0a0ffec6", size = 104803, upload-time = "2025-11-27T16:44:43.441Z" },
]

[[package]]
name = "more-itertools"
version = "10.8.0"
source = { registry = "https://pypi.org/simple" }
sdist = { url = "https://files.pythonhosted.org/packages/ea/5d/38b681d3fce7a266dd9ab73c66959406d565b3e85f21d5e66e1181d93721/more_itertools-10.8.0.tar.gz", hash = "sha256:f638ddf8a1a0d134181275fb5d58b086ead7c6a72429ad725c67503f13ba30bd", size = 137431, upload-time = "2025-09-02T15:23:11.018Z" }
wheels = [
    { url = "https://files.pythonhosted.org/packages/a4/8e/469e5a4a2f5855992e425f3cb33804cc07bf18d48f2db061aec61ce50270/more_itertools-10.8.0-py3-none-any.whl", hash = "sha256:52d4362373dcf7c52546bc4af9a86ee7c4579df9a8dc268be0a2f949d376cc9b", size = 69667, upload-time = "2025-09-02T15:23:09.635Z" },
]

[[package]]
name = "msgpack"
version = "1.1.2"
source = { registry = "https://pypi.org/simple" }
sdist = { url = "https://files.pythonhosted.org/packages/4d/f2/bfb55a6236ed8725a96b0aa3acbd0ec17588e6a2c3b62a93eb513ed8783f/msgpack-1.1.2.tar.gz", hash = "sha256:3b60763c1373dd60f398488069bcdc703cd08a711477b5d480eecc9f9626f47e", size = 173581, upload-time = "2025-10-08T09:15:56.596Z" }
wheels = [
    { url = "https://files.pythonhosted.org/packages/2c/97/560d11202bcd537abca693fd85d81cebe2107ba17301de42b01ac1677b69/msgpack-1.1.2-cp311-cp311-macosx_10_9_x86_64.whl", hash = "sha256:2e86a607e558d22985d856948c12a3fa7b42efad264dca8a3ebbcfa2735d786c", size = 82271, upload-time = "2025-10-08T09:14:49.967Z" },
    { url = "https://files.pythonhosted.org/packages/83/04/28a41024ccbd67467380b6fb440ae916c1e4f25e2cd4c63abe6835ac566e/msgpack-1.1.2-cp311-cp311-macosx_11_0_arm64.whl", hash = "sha256:283ae72fc89da59aa004ba147e8fc2f766647b1251500182fac0350d8af299c0", size = 84914, upload-time = "2025-10-08T09:14:50.958Z" },
    { url = "https://files.pythonhosted.org/packages/71/46/b817349db6886d79e57a966346cf0902a426375aadc1e8e7a86a75e22f19/msgpack-1.1.2-cp311-cp311-manylinux2014_aarch64.manylinux_2_17_aarch64.manylinux_2_28_aarch64.whl", hash = "sha256:61c8aa3bd513d87c72ed0b37b53dd5c5a0f58f2ff9f26e1555d3bd7948fb7296", size = 416962, upload-time = "2025-10-08T09:14:51.997Z" },
    { url = "https://files.pythonhosted.org/packages/da/e0/6cc2e852837cd6086fe7d8406af4294e66827a60a4cf60b86575a4a65ca8/msgpack-1.1.2-cp311-cp311-manylinux2014_x86_64.manylinux_2_17_x86_64.manylinux_2_28_x86_64.whl", hash = "sha256:454e29e186285d2ebe65be34629fa0e8605202c60fbc7c4c650ccd41870896ef", size = 426183, upload-time = "2025-10-08T09:14:53.477Z" },
    { url = "https://files.pythonhosted.org/packages/25/98/6a19f030b3d2ea906696cedd1eb251708e50a5891d0978b012cb6107234c/msgpack-1.1.2-cp311-cp311-musllinux_1_2_aarch64.whl", hash = "sha256:7bc8813f88417599564fafa59fd6f95be417179f76b40325b500b3c98409757c", size = 411454, upload-time = "2025-10-08T09:14:54.648Z" },
    { url = "https://files.pythonhosted.org/packages/b7/cd/9098fcb6adb32187a70b7ecaabf6339da50553351558f37600e53a4a2a23/msgpack-1.1.2-cp311-cp311-musllinux_1_2_x86_64.whl", hash = "sha256:bafca952dc13907bdfdedfc6a5f579bf4f292bdd506fadb38389afa3ac5b208e", size = 422341, upload-time = "2025-10-08T09:14:56.328Z" },
    { url = "https://files.pythonhosted.org/packages/e6/ae/270cecbcf36c1dc85ec086b33a51a4d7d08fc4f404bdbc15b582255d05ff/msgpack-1.1.2-cp311-cp311-win32.whl", hash = "sha256:602b6740e95ffc55bfb078172d279de3773d7b7db1f703b2f1323566b878b90e", size = 64747, upload-time = "2025-10-08T09:14:57.882Z" },
    { url = "https://files.pythonhosted.org/packages/2a/79/309d0e637f6f37e83c711f547308b91af02b72d2326ddd860b966080ef29/msgpack-1.1.2-cp311-cp311-win_amd64.whl", hash = "sha256:d198d275222dc54244bf3327eb8cbe00307d220241d9cec4d306d49a44e85f68", size = 71633, upload-time = "2025-10-08T09:14:59.177Z" },
    { url = "https://files.pythonhosted.org/packages/73/4d/7c4e2b3d9b1106cd0aa6cb56cc57c6267f59fa8bfab7d91df5adc802c847/msgpack-1.1.2-cp311-cp311-win_arm64.whl", hash = "sha256:86f8136dfa5c116365a8a651a7d7484b65b13339731dd6faebb9a0242151c406", size = 64755, upload-time = "2025-10-08T09:15:00.48Z" },
    { url = "https://files.pythonhosted.org/packages/ad/bd/8b0d01c756203fbab65d265859749860682ccd2a59594609aeec3a144efa/msgpack-1.1.2-cp312-cp312-macosx_10_13_x86_64.whl", hash = "sha256:70a0dff9d1f8da25179ffcf880e10cf1aad55fdb63cd59c9a49a1b82290062aa", size = 81939, upload-time = "2025-10-08T09:15:01.472Z" },
    { url = "https://files.pythonhosted.org/packages/34/68/ba4f155f793a74c1483d4bdef136e1023f7bcba557f0db4ef3db3c665cf1/msgpack-1.1.2-cp312-cp312-macosx_11_0_arm64.whl", hash = "sha256:446abdd8b94b55c800ac34b102dffd2f6aa0ce643c55dfc017ad89347db3dbdb", size = 85064, upload-time = "2025-10-08T09:15:03.764Z" },
    { url = "https://files.pythonhosted.org/packages/f2/60/a064b0345fc36c4c3d2c743c82d9100c40388d77f0b48b2f04d6041dbec1/msgpack-1.1.2-cp312-cp312-manylinux2014_aarch64.manylinux_2_17_aarch64.manylinux_2_28_aarch64.whl", hash = "sha256:c63eea553c69ab05b6747901b97d620bb2a690633c77f23feb0c6a947a8a7b8f", size = 417131, upload-time = "2025-10-08T09:15:05.136Z" },
    { url = "https://files.pythonhosted.org/packages/65/92/a5100f7185a800a5d29f8d14041f61475b9de465ffcc0f3b9fba606e4505/msgpack-1.1.2-cp312-cp312-manylinux2014_x86_64.manylinux_2_17_x86_64.manylinux_2_28_x86_64.whl", hash = "sha256:372839311ccf6bdaf39b00b61288e0557916c3729529b301c52c2d88842add42", size = 427556, upload-time = "2025-10-08T09:15:06.837Z" },
    { url = "https://files.pythonhosted.org/packages/f5/87/ffe21d1bf7d9991354ad93949286f643b2bb6ddbeab66373922b44c3b8cc/msgpack-1.1.2-cp312-cp312-musllinux_1_2_aarch64.whl", hash = "sha256:2929af52106ca73fcb28576218476ffbb531a036c2adbcf54a3664de124303e9", size = 404920, upload-time = "2025-10-08T09:15:08.179Z" },
    { url = "https://files.pythonhosted.org/packages/ff/41/8543ed2b8604f7c0d89ce066f42007faac1eaa7d79a81555f206a5cdb889/msgpack-1.1.2-cp312-cp312-musllinux_1_2_x86_64.whl", hash = "sha256:be52a8fc79e45b0364210eef5234a7cf8d330836d0a64dfbb878efa903d84620", size = 415013, upload-time = "2025-10-08T09:15:09.83Z" },
    { url = "https://files.pythonhosted.org/packages/41/0d/2ddfaa8b7e1cee6c490d46cb0a39742b19e2481600a7a0e96537e9c22f43/msgpack-1.1.2-cp312-cp312-win32.whl", hash = "sha256:1fff3d825d7859ac888b0fbda39a42d59193543920eda9d9bea44d958a878029", size = 65096, upload-time = "2025-10-08T09:15:11.11Z" },
    { url = "https://files.pythonhosted.org/packages/8c/ec/d431eb7941fb55a31dd6ca3404d41fbb52d99172df2e7707754488390910/msgpack-1.1.2-cp312-cp312-win_amd64.whl", hash = "sha256:1de460f0403172cff81169a30b9a92b260cb809c4cb7e2fc79ae8d0510c78b6b", size = 72708, upload-time = "2025-10-08T09:15:12.554Z" },
    { url = "https://files.pythonhosted.org/packages/c5/31/5b1a1f70eb0e87d1678e9624908f86317787b536060641d6798e3cf70ace/msgpack-1.1.2-cp312-cp312-win_arm64.whl", hash = "sha256:be5980f3ee0e6bd44f3a9e9dea01054f175b50c3e6cdb692bc9424c0bbb8bf69", size = 64119, upload-time = "2025-10-08T09:15:13.589Z" },
]

[[package]]
name = "multidict"
version = "6.7.0"
source = { registry = "https://pypi.org/simple" }
sdist = { url = "https://files.pythonhosted.org/packages/80/1e/5492c365f222f907de1039b91f922b93fa4f764c713ee858d235495d8f50/multidict-6.7.0.tar.gz", hash = "sha256:c6e99d9a65ca282e578dfea819cfa9c0a62b2499d8677392e09feaf305e9e6f5", size = 101834, upload-time = "2025-10-06T14:52:30.657Z" }
wheels = [
    { url = "https://files.pythonhosted.org/packages/34/9e/5c727587644d67b2ed479041e4b1c58e30afc011e3d45d25bbe35781217c/multidict-6.7.0-cp311-cp311-macosx_10_9_universal2.whl", hash = "sha256:4d409aa42a94c0b3fa617708ef5276dfe81012ba6753a0370fcc9d0195d0a1fc", size = 76604, upload-time = "2025-10-06T14:48:54.277Z" },
    { url = "https://files.pythonhosted.org/packages/17/e4/67b5c27bd17c085a5ea8f1ec05b8a3e5cba0ca734bfcad5560fb129e70ca/multidict-6.7.0-cp311-cp311-macosx_10_9_x86_64.whl", hash = "sha256:14c9e076eede3b54c636f8ce1c9c252b5f057c62131211f0ceeec273810c9721", size = 44715, upload-time = "2025-10-06T14:48:55.445Z" },
    { url = "https://files.pythonhosted.org/packages/4d/e1/866a5d77be6ea435711bef2a4291eed11032679b6b28b56b4776ab06ba3e/multidict-6.7.0-cp311-cp311-macosx_11_0_arm64.whl", hash = "sha256:4c09703000a9d0fa3c3404b27041e574cc7f4df4c6563873246d0e11812a94b6", size = 44332, upload-time = "2025-10-06T14:48:56.706Z" },
    { url = "https://files.pythonhosted.org/packages/31/61/0c2d50241ada71ff61a79518db85ada85fdabfcf395d5968dae1cbda04e5/multidict-6.7.0-cp311-cp311-manylinux1_i686.manylinux_2_28_i686.manylinux_2_5_i686.whl", hash = "sha256:a265acbb7bb33a3a2d626afbe756371dce0279e7b17f4f4eda406459c2b5ff1c", size = 245212, upload-time = "2025-10-06T14:48:58.042Z" },
    { url = "https://files.pythonhosted.org/packages/ac/e0/919666a4e4b57fff1b57f279be1c9316e6cdc5de8a8b525d76f6598fefc7/multidict-6.7.0-cp311-cp311-manylinux2014_aarch64.manylinux_2_17_aarch64.manylinux_2_28_aarch64.whl", hash = "sha256:51cb455de290ae462593e5b1cb1118c5c22ea7f0d3620d9940bf695cea5a4bd7", size = 246671, upload-time = "2025-10-06T14:49:00.004Z" },
    { url = "https://files.pythonhosted.org/packages/a1/cc/d027d9c5a520f3321b65adea289b965e7bcbd2c34402663f482648c716ce/multidict-6.7.0-cp311-cp311-manylinux2014_armv7l.manylinux_2_17_armv7l.manylinux_2_31_armv7l.whl", hash = "sha256:db99677b4457c7a5c5a949353e125ba72d62b35f74e26da141530fbb012218a7", size = 225491, upload-time = "2025-10-06T14:49:01.393Z" },
    { url = "https://files.pythonhosted.org/packages/75/c4/bbd633980ce6155a28ff04e6a6492dd3335858394d7bb752d8b108708558/multidict-6.7.0-cp311-cp311-manylinux2014_ppc64le.manylinux_2_17_ppc64le.manylinux_2_28_ppc64le.whl", hash = "sha256:f470f68adc395e0183b92a2f4689264d1ea4b40504a24d9882c27375e6662bb9", size = 257322, upload-time = "2025-10-06T14:49:02.745Z" },
    { url = "https://files.pythonhosted.org/packages/4c/6d/d622322d344f1f053eae47e033b0b3f965af01212de21b10bcf91be991fb/multidict-6.7.0-cp311-cp311-manylinux2014_s390x.manylinux_2_17_s390x.manylinux_2_28_s390x.whl", hash = "sha256:0db4956f82723cc1c270de9c6e799b4c341d327762ec78ef82bb962f79cc07d8", size = 254694, upload-time = "2025-10-06T14:49:04.15Z" },
    { url = "https://files.pythonhosted.org/packages/a8/9f/78f8761c2705d4c6d7516faed63c0ebdac569f6db1bef95e0d5218fdc146/multidict-6.7.0-cp311-cp311-manylinux2014_x86_64.manylinux_2_17_x86_64.manylinux_2_28_x86_64.whl", hash = "sha256:3e56d780c238f9e1ae66a22d2adf8d16f485381878250db8d496623cd38b22bd", size = 246715, upload-time = "2025-10-06T14:49:05.967Z" },
    { url = "https://files.pythonhosted.org/packages/78/59/950818e04f91b9c2b95aab3d923d9eabd01689d0dcd889563988e9ea0fd8/multidict-6.7.0-cp311-cp311-musllinux_1_2_aarch64.whl", hash = "sha256:9d14baca2ee12c1a64740d4531356ba50b82543017f3ad6de0deb943c5979abb", size = 243189, upload-time = "2025-10-06T14:49:07.37Z" },
    { url = "https://files.pythonhosted.org/packages/7a/3d/77c79e1934cad2ee74991840f8a0110966d9599b3af95964c0cd79bb905b/multidict-6.7.0-cp311-cp311-musllinux_1_2_armv7l.whl", hash = "sha256:295a92a76188917c7f99cda95858c822f9e4aae5824246bba9b6b44004ddd0a6", size = 237845, upload-time = "2025-10-06T14:49:08.759Z" },
    { url = "https://files.pythonhosted.org/packages/63/1b/834ce32a0a97a3b70f86437f685f880136677ac00d8bce0027e9fd9c2db7/multidict-6.7.0-cp311-cp311-musllinux_1_2_i686.whl", hash = "sha256:39f1719f57adbb767ef592a50ae5ebb794220d1188f9ca93de471336401c34d2", size = 246374, upload-time = "2025-10-06T14:49:10.574Z" },
    { url = "https://files.pythonhosted.org/packages/23/ef/43d1c3ba205b5dec93dc97f3fba179dfa47910fc73aaaea4f7ceb41cec2a/multidict-6.7.0-cp311-cp311-musllinux_1_2_ppc64le.whl", hash = "sha256:0a13fb8e748dfc94749f622de065dd5c1def7e0d2216dba72b1d8069a389c6ff", size = 253345, upload-time = "2025-10-06T14:49:12.331Z" },
    { url = "https://files.pythonhosted.org/packages/6b/03/eaf95bcc2d19ead522001f6a650ef32811aa9e3624ff0ad37c445c7a588c/multidict-6.7.0-cp311-cp311-musllinux_1_2_s390x.whl", hash = "sha256:e3aa16de190d29a0ea1b48253c57d99a68492c8dd8948638073ab9e74dc9410b", size = 246940, upload-time = "2025-10-06T14:49:13.821Z" },
    { url = "https://files.pythonhosted.org/packages/e8/df/ec8a5fd66ea6cd6f525b1fcbb23511b033c3e9bc42b81384834ffa484a62/multidict-6.7.0-cp311-cp311-musllinux_1_2_x86_64.whl", hash = "sha256:a048ce45dcdaaf1defb76b2e684f997fb5abf74437b6cb7b22ddad934a964e34", size = 242229, upload-time = "2025-10-06T14:49:15.603Z" },
    { url = "https://files.pythonhosted.org/packages/8a/a2/59b405d59fd39ec86d1142630e9049243015a5f5291ba49cadf3c090c541/multidict-6.7.0-cp311-cp311-win32.whl", hash = "sha256:a90af66facec4cebe4181b9e62a68be65e45ac9b52b67de9eec118701856e7ff", size = 41308, upload-time = "2025-10-06T14:49:16.871Z" },
    { url = "https://files.pythonhosted.org/packages/32/0f/13228f26f8b882c34da36efa776c3b7348455ec383bab4a66390e42963ae/multidict-6.7.0-cp311-cp311-win_amd64.whl", hash = "sha256:95b5ffa4349df2887518bb839409bcf22caa72d82beec453216802f475b23c81", size = 46037, upload-time = "2025-10-06T14:49:18.457Z" },
    { url = "https://files.pythonhosted.org/packages/84/1f/68588e31b000535a3207fd3c909ebeec4fb36b52c442107499c18a896a2a/multidict-6.7.0-cp311-cp311-win_arm64.whl", hash = "sha256:329aa225b085b6f004a4955271a7ba9f1087e39dcb7e65f6284a988264a63912", size = 43023, upload-time = "2025-10-06T14:49:19.648Z" },
    { url = "https://files.pythonhosted.org/packages/c2/9e/9f61ac18d9c8b475889f32ccfa91c9f59363480613fc807b6e3023d6f60b/multidict-6.7.0-cp312-cp312-macosx_10_13_universal2.whl", hash = "sha256:8a3862568a36d26e650a19bb5cbbba14b71789032aebc0423f8cc5f150730184", size = 76877, upload-time = "2025-10-06T14:49:20.884Z" },
    { url = "https://files.pythonhosted.org/packages/38/6f/614f09a04e6184f8824268fce4bc925e9849edfa654ddd59f0b64508c595/multidict-6.7.0-cp312-cp312-macosx_10_13_x86_64.whl", hash = "sha256:960c60b5849b9b4f9dcc9bea6e3626143c252c74113df2c1540aebce70209b45", size = 45467, upload-time = "2025-10-06T14:49:22.054Z" },
    { url = "https://files.pythonhosted.org/packages/b3/93/c4f67a436dd026f2e780c433277fff72be79152894d9fc36f44569cab1a6/multidict-6.7.0-cp312-cp312-macosx_11_0_arm64.whl", hash = "sha256:2049be98fb57a31b4ccf870bf377af2504d4ae35646a19037ec271e4c07998aa", size = 43834, upload-time = "2025-10-06T14:49:23.566Z" },
    { url = "https://files.pythonhosted.org/packages/7f/f5/013798161ca665e4a422afbc5e2d9e4070142a9ff8905e482139cd09e4d0/multidict-6.7.0-cp312-cp312-manylinux1_i686.manylinux_2_28_i686.manylinux_2_5_i686.whl", hash = "sha256:0934f3843a1860dd465d38895c17fce1f1cb37295149ab05cd1b9a03afacb2a7", size = 250545, upload-time = "2025-10-06T14:49:24.882Z" },
    { url = "https://files.pythonhosted.org/packages/71/2f/91dbac13e0ba94669ea5119ba267c9a832f0cb65419aca75549fcf09a3dc/multidict-6.7.0-cp312-cp312-manylinux2014_aarch64.manylinux_2_17_aarch64.manylinux_2_28_aarch64.whl", hash = "sha256:b3e34f3a1b8131ba06f1a73adab24f30934d148afcd5f5de9a73565a4404384e", size = 258305, upload-time = "2025-10-06T14:49:26.778Z" },
    { url = "https://files.pythonhosted.org/packages/ef/b0/754038b26f6e04488b48ac621f779c341338d78503fb45403755af2df477/multidict-6.7.0-cp312-cp312-manylinux2014_armv7l.manylinux_2_17_armv7l.manylinux_2_31_armv7l.whl", hash = "sha256:efbb54e98446892590dc2458c19c10344ee9a883a79b5cec4bc34d6656e8d546", size = 242363, upload-time = "2025-10-06T14:49:28.562Z" },
    { url = "https://files.pythonhosted.org/packages/87/15/9da40b9336a7c9fa606c4cf2ed80a649dffeb42b905d4f63a1d7eb17d746/multidict-6.7.0-cp312-cp312-manylinux2014_ppc64le.manylinux_2_17_ppc64le.manylinux_2_28_ppc64le.whl", hash = "sha256:a35c5fc61d4f51eb045061e7967cfe3123d622cd500e8868e7c0c592a09fedc4", size = 268375, upload-time = "2025-10-06T14:49:29.96Z" },
    { url = "https://files.pythonhosted.org/packages/82/72/c53fcade0cc94dfaad583105fd92b3a783af2091eddcb41a6d5a52474000/multidict-6.7.0-cp312-cp312-manylinux2014_s390x.manylinux_2_17_s390x.manylinux_2_28_s390x.whl", hash = "sha256:29fe6740ebccba4175af1b9b87bf553e9c15cd5868ee967e010efcf94e4fd0f1", size = 269346, upload-time = "2025-10-06T14:49:31.404Z" },
    { url = "https://files.pythonhosted.org/packages/0d/e2/9baffdae21a76f77ef8447f1a05a96ec4bc0a24dae08767abc0a2fe680b8/multidict-6.7.0-cp312-cp312-manylinux2014_x86_64.manylinux_2_17_x86_64.manylinux_2_28_x86_64.whl", hash = "sha256:123e2a72e20537add2f33a79e605f6191fba2afda4cbb876e35c1a7074298a7d", size = 256107, upload-time = "2025-10-06T14:49:32.974Z" },
    { url = "https://files.pythonhosted.org/packages/3c/06/3f06f611087dc60d65ef775f1fb5aca7c6d61c6db4990e7cda0cef9b1651/multidict-6.7.0-cp312-cp312-musllinux_1_2_aarch64.whl", hash = "sha256:b284e319754366c1aee2267a2036248b24eeb17ecd5dc16022095e747f2f4304", size = 253592, upload-time = "2025-10-06T14:49:34.52Z" },
    { url = "https://files.pythonhosted.org/packages/20/24/54e804ec7945b6023b340c412ce9c3f81e91b3bf5fa5ce65558740141bee/multidict-6.7.0-cp312-cp312-musllinux_1_2_armv7l.whl", hash = "sha256:803d685de7be4303b5a657b76e2f6d1240e7e0a8aa2968ad5811fa2285553a12", size = 251024, upload-time = "2025-10-06T14:49:35.956Z" },
    { url = "https://files.pythonhosted.org/packages/14/48/011cba467ea0b17ceb938315d219391d3e421dfd35928e5dbdc3f4ae76ef/multidict-6.7.0-cp312-cp312-musllinux_1_2_i686.whl", hash = "sha256:c04a328260dfd5db8c39538f999f02779012268f54614902d0afc775d44e0a62", size = 251484, upload-time = "2025-10-06T14:49:37.631Z" },
    { url = "https://files.pythonhosted.org/packages/0d/2f/919258b43bb35b99fa127435cfb2d91798eb3a943396631ef43e3720dcf4/multidict-6.7.0-cp312-cp312-musllinux_1_2_ppc64le.whl", hash = "sha256:8a19cdb57cd3df4cd865849d93ee14920fb97224300c88501f16ecfa2604b4e0", size = 263579, upload-time = "2025-10-06T14:49:39.502Z" },
    { url = "https://files.pythonhosted.org/packages/31/22/a0e884d86b5242b5a74cf08e876bdf299e413016b66e55511f7a804a366e/multidict-6.7.0-cp312-cp312-musllinux_1_2_s390x.whl", hash = "sha256:9b2fd74c52accced7e75de26023b7dccee62511a600e62311b918ec5c168fc2a", size = 259654, upload-time = "2025-10-06T14:49:41.32Z" },
    { url = "https://files.pythonhosted.org/packages/b2/e5/17e10e1b5c5f5a40f2fcbb45953c9b215f8a4098003915e46a93f5fcaa8f/multidict-6.7.0-cp312-cp312-musllinux_1_2_x86_64.whl", hash = "sha256:3e8bfdd0e487acf992407a140d2589fe598238eaeffa3da8448d63a63cd363f8", size = 251511, upload-time = "2025-10-06T14:49:46.021Z" },
    { url = "https://files.pythonhosted.org/packages/e3/9a/201bb1e17e7af53139597069c375e7b0dcbd47594604f65c2d5359508566/multidict-6.7.0-cp312-cp312-win32.whl", hash = "sha256:dd32a49400a2c3d52088e120ee00c1e3576cbff7e10b98467962c74fdb762ed4", size = 41895, upload-time = "2025-10-06T14:49:48.718Z" },
    { url = "https://files.pythonhosted.org/packages/46/e2/348cd32faad84eaf1d20cce80e2bb0ef8d312c55bca1f7fa9865e7770aaf/multidict-6.7.0-cp312-cp312-win_amd64.whl", hash = "sha256:92abb658ef2d7ef22ac9f8bb88e8b6c3e571671534e029359b6d9e845923eb1b", size = 46073, upload-time = "2025-10-06T14:49:50.28Z" },
    { url = "https://files.pythonhosted.org/packages/25/ec/aad2613c1910dce907480e0c3aa306905830f25df2e54ccc9dea450cb5aa/multidict-6.7.0-cp312-cp312-win_arm64.whl", hash = "sha256:490dab541a6a642ce1a9d61a4781656b346a55c13038f0b1244653828e3a83ec", size = 43226, upload-time = "2025-10-06T14:49:52.304Z" },
    { url = "https://files.pythonhosted.org/packages/b7/da/7d22601b625e241d4f23ef1ebff8acfc60da633c9e7e7922e24d10f592b3/multidict-6.7.0-py3-none-any.whl", hash = "sha256:394fc5c42a333c9ffc3e421a4c85e08580d990e08b99f6bf35b4132114c5dcb3", size = 12317, upload-time = "2025-10-06T14:52:29.272Z" },
]

[[package]]
name = "nexus-rpc"
version = "1.1.0"
source = { registry = "https://pypi.org/simple" }
dependencies = [
    { name = "typing-extensions" },
]
sdist = { url = "https://files.pythonhosted.org/packages/ef/66/540687556bd28cf1ec370cc6881456203dfddb9dab047b8979c6865b5984/nexus_rpc-1.1.0.tar.gz", hash = "sha256:d65ad6a2f54f14e53ebe39ee30555eaeb894102437125733fb13034a04a44553", size = 77383, upload-time = "2025-07-07T19:03:58.368Z" }
wheels = [
    { url = "https://files.pythonhosted.org/packages/bf/2f/9e9d0dcaa4c6ffa22b7aa31069a8a264c753ff8027b36af602cce038c92f/nexus_rpc-1.1.0-py3-none-any.whl", hash = "sha256:d1b007af2aba186a27e736f8eaae39c03aed05b488084ff6c3d1785c9ba2ad38", size = 27743, upload-time = "2025-07-07T19:03:57.556Z" },
]

[[package]]
name = "nodeenv"
version = "1.9.1"
source = { registry = "https://pypi.org/simple" }
sdist = { url = "https://files.pythonhosted.org/packages/43/16/fc88b08840de0e0a72a2f9d8c6bae36be573e475a6326ae854bcc549fc45/nodeenv-1.9.1.tar.gz", hash = "sha256:6ec12890a2dab7946721edbfbcd91f3319c6ccc9aec47be7c7e6b7011ee6645f", size = 47437, upload-time = "2024-06-04T18:44:11.171Z" }
wheels = [
    { url = "https://files.pythonhosted.org/packages/d2/1d/1b658dbd2b9fa9c4c9f32accbfc0205d532c8c6194dc0f2a4c0428e7128a/nodeenv-1.9.1-py2.py3-none-any.whl", hash = "sha256:ba11c9782d29c27c70ffbdda2d7415098754709be8a7056d79a737cd901155c9", size = 22314, upload-time = "2024-06-04T18:44:08.352Z" },
]

[[package]]
name = "numpy"
version = "1.26.4"
source = { registry = "https://pypi.org/simple" }
sdist = { url = "https://files.pythonhosted.org/packages/65/6e/09db70a523a96d25e115e71cc56a6f9031e7b8cd166c1ac8438307c14058/numpy-1.26.4.tar.gz", hash = "sha256:2a02aba9ed12e4ac4eb3ea9421c420301a0c6460d9830d74a9df87efa4912010", size = 15786129, upload-time = "2024-02-06T00:26:44.495Z" }
wheels = [
    { url = "https://files.pythonhosted.org/packages/11/57/baae43d14fe163fa0e4c47f307b6b2511ab8d7d30177c491960504252053/numpy-1.26.4-cp311-cp311-macosx_10_9_x86_64.whl", hash = "sha256:4c66707fabe114439db9068ee468c26bbdf909cac0fb58686a42a24de1760c71", size = 20630554, upload-time = "2024-02-05T23:51:50.149Z" },
    { url = "https://files.pythonhosted.org/packages/1a/2e/151484f49fd03944c4a3ad9c418ed193cfd02724e138ac8a9505d056c582/numpy-1.26.4-cp311-cp311-macosx_11_0_arm64.whl", hash = "sha256:edd8b5fe47dab091176d21bb6de568acdd906d1887a4584a15a9a96a1dca06ef", size = 13997127, upload-time = "2024-02-05T23:52:15.314Z" },
    { url = "https://files.pythonhosted.org/packages/79/ae/7e5b85136806f9dadf4878bf73cf223fe5c2636818ba3ab1c585d0403164/numpy-1.26.4-cp311-cp311-manylinux_2_17_aarch64.manylinux2014_aarch64.whl", hash = "sha256:7ab55401287bfec946ced39700c053796e7cc0e3acbef09993a9ad2adba6ca6e", size = 14222994, upload-time = "2024-02-05T23:52:47.569Z" },
    { url = "https://files.pythonhosted.org/packages/3a/d0/edc009c27b406c4f9cbc79274d6e46d634d139075492ad055e3d68445925/numpy-1.26.4-cp311-cp311-manylinux_2_17_x86_64.manylinux2014_x86_64.whl", hash = "sha256:666dbfb6ec68962c033a450943ded891bed2d54e6755e35e5835d63f4f6931d5", size = 18252005, upload-time = "2024-02-05T23:53:15.637Z" },
    { url = "https://files.pythonhosted.org/packages/09/bf/2b1aaf8f525f2923ff6cfcf134ae5e750e279ac65ebf386c75a0cf6da06a/numpy-1.26.4-cp311-cp311-musllinux_1_1_aarch64.whl", hash = "sha256:96ff0b2ad353d8f990b63294c8986f1ec3cb19d749234014f4e7eb0112ceba5a", size = 13885297, upload-time = "2024-02-05T23:53:42.16Z" },
    { url = "https://files.pythonhosted.org/packages/df/a0/4e0f14d847cfc2a633a1c8621d00724f3206cfeddeb66d35698c4e2cf3d2/numpy-1.26.4-cp311-cp311-musllinux_1_1_x86_64.whl", hash = "sha256:60dedbb91afcbfdc9bc0b1f3f402804070deed7392c23eb7a7f07fa857868e8a", size = 18093567, upload-time = "2024-02-05T23:54:11.696Z" },
    { url = "https://files.pythonhosted.org/packages/d2/b7/a734c733286e10a7f1a8ad1ae8c90f2d33bf604a96548e0a4a3a6739b468/numpy-1.26.4-cp311-cp311-win32.whl", hash = "sha256:1af303d6b2210eb850fcf03064d364652b7120803a0b872f5211f5234b399f20", size = 5968812, upload-time = "2024-02-05T23:54:26.453Z" },
    { url = "https://files.pythonhosted.org/packages/3f/6b/5610004206cf7f8e7ad91c5a85a8c71b2f2f8051a0c0c4d5916b76d6cbb2/numpy-1.26.4-cp311-cp311-win_amd64.whl", hash = "sha256:cd25bcecc4974d09257ffcd1f098ee778f7834c3ad767fe5db785be9a4aa9cb2", size = 15811913, upload-time = "2024-02-05T23:54:53.933Z" },
    { url = "https://files.pythonhosted.org/packages/95/12/8f2020a8e8b8383ac0177dc9570aad031a3beb12e38847f7129bacd96228/numpy-1.26.4-cp312-cp312-macosx_10_9_x86_64.whl", hash = "sha256:b3ce300f3644fb06443ee2222c2201dd3a89ea6040541412b8fa189341847218", size = 20335901, upload-time = "2024-02-05T23:55:32.801Z" },
    { url = "https://files.pythonhosted.org/packages/75/5b/ca6c8bd14007e5ca171c7c03102d17b4f4e0ceb53957e8c44343a9546dcc/numpy-1.26.4-cp312-cp312-macosx_11_0_arm64.whl", hash = "sha256:03a8c78d01d9781b28a6989f6fa1bb2c4f2d51201cf99d3dd875df6fbd96b23b", size = 13685868, upload-time = "2024-02-05T23:55:56.28Z" },
    { url = "https://files.pythonhosted.org/packages/79/f8/97f10e6755e2a7d027ca783f63044d5b1bc1ae7acb12afe6a9b4286eac17/numpy-1.26.4-cp312-cp312-manylinux_2_17_aarch64.manylinux2014_aarch64.whl", hash = "sha256:9fad7dcb1aac3c7f0584a5a8133e3a43eeb2fe127f47e3632d43d677c66c102b", size = 13925109, upload-time = "2024-02-05T23:56:20.368Z" },
    { url = "https://files.pythonhosted.org/packages/0f/50/de23fde84e45f5c4fda2488c759b69990fd4512387a8632860f3ac9cd225/numpy-1.26.4-cp312-cp312-manylinux_2_17_x86_64.manylinux2014_x86_64.whl", hash = "sha256:675d61ffbfa78604709862923189bad94014bef562cc35cf61d3a07bba02a7ed", size = 17950613, upload-time = "2024-02-05T23:56:56.054Z" },
    { url = "https://files.pythonhosted.org/packages/4c/0c/9c603826b6465e82591e05ca230dfc13376da512b25ccd0894709b054ed0/numpy-1.26.4-cp312-cp312-musllinux_1_1_aarch64.whl", hash = "sha256:ab47dbe5cc8210f55aa58e4805fe224dac469cde56b9f731a4c098b91917159a", size = 13572172, upload-time = "2024-02-05T23:57:21.56Z" },
    { url = "https://files.pythonhosted.org/packages/76/8c/2ba3902e1a0fc1c74962ea9bb33a534bb05984ad7ff9515bf8d07527cadd/numpy-1.26.4-cp312-cp312-musllinux_1_1_x86_64.whl", hash = "sha256:1dda2e7b4ec9dd512f84935c5f126c8bd8b9f2fc001e9f54af255e8c5f16b0e0", size = 17786643, upload-time = "2024-02-05T23:57:56.585Z" },
    { url = "https://files.pythonhosted.org/packages/28/4a/46d9e65106879492374999e76eb85f87b15328e06bd1550668f79f7b18c6/numpy-1.26.4-cp312-cp312-win32.whl", hash = "sha256:50193e430acfc1346175fcbdaa28ffec49947a06918b7b92130744e81e640110", size = 5677803, upload-time = "2024-02-05T23:58:08.963Z" },
    { url = "https://files.pythonhosted.org/packages/16/2e/86f24451c2d530c88daf997cb8d6ac622c1d40d19f5a031ed68a4b73a374/numpy-1.26.4-cp312-cp312-win_amd64.whl", hash = "sha256:08beddf13648eb95f8d867350f6a018a4be2e5ad54c8d8caed89ebca558b2818", size = 15517754, upload-time = "2024-02-05T23:58:36.364Z" },
]

[[package]]
name = "openai"
version = "2.8.1"
source = { registry = "https://pypi.org/simple" }
dependencies = [
    { name = "anyio" },
    { name = "distro" },
    { name = "httpx" },
    { name = "jiter" },
    { name = "pydantic" },
    { name = "sniffio" },
    { name = "tqdm" },
    { name = "typing-extensions" },
]
sdist = { url = "https://files.pythonhosted.org/packages/d5/e4/42591e356f1d53c568418dc7e30dcda7be31dd5a4d570bca22acb0525862/openai-2.8.1.tar.gz", hash = "sha256:cb1b79eef6e809f6da326a7ef6038719e35aa944c42d081807bfa1be8060f15f", size = 602490, upload-time = "2025-11-17T22:39:59.549Z" }
wheels = [
    { url = "https://files.pythonhosted.org/packages/55/4f/dbc0c124c40cb390508a82770fb9f6e3ed162560181a85089191a851c59a/openai-2.8.1-py3-none-any.whl", hash = "sha256:c6c3b5a04994734386e8dad3c00a393f56d3b68a27cd2e8acae91a59e4122463", size = 1022688, upload-time = "2025-11-17T22:39:57.675Z" },
]

[[package]]
name = "openapi-pydantic"
version = "0.5.1"
source = { registry = "https://pypi.org/simple" }
dependencies = [
    { name = "pydantic" },
]
sdist = { url = "https://files.pythonhosted.org/packages/02/2e/58d83848dd1a79cb92ed8e63f6ba901ca282c5f09d04af9423ec26c56fd7/openapi_pydantic-0.5.1.tar.gz", hash = "sha256:ff6835af6bde7a459fb93eb93bb92b8749b754fc6e51b2f1590a19dc3005ee0d", size = 60892, upload-time = "2025-01-08T19:29:27.083Z" }
wheels = [
    { url = "https://files.pythonhosted.org/packages/12/cf/03675d8bd8ecbf4445504d8071adab19f5f993676795708e36402ab38263/openapi_pydantic-0.5.1-py3-none-any.whl", hash = "sha256:a3a09ef4586f5bd760a8df7f43028b60cafb6d9f61de2acba9574766255ab146", size = 96381, upload-time = "2025-01-08T19:29:25.275Z" },
]

[[package]]
name = "opentelemetry-api"
version = "1.38.0"
source = { registry = "https://pypi.org/simple" }
dependencies = [
    { name = "importlib-metadata" },
    { name = "typing-extensions" },
]
sdist = { url = "https://files.pythonhosted.org/packages/08/d8/0f354c375628e048bd0570645b310797299754730079853095bf000fba69/opentelemetry_api-1.38.0.tar.gz", hash = "sha256:f4c193b5e8acb0912b06ac5b16321908dd0843d75049c091487322284a3eea12", size = 65242, upload-time = "2025-10-16T08:35:50.25Z" }
wheels = [
    { url = "https://files.pythonhosted.org/packages/ae/a2/d86e01c28300bd41bab8f18afd613676e2bd63515417b77636fc1add426f/opentelemetry_api-1.38.0-py3-none-any.whl", hash = "sha256:2891b0197f47124454ab9f0cf58f3be33faca394457ac3e09daba13ff50aa582", size = 65947, upload-time = "2025-10-16T08:35:30.23Z" },
]

[[package]]
name = "opentelemetry-exporter-otlp-proto-common"
version = "1.38.0"
source = { registry = "https://pypi.org/simple" }
dependencies = [
    { name = "opentelemetry-proto" },
]
sdist = { url = "https://files.pythonhosted.org/packages/19/83/dd4660f2956ff88ed071e9e0e36e830df14b8c5dc06722dbde1841accbe8/opentelemetry_exporter_otlp_proto_common-1.38.0.tar.gz", hash = "sha256:e333278afab4695aa8114eeb7bf4e44e65c6607d54968271a249c180b2cb605c", size = 20431, upload-time = "2025-10-16T08:35:53.285Z" }
wheels = [
    { url = "https://files.pythonhosted.org/packages/a7/9e/55a41c9601191e8cd8eb626b54ee6827b9c9d4a46d736f32abc80d8039fc/opentelemetry_exporter_otlp_proto_common-1.38.0-py3-none-any.whl", hash = "sha256:03cb76ab213300fe4f4c62b7d8f17d97fcfd21b89f0b5ce38ea156327ddda74a", size = 18359, upload-time = "2025-10-16T08:35:34.099Z" },
]

[[package]]
name = "opentelemetry-exporter-otlp-proto-http"
version = "1.38.0"
source = { registry = "https://pypi.org/simple" }
dependencies = [
    { name = "googleapis-common-protos" },
    { name = "opentelemetry-api" },
    { name = "opentelemetry-exporter-otlp-proto-common" },
    { name = "opentelemetry-proto" },
    { name = "opentelemetry-sdk" },
    { name = "requests" },
    { name = "typing-extensions" },
]
sdist = { url = "https://files.pythonhosted.org/packages/81/0a/debcdfb029fbd1ccd1563f7c287b89a6f7bef3b2902ade56797bfd020854/opentelemetry_exporter_otlp_proto_http-1.38.0.tar.gz", hash = "sha256:f16bd44baf15cbe07633c5112ffc68229d0edbeac7b37610be0b2def4e21e90b", size = 17282, upload-time = "2025-10-16T08:35:54.422Z" }
wheels = [
    { url = "https://files.pythonhosted.org/packages/e5/77/154004c99fb9f291f74aa0822a2f5bbf565a72d8126b3a1b63ed8e5f83c7/opentelemetry_exporter_otlp_proto_http-1.38.0-py3-none-any.whl", hash = "sha256:84b937305edfc563f08ec69b9cb2298be8188371217e867c1854d77198d0825b", size = 19579, upload-time = "2025-10-16T08:35:36.269Z" },
]

[[package]]
name = "opentelemetry-instrumentation"
version = "0.59b0"
source = { registry = "https://pypi.org/simple" }
dependencies = [
    { name = "opentelemetry-api" },
    { name = "opentelemetry-semantic-conventions" },
    { name = "packaging" },
    { name = "wrapt" },
]
sdist = { url = "https://files.pythonhosted.org/packages/04/ed/9c65cd209407fd807fa05be03ee30f159bdac8d59e7ea16a8fe5a1601222/opentelemetry_instrumentation-0.59b0.tar.gz", hash = "sha256:6010f0faaacdaf7c4dff8aac84e226d23437b331dcda7e70367f6d73a7db1adc", size = 31544, upload-time = "2025-10-16T08:39:31.959Z" }
wheels = [
    { url = "https://files.pythonhosted.org/packages/10/f5/7a40ff3f62bfe715dad2f633d7f1174ba1a7dd74254c15b2558b3401262a/opentelemetry_instrumentation-0.59b0-py3-none-any.whl", hash = "sha256:44082cc8fe56b0186e87ee8f7c17c327c4c2ce93bdbe86496e600985d74368ee", size = 33020, upload-time = "2025-10-16T08:38:31.463Z" },
]

[[package]]
name = "opentelemetry-instrumentation-httpx"
version = "0.59b0"
source = { registry = "https://pypi.org/simple" }
dependencies = [
    { name = "opentelemetry-api" },
    { name = "opentelemetry-instrumentation" },
    { name = "opentelemetry-semantic-conventions" },
    { name = "opentelemetry-util-http" },
    { name = "wrapt" },
]
sdist = { url = "https://files.pythonhosted.org/packages/18/6b/1bdf36b68cace9b4eae3cbbade4150c71c90aa392b127dda5bb5c2a49307/opentelemetry_instrumentation_httpx-0.59b0.tar.gz", hash = "sha256:a1cb9b89d9f05a82701cc9ab9cfa3db54fd76932489449778b350bc1b9f0e872", size = 19886, upload-time = "2025-10-16T08:39:48.428Z" }
wheels = [
    { url = "https://files.pythonhosted.org/packages/58/16/c1e0745d20af392ec9060693531d7f01239deb2d81e460d0c379719691b8/opentelemetry_instrumentation_httpx-0.59b0-py3-none-any.whl", hash = "sha256:7dc9f66aef4ca3904d877f459a70c78eafd06131dc64d713b9b1b5a7d0a48f05", size = 15197, upload-time = "2025-10-16T08:38:55.507Z" },
]

[[package]]
name = "opentelemetry-proto"
version = "1.38.0"
source = { registry = "https://pypi.org/simple" }
dependencies = [
    { name = "protobuf" },
]
sdist = { url = "https://files.pythonhosted.org/packages/51/14/f0c4f0f6371b9cb7f9fa9ee8918bfd59ac7040c7791f1e6da32a1839780d/opentelemetry_proto-1.38.0.tar.gz", hash = "sha256:88b161e89d9d372ce723da289b7da74c3a8354a8e5359992be813942969ed468", size = 46152, upload-time = "2025-10-16T08:36:01.612Z" }
wheels = [
    { url = "https://files.pythonhosted.org/packages/b6/6a/82b68b14efca5150b2632f3692d627afa76b77378c4999f2648979409528/opentelemetry_proto-1.38.0-py3-none-any.whl", hash = "sha256:b6ebe54d3217c42e45462e2a1ae28c3e2bf2ec5a5645236a490f55f45f1a0a18", size = 72535, upload-time = "2025-10-16T08:35:45.749Z" },
]

[[package]]
name = "opentelemetry-sdk"
version = "1.38.0"
source = { registry = "https://pypi.org/simple" }
dependencies = [
    { name = "opentelemetry-api" },
    { name = "opentelemetry-semantic-conventions" },
    { name = "typing-extensions" },
]
sdist = { url = "https://files.pythonhosted.org/packages/85/cb/f0eee1445161faf4c9af3ba7b848cc22a50a3d3e2515051ad8628c35ff80/opentelemetry_sdk-1.38.0.tar.gz", hash = "sha256:93df5d4d871ed09cb4272305be4d996236eedb232253e3ab864c8620f051cebe", size = 171942, upload-time = "2025-10-16T08:36:02.257Z" }
wheels = [
    { url = "https://files.pythonhosted.org/packages/2f/2e/e93777a95d7d9c40d270a371392b6d6f1ff170c2a3cb32d6176741b5b723/opentelemetry_sdk-1.38.0-py3-none-any.whl", hash = "sha256:1c66af6564ecc1553d72d811a01df063ff097cdc82ce188da9951f93b8d10f6b", size = 132349, upload-time = "2025-10-16T08:35:46.995Z" },
]

[[package]]
name = "opentelemetry-semantic-conventions"
version = "0.59b0"
source = { registry = "https://pypi.org/simple" }
dependencies = [
    { name = "opentelemetry-api" },
    { name = "typing-extensions" },
]
sdist = { url = "https://files.pythonhosted.org/packages/40/bc/8b9ad3802cd8ac6583a4eb7de7e5d7db004e89cb7efe7008f9c8a537ee75/opentelemetry_semantic_conventions-0.59b0.tar.gz", hash = "sha256:7a6db3f30d70202d5bf9fa4b69bc866ca6a30437287de6c510fb594878aed6b0", size = 129861, upload-time = "2025-10-16T08:36:03.346Z" }
wheels = [
    { url = "https://files.pythonhosted.org/packages/24/7d/c88d7b15ba8fe5c6b8f93be50fc11795e9fc05386c44afaf6b76fe191f9b/opentelemetry_semantic_conventions-0.59b0-py3-none-any.whl", hash = "sha256:35d3b8833ef97d614136e253c1da9342b4c3c083bbaf29ce31d572a1c3825eed", size = 207954, upload-time = "2025-10-16T08:35:48.054Z" },
]

[[package]]
name = "opentelemetry-util-http"
version = "0.59b0"
source = { registry = "https://pypi.org/simple" }
sdist = { url = "https://files.pythonhosted.org/packages/34/f7/13cd081e7851c42520ab0e96efb17ffbd901111a50b8252ec1e240664020/opentelemetry_util_http-0.59b0.tar.gz", hash = "sha256:ae66ee91be31938d832f3b4bc4eb8a911f6eddd38969c4a871b1230db2a0a560", size = 9412, upload-time = "2025-10-16T08:40:11.335Z" }
wheels = [
    { url = "https://files.pythonhosted.org/packages/20/56/62282d1d4482061360449dacc990c89cad0fc810a2ed937b636300f55023/opentelemetry_util_http-0.59b0-py3-none-any.whl", hash = "sha256:6d036a07563bce87bf521839c0671b507a02a0d39d7ea61b88efa14c6e25355d", size = 7648, upload-time = "2025-10-16T08:39:25.706Z" },
]

[[package]]
name = "overrides"
version = "7.7.0"
source = { registry = "https://pypi.org/simple" }
sdist = { url = "https://files.pythonhosted.org/packages/36/86/b585f53236dec60aba864e050778b25045f857e17f6e5ea0ae95fe80edd2/overrides-7.7.0.tar.gz", hash = "sha256:55158fa3d93b98cc75299b1e67078ad9003ca27945c76162c1c0766d6f91820a", size = 22812, upload-time = "2024-01-27T21:01:33.423Z" }
wheels = [
    { url = "https://files.pythonhosted.org/packages/2c/ab/fc8290c6a4c722e5514d80f62b2dc4c4df1a68a41d1364e625c35990fcf3/overrides-7.7.0-py3-none-any.whl", hash = "sha256:c7ed9d062f78b8e4c1a7b70bd8796b35ead4d9f510227ef9c5dc7626c60d7e49", size = 17832, upload-time = "2024-01-27T21:01:31.393Z" },
]

[[package]]
name = "packaging"
version = "25.0"
source = { registry = "https://pypi.org/simple" }
sdist = { url = "https://files.pythonhosted.org/packages/a1/d4/1fc4078c65507b51b96ca8f8c3ba19e6a61c8253c72794544580a7b6c24d/packaging-25.0.tar.gz", hash = "sha256:d443872c98d677bf60f6a1f2f8c1cb748e8fe762d2bf9d3148b5599295b0fc4f", size = 165727, upload-time = "2025-04-19T11:48:59.673Z" }
wheels = [
    { url = "https://files.pythonhosted.org/packages/20/12/38679034af332785aac8774540895e234f4d07f7545804097de4b666afd8/packaging-25.0-py3-none-any.whl", hash = "sha256:29572ef2b1f17581046b3a2227d5c611fb25ec70ca1ba8554b24b0e69331a484", size = 66469, upload-time = "2025-04-19T11:48:57.875Z" },
]

[[package]]
name = "paginate"
version = "0.5.7"
source = { registry = "https://pypi.org/simple" }
sdist = { url = "https://files.pythonhosted.org/packages/ec/46/68dde5b6bc00c1296ec6466ab27dddede6aec9af1b99090e1107091b3b84/paginate-0.5.7.tar.gz", hash = "sha256:22bd083ab41e1a8b4f3690544afb2c60c25e5c9a63a30fa2f483f6c60c8e5945", size = 19252, upload-time = "2024-08-25T14:17:24.139Z" }
wheels = [
    { url = "https://files.pythonhosted.org/packages/90/96/04b8e52da071d28f5e21a805b19cb9390aa17a47462ac87f5e2696b9566d/paginate-0.5.7-py2.py3-none-any.whl", hash = "sha256:b885e2af73abcf01d9559fd5216b57ef722f8c42affbb63942377668e35c7591", size = 13746, upload-time = "2024-08-25T14:17:22.55Z" },
]

[[package]]
name = "pandas"
version = "2.3.3"
source = { registry = "https://pypi.org/simple" }
dependencies = [
    { name = "numpy" },
    { name = "python-dateutil" },
    { name = "pytz" },
    { name = "tzdata" },
]
sdist = { url = "https://files.pythonhosted.org/packages/33/01/d40b85317f86cf08d853a4f495195c73815fdf205eef3993821720274518/pandas-2.3.3.tar.gz", hash = "sha256:e05e1af93b977f7eafa636d043f9f94c7ee3ac81af99c13508215942e64c993b", size = 4495223, upload-time = "2025-09-29T23:34:51.853Z" }
wheels = [
    { url = "https://files.pythonhosted.org/packages/c1/fa/7ac648108144a095b4fb6aa3de1954689f7af60a14cf25583f4960ecb878/pandas-2.3.3-cp311-cp311-macosx_10_9_x86_64.whl", hash = "sha256:602b8615ebcc4a0c1751e71840428ddebeb142ec02c786e8ad6b1ce3c8dec523", size = 11578790, upload-time = "2025-09-29T23:18:30.065Z" },
    { url = "https://files.pythonhosted.org/packages/9b/35/74442388c6cf008882d4d4bdfc4109be87e9b8b7ccd097ad1e7f006e2e95/pandas-2.3.3-cp311-cp311-macosx_11_0_arm64.whl", hash = "sha256:8fe25fc7b623b0ef6b5009149627e34d2a4657e880948ec3c840e9402e5c1b45", size = 10833831, upload-time = "2025-09-29T23:38:56.071Z" },
    { url = "https://files.pythonhosted.org/packages/fe/e4/de154cbfeee13383ad58d23017da99390b91d73f8c11856f2095e813201b/pandas-2.3.3-cp311-cp311-manylinux_2_24_aarch64.manylinux_2_28_aarch64.whl", hash = "sha256:b468d3dad6ff947df92dcb32ede5b7bd41a9b3cceef0a30ed925f6d01fb8fa66", size = 12199267, upload-time = "2025-09-29T23:18:41.627Z" },
    { url = "https://files.pythonhosted.org/packages/bf/c9/63f8d545568d9ab91476b1818b4741f521646cbdd151c6efebf40d6de6f7/pandas-2.3.3-cp311-cp311-manylinux_2_24_x86_64.manylinux_2_28_x86_64.whl", hash = "sha256:b98560e98cb334799c0b07ca7967ac361a47326e9b4e5a7dfb5ab2b1c9d35a1b", size = 12789281, upload-time = "2025-09-29T23:18:56.834Z" },
    { url = "https://files.pythonhosted.org/packages/f2/00/a5ac8c7a0e67fd1a6059e40aa08fa1c52cc00709077d2300e210c3ce0322/pandas-2.3.3-cp311-cp311-musllinux_1_2_aarch64.whl", hash = "sha256:1d37b5848ba49824e5c30bedb9c830ab9b7751fd049bc7914533e01c65f79791", size = 13240453, upload-time = "2025-09-29T23:19:09.247Z" },
    { url = "https://files.pythonhosted.org/packages/27/4d/5c23a5bc7bd209231618dd9e606ce076272c9bc4f12023a70e03a86b4067/pandas-2.3.3-cp311-cp311-musllinux_1_2_x86_64.whl", hash = "sha256:db4301b2d1f926ae677a751eb2bd0e8c5f5319c9cb3f88b0becbbb0b07b34151", size = 13890361, upload-time = "2025-09-29T23:19:25.342Z" },
    { url = "https://files.pythonhosted.org/packages/8e/59/712db1d7040520de7a4965df15b774348980e6df45c129b8c64d0dbe74ef/pandas-2.3.3-cp311-cp311-win_amd64.whl", hash = "sha256:f086f6fe114e19d92014a1966f43a3e62285109afe874f067f5abbdcbb10e59c", size = 11348702, upload-time = "2025-09-29T23:19:38.296Z" },
    { url = "https://files.pythonhosted.org/packages/9c/fb/231d89e8637c808b997d172b18e9d4a4bc7bf31296196c260526055d1ea0/pandas-2.3.3-cp312-cp312-macosx_10_13_x86_64.whl", hash = "sha256:6d21f6d74eb1725c2efaa71a2bfc661a0689579b58e9c0ca58a739ff0b002b53", size = 11597846, upload-time = "2025-09-29T23:19:48.856Z" },
    { url = "https://files.pythonhosted.org/packages/5c/bd/bf8064d9cfa214294356c2d6702b716d3cf3bb24be59287a6a21e24cae6b/pandas-2.3.3-cp312-cp312-macosx_11_0_arm64.whl", hash = "sha256:3fd2f887589c7aa868e02632612ba39acb0b8948faf5cc58f0850e165bd46f35", size = 10729618, upload-time = "2025-09-29T23:39:08.659Z" },
    { url = "https://files.pythonhosted.org/packages/57/56/cf2dbe1a3f5271370669475ead12ce77c61726ffd19a35546e31aa8edf4e/pandas-2.3.3-cp312-cp312-manylinux_2_24_aarch64.manylinux_2_28_aarch64.whl", hash = "sha256:ecaf1e12bdc03c86ad4a7ea848d66c685cb6851d807a26aa245ca3d2017a1908", size = 11737212, upload-time = "2025-09-29T23:19:59.765Z" },
    { url = "https://files.pythonhosted.org/packages/e5/63/cd7d615331b328e287d8233ba9fdf191a9c2d11b6af0c7a59cfcec23de68/pandas-2.3.3-cp312-cp312-manylinux_2_24_x86_64.manylinux_2_28_x86_64.whl", hash = "sha256:b3d11d2fda7eb164ef27ffc14b4fcab16a80e1ce67e9f57e19ec0afaf715ba89", size = 12362693, upload-time = "2025-09-29T23:20:14.098Z" },
    { url = "https://files.pythonhosted.org/packages/a6/de/8b1895b107277d52f2b42d3a6806e69cfef0d5cf1d0ba343470b9d8e0a04/pandas-2.3.3-cp312-cp312-musllinux_1_2_aarch64.whl", hash = "sha256:a68e15f780eddf2b07d242e17a04aa187a7ee12b40b930bfdd78070556550e98", size = 12771002, upload-time = "2025-09-29T23:20:26.76Z" },
    { url = "https://files.pythonhosted.org/packages/87/21/84072af3187a677c5893b170ba2c8fbe450a6ff911234916da889b698220/pandas-2.3.3-cp312-cp312-musllinux_1_2_x86_64.whl", hash = "sha256:371a4ab48e950033bcf52b6527eccb564f52dc826c02afd9a1bc0ab731bba084", size = 13450971, upload-time = "2025-09-29T23:20:41.344Z" },
    { url = "https://files.pythonhosted.org/packages/86/41/585a168330ff063014880a80d744219dbf1dd7a1c706e75ab3425a987384/pandas-2.3.3-cp312-cp312-win_amd64.whl", hash = "sha256:a16dcec078a01eeef8ee61bf64074b4e524a2a3f4b3be9326420cabe59c4778b", size = 10992722, upload-time = "2025-09-29T23:20:54.139Z" },
]

[[package]]
name = "parsy"
version = "2.2"
source = { registry = "https://pypi.org/simple" }
sdist = { url = "https://files.pythonhosted.org/packages/cc/58/1e3f382eef9e50a2a115486b0c178d22bb97d2fbb85421ccbe5d3a783530/parsy-2.2.tar.gz", hash = "sha256:e943147644a8cf0d82d1bcb5c5867dd517495254cea3e3eb058b1e421cb7561f", size = 47296, upload-time = "2025-09-12T11:39:26.783Z" }
wheels = [
    { url = "https://files.pythonhosted.org/packages/77/fc/8cb9073bb1bee54eb49a1ae501a36402d01763812962ac811cdc1c81a9d7/parsy-2.2-py3-none-any.whl", hash = "sha256:5e981613d9d2d8b68012d1dd0afe928967bea2e4eefdb76c2f545af0dd02a9e7", size = 9538, upload-time = "2025-09-12T11:39:25.749Z" },
]

[[package]]
name = "pathable"
version = "0.4.4"
source = { registry = "https://pypi.org/simple" }
sdist = { url = "https://files.pythonhosted.org/packages/67/93/8f2c2075b180c12c1e9f6a09d1a985bc2036906b13dff1d8917e395f2048/pathable-0.4.4.tar.gz", hash = "sha256:6905a3cd17804edfac7875b5f6c9142a218c7caef78693c2dbbbfbac186d88b2", size = 8124, upload-time = "2025-01-10T18:43:13.247Z" }
wheels = [
    { url = "https://files.pythonhosted.org/packages/7d/eb/b6260b31b1a96386c0a880edebe26f89669098acea8e0318bff6adb378fd/pathable-0.4.4-py3-none-any.whl", hash = "sha256:5ae9e94793b6ef5a4cbe0a7ce9dbbefc1eec38df253763fd0aeeacf2762dbbc2", size = 9592, upload-time = "2025-01-10T18:43:11.88Z" },
]

[[package]]
name = "pathspec"
version = "0.12.1"
source = { registry = "https://pypi.org/simple" }
sdist = { url = "https://files.pythonhosted.org/packages/ca/bc/f35b8446f4531a7cb215605d100cd88b7ac6f44ab3fc94870c120ab3adbf/pathspec-0.12.1.tar.gz", hash = "sha256:a482d51503a1ab33b1c67a6c3813a26953dbdc71c31dacaef9a838c4e29f5712", size = 51043, upload-time = "2023-12-10T22:30:45Z" }
wheels = [
    { url = "https://files.pythonhosted.org/packages/cc/20/ff623b09d963f88bfde16306a54e12ee5ea43e9b597108672ff3a408aad6/pathspec-0.12.1-py3-none-any.whl", hash = "sha256:a0d503e138a4c123b27490a4f7beda6a01c6f288df0e4a8b79c7eb0dc7b4cc08", size = 31191, upload-time = "2023-12-10T22:30:43.14Z" },
]

[[package]]
name = "pathvalidate"
version = "3.3.1"
source = { registry = "https://pypi.org/simple" }
sdist = { url = "https://files.pythonhosted.org/packages/fa/2a/52a8da6fe965dea6192eb716b357558e103aea0a1e9a8352ad575a8406ca/pathvalidate-3.3.1.tar.gz", hash = "sha256:b18c07212bfead624345bb8e1d6141cdcf15a39736994ea0b94035ad2b1ba177", size = 63262, upload-time = "2025-06-15T09:07:20.736Z" }
wheels = [
    { url = "https://files.pythonhosted.org/packages/9a/70/875f4a23bfc4731703a5835487d0d2fb999031bd415e7d17c0ae615c18b7/pathvalidate-3.3.1-py3-none-any.whl", hash = "sha256:5263baab691f8e1af96092fa5137ee17df5bdfbd6cff1fcac4d6ef4bc2e1735f", size = 24305, upload-time = "2025-06-15T09:07:19.117Z" },
]

[[package]]
name = "pillow"
version = "11.3.0"
source = { registry = "https://pypi.org/simple" }
sdist = { url = "https://files.pythonhosted.org/packages/f3/0d/d0d6dea55cd152ce3d6767bb38a8fc10e33796ba4ba210cbab9354b6d238/pillow-11.3.0.tar.gz", hash = "sha256:3828ee7586cd0b2091b6209e5ad53e20d0649bbe87164a459d0676e035e8f523", size = 47113069, upload-time = "2025-07-01T09:16:30.666Z" }
wheels = [
    { url = "https://files.pythonhosted.org/packages/db/26/77f8ed17ca4ffd60e1dcd220a6ec6d71210ba398cfa33a13a1cd614c5613/pillow-11.3.0-cp311-cp311-macosx_10_10_x86_64.whl", hash = "sha256:1cd110edf822773368b396281a2293aeb91c90a2db00d78ea43e7e861631b722", size = 5316531, upload-time = "2025-07-01T09:13:59.203Z" },
    { url = "https://files.pythonhosted.org/packages/cb/39/ee475903197ce709322a17a866892efb560f57900d9af2e55f86db51b0a5/pillow-11.3.0-cp311-cp311-macosx_11_0_arm64.whl", hash = "sha256:9c412fddd1b77a75aa904615ebaa6001f169b26fd467b4be93aded278266b288", size = 4686560, upload-time = "2025-07-01T09:14:01.101Z" },
    { url = "https://files.pythonhosted.org/packages/d5/90/442068a160fd179938ba55ec8c97050a612426fae5ec0a764e345839f76d/pillow-11.3.0-cp311-cp311-manylinux2014_aarch64.manylinux_2_17_aarch64.whl", hash = "sha256:7d1aa4de119a0ecac0a34a9c8bde33f34022e2e8f99104e47a3ca392fd60e37d", size = 5870978, upload-time = "2025-07-03T13:09:55.638Z" },
    { url = "https://files.pythonhosted.org/packages/13/92/dcdd147ab02daf405387f0218dcf792dc6dd5b14d2573d40b4caeef01059/pillow-11.3.0-cp311-cp311-manylinux2014_x86_64.manylinux_2_17_x86_64.whl", hash = "sha256:91da1d88226663594e3f6b4b8c3c8d85bd504117d043740a8e0ec449087cc494", size = 7641168, upload-time = "2025-07-03T13:10:00.37Z" },
    { url = "https://files.pythonhosted.org/packages/6e/db/839d6ba7fd38b51af641aa904e2960e7a5644d60ec754c046b7d2aee00e5/pillow-11.3.0-cp311-cp311-manylinux_2_27_aarch64.manylinux_2_28_aarch64.whl", hash = "sha256:643f189248837533073c405ec2f0bb250ba54598cf80e8c1e043381a60632f58", size = 5973053, upload-time = "2025-07-01T09:14:04.491Z" },
    { url = "https://files.pythonhosted.org/packages/f2/2f/d7675ecae6c43e9f12aa8d58b6012683b20b6edfbdac7abcb4e6af7a3784/pillow-11.3.0-cp311-cp311-manylinux_2_27_x86_64.manylinux_2_28_x86_64.whl", hash = "sha256:106064daa23a745510dabce1d84f29137a37224831d88eb4ce94bb187b1d7e5f", size = 6640273, upload-time = "2025-07-01T09:14:06.235Z" },
    { url = "https://files.pythonhosted.org/packages/45/ad/931694675ede172e15b2ff03c8144a0ddaea1d87adb72bb07655eaffb654/pillow-11.3.0-cp311-cp311-musllinux_1_2_aarch64.whl", hash = "sha256:cd8ff254faf15591e724dc7c4ddb6bf4793efcbe13802a4ae3e863cd300b493e", size = 6082043, upload-time = "2025-07-01T09:14:07.978Z" },
    { url = "https://files.pythonhosted.org/packages/3a/04/ba8f2b11fc80d2dd462d7abec16351b45ec99cbbaea4387648a44190351a/pillow-11.3.0-cp311-cp311-musllinux_1_2_x86_64.whl", hash = "sha256:932c754c2d51ad2b2271fd01c3d121daaa35e27efae2a616f77bf164bc0b3e94", size = 6715516, upload-time = "2025-07-01T09:14:10.233Z" },
    { url = "https://files.pythonhosted.org/packages/48/59/8cd06d7f3944cc7d892e8533c56b0acb68399f640786313275faec1e3b6f/pillow-11.3.0-cp311-cp311-win32.whl", hash = "sha256:b4b8f3efc8d530a1544e5962bd6b403d5f7fe8b9e08227c6b255f98ad82b4ba0", size = 6274768, upload-time = "2025-07-01T09:14:11.921Z" },
    { url = "https://files.pythonhosted.org/packages/f1/cc/29c0f5d64ab8eae20f3232da8f8571660aa0ab4b8f1331da5c2f5f9a938e/pillow-11.3.0-cp311-cp311-win_amd64.whl", hash = "sha256:1a992e86b0dd7aeb1f053cd506508c0999d710a8f07b4c791c63843fc6a807ac", size = 6986055, upload-time = "2025-07-01T09:14:13.623Z" },
    { url = "https://files.pythonhosted.org/packages/c6/df/90bd886fabd544c25addd63e5ca6932c86f2b701d5da6c7839387a076b4a/pillow-11.3.0-cp311-cp311-win_arm64.whl", hash = "sha256:30807c931ff7c095620fe04448e2c2fc673fcbb1ffe2a7da3fb39613489b1ddd", size = 2423079, upload-time = "2025-07-01T09:14:15.268Z" },
    { url = "https://files.pythonhosted.org/packages/40/fe/1bc9b3ee13f68487a99ac9529968035cca2f0a51ec36892060edcc51d06a/pillow-11.3.0-cp312-cp312-macosx_10_13_x86_64.whl", hash = "sha256:fdae223722da47b024b867c1ea0be64e0df702c5e0a60e27daad39bf960dd1e4", size = 5278800, upload-time = "2025-07-01T09:14:17.648Z" },
    { url = "https://files.pythonhosted.org/packages/2c/32/7e2ac19b5713657384cec55f89065fb306b06af008cfd87e572035b27119/pillow-11.3.0-cp312-cp312-macosx_11_0_arm64.whl", hash = "sha256:921bd305b10e82b4d1f5e802b6850677f965d8394203d182f078873851dada69", size = 4686296, upload-time = "2025-07-01T09:14:19.828Z" },
    { url = "https://files.pythonhosted.org/packages/8e/1e/b9e12bbe6e4c2220effebc09ea0923a07a6da1e1f1bfbc8d7d29a01ce32b/pillow-11.3.0-cp312-cp312-manylinux2014_aarch64.manylinux_2_17_aarch64.whl", hash = "sha256:eb76541cba2f958032d79d143b98a3a6b3ea87f0959bbe256c0b5e416599fd5d", size = 5871726, upload-time = "2025-07-03T13:10:04.448Z" },
    { url = "https://files.pythonhosted.org/packages/8d/33/e9200d2bd7ba00dc3ddb78df1198a6e80d7669cce6c2bdbeb2530a74ec58/pillow-11.3.0-cp312-cp312-manylinux2014_x86_64.manylinux_2_17_x86_64.whl", hash = "sha256:67172f2944ebba3d4a7b54f2e95c786a3a50c21b88456329314caaa28cda70f6", size = 7644652, upload-time = "2025-07-03T13:10:10.391Z" },
    { url = "https://files.pythonhosted.org/packages/41/f1/6f2427a26fc683e00d985bc391bdd76d8dd4e92fac33d841127eb8fb2313/pillow-11.3.0-cp312-cp312-manylinux_2_27_aarch64.manylinux_2_28_aarch64.whl", hash = "sha256:97f07ed9f56a3b9b5f49d3661dc9607484e85c67e27f3e8be2c7d28ca032fec7", size = 5977787, upload-time = "2025-07-01T09:14:21.63Z" },
    { url = "https://files.pythonhosted.org/packages/e4/c9/06dd4a38974e24f932ff5f98ea3c546ce3f8c995d3f0985f8e5ba48bba19/pillow-11.3.0-cp312-cp312-manylinux_2_27_x86_64.manylinux_2_28_x86_64.whl", hash = "sha256:676b2815362456b5b3216b4fd5bd89d362100dc6f4945154ff172e206a22c024", size = 6645236, upload-time = "2025-07-01T09:14:23.321Z" },
    { url = "https://files.pythonhosted.org/packages/40/e7/848f69fb79843b3d91241bad658e9c14f39a32f71a301bcd1d139416d1be/pillow-11.3.0-cp312-cp312-musllinux_1_2_aarch64.whl", hash = "sha256:3e184b2f26ff146363dd07bde8b711833d7b0202e27d13540bfe2e35a323a809", size = 6086950, upload-time = "2025-07-01T09:14:25.237Z" },
    { url = "https://files.pythonhosted.org/packages/0b/1a/7cff92e695a2a29ac1958c2a0fe4c0b2393b60aac13b04a4fe2735cad52d/pillow-11.3.0-cp312-cp312-musllinux_1_2_x86_64.whl", hash = "sha256:6be31e3fc9a621e071bc17bb7de63b85cbe0bfae91bb0363c893cbe67247780d", size = 6723358, upload-time = "2025-07-01T09:14:27.053Z" },
    { url = "https://files.pythonhosted.org/packages/26/7d/73699ad77895f69edff76b0f332acc3d497f22f5d75e5360f78cbcaff248/pillow-11.3.0-cp312-cp312-win32.whl", hash = "sha256:7b161756381f0918e05e7cb8a371fff367e807770f8fe92ecb20d905d0e1c149", size = 6275079, upload-time = "2025-07-01T09:14:30.104Z" },
    { url = "https://files.pythonhosted.org/packages/8c/ce/e7dfc873bdd9828f3b6e5c2bbb74e47a98ec23cc5c74fc4e54462f0d9204/pillow-11.3.0-cp312-cp312-win_amd64.whl", hash = "sha256:a6444696fce635783440b7f7a9fc24b3ad10a9ea3f0ab66c5905be1c19ccf17d", size = 6986324, upload-time = "2025-07-01T09:14:31.899Z" },
    { url = "https://files.pythonhosted.org/packages/16/8f/b13447d1bf0b1f7467ce7d86f6e6edf66c0ad7cf44cf5c87a37f9bed9936/pillow-11.3.0-cp312-cp312-win_arm64.whl", hash = "sha256:2aceea54f957dd4448264f9bf40875da0415c83eb85f55069d89c0ed436e3542", size = 2423067, upload-time = "2025-07-01T09:14:33.709Z" },
    { url = "https://files.pythonhosted.org/packages/9e/e3/6fa84033758276fb31da12e5fb66ad747ae83b93c67af17f8c6ff4cc8f34/pillow-11.3.0-pp311-pypy311_pp73-macosx_10_15_x86_64.whl", hash = "sha256:7c8ec7a017ad1bd562f93dbd8505763e688d388cde6e4a010ae1486916e713e6", size = 5270566, upload-time = "2025-07-01T09:16:19.801Z" },
    { url = "https://files.pythonhosted.org/packages/5b/ee/e8d2e1ab4892970b561e1ba96cbd59c0d28cf66737fc44abb2aec3795a4e/pillow-11.3.0-pp311-pypy311_pp73-macosx_11_0_arm64.whl", hash = "sha256:9ab6ae226de48019caa8074894544af5b53a117ccb9d3b3dcb2871464c829438", size = 4654618, upload-time = "2025-07-01T09:16:21.818Z" },
    { url = "https://files.pythonhosted.org/packages/f2/6d/17f80f4e1f0761f02160fc433abd4109fa1548dcfdca46cfdadaf9efa565/pillow-11.3.0-pp311-pypy311_pp73-manylinux2014_aarch64.manylinux_2_17_aarch64.whl", hash = "sha256:fe27fb049cdcca11f11a7bfda64043c37b30e6b91f10cb5bab275806c32f6ab3", size = 4874248, upload-time = "2025-07-03T13:11:20.738Z" },
    { url = "https://files.pythonhosted.org/packages/de/5f/c22340acd61cef960130585bbe2120e2fd8434c214802f07e8c03596b17e/pillow-11.3.0-pp311-pypy311_pp73-manylinux2014_x86_64.manylinux_2_17_x86_64.whl", hash = "sha256:465b9e8844e3c3519a983d58b80be3f668e2a7a5db97f2784e7079fbc9f9822c", size = 6583963, upload-time = "2025-07-03T13:11:26.283Z" },
    { url = "https://files.pythonhosted.org/packages/31/5e/03966aedfbfcbb4d5f8aa042452d3361f325b963ebbadddac05b122e47dd/pillow-11.3.0-pp311-pypy311_pp73-manylinux_2_27_aarch64.manylinux_2_28_aarch64.whl", hash = "sha256:5418b53c0d59b3824d05e029669efa023bbef0f3e92e75ec8428f3799487f361", size = 4957170, upload-time = "2025-07-01T09:16:23.762Z" },
    { url = "https://files.pythonhosted.org/packages/cc/2d/e082982aacc927fc2cab48e1e731bdb1643a1406acace8bed0900a61464e/pillow-11.3.0-pp311-pypy311_pp73-manylinux_2_27_x86_64.manylinux_2_28_x86_64.whl", hash = "sha256:504b6f59505f08ae014f724b6207ff6222662aab5cc9542577fb084ed0676ac7", size = 5581505, upload-time = "2025-07-01T09:16:25.593Z" },
    { url = "https://files.pythonhosted.org/packages/34/e7/ae39f538fd6844e982063c3a5e4598b8ced43b9633baa3a85ef33af8c05c/pillow-11.3.0-pp311-pypy311_pp73-win_amd64.whl", hash = "sha256:c84d689db21a1c397d001aa08241044aa2069e7587b398c8cc63020390b1c1b8", size = 6984598, upload-time = "2025-07-01T09:16:27.732Z" },
]

[[package]]
name = "platformdirs"
version = "4.5.0"
source = { registry = "https://pypi.org/simple" }
sdist = { url = "https://files.pythonhosted.org/packages/61/33/9611380c2bdb1225fdef633e2a9610622310fed35ab11dac9620972ee088/platformdirs-4.5.0.tar.gz", hash = "sha256:70ddccdd7c99fc5942e9fc25636a8b34d04c24b335100223152c2803e4063312", size = 21632, upload-time = "2025-10-08T17:44:48.791Z" }
wheels = [
    { url = "https://files.pythonhosted.org/packages/73/cb/ac7874b3e5d58441674fb70742e6c374b28b0c7cb988d37d991cde47166c/platformdirs-4.5.0-py3-none-any.whl", hash = "sha256:e578a81bb873cbb89a41fcc904c7ef523cc18284b7e3b3ccf06aca1403b7ebd3", size = 18651, upload-time = "2025-10-08T17:44:47.223Z" },
]

[[package]]
name = "pluggy"
version = "1.6.0"
source = { registry = "https://pypi.org/simple" }
sdist = { url = "https://files.pythonhosted.org/packages/f9/e2/3e91f31a7d2b083fe6ef3fa267035b518369d9511ffab804f839851d2779/pluggy-1.6.0.tar.gz", hash = "sha256:7dcc130b76258d33b90f61b658791dede3486c3e6bfb003ee5c9bfb396dd22f3", size = 69412, upload-time = "2025-05-15T12:30:07.975Z" }
wheels = [
    { url = "https://files.pythonhosted.org/packages/54/20/4d324d65cc6d9205fabedc306948156824eb9f0ee1633355a8f7ec5c66bf/pluggy-1.6.0-py3-none-any.whl", hash = "sha256:e920276dd6813095e9377c0bc5566d94c932c33b27a3e3945d8389c374dd4746", size = 20538, upload-time = "2025-05-15T12:30:06.134Z" },
]

[[package]]
name = "pre-commit"
version = "4.5.0"
source = { registry = "https://pypi.org/simple" }
dependencies = [
    { name = "cfgv" },
    { name = "identify" },
    { name = "nodeenv" },
    { name = "pyyaml" },
    { name = "virtualenv" },
]
sdist = { url = "https://files.pythonhosted.org/packages/f4/9b/6a4ffb4ed980519da959e1cf3122fc6cb41211daa58dbae1c73c0e519a37/pre_commit-4.5.0.tar.gz", hash = "sha256:dc5a065e932b19fc1d4c653c6939068fe54325af8e741e74e88db4d28a4dd66b", size = 198428, upload-time = "2025-11-22T21:02:42.304Z" }
wheels = [
    { url = "https://files.pythonhosted.org/packages/5d/c4/b2d28e9d2edf4f1713eb3c29307f1a63f3d67cf09bdda29715a36a68921a/pre_commit-4.5.0-py2.py3-none-any.whl", hash = "sha256:25e2ce09595174d9c97860a95609f9f852c0614ba602de3561e267547f2335e1", size = 226429, upload-time = "2025-11-22T21:02:40.836Z" },
]

[[package]]
name = "prompt-toolkit"
version = "3.0.52"
source = { registry = "https://pypi.org/simple" }
dependencies = [
    { name = "wcwidth" },
]
sdist = { url = "https://files.pythonhosted.org/packages/a1/96/06e01a7b38dce6fe1db213e061a4602dd6032a8a97ef6c1a862537732421/prompt_toolkit-3.0.52.tar.gz", hash = "sha256:28cde192929c8e7321de85de1ddbe736f1375148b02f2e17edd840042b1be855", size = 434198, upload-time = "2025-08-27T15:24:02.057Z" }
wheels = [
    { url = "https://files.pythonhosted.org/packages/84/03/0d3ce49e2505ae70cf43bc5bb3033955d2fc9f932163e84dc0779cc47f48/prompt_toolkit-3.0.52-py3-none-any.whl", hash = "sha256:9aac639a3bbd33284347de5ad8d68ecc044b91a762dc39b7c21095fcd6a19955", size = 391431, upload-time = "2025-08-27T15:23:59.498Z" },
]

[[package]]
name = "propcache"
version = "0.4.1"
source = { registry = "https://pypi.org/simple" }
sdist = { url = "https://files.pythonhosted.org/packages/9e/da/e9fc233cf63743258bff22b3dfa7ea5baef7b5bc324af47a0ad89b8ffc6f/propcache-0.4.1.tar.gz", hash = "sha256:f48107a8c637e80362555f37ecf49abe20370e557cc4ab374f04ec4423c97c3d", size = 46442, upload-time = "2025-10-08T19:49:02.291Z" }
wheels = [
    { url = "https://files.pythonhosted.org/packages/8c/d4/4e2c9aaf7ac2242b9358f98dccd8f90f2605402f5afeff6c578682c2c491/propcache-0.4.1-cp311-cp311-macosx_10_9_universal2.whl", hash = "sha256:60a8fda9644b7dfd5dece8c61d8a85e271cb958075bfc4e01083c148b61a7caf", size = 80208, upload-time = "2025-10-08T19:46:24.597Z" },
    { url = "https://files.pythonhosted.org/packages/c2/21/d7b68e911f9c8e18e4ae43bdbc1e1e9bbd971f8866eb81608947b6f585ff/propcache-0.4.1-cp311-cp311-macosx_10_9_x86_64.whl", hash = "sha256:c30b53e7e6bda1d547cabb47c825f3843a0a1a42b0496087bb58d8fedf9f41b5", size = 45777, upload-time = "2025-10-08T19:46:25.733Z" },
    { url = "https://files.pythonhosted.org/packages/d3/1d/11605e99ac8ea9435651ee71ab4cb4bf03f0949586246476a25aadfec54a/propcache-0.4.1-cp311-cp311-macosx_11_0_arm64.whl", hash = "sha256:6918ecbd897443087a3b7cd978d56546a812517dcaaca51b49526720571fa93e", size = 47647, upload-time = "2025-10-08T19:46:27.304Z" },
    { url = "https://files.pythonhosted.org/packages/58/1a/3c62c127a8466c9c843bccb503d40a273e5cc69838805f322e2826509e0d/propcache-0.4.1-cp311-cp311-manylinux2014_aarch64.manylinux_2_17_aarch64.manylinux_2_28_aarch64.whl", hash = "sha256:3d902a36df4e5989763425a8ab9e98cd8ad5c52c823b34ee7ef307fd50582566", size = 214929, upload-time = "2025-10-08T19:46:28.62Z" },
    { url = "https://files.pythonhosted.org/packages/56/b9/8fa98f850960b367c4b8fe0592e7fc341daa7a9462e925228f10a60cf74f/propcache-0.4.1-cp311-cp311-manylinux2014_ppc64le.manylinux_2_17_ppc64le.manylinux_2_28_ppc64le.whl", hash = "sha256:a9695397f85973bb40427dedddf70d8dc4a44b22f1650dd4af9eedf443d45165", size = 221778, upload-time = "2025-10-08T19:46:30.358Z" },
    { url = "https://files.pythonhosted.org/packages/46/a6/0ab4f660eb59649d14b3d3d65c439421cf2f87fe5dd68591cbe3c1e78a89/propcache-0.4.1-cp311-cp311-manylinux2014_s390x.manylinux_2_17_s390x.manylinux_2_28_s390x.whl", hash = "sha256:2bb07ffd7eaad486576430c89f9b215f9e4be68c4866a96e97db9e97fead85dc", size = 228144, upload-time = "2025-10-08T19:46:32.607Z" },
    { url = "https://files.pythonhosted.org/packages/52/6a/57f43e054fb3d3a56ac9fc532bc684fc6169a26c75c353e65425b3e56eef/propcache-0.4.1-cp311-cp311-manylinux2014_x86_64.manylinux_2_17_x86_64.manylinux_2_28_x86_64.whl", hash = "sha256:fd6f30fdcf9ae2a70abd34da54f18da086160e4d7d9251f81f3da0ff84fc5a48", size = 210030, upload-time = "2025-10-08T19:46:33.969Z" },
    { url = "https://files.pythonhosted.org/packages/40/e2/27e6feebb5f6b8408fa29f5efbb765cd54c153ac77314d27e457a3e993b7/propcache-0.4.1-cp311-cp311-musllinux_1_2_aarch64.whl", hash = "sha256:fc38cba02d1acba4e2869eef1a57a43dfbd3d49a59bf90dda7444ec2be6a5570", size = 208252, upload-time = "2025-10-08T19:46:35.309Z" },
    { url = "https://files.pythonhosted.org/packages/9e/f8/91c27b22ccda1dbc7967f921c42825564fa5336a01ecd72eb78a9f4f53c2/propcache-0.4.1-cp311-cp311-musllinux_1_2_armv7l.whl", hash = "sha256:67fad6162281e80e882fb3ec355398cf72864a54069d060321f6cd0ade95fe85", size = 202064, upload-time = "2025-10-08T19:46:36.993Z" },
    { url = "https://files.pythonhosted.org/packages/f2/26/7f00bd6bd1adba5aafe5f4a66390f243acab58eab24ff1a08bebb2ef9d40/propcache-0.4.1-cp311-cp311-musllinux_1_2_ppc64le.whl", hash = "sha256:f10207adf04d08bec185bae14d9606a1444715bc99180f9331c9c02093e1959e", size = 212429, upload-time = "2025-10-08T19:46:38.398Z" },
    { url = "https://files.pythonhosted.org/packages/84/89/fd108ba7815c1117ddca79c228f3f8a15fc82a73bca8b142eb5de13b2785/propcache-0.4.1-cp311-cp311-musllinux_1_2_s390x.whl", hash = "sha256:e9b0d8d0845bbc4cfcdcbcdbf5086886bc8157aa963c31c777ceff7846c77757", size = 216727, upload-time = "2025-10-08T19:46:39.732Z" },
    { url = "https://files.pythonhosted.org/packages/79/37/3ec3f7e3173e73f1d600495d8b545b53802cbf35506e5732dd8578db3724/propcache-0.4.1-cp311-cp311-musllinux_1_2_x86_64.whl", hash = "sha256:981333cb2f4c1896a12f4ab92a9cc8f09ea664e9b7dbdc4eff74627af3a11c0f", size = 205097, upload-time = "2025-10-08T19:46:41.025Z" },
    { url = "https://files.pythonhosted.org/packages/61/b0/b2631c19793f869d35f47d5a3a56fb19e9160d3c119f15ac7344fc3ccae7/propcache-0.4.1-cp311-cp311-win32.whl", hash = "sha256:f1d2f90aeec838a52f1c1a32fe9a619fefd5e411721a9117fbf82aea638fe8a1", size = 38084, upload-time = "2025-10-08T19:46:42.693Z" },
    { url = "https://files.pythonhosted.org/packages/f4/78/6cce448e2098e9f3bfc91bb877f06aa24b6ccace872e39c53b2f707c4648/propcache-0.4.1-cp311-cp311-win_amd64.whl", hash = "sha256:364426a62660f3f699949ac8c621aad6977be7126c5807ce48c0aeb8e7333ea6", size = 41637, upload-time = "2025-10-08T19:46:43.778Z" },
    { url = "https://files.pythonhosted.org/packages/9c/e9/754f180cccd7f51a39913782c74717c581b9cc8177ad0e949f4d51812383/propcache-0.4.1-cp311-cp311-win_arm64.whl", hash = "sha256:e53f3a38d3510c11953f3e6a33f205c6d1b001129f972805ca9b42fc308bc239", size = 38064, upload-time = "2025-10-08T19:46:44.872Z" },
    { url = "https://files.pythonhosted.org/packages/a2/0f/f17b1b2b221d5ca28b4b876e8bb046ac40466513960646bda8e1853cdfa2/propcache-0.4.1-cp312-cp312-macosx_10_13_universal2.whl", hash = "sha256:e153e9cd40cc8945138822807139367f256f89c6810c2634a4f6902b52d3b4e2", size = 80061, upload-time = "2025-10-08T19:46:46.075Z" },
    { url = "https://files.pythonhosted.org/packages/76/47/8ccf75935f51448ba9a16a71b783eb7ef6b9ee60f5d14c7f8a8a79fbeed7/propcache-0.4.1-cp312-cp312-macosx_10_13_x86_64.whl", hash = "sha256:cd547953428f7abb73c5ad82cbb32109566204260d98e41e5dfdc682eb7f8403", size = 46037, upload-time = "2025-10-08T19:46:47.23Z" },
    { url = "https://files.pythonhosted.org/packages/0a/b6/5c9a0e42df4d00bfb4a3cbbe5cf9f54260300c88a0e9af1f47ca5ce17ac0/propcache-0.4.1-cp312-cp312-macosx_11_0_arm64.whl", hash = "sha256:f048da1b4f243fc44f205dfd320933a951b8d89e0afd4c7cacc762a8b9165207", size = 47324, upload-time = "2025-10-08T19:46:48.384Z" },
    { url = "https://files.pythonhosted.org/packages/9e/d3/6c7ee328b39a81ee877c962469f1e795f9db87f925251efeb0545e0020d0/propcache-0.4.1-cp312-cp312-manylinux2014_aarch64.manylinux_2_17_aarch64.manylinux_2_28_aarch64.whl", hash = "sha256:ec17c65562a827bba85e3872ead335f95405ea1674860d96483a02f5c698fa72", size = 225505, upload-time = "2025-10-08T19:46:50.055Z" },
    { url = "https://files.pythonhosted.org/packages/01/5d/1c53f4563490b1d06a684742cc6076ef944bc6457df6051b7d1a877c057b/propcache-0.4.1-cp312-cp312-manylinux2014_ppc64le.manylinux_2_17_ppc64le.manylinux_2_28_ppc64le.whl", hash = "sha256:405aac25c6394ef275dee4c709be43745d36674b223ba4eb7144bf4d691b7367", size = 230242, upload-time = "2025-10-08T19:46:51.815Z" },
    { url = "https://files.pythonhosted.org/packages/20/e1/ce4620633b0e2422207c3cb774a0ee61cac13abc6217763a7b9e2e3f4a12/propcache-0.4.1-cp312-cp312-manylinux2014_s390x.manylinux_2_17_s390x.manylinux_2_28_s390x.whl", hash = "sha256:0013cb6f8dde4b2a2f66903b8ba740bdfe378c943c4377a200551ceb27f379e4", size = 238474, upload-time = "2025-10-08T19:46:53.208Z" },
    { url = "https://files.pythonhosted.org/packages/46/4b/3aae6835b8e5f44ea6a68348ad90f78134047b503765087be2f9912140ea/propcache-0.4.1-cp312-cp312-manylinux2014_x86_64.manylinux_2_17_x86_64.manylinux_2_28_x86_64.whl", hash = "sha256:15932ab57837c3368b024473a525e25d316d8353016e7cc0e5ba9eb343fbb1cf", size = 221575, upload-time = "2025-10-08T19:46:54.511Z" },
    { url = "https://files.pythonhosted.org/packages/6e/a5/8a5e8678bcc9d3a1a15b9a29165640d64762d424a16af543f00629c87338/propcache-0.4.1-cp312-cp312-musllinux_1_2_aarch64.whl", hash = "sha256:031dce78b9dc099f4c29785d9cf5577a3faf9ebf74ecbd3c856a7b92768c3df3", size = 216736, upload-time = "2025-10-08T19:46:56.212Z" },
    { url = "https://files.pythonhosted.org/packages/f1/63/b7b215eddeac83ca1c6b934f89d09a625aa9ee4ba158338854c87210cc36/propcache-0.4.1-cp312-cp312-musllinux_1_2_armv7l.whl", hash = "sha256:ab08df6c9a035bee56e31af99be621526bd237bea9f32def431c656b29e41778", size = 213019, upload-time = "2025-10-08T19:46:57.595Z" },
    { url = "https://files.pythonhosted.org/packages/57/74/f580099a58c8af587cac7ba19ee7cb418506342fbbe2d4a4401661cca886/propcache-0.4.1-cp312-cp312-musllinux_1_2_ppc64le.whl", hash = "sha256:4d7af63f9f93fe593afbf104c21b3b15868efb2c21d07d8732c0c4287e66b6a6", size = 220376, upload-time = "2025-10-08T19:46:59.067Z" },
    { url = "https://files.pythonhosted.org/packages/c4/ee/542f1313aff7eaf19c2bb758c5d0560d2683dac001a1c96d0774af799843/propcache-0.4.1-cp312-cp312-musllinux_1_2_s390x.whl", hash = "sha256:cfc27c945f422e8b5071b6e93169679e4eb5bf73bbcbf1ba3ae3a83d2f78ebd9", size = 226988, upload-time = "2025-10-08T19:47:00.544Z" },
    { url = "https://files.pythonhosted.org/packages/8f/18/9c6b015dd9c6930f6ce2229e1f02fb35298b847f2087ea2b436a5bfa7287/propcache-0.4.1-cp312-cp312-musllinux_1_2_x86_64.whl", hash = "sha256:35c3277624a080cc6ec6f847cbbbb5b49affa3598c4535a0a4682a697aaa5c75", size = 215615, upload-time = "2025-10-08T19:47:01.968Z" },
    { url = "https://files.pythonhosted.org/packages/80/9e/e7b85720b98c45a45e1fca6a177024934dc9bc5f4d5dd04207f216fc33ed/propcache-0.4.1-cp312-cp312-win32.whl", hash = "sha256:671538c2262dadb5ba6395e26c1731e1d52534bfe9ae56d0b5573ce539266aa8", size = 38066, upload-time = "2025-10-08T19:47:03.503Z" },
    { url = "https://files.pythonhosted.org/packages/54/09/d19cff2a5aaac632ec8fc03737b223597b1e347416934c1b3a7df079784c/propcache-0.4.1-cp312-cp312-win_amd64.whl", hash = "sha256:cb2d222e72399fcf5890d1d5cc1060857b9b236adff2792ff48ca2dfd46c81db", size = 41655, upload-time = "2025-10-08T19:47:04.973Z" },
    { url = "https://files.pythonhosted.org/packages/68/ab/6b5c191bb5de08036a8c697b265d4ca76148efb10fa162f14af14fb5f076/propcache-0.4.1-cp312-cp312-win_arm64.whl", hash = "sha256:204483131fb222bdaaeeea9f9e6c6ed0cac32731f75dfc1d4a567fc1926477c1", size = 37789, upload-time = "2025-10-08T19:47:06.077Z" },
    { url = "https://files.pythonhosted.org/packages/5b/5a/bc7b4a4ef808fa59a816c17b20c4bef6884daebbdf627ff2a161da67da19/propcache-0.4.1-py3-none-any.whl", hash = "sha256:af2a6052aeb6cf17d3e46ee169099044fd8224cbaf75c76a2ef596e8163e2237", size = 13305, upload-time = "2025-10-08T19:49:00.792Z" },
]

[[package]]
name = "proto-plus"
version = "1.27.0"
source = { registry = "https://pypi.org/simple" }
dependencies = [
    { name = "protobuf" },
]
sdist = { url = "https://files.pythonhosted.org/packages/01/89/9cbe2f4bba860e149108b683bc2efec21f14d5f7ed6e25562ad86acbc373/proto_plus-1.27.0.tar.gz", hash = "sha256:873af56dd0d7e91836aee871e5799e1c6f1bda86ac9a983e0bb9f0c266a568c4", size = 56158, upload-time = "2025-12-16T13:46:25.729Z" }
wheels = [
    { url = "https://files.pythonhosted.org/packages/cd/24/3b7a0818484df9c28172857af32c2397b6d8fcd99d9468bd4684f98ebf0a/proto_plus-1.27.0-py3-none-any.whl", hash = "sha256:1baa7f81cf0f8acb8bc1f6d085008ba4171eaf669629d1b6d1673b21ed1c0a82", size = 50205, upload-time = "2025-12-16T13:46:24.76Z" },
]

[[package]]
name = "protobuf"
version = "5.29.5"
source = { registry = "https://pypi.org/simple" }
sdist = { url = "https://files.pythonhosted.org/packages/43/29/d09e70352e4e88c9c7a198d5645d7277811448d76c23b00345670f7c8a38/protobuf-5.29.5.tar.gz", hash = "sha256:bc1463bafd4b0929216c35f437a8e28731a2b7fe3d98bb77a600efced5a15c84", size = 425226, upload-time = "2025-05-28T23:51:59.82Z" }
wheels = [
    { url = "https://files.pythonhosted.org/packages/5f/11/6e40e9fc5bba02988a214c07cf324595789ca7820160bfd1f8be96e48539/protobuf-5.29.5-cp310-abi3-win32.whl", hash = "sha256:3f1c6468a2cfd102ff4703976138844f78ebd1fb45f49011afc5139e9e283079", size = 422963, upload-time = "2025-05-28T23:51:41.204Z" },
    { url = "https://files.pythonhosted.org/packages/81/7f/73cefb093e1a2a7c3ffd839e6f9fcafb7a427d300c7f8aef9c64405d8ac6/protobuf-5.29.5-cp310-abi3-win_amd64.whl", hash = "sha256:3f76e3a3675b4a4d867b52e4a5f5b78a2ef9565549d4037e06cf7b0942b1d3fc", size = 434818, upload-time = "2025-05-28T23:51:44.297Z" },
    { url = "https://files.pythonhosted.org/packages/dd/73/10e1661c21f139f2c6ad9b23040ff36fee624310dc28fba20d33fdae124c/protobuf-5.29.5-cp38-abi3-macosx_10_9_universal2.whl", hash = "sha256:e38c5add5a311f2a6eb0340716ef9b039c1dfa428b28f25a7838ac329204a671", size = 418091, upload-time = "2025-05-28T23:51:45.907Z" },
    { url = "https://files.pythonhosted.org/packages/6c/04/98f6f8cf5b07ab1294c13f34b4e69b3722bb609c5b701d6c169828f9f8aa/protobuf-5.29.5-cp38-abi3-manylinux2014_aarch64.whl", hash = "sha256:fa18533a299d7ab6c55a238bf8629311439995f2e7eca5caaff08663606e9015", size = 319824, upload-time = "2025-05-28T23:51:47.545Z" },
    { url = "https://files.pythonhosted.org/packages/85/e4/07c80521879c2d15f321465ac24c70efe2381378c00bf5e56a0f4fbac8cd/protobuf-5.29.5-cp38-abi3-manylinux2014_x86_64.whl", hash = "sha256:63848923da3325e1bf7e9003d680ce6e14b07e55d0473253a690c3a8b8fd6e61", size = 319942, upload-time = "2025-05-28T23:51:49.11Z" },
    { url = "https://files.pythonhosted.org/packages/7e/cc/7e77861000a0691aeea8f4566e5d3aa716f2b1dece4a24439437e41d3d25/protobuf-5.29.5-py3-none-any.whl", hash = "sha256:6cf42630262c59b2d8de33954443d94b746c952b01434fc58a417fdbd2e84bd5", size = 172823, upload-time = "2025-05-28T23:51:58.157Z" },
]

[[package]]
name = "py-cpuinfo"
version = "9.0.0"
source = { registry = "https://pypi.org/simple" }
sdist = { url = "https://files.pythonhosted.org/packages/37/a8/d832f7293ebb21690860d2e01d8115e5ff6f2ae8bbdc953f0eb0fa4bd2c7/py-cpuinfo-9.0.0.tar.gz", hash = "sha256:3cdbbf3fac90dc6f118bfd64384f309edeadd902d7c8fb17f02ffa1fc3f49690", size = 104716, upload-time = "2022-10-25T20:38:06.303Z" }
wheels = [
    { url = "https://files.pythonhosted.org/packages/e0/a9/023730ba63db1e494a271cb018dcd361bd2c917ba7004c3e49d5daf795a2/py_cpuinfo-9.0.0-py3-none-any.whl", hash = "sha256:859625bc251f64e21f077d099d4162689c762b5d6a4c3c97553d56241c9674d5", size = 22335, upload-time = "2022-10-25T20:38:27.636Z" },
]

[[package]]
name = "py-key-value-aio"
version = "0.2.8"
source = { registry = "https://pypi.org/simple" }
dependencies = [
    { name = "beartype" },
    { name = "py-key-value-shared" },
]
sdist = { url = "https://files.pythonhosted.org/packages/ca/35/65310a4818acec0f87a46e5565e341c5a96fc062a9a03495ad28828ff4d7/py_key_value_aio-0.2.8.tar.gz", hash = "sha256:c0cfbb0bd4e962a3fa1a9fa6db9ba9df812899bd9312fa6368aaea7b26008b36", size = 32853, upload-time = "2025-10-24T13:31:04.688Z" }
wheels = [
    { url = "https://files.pythonhosted.org/packages/cd/5a/e56747d87a97ad2aff0f3700d77f186f0704c90c2da03bfed9e113dae284/py_key_value_aio-0.2.8-py3-none-any.whl", hash = "sha256:561565547ce8162128fd2bd0b9d70ce04a5f4586da8500cce79a54dfac78c46a", size = 69200, upload-time = "2025-10-24T13:31:03.81Z" },
]

[package.optional-dependencies]
disk = [
    { name = "diskcache" },
    { name = "pathvalidate" },
]
keyring = [
    { name = "keyring" },
]
memory = [
    { name = "cachetools" },
]

[[package]]
name = "py-key-value-shared"
version = "0.2.8"
source = { registry = "https://pypi.org/simple" }
dependencies = [
    { name = "beartype" },
    { name = "typing-extensions" },
]
sdist = { url = "https://files.pythonhosted.org/packages/26/79/05a1f9280cfa0709479319cbfd2b1c5beb23d5034624f548c83fb65b0b61/py_key_value_shared-0.2.8.tar.gz", hash = "sha256:703b4d3c61af124f0d528ba85995c3c8d78f8bd3d2b217377bd3278598070cc1", size = 8216, upload-time = "2025-10-24T13:31:03.601Z" }
wheels = [
    { url = "https://files.pythonhosted.org/packages/84/7a/1726ceaa3343874f322dd83c9ec376ad81f533df8422b8b1e1233a59f8ce/py_key_value_shared-0.2.8-py3-none-any.whl", hash = "sha256:aff1bbfd46d065b2d67897d298642e80e5349eae588c6d11b48452b46b8d46ba", size = 14586, upload-time = "2025-10-24T13:31:02.838Z" },
]

[[package]]
name = "pyarrow"
version = "16.1.0"
source = { registry = "https://pypi.org/simple" }
dependencies = [
    { name = "numpy" },
]
sdist = { url = "https://files.pythonhosted.org/packages/1a/f2/67533f116deb6dae7a0ac04681695fe06135912253a115c5ecdc714a32d4/pyarrow-16.1.0.tar.gz", hash = "sha256:15fbb22ea96d11f0b5768504a3f961edab25eaf4197c341720c4a387f6c60315", size = 1080280, upload-time = "2024-05-14T13:54:39.227Z" }
wheels = [
    { url = "https://files.pythonhosted.org/packages/28/17/a12aaddb818b7b73d17f3304afc22bce32ccb26723b507cc9c267aa809f3/pyarrow-16.1.0-cp311-cp311-macosx_10_15_x86_64.whl", hash = "sha256:d0ebea336b535b37eee9eee31761813086d33ed06de9ab6fc6aaa0bace7b250c", size = 28380406, upload-time = "2024-05-14T13:40:49.806Z" },
    { url = "https://files.pythonhosted.org/packages/f3/94/4e2a579bbac1adb19e63b054b300f6f7fa04f32f212ce86c18727bdda698/pyarrow-16.1.0-cp311-cp311-macosx_11_0_arm64.whl", hash = "sha256:2e73cfc4a99e796727919c5541c65bb88b973377501e39b9842ea71401ca6c1c", size = 26040531, upload-time = "2024-05-14T13:41:12.813Z" },
    { url = "https://files.pythonhosted.org/packages/7e/34/d5b6eb5066553533dd6eb9782d50f353f8c6451ee2e49e0ea54d0e67bc34/pyarrow-16.1.0-cp311-cp311-manylinux_2_17_aarch64.manylinux2014_aarch64.whl", hash = "sha256:bf9251264247ecfe93e5f5a0cd43b8ae834f1e61d1abca22da55b20c788417f6", size = 38666685, upload-time = "2024-05-14T13:41:46.805Z" },
    { url = "https://files.pythonhosted.org/packages/d2/34/4e3c04e7398764e56ef00f8f267f8ebf565808478f5fee850cef4be670c3/pyarrow-16.1.0-cp311-cp311-manylinux_2_17_x86_64.manylinux2014_x86_64.whl", hash = "sha256:ddf5aace92d520d3d2a20031d8b0ec27b4395cab9f74e07cc95edf42a5cc0147", size = 40949577, upload-time = "2024-05-14T13:42:23.338Z" },
    { url = "https://files.pythonhosted.org/packages/47/62/b446ee0971b00e7437b9c54a8409ae20413235a64c0a301d7cf97070cffa/pyarrow-16.1.0-cp311-cp311-manylinux_2_28_aarch64.whl", hash = "sha256:25233642583bf658f629eb230b9bb79d9af4d9f9229890b3c878699c82f7d11e", size = 38077480, upload-time = "2024-05-14T13:42:56.496Z" },
    { url = "https://files.pythonhosted.org/packages/fa/15/48a68b30542a0231a75c26d8661bc5c9bbc07b42c5b219e929adba814ba7/pyarrow-16.1.0-cp311-cp311-manylinux_2_28_x86_64.whl", hash = "sha256:a33a64576fddfbec0a44112eaf844c20853647ca833e9a647bfae0582b2ff94b", size = 40821141, upload-time = "2024-05-14T13:43:32.683Z" },
    { url = "https://files.pythonhosted.org/packages/49/4d/62a09116ec357ade462fac4086e0711457a87177bea25ae46b25897d6d7c/pyarrow-16.1.0-cp311-cp311-win_amd64.whl", hash = "sha256:185d121b50836379fe012753cf15c4ba9638bda9645183ab36246923875f8d1b", size = 25889334, upload-time = "2024-05-14T13:43:57.769Z" },
    { url = "https://files.pythonhosted.org/packages/84/bd/d5903125e38c33b74f7b3d57ffffd4ef48145208cfd8742367f12effb59c/pyarrow-16.1.0-cp312-cp312-macosx_10_15_x86_64.whl", hash = "sha256:2e51ca1d6ed7f2e9d5c3c83decf27b0d17bb207a7dea986e8dc3e24f80ff7d6f", size = 28372822, upload-time = "2024-05-14T13:44:24.111Z" },
    { url = "https://files.pythonhosted.org/packages/9b/73/560ef6bf05f16305502b8e368c771e8f82d774898b37a3fb231f89c13342/pyarrow-16.1.0-cp312-cp312-macosx_11_0_arm64.whl", hash = "sha256:06ebccb6f8cb7357de85f60d5da50e83507954af617d7b05f48af1621d331c9a", size = 26004052, upload-time = "2024-05-14T13:44:47.899Z" },
    { url = "https://files.pythonhosted.org/packages/56/5e/3cd956aceb1c960e8ac6fdc6eea69d642aa2e6ee10e2f10ce7815dbf62a9/pyarrow-16.1.0-cp312-cp312-manylinux_2_17_aarch64.manylinux2014_aarch64.whl", hash = "sha256:b04707f1979815f5e49824ce52d1dceb46e2f12909a48a6a753fe7cafbc44a0c", size = 38660648, upload-time = "2024-05-14T13:45:21.529Z" },
    { url = "https://files.pythonhosted.org/packages/08/4a/668e7fb6bc564e5361097f1f160b2891ca40bcacfe018638e2841073ec3d/pyarrow-16.1.0-cp312-cp312-manylinux_2_17_x86_64.manylinux2014_x86_64.whl", hash = "sha256:0d32000693deff8dc5df444b032b5985a48592c0697cb6e3071a5d59888714e2", size = 40961053, upload-time = "2024-05-14T13:45:57.164Z" },
    { url = "https://files.pythonhosted.org/packages/f7/8f/a51a290a855172514b8496c8a74f0e0b98e5e0582d44ae7547cf68dd033b/pyarrow-16.1.0-cp312-cp312-manylinux_2_28_aarch64.whl", hash = "sha256:8785bb10d5d6fd5e15d718ee1d1f914fe768bf8b4d1e5e9bf253de8a26cb1628", size = 38060675, upload-time = "2024-05-14T13:46:30.885Z" },
    { url = "https://files.pythonhosted.org/packages/25/7b/8da91f8de0b40b760dd748031973b6ac2aa3d4f85c67f45b7e58577ca22e/pyarrow-16.1.0-cp312-cp312-manylinux_2_28_x86_64.whl", hash = "sha256:e1369af39587b794873b8a307cc6623a3b1194e69399af0efd05bb202195a5a7", size = 40826735, upload-time = "2024-05-14T13:47:07.089Z" },
    { url = "https://files.pythonhosted.org/packages/fa/2b/a0053f1304586f2976cb2c37ddb0e52cf4114220e805ebba272a1e231ccc/pyarrow-16.1.0-cp312-cp312-win_amd64.whl", hash = "sha256:febde33305f1498f6df85e8020bca496d0e9ebf2093bab9e0f65e2b4ae2b3444", size = 25838156, upload-time = "2024-05-14T13:47:30.462Z" },
]

[[package]]
name = "pyarrow-hotfix"
version = "0.7"
source = { registry = "https://pypi.org/simple" }
sdist = { url = "https://files.pythonhosted.org/packages/d2/ed/c3e8677f7abf3981838c2af7b5ac03e3589b3ef94fcb31d575426abae904/pyarrow_hotfix-0.7.tar.gz", hash = "sha256:59399cd58bdd978b2e42816a4183a55c6472d4e33d183351b6069f11ed42661d", size = 9910, upload-time = "2025-04-25T10:17:06.247Z" }
wheels = [
    { url = "https://files.pythonhosted.org/packages/2e/c3/94ade4906a2f88bc935772f59c934013b4205e773bcb4239db114a6da136/pyarrow_hotfix-0.7-py3-none-any.whl", hash = "sha256:3236f3b5f1260f0e2ac070a55c1a7b339c4bb7267839bd2015e283234e758100", size = 7923, upload-time = "2025-04-25T10:17:05.224Z" },
]

[[package]]
name = "pyasn1"
version = "0.6.1"
source = { registry = "https://pypi.org/simple" }
sdist = { url = "https://files.pythonhosted.org/packages/ba/e9/01f1a64245b89f039897cb0130016d79f77d52669aae6ee7b159a6c4c018/pyasn1-0.6.1.tar.gz", hash = "sha256:6f580d2bdd84365380830acf45550f2511469f673cb4a5ae3857a3170128b034", size = 145322, upload-time = "2024-09-10T22:41:42.55Z" }
wheels = [
    { url = "https://files.pythonhosted.org/packages/c8/f1/d6a797abb14f6283c0ddff96bbdd46937f64122b8c925cab503dd37f8214/pyasn1-0.6.1-py3-none-any.whl", hash = "sha256:0d632f46f2ba09143da3a8afe9e33fb6f92fa2320ab7e886e2d0f7672af84629", size = 83135, upload-time = "2024-09-11T16:00:36.122Z" },
]

[[package]]
name = "pyasn1-modules"
version = "0.4.2"
source = { registry = "https://pypi.org/simple" }
dependencies = [
    { name = "pyasn1" },
]
sdist = { url = "https://files.pythonhosted.org/packages/e9/e6/78ebbb10a8c8e4b61a59249394a4a594c1a7af95593dc933a349c8d00964/pyasn1_modules-0.4.2.tar.gz", hash = "sha256:677091de870a80aae844b1ca6134f54652fa2c8c5a52aa396440ac3106e941e6", size = 307892, upload-time = "2025-03-28T02:41:22.17Z" }
wheels = [
    { url = "https://files.pythonhosted.org/packages/47/8d/d529b5d697919ba8c11ad626e835d4039be708a35b0d22de83a269a6682c/pyasn1_modules-0.4.2-py3-none-any.whl", hash = "sha256:29253a9207ce32b64c3ac6600edc75368f98473906e8fd1043bd6b5b1de2c14a", size = 181259, upload-time = "2025-03-28T02:41:19.028Z" },
]

[[package]]
name = "pycparser"
version = "2.23"
source = { registry = "https://pypi.org/simple" }
sdist = { url = "https://files.pythonhosted.org/packages/fe/cf/d2d3b9f5699fb1e4615c8e32ff220203e43b248e1dfcc6736ad9057731ca/pycparser-2.23.tar.gz", hash = "sha256:78816d4f24add8f10a06d6f05b4d424ad9e96cfebf68a4ddc99c65c0720d00c2", size = 173734, upload-time = "2025-09-09T13:23:47.91Z" }
wheels = [
    { url = "https://files.pythonhosted.org/packages/a0/e3/59cd50310fc9b59512193629e1984c1f95e5c8ae6e5d8c69532ccc65a7fe/pycparser-2.23-py3-none-any.whl", hash = "sha256:e5c6e8d3fbad53479cab09ac03729e0a9faf2bee3db8208a550daf5af81a5934", size = 118140, upload-time = "2025-09-09T13:23:46.651Z" },
]

[[package]]
name = "pydantic"
version = "2.12.5"
source = { registry = "https://pypi.org/simple" }
dependencies = [
    { name = "annotated-types" },
    { name = "pydantic-core" },
    { name = "typing-extensions" },
    { name = "typing-inspection" },
]
sdist = { url = "https://files.pythonhosted.org/packages/69/44/36f1a6e523abc58ae5f928898e4aca2e0ea509b5aa6f6f392a5d882be928/pydantic-2.12.5.tar.gz", hash = "sha256:4d351024c75c0f085a9febbb665ce8c0c6ec5d30e903bdb6394b7ede26aebb49", size = 821591, upload-time = "2025-11-26T15:11:46.471Z" }
wheels = [
    { url = "https://files.pythonhosted.org/packages/5a/87/b70ad306ebb6f9b585f114d0ac2137d792b48be34d732d60e597c2f8465a/pydantic-2.12.5-py3-none-any.whl", hash = "sha256:e561593fccf61e8a20fc46dfc2dfe075b8be7d0188df33f221ad1f0139180f9d", size = 463580, upload-time = "2025-11-26T15:11:44.605Z" },
]

[package.optional-dependencies]
email = [
    { name = "email-validator" },
]

[[package]]
name = "pydantic-ai"
version = "1.25.1"
source = { registry = "https://pypi.org/simple" }
dependencies = [
    { name = "pydantic-ai-slim", extra = ["ag-ui", "anthropic", "bedrock", "cli", "cohere", "evals", "fastmcp", "google", "groq", "huggingface", "logfire", "mcp", "mistral", "openai", "retries", "temporal", "ui", "vertexai"] },
]
wheels = [
    { url = "https://files.pythonhosted.org/packages/a5/1d/a8f1cb306008c8663638981852b7a8f4f3b3d5d256b7cad8af121945b1ed/pydantic_ai-1.25.1-py3-none-any.whl", hash = "sha256:f652cd49a63be4f2b4b500afb7ad710f6b3c796ee5501fd8efdf839363330b79", size = 7168, upload-time = "2025-11-28T23:54:45.179Z" },
]

[[package]]
name = "pydantic-ai-slim"
version = "1.25.1"
source = { registry = "https://pypi.org/simple" }
dependencies = [
    { name = "genai-prices" },
    { name = "griffe" },
    { name = "httpx" },
    { name = "opentelemetry-api" },
    { name = "pydantic" },
    { name = "pydantic-graph" },
    { name = "typing-inspection" },
]
wheels = [
    { url = "https://files.pythonhosted.org/packages/f3/d2/0e843a3dff1702c7ace283288db3888bfcc5b1d5616b60eab83b6a8b46e2/pydantic_ai_slim-1.25.1-py3-none-any.whl", hash = "sha256:4f1527a5d33c2bcd64b82ae062a1face274a9110fc8d8ca470989206ac0ea9da", size = 422157, upload-time = "2025-11-28T23:54:48.5Z" },
]

[package.optional-dependencies]
ag-ui = [
    { name = "ag-ui-protocol" },
    { name = "starlette" },
]
anthropic = [
    { name = "anthropic" },
]
bedrock = [
    { name = "boto3" },
]
cli = [
    { name = "argcomplete" },
    { name = "prompt-toolkit" },
    { name = "pyperclip" },
    { name = "rich" },
]
cohere = [
    { name = "cohere", marker = "sys_platform != 'emscripten'" },
]
evals = [
    { name = "pydantic-evals" },
]
fastmcp = [
    { name = "fastmcp" },
]
google = [
    { name = "google-genai" },
]
groq = [
    { name = "groq" },
]
huggingface = [
    { name = "huggingface-hub", extra = ["inference"] },
]
logfire = [
    { name = "logfire", extra = ["httpx"] },
]
mcp = [
    { name = "mcp" },
]
mistral = [
    { name = "mistralai" },
]
openai = [
    { name = "openai" },
]
retries = [
    { name = "tenacity" },
]
temporal = [
    { name = "temporalio" },
]
ui = [
    { name = "starlette" },
]
vertexai = [
    { name = "google-auth" },
    { name = "requests" },
]

[[package]]
name = "pydantic-core"
version = "2.41.5"
source = { registry = "https://pypi.org/simple" }
dependencies = [
    { name = "typing-extensions" },
]
sdist = { url = "https://files.pythonhosted.org/packages/71/70/23b021c950c2addd24ec408e9ab05d59b035b39d97cdc1130e1bce647bb6/pydantic_core-2.41.5.tar.gz", hash = "sha256:08daa51ea16ad373ffd5e7606252cc32f07bc72b28284b6bc9c6df804816476e", size = 460952, upload-time = "2025-11-04T13:43:49.098Z" }
wheels = [
    { url = "https://files.pythonhosted.org/packages/e8/72/74a989dd9f2084b3d9530b0915fdda64ac48831c30dbf7c72a41a5232db8/pydantic_core-2.41.5-cp311-cp311-macosx_10_12_x86_64.whl", hash = "sha256:a3a52f6156e73e7ccb0f8cced536adccb7042be67cb45f9562e12b319c119da6", size = 2105873, upload-time = "2025-11-04T13:39:31.373Z" },
    { url = "https://files.pythonhosted.org/packages/12/44/37e403fd9455708b3b942949e1d7febc02167662bf1a7da5b78ee1ea2842/pydantic_core-2.41.5-cp311-cp311-macosx_11_0_arm64.whl", hash = "sha256:7f3bf998340c6d4b0c9a2f02d6a400e51f123b59565d74dc60d252ce888c260b", size = 1899826, upload-time = "2025-11-04T13:39:32.897Z" },
    { url = "https://files.pythonhosted.org/packages/33/7f/1d5cab3ccf44c1935a359d51a8a2a9e1a654b744b5e7f80d41b88d501eec/pydantic_core-2.41.5-cp311-cp311-manylinux_2_17_aarch64.manylinux2014_aarch64.whl", hash = "sha256:378bec5c66998815d224c9ca994f1e14c0c21cb95d2f52b6021cc0b2a58f2a5a", size = 1917869, upload-time = "2025-11-04T13:39:34.469Z" },
    { url = "https://files.pythonhosted.org/packages/6e/6a/30d94a9674a7fe4f4744052ed6c5e083424510be1e93da5bc47569d11810/pydantic_core-2.41.5-cp311-cp311-manylinux_2_17_armv7l.manylinux2014_armv7l.whl", hash = "sha256:e7b576130c69225432866fe2f4a469a85a54ade141d96fd396dffcf607b558f8", size = 2063890, upload-time = "2025-11-04T13:39:36.053Z" },
    { url = "https://files.pythonhosted.org/packages/50/be/76e5d46203fcb2750e542f32e6c371ffa9b8ad17364cf94bb0818dbfb50c/pydantic_core-2.41.5-cp311-cp311-manylinux_2_17_ppc64le.manylinux2014_ppc64le.whl", hash = "sha256:6cb58b9c66f7e4179a2d5e0f849c48eff5c1fca560994d6eb6543abf955a149e", size = 2229740, upload-time = "2025-11-04T13:39:37.753Z" },
    { url = "https://files.pythonhosted.org/packages/d3/ee/fed784df0144793489f87db310a6bbf8118d7b630ed07aa180d6067e653a/pydantic_core-2.41.5-cp311-cp311-manylinux_2_17_s390x.manylinux2014_s390x.whl", hash = "sha256:88942d3a3dff3afc8288c21e565e476fc278902ae4d6d134f1eeda118cc830b1", size = 2350021, upload-time = "2025-11-04T13:39:40.94Z" },
    { url = "https://files.pythonhosted.org/packages/c8/be/8fed28dd0a180dca19e72c233cbf58efa36df055e5b9d90d64fd1740b828/pydantic_core-2.41.5-cp311-cp311-manylinux_2_17_x86_64.manylinux2014_x86_64.whl", hash = "sha256:f31d95a179f8d64d90f6831d71fa93290893a33148d890ba15de25642c5d075b", size = 2066378, upload-time = "2025-11-04T13:39:42.523Z" },
    { url = "https://files.pythonhosted.org/packages/b0/3b/698cf8ae1d536a010e05121b4958b1257f0b5522085e335360e53a6b1c8b/pydantic_core-2.41.5-cp311-cp311-manylinux_2_5_i686.manylinux1_i686.whl", hash = "sha256:c1df3d34aced70add6f867a8cf413e299177e0c22660cc767218373d0779487b", size = 2175761, upload-time = "2025-11-04T13:39:44.553Z" },
    { url = "https://files.pythonhosted.org/packages/b8/ba/15d537423939553116dea94ce02f9c31be0fa9d0b806d427e0308ec17145/pydantic_core-2.41.5-cp311-cp311-musllinux_1_1_aarch64.whl", hash = "sha256:4009935984bd36bd2c774e13f9a09563ce8de4abaa7226f5108262fa3e637284", size = 2146303, upload-time = "2025-11-04T13:39:46.238Z" },
    { url = "https://files.pythonhosted.org/packages/58/7f/0de669bf37d206723795f9c90c82966726a2ab06c336deba4735b55af431/pydantic_core-2.41.5-cp311-cp311-musllinux_1_1_armv7l.whl", hash = "sha256:34a64bc3441dc1213096a20fe27e8e128bd3ff89921706e83c0b1ac971276594", size = 2340355, upload-time = "2025-11-04T13:39:48.002Z" },
    { url = "https://files.pythonhosted.org/packages/e5/de/e7482c435b83d7e3c3ee5ee4451f6e8973cff0eb6007d2872ce6383f6398/pydantic_core-2.41.5-cp311-cp311-musllinux_1_1_x86_64.whl", hash = "sha256:c9e19dd6e28fdcaa5a1de679aec4141f691023916427ef9bae8584f9c2fb3b0e", size = 2319875, upload-time = "2025-11-04T13:39:49.705Z" },
    { url = "https://files.pythonhosted.org/packages/fe/e6/8c9e81bb6dd7560e33b9053351c29f30c8194b72f2d6932888581f503482/pydantic_core-2.41.5-cp311-cp311-win32.whl", hash = "sha256:2c010c6ded393148374c0f6f0bf89d206bf3217f201faa0635dcd56bd1520f6b", size = 1987549, upload-time = "2025-11-04T13:39:51.842Z" },
    { url = "https://files.pythonhosted.org/packages/11/66/f14d1d978ea94d1bc21fc98fcf570f9542fe55bfcc40269d4e1a21c19bf7/pydantic_core-2.41.5-cp311-cp311-win_amd64.whl", hash = "sha256:76ee27c6e9c7f16f47db7a94157112a2f3a00e958bc626e2f4ee8bec5c328fbe", size = 2011305, upload-time = "2025-11-04T13:39:53.485Z" },
    { url = "https://files.pythonhosted.org/packages/56/d8/0e271434e8efd03186c5386671328154ee349ff0354d83c74f5caaf096ed/pydantic_core-2.41.5-cp311-cp311-win_arm64.whl", hash = "sha256:4bc36bbc0b7584de96561184ad7f012478987882ebf9f9c389b23f432ea3d90f", size = 1972902, upload-time = "2025-11-04T13:39:56.488Z" },
    { url = "https://files.pythonhosted.org/packages/5f/5d/5f6c63eebb5afee93bcaae4ce9a898f3373ca23df3ccaef086d0233a35a7/pydantic_core-2.41.5-cp312-cp312-macosx_10_12_x86_64.whl", hash = "sha256:f41a7489d32336dbf2199c8c0a215390a751c5b014c2c1c5366e817202e9cdf7", size = 2110990, upload-time = "2025-11-04T13:39:58.079Z" },
    { url = "https://files.pythonhosted.org/packages/aa/32/9c2e8ccb57c01111e0fd091f236c7b371c1bccea0fa85247ac55b1e2b6b6/pydantic_core-2.41.5-cp312-cp312-macosx_11_0_arm64.whl", hash = "sha256:070259a8818988b9a84a449a2a7337c7f430a22acc0859c6b110aa7212a6d9c0", size = 1896003, upload-time = "2025-11-04T13:39:59.956Z" },
    { url = "https://files.pythonhosted.org/packages/68/b8/a01b53cb0e59139fbc9e4fda3e9724ede8de279097179be4ff31f1abb65a/pydantic_core-2.41.5-cp312-cp312-manylinux_2_17_aarch64.manylinux2014_aarch64.whl", hash = "sha256:e96cea19e34778f8d59fe40775a7a574d95816eb150850a85a7a4c8f4b94ac69", size = 1919200, upload-time = "2025-11-04T13:40:02.241Z" },
    { url = "https://files.pythonhosted.org/packages/38/de/8c36b5198a29bdaade07b5985e80a233a5ac27137846f3bc2d3b40a47360/pydantic_core-2.41.5-cp312-cp312-manylinux_2_17_armv7l.manylinux2014_armv7l.whl", hash = "sha256:ed2e99c456e3fadd05c991f8f437ef902e00eedf34320ba2b0842bd1c3ca3a75", size = 2052578, upload-time = "2025-11-04T13:40:04.401Z" },
    { url = "https://files.pythonhosted.org/packages/00/b5/0e8e4b5b081eac6cb3dbb7e60a65907549a1ce035a724368c330112adfdd/pydantic_core-2.41.5-cp312-cp312-manylinux_2_17_ppc64le.manylinux2014_ppc64le.whl", hash = "sha256:65840751b72fbfd82c3c640cff9284545342a4f1eb1586ad0636955b261b0b05", size = 2208504, upload-time = "2025-11-04T13:40:06.072Z" },
    { url = "https://files.pythonhosted.org/packages/77/56/87a61aad59c7c5b9dc8caad5a41a5545cba3810c3e828708b3d7404f6cef/pydantic_core-2.41.5-cp312-cp312-manylinux_2_17_s390x.manylinux2014_s390x.whl", hash = "sha256:e536c98a7626a98feb2d3eaf75944ef6f3dbee447e1f841eae16f2f0a72d8ddc", size = 2335816, upload-time = "2025-11-04T13:40:07.835Z" },
    { url = "https://files.pythonhosted.org/packages/0d/76/941cc9f73529988688a665a5c0ecff1112b3d95ab48f81db5f7606f522d3/pydantic_core-2.41.5-cp312-cp312-manylinux_2_17_x86_64.manylinux2014_x86_64.whl", hash = "sha256:eceb81a8d74f9267ef4081e246ffd6d129da5d87e37a77c9bde550cb04870c1c", size = 2075366, upload-time = "2025-11-04T13:40:09.804Z" },
    { url = "https://files.pythonhosted.org/packages/d3/43/ebef01f69baa07a482844faaa0a591bad1ef129253ffd0cdaa9d8a7f72d3/pydantic_core-2.41.5-cp312-cp312-manylinux_2_5_i686.manylinux1_i686.whl", hash = "sha256:d38548150c39b74aeeb0ce8ee1d8e82696f4a4e16ddc6de7b1d8823f7de4b9b5", size = 2171698, upload-time = "2025-11-04T13:40:12.004Z" },
    { url = "https://files.pythonhosted.org/packages/b1/87/41f3202e4193e3bacfc2c065fab7706ebe81af46a83d3e27605029c1f5a6/pydantic_core-2.41.5-cp312-cp312-musllinux_1_1_aarch64.whl", hash = "sha256:c23e27686783f60290e36827f9c626e63154b82b116d7fe9adba1fda36da706c", size = 2132603, upload-time = "2025-11-04T13:40:13.868Z" },
    { url = "https://files.pythonhosted.org/packages/49/7d/4c00df99cb12070b6bccdef4a195255e6020a550d572768d92cc54dba91a/pydantic_core-2.41.5-cp312-cp312-musllinux_1_1_armv7l.whl", hash = "sha256:482c982f814460eabe1d3bb0adfdc583387bd4691ef00b90575ca0d2b6fe2294", size = 2329591, upload-time = "2025-11-04T13:40:15.672Z" },
    { url = "https://files.pythonhosted.org/packages/cc/6a/ebf4b1d65d458f3cda6a7335d141305dfa19bdc61140a884d165a8a1bbc7/pydantic_core-2.41.5-cp312-cp312-musllinux_1_1_x86_64.whl", hash = "sha256:bfea2a5f0b4d8d43adf9d7b8bf019fb46fdd10a2e5cde477fbcb9d1fa08c68e1", size = 2319068, upload-time = "2025-11-04T13:40:17.532Z" },
    { url = "https://files.pythonhosted.org/packages/49/3b/774f2b5cd4192d5ab75870ce4381fd89cf218af999515baf07e7206753f0/pydantic_core-2.41.5-cp312-cp312-win32.whl", hash = "sha256:b74557b16e390ec12dca509bce9264c3bbd128f8a2c376eaa68003d7f327276d", size = 1985908, upload-time = "2025-11-04T13:40:19.309Z" },
    { url = "https://files.pythonhosted.org/packages/86/45/00173a033c801cacf67c190fef088789394feaf88a98a7035b0e40d53dc9/pydantic_core-2.41.5-cp312-cp312-win_amd64.whl", hash = "sha256:1962293292865bca8e54702b08a4f26da73adc83dd1fcf26fbc875b35d81c815", size = 2020145, upload-time = "2025-11-04T13:40:21.548Z" },
    { url = "https://files.pythonhosted.org/packages/f9/22/91fbc821fa6d261b376a3f73809f907cec5ca6025642c463d3488aad22fb/pydantic_core-2.41.5-cp312-cp312-win_arm64.whl", hash = "sha256:1746d4a3d9a794cacae06a5eaaccb4b8643a131d45fbc9af23e353dc0a5ba5c3", size = 1976179, upload-time = "2025-11-04T13:40:23.393Z" },
    { url = "https://files.pythonhosted.org/packages/11/72/90fda5ee3b97e51c494938a4a44c3a35a9c96c19bba12372fb9c634d6f57/pydantic_core-2.41.5-graalpy311-graalpy242_311_native-macosx_10_12_x86_64.whl", hash = "sha256:b96d5f26b05d03cc60f11a7761a5ded1741da411e7fe0909e27a5e6a0cb7b034", size = 2115441, upload-time = "2025-11-04T13:42:39.557Z" },
    { url = "https://files.pythonhosted.org/packages/1f/53/8942f884fa33f50794f119012dc6a1a02ac43a56407adaac20463df8e98f/pydantic_core-2.41.5-graalpy311-graalpy242_311_native-macosx_11_0_arm64.whl", hash = "sha256:634e8609e89ceecea15e2d61bc9ac3718caaaa71963717bf3c8f38bfde64242c", size = 1930291, upload-time = "2025-11-04T13:42:42.169Z" },
    { url = "https://files.pythonhosted.org/packages/79/c8/ecb9ed9cd942bce09fc888ee960b52654fbdbede4ba6c2d6e0d3b1d8b49c/pydantic_core-2.41.5-graalpy311-graalpy242_311_native-manylinux_2_17_aarch64.manylinux2014_aarch64.whl", hash = "sha256:93e8740d7503eb008aa2df04d3b9735f845d43ae845e6dcd2be0b55a2da43cd2", size = 1948632, upload-time = "2025-11-04T13:42:44.564Z" },
    { url = "https://files.pythonhosted.org/packages/2e/1b/687711069de7efa6af934e74f601e2a4307365e8fdc404703afc453eab26/pydantic_core-2.41.5-graalpy311-graalpy242_311_native-manylinux_2_17_x86_64.manylinux2014_x86_64.whl", hash = "sha256:f15489ba13d61f670dcc96772e733aad1a6f9c429cc27574c6cdaed82d0146ad", size = 2138905, upload-time = "2025-11-04T13:42:47.156Z" },
    { url = "https://files.pythonhosted.org/packages/09/32/59b0c7e63e277fa7911c2fc70ccfb45ce4b98991e7ef37110663437005af/pydantic_core-2.41.5-graalpy312-graalpy250_312_native-macosx_10_12_x86_64.whl", hash = "sha256:7da7087d756b19037bc2c06edc6c170eeef3c3bafcb8f532ff17d64dc427adfd", size = 2110495, upload-time = "2025-11-04T13:42:49.689Z" },
    { url = "https://files.pythonhosted.org/packages/aa/81/05e400037eaf55ad400bcd318c05bb345b57e708887f07ddb2d20e3f0e98/pydantic_core-2.41.5-graalpy312-graalpy250_312_native-macosx_11_0_arm64.whl", hash = "sha256:aabf5777b5c8ca26f7824cb4a120a740c9588ed58df9b2d196ce92fba42ff8dc", size = 1915388, upload-time = "2025-11-04T13:42:52.215Z" },
    { url = "https://files.pythonhosted.org/packages/6e/0d/e3549b2399f71d56476b77dbf3cf8937cec5cd70536bdc0e374a421d0599/pydantic_core-2.41.5-graalpy312-graalpy250_312_native-manylinux_2_17_aarch64.manylinux2014_aarch64.whl", hash = "sha256:c007fe8a43d43b3969e8469004e9845944f1a80e6acd47c150856bb87f230c56", size = 1942879, upload-time = "2025-11-04T13:42:56.483Z" },
    { url = "https://files.pythonhosted.org/packages/f7/07/34573da085946b6a313d7c42f82f16e8920bfd730665de2d11c0c37a74b5/pydantic_core-2.41.5-graalpy312-graalpy250_312_native-manylinux_2_17_x86_64.manylinux2014_x86_64.whl", hash = "sha256:76d0819de158cd855d1cbb8fcafdf6f5cf1eb8e470abe056d5d161106e38062b", size = 2139017, upload-time = "2025-11-04T13:42:59.471Z" },
    { url = "https://files.pythonhosted.org/packages/5f/9b/1b3f0e9f9305839d7e84912f9e8bfbd191ed1b1ef48083609f0dabde978c/pydantic_core-2.41.5-pp311-pypy311_pp73-macosx_10_12_x86_64.whl", hash = "sha256:b2379fa7ed44ddecb5bfe4e48577d752db9fc10be00a6b7446e9663ba143de26", size = 2101980, upload-time = "2025-11-04T13:43:25.97Z" },
    { url = "https://files.pythonhosted.org/packages/a4/ed/d71fefcb4263df0da6a85b5d8a7508360f2f2e9b3bf5814be9c8bccdccc1/pydantic_core-2.41.5-pp311-pypy311_pp73-macosx_11_0_arm64.whl", hash = "sha256:266fb4cbf5e3cbd0b53669a6d1b039c45e3ce651fd5442eff4d07c2cc8d66808", size = 1923865, upload-time = "2025-11-04T13:43:28.763Z" },
    { url = "https://files.pythonhosted.org/packages/ce/3a/626b38db460d675f873e4444b4bb030453bbe7b4ba55df821d026a0493c4/pydantic_core-2.41.5-pp311-pypy311_pp73-manylinux_2_17_x86_64.manylinux2014_x86_64.whl", hash = "sha256:58133647260ea01e4d0500089a8c4f07bd7aa6ce109682b1426394988d8aaacc", size = 2134256, upload-time = "2025-11-04T13:43:31.71Z" },
    { url = "https://files.pythonhosted.org/packages/83/d9/8412d7f06f616bbc053d30cb4e5f76786af3221462ad5eee1f202021eb4e/pydantic_core-2.41.5-pp311-pypy311_pp73-manylinux_2_5_i686.manylinux1_i686.whl", hash = "sha256:287dad91cfb551c363dc62899a80e9e14da1f0e2b6ebde82c806612ca2a13ef1", size = 2174762, upload-time = "2025-11-04T13:43:34.744Z" },
    { url = "https://files.pythonhosted.org/packages/55/4c/162d906b8e3ba3a99354e20faa1b49a85206c47de97a639510a0e673f5da/pydantic_core-2.41.5-pp311-pypy311_pp73-musllinux_1_1_aarch64.whl", hash = "sha256:03b77d184b9eb40240ae9fd676ca364ce1085f203e1b1256f8ab9984dca80a84", size = 2143141, upload-time = "2025-11-04T13:43:37.701Z" },
    { url = "https://files.pythonhosted.org/packages/1f/f2/f11dd73284122713f5f89fc940f370d035fa8e1e078d446b3313955157fe/pydantic_core-2.41.5-pp311-pypy311_pp73-musllinux_1_1_armv7l.whl", hash = "sha256:a668ce24de96165bb239160b3d854943128f4334822900534f2fe947930e5770", size = 2330317, upload-time = "2025-11-04T13:43:40.406Z" },
    { url = "https://files.pythonhosted.org/packages/88/9d/b06ca6acfe4abb296110fb1273a4d848a0bfb2ff65f3ee92127b3244e16b/pydantic_core-2.41.5-pp311-pypy311_pp73-musllinux_1_1_x86_64.whl", hash = "sha256:f14f8f046c14563f8eb3f45f499cc658ab8d10072961e07225e507adb700e93f", size = 2316992, upload-time = "2025-11-04T13:43:43.602Z" },
    { url = "https://files.pythonhosted.org/packages/36/c7/cfc8e811f061c841d7990b0201912c3556bfeb99cdcb7ed24adc8d6f8704/pydantic_core-2.41.5-pp311-pypy311_pp73-win_amd64.whl", hash = "sha256:56121965f7a4dc965bff783d70b907ddf3d57f6eba29b6d2e5dabfaf07799c51", size = 2145302, upload-time = "2025-11-04T13:43:46.64Z" },
]

[[package]]
name = "pydantic-evals"
version = "1.25.1"
source = { registry = "https://pypi.org/simple" }
dependencies = [
    { name = "anyio" },
    { name = "logfire-api" },
    { name = "pydantic" },
    { name = "pydantic-ai-slim" },
    { name = "pyyaml" },
    { name = "rich" },
]
wheels = [
    { url = "https://files.pythonhosted.org/packages/24/ad/e007beeebf1fba79ddaf7f577c345104f77ddcbfe5810f8b2bf0c1ef3112/pydantic_evals-1.25.1-py3-none-any.whl", hash = "sha256:50a9bc1ae0552a65f7ff72cb52ad728466212159a625ef0fe2e928403c73ec2e", size = 56225, upload-time = "2025-11-28T23:54:50.617Z" },
]

[[package]]
name = "pydantic-graph"
version = "1.25.1"
source = { registry = "https://pypi.org/simple" }
dependencies = [
    { name = "httpx" },
    { name = "logfire-api" },
    { name = "pydantic" },
    { name = "typing-inspection" },
]
wheels = [
    { url = "https://files.pythonhosted.org/packages/bc/01/5383e6efc9b8ec4ba92df44a2e48246aea8229957c2083894023204b1132/pydantic_graph-1.25.1-py3-none-any.whl", hash = "sha256:a56cc2712036dedec250f6442ca5ac5d07a10a1ca0e3afc4029abdae1f3e4a13", size = 72261, upload-time = "2025-11-28T23:54:52.229Z" },
]

[[package]]
name = "pydantic-settings"
version = "2.12.0"
source = { registry = "https://pypi.org/simple" }
dependencies = [
    { name = "pydantic" },
    { name = "python-dotenv" },
    { name = "typing-inspection" },
]
sdist = { url = "https://files.pythonhosted.org/packages/43/4b/ac7e0aae12027748076d72a8764ff1c9d82ca75a7a52622e67ed3f765c54/pydantic_settings-2.12.0.tar.gz", hash = "sha256:005538ef951e3c2a68e1c08b292b5f2e71490def8589d4221b95dab00dafcfd0", size = 194184, upload-time = "2025-11-10T14:25:47.013Z" }
wheels = [
    { url = "https://files.pythonhosted.org/packages/c1/60/5d4751ba3f4a40a6891f24eec885f51afd78d208498268c734e256fb13c4/pydantic_settings-2.12.0-py3-none-any.whl", hash = "sha256:fddb9fd99a5b18da837b29710391e945b1e30c135477f484084ee513adb93809", size = 51880, upload-time = "2025-11-10T14:25:45.546Z" },
]

[[package]]
name = "pygments"
version = "2.19.2"
source = { registry = "https://pypi.org/simple" }
sdist = { url = "https://files.pythonhosted.org/packages/b0/77/a5b8c569bf593b0140bde72ea885a803b82086995367bf2037de0159d924/pygments-2.19.2.tar.gz", hash = "sha256:636cb2477cec7f8952536970bc533bc43743542f70392ae026374600add5b887", size = 4968631, upload-time = "2025-06-21T13:39:12.283Z" }
wheels = [
    { url = "https://files.pythonhosted.org/packages/c7/21/705964c7812476f378728bdf590ca4b771ec72385c533964653c68e86bdc/pygments-2.19.2-py3-none-any.whl", hash = "sha256:86540386c03d588bb81d44bc3928634ff26449851e99741617ecb9037ee5ec0b", size = 1225217, upload-time = "2025-06-21T13:39:07.939Z" },
]

[[package]]
name = "pyjwt"
version = "2.10.1"
source = { registry = "https://pypi.org/simple" }
sdist = { url = "https://files.pythonhosted.org/packages/e7/46/bd74733ff231675599650d3e47f361794b22ef3e3770998dda30d3b63726/pyjwt-2.10.1.tar.gz", hash = "sha256:3cc5772eb20009233caf06e9d8a0577824723b44e6648ee0a2aedb6cf9381953", size = 87785, upload-time = "2024-11-28T03:43:29.933Z" }
wheels = [
    { url = "https://files.pythonhosted.org/packages/61/ad/689f02752eeec26aed679477e80e632ef1b682313be70793d798c1d5fc8f/PyJWT-2.10.1-py3-none-any.whl", hash = "sha256:dcdd193e30abefd5debf142f9adfcdd2b58004e644f25406ffaebd50bd98dacb", size = 22997, upload-time = "2024-11-28T03:43:27.893Z" },
]

[package.optional-dependencies]
crypto = [
    { name = "cryptography" },
]

[[package]]
name = "pymdown-extensions"
version = "10.17.2"
source = { registry = "https://pypi.org/simple" }
dependencies = [
    { name = "markdown" },
    { name = "pyyaml" },
]
sdist = { url = "https://files.pythonhosted.org/packages/25/6d/af5378dbdb379fddd9a277f8b9888c027db480cde70028669ebd009d642a/pymdown_extensions-10.17.2.tar.gz", hash = "sha256:26bb3d7688e651606260c90fb46409fbda70bf9fdc3623c7868643a1aeee4713", size = 847344, upload-time = "2025-11-26T15:43:57.004Z" }
wheels = [
    { url = "https://files.pythonhosted.org/packages/93/78/b93cb80bd673bdc9f6ede63d8eb5b4646366953df15667eb3603be57a2b1/pymdown_extensions-10.17.2-py3-none-any.whl", hash = "sha256:bffae79a2e8b9e44aef0d813583a8fea63457b7a23643a43988055b7b79b4992", size = 266556, upload-time = "2025-11-26T15:43:55.162Z" },
]

[[package]]
name = "pyperclip"
version = "1.11.0"
source = { registry = "https://pypi.org/simple" }
sdist = { url = "https://files.pythonhosted.org/packages/e8/52/d87eba7cb129b81563019d1679026e7a112ef76855d6159d24754dbd2a51/pyperclip-1.11.0.tar.gz", hash = "sha256:244035963e4428530d9e3a6101a1ef97209c6825edab1567beac148ccc1db1b6", size = 12185, upload-time = "2025-09-26T14:40:37.245Z" }
wheels = [
    { url = "https://files.pythonhosted.org/packages/df/80/fc9d01d5ed37ba4c42ca2b55b4339ae6e200b456be3a1aaddf4a9fa99b8c/pyperclip-1.11.0-py3-none-any.whl", hash = "sha256:299403e9ff44581cb9ba2ffeed69c7aa96a008622ad0c46cb575ca75b5b84273", size = 11063, upload-time = "2025-09-26T14:40:36.069Z" },
]

[[package]]
name = "pytest"
version = "9.0.1"
source = { registry = "https://pypi.org/simple" }
dependencies = [
    { name = "colorama", marker = "sys_platform == 'win32'" },
    { name = "iniconfig" },
    { name = "packaging" },
    { name = "pluggy" },
    { name = "pygments" },
]
sdist = { url = "https://files.pythonhosted.org/packages/07/56/f013048ac4bc4c1d9be45afd4ab209ea62822fb1598f40687e6bf45dcea4/pytest-9.0.1.tar.gz", hash = "sha256:3e9c069ea73583e255c3b21cf46b8d3c56f6e3a1a8f6da94ccb0fcf57b9d73c8", size = 1564125, upload-time = "2025-11-12T13:05:09.333Z" }
wheels = [
    { url = "https://files.pythonhosted.org/packages/0b/8b/6300fb80f858cda1c51ffa17075df5d846757081d11ab4aa35cef9e6258b/pytest-9.0.1-py3-none-any.whl", hash = "sha256:67be0030d194df2dfa7b556f2e56fb3c3315bd5c8822c6951162b92b32ce7dad", size = 373668, upload-time = "2025-11-12T13:05:07.379Z" },
]

[[package]]
name = "pytest-asyncio"
version = "1.3.0"
source = { registry = "https://pypi.org/simple" }
dependencies = [
    { name = "pytest" },
    { name = "typing-extensions" },
]
sdist = { url = "https://files.pythonhosted.org/packages/90/2c/8af215c0f776415f3590cac4f9086ccefd6fd463befeae41cd4d3f193e5a/pytest_asyncio-1.3.0.tar.gz", hash = "sha256:d7f52f36d231b80ee124cd216ffb19369aa168fc10095013c6b014a34d3ee9e5", size = 50087, upload-time = "2025-11-10T16:07:47.256Z" }
wheels = [
    { url = "https://files.pythonhosted.org/packages/e5/35/f8b19922b6a25bc0880171a2f1a003eaeb93657475193ab516fd87cac9da/pytest_asyncio-1.3.0-py3-none-any.whl", hash = "sha256:611e26147c7f77640e6d0a92a38ed17c3e9848063698d5c93d5aa7aa11cebff5", size = 15075, upload-time = "2025-11-10T16:07:45.537Z" },
]

[[package]]
name = "pytest-benchmark"
version = "5.2.3"
source = { registry = "https://pypi.org/simple" }
dependencies = [
    { name = "py-cpuinfo" },
    { name = "pytest" },
]
sdist = { url = "https://files.pythonhosted.org/packages/24/34/9f732b76456d64faffbef6232f1f9dbec7a7c4999ff46282fa418bd1af66/pytest_benchmark-5.2.3.tar.gz", hash = "sha256:deb7317998a23c650fd4ff76e1230066a76cb45dcece0aca5607143c619e7779", size = 341340, upload-time = "2025-11-09T18:48:43.215Z" }
wheels = [
    { url = "https://files.pythonhosted.org/packages/33/29/e756e715a48959f1c0045342088d7ca9762a2f509b945f362a316e9412b7/pytest_benchmark-5.2.3-py3-none-any.whl", hash = "sha256:bc839726ad20e99aaa0d11a127445457b4219bdb9e80a1afc4b51da7f96b0803", size = 45255, upload-time = "2025-11-09T18:48:39.765Z" },
]

[[package]]
name = "pytest-cov"
version = "7.0.0"
source = { registry = "https://pypi.org/simple" }
dependencies = [
    { name = "coverage", extra = ["toml"] },
    { name = "pluggy" },
    { name = "pytest" },
]
sdist = { url = "https://files.pythonhosted.org/packages/5e/f7/c933acc76f5208b3b00089573cf6a2bc26dc80a8aece8f52bb7d6b1855ca/pytest_cov-7.0.0.tar.gz", hash = "sha256:33c97eda2e049a0c5298e91f519302a1334c26ac65c1a483d6206fd458361af1", size = 54328, upload-time = "2025-09-09T10:57:02.113Z" }
wheels = [
    { url = "https://files.pythonhosted.org/packages/ee/49/1377b49de7d0c1ce41292161ea0f721913fa8722c19fb9c1e3aa0367eecb/pytest_cov-7.0.0-py3-none-any.whl", hash = "sha256:3b8e9558b16cc1479da72058bdecf8073661c7f57f7d3c5f22a1c23507f2d861", size = 22424, upload-time = "2025-09-09T10:57:00.695Z" },
]

[[package]]
name = "pytest-mock"
version = "3.15.1"
source = { registry = "https://pypi.org/simple" }
dependencies = [
    { name = "pytest" },
]
sdist = { url = "https://files.pythonhosted.org/packages/68/14/eb014d26be205d38ad5ad20d9a80f7d201472e08167f0bb4361e251084a9/pytest_mock-3.15.1.tar.gz", hash = "sha256:1849a238f6f396da19762269de72cb1814ab44416fa73a8686deac10b0d87a0f", size = 34036, upload-time = "2025-09-16T16:37:27.081Z" }
wheels = [
    { url = "https://files.pythonhosted.org/packages/5a/cc/06253936f4a7fa2e0f48dfe6d851d9c56df896a9ab09ac019d70b760619c/pytest_mock-3.15.1-py3-none-any.whl", hash = "sha256:0a25e2eb88fe5168d535041d09a4529a188176ae608a6d249ee65abc0949630d", size = 10095, upload-time = "2025-09-16T16:37:25.734Z" },
]

[[package]]
name = "pytest-socket"
version = "0.7.0"
source = { registry = "https://pypi.org/simple" }
dependencies = [
    { name = "pytest" },
]
sdist = { url = "https://files.pythonhosted.org/packages/05/ff/90c7e1e746baf3d62ce864c479fd53410b534818b9437413903596f81580/pytest_socket-0.7.0.tar.gz", hash = "sha256:71ab048cbbcb085c15a4423b73b619a8b35d6a307f46f78ea46be51b1b7e11b3", size = 12389, upload-time = "2024-01-28T20:17:23.177Z" }
wheels = [
    { url = "https://files.pythonhosted.org/packages/19/58/5d14cb5cb59409e491ebe816c47bf81423cd03098ea92281336320ae5681/pytest_socket-0.7.0-py3-none-any.whl", hash = "sha256:7e0f4642177d55d317bbd58fc68c6bd9048d6eadb2d46a89307fa9221336ce45", size = 6754, upload-time = "2024-01-28T20:17:22.105Z" },
]

[[package]]
name = "pytest-xdist"
version = "3.8.0"
source = { registry = "https://pypi.org/simple" }
dependencies = [
    { name = "execnet" },
    { name = "pytest" },
]
sdist = { url = "https://files.pythonhosted.org/packages/78/b4/439b179d1ff526791eb921115fca8e44e596a13efeda518b9d845a619450/pytest_xdist-3.8.0.tar.gz", hash = "sha256:7e578125ec9bc6050861aa93f2d59f1d8d085595d6551c2c90b6f4fad8d3a9f1", size = 88069, upload-time = "2025-07-01T13:30:59.346Z" }
wheels = [
    { url = "https://files.pythonhosted.org/packages/ca/31/d4e37e9e550c2b92a9cbc2e4d0b7420a27224968580b5a447f420847c975/pytest_xdist-3.8.0-py3-none-any.whl", hash = "sha256:202ca578cfeb7370784a8c33d6d05bc6e13b4f25b5053c30a152269fd10f0b88", size = 46396, upload-time = "2025-07-01T13:30:56.632Z" },
]

[[package]]
name = "python-dateutil"
version = "2.9.0.post0"
source = { registry = "https://pypi.org/simple" }
dependencies = [
    { name = "six" },
]
sdist = { url = "https://files.pythonhosted.org/packages/66/c0/0c8b6ad9f17a802ee498c46e004a0eb49bc148f2fd230864601a86dcf6db/python-dateutil-2.9.0.post0.tar.gz", hash = "sha256:37dd54208da7e1cd875388217d5e00ebd4179249f90fb72437e91a35459a0ad3", size = 342432, upload-time = "2024-03-01T18:36:20.211Z" }
wheels = [
    { url = "https://files.pythonhosted.org/packages/ec/57/56b9bcc3c9c6a792fcbaf139543cee77261f3651ca9da0c93f5c1221264b/python_dateutil-2.9.0.post0-py2.py3-none-any.whl", hash = "sha256:a8b2bc7bffae282281c8140a97d3aa9c14da0b136dfe83f850eea9a5f7470427", size = 229892, upload-time = "2024-03-01T18:36:18.57Z" },
]

[[package]]
name = "python-dotenv"
version = "1.2.1"
source = { registry = "https://pypi.org/simple" }
sdist = { url = "https://files.pythonhosted.org/packages/f0/26/19cadc79a718c5edbec86fd4919a6b6d3f681039a2f6d66d14be94e75fb9/python_dotenv-1.2.1.tar.gz", hash = "sha256:42667e897e16ab0d66954af0e60a9caa94f0fd4ecf3aaf6d2d260eec1aa36ad6", size = 44221, upload-time = "2025-10-26T15:12:10.434Z" }
wheels = [
    { url = "https://files.pythonhosted.org/packages/14/1b/a298b06749107c305e1fe0f814c6c74aea7b2f1e10989cb30f544a1b3253/python_dotenv-1.2.1-py3-none-any.whl", hash = "sha256:b81ee9561e9ca4004139c6cbba3a238c32b03e4894671e181b671e8cb8425d61", size = 21230, upload-time = "2025-10-26T15:12:09.109Z" },
]

[[package]]
name = "python-frontmatter"
version = "1.1.0"
source = { registry = "https://pypi.org/simple" }
dependencies = [
    { name = "pyyaml" },
]
sdist = { url = "https://files.pythonhosted.org/packages/96/de/910fa208120314a12f9a88ea63e03707261692af782c99283f1a2c8a5e6f/python-frontmatter-1.1.0.tar.gz", hash = "sha256:7118d2bd56af9149625745c58c9b51fb67e8d1294a0c76796dafdc72c36e5f6d", size = 16256, upload-time = "2024-01-16T18:50:04.052Z" }
wheels = [
    { url = "https://files.pythonhosted.org/packages/49/87/3c8da047b3ec5f99511d1b4d7a5bc72d4b98751c7e78492d14dc736319c5/python_frontmatter-1.1.0-py3-none-any.whl", hash = "sha256:335465556358d9d0e6c98bbeb69b1c969f2a4a21360587b9873bfc3b213407c1", size = 9834, upload-time = "2024-01-16T18:50:00.911Z" },
]

[[package]]
name = "python-multipart"
version = "0.0.20"
source = { registry = "https://pypi.org/simple" }
sdist = { url = "https://files.pythonhosted.org/packages/f3/87/f44d7c9f274c7ee665a29b885ec97089ec5dc034c7f3fafa03da9e39a09e/python_multipart-0.0.20.tar.gz", hash = "sha256:8dd0cab45b8e23064ae09147625994d090fa46f5b0d1e13af944c331a7fa9d13", size = 37158, upload-time = "2024-12-16T19:45:46.972Z" }
wheels = [
    { url = "https://files.pythonhosted.org/packages/45/58/38b5afbc1a800eeea951b9285d3912613f2603bdf897a4ab0f4bd7f405fc/python_multipart-0.0.20-py3-none-any.whl", hash = "sha256:8a62d3a8335e06589fe01f2a3e178cdcc632f3fbe0d492ad9ee0ec35aab1f104", size = 24546, upload-time = "2024-12-16T19:45:44.423Z" },
]

[[package]]
name = "pytz"
version = "2025.2"
source = { registry = "https://pypi.org/simple" }
sdist = { url = "https://files.pythonhosted.org/packages/f8/bf/abbd3cdfb8fbc7fb3d4d38d320f2441b1e7cbe29be4f23797b4a2b5d8aac/pytz-2025.2.tar.gz", hash = "sha256:360b9e3dbb49a209c21ad61809c7fb453643e048b38924c765813546746e81c3", size = 320884, upload-time = "2025-03-25T02:25:00.538Z" }
wheels = [
    { url = "https://files.pythonhosted.org/packages/81/c4/34e93fe5f5429d7570ec1fa436f1986fb1f00c3e0f43a589fe2bbcd22c3f/pytz-2025.2-py2.py3-none-any.whl", hash = "sha256:5ddf76296dd8c44c26eb8f4b6f35488f3ccbf6fbbd7adee0b7262d43f0ec2f00", size = 509225, upload-time = "2025-03-25T02:24:58.468Z" },
]

[[package]]
name = "pywin32"
version = "311"
source = { registry = "https://pypi.org/simple" }
wheels = [
    { url = "https://files.pythonhosted.org/packages/7c/af/449a6a91e5d6db51420875c54f6aff7c97a86a3b13a0b4f1a5c13b988de3/pywin32-311-cp311-cp311-win32.whl", hash = "sha256:184eb5e436dea364dcd3d2316d577d625c0351bf237c4e9a5fabbcfa5a58b151", size = 8697031, upload-time = "2025-07-14T20:13:13.266Z" },
    { url = "https://files.pythonhosted.org/packages/51/8f/9bb81dd5bb77d22243d33c8397f09377056d5c687aa6d4042bea7fbf8364/pywin32-311-cp311-cp311-win_amd64.whl", hash = "sha256:3ce80b34b22b17ccbd937a6e78e7225d80c52f5ab9940fe0506a1a16f3dab503", size = 9508308, upload-time = "2025-07-14T20:13:15.147Z" },
    { url = "https://files.pythonhosted.org/packages/44/7b/9c2ab54f74a138c491aba1b1cd0795ba61f144c711daea84a88b63dc0f6c/pywin32-311-cp311-cp311-win_arm64.whl", hash = "sha256:a733f1388e1a842abb67ffa8e7aad0e70ac519e09b0f6a784e65a136ec7cefd2", size = 8703930, upload-time = "2025-07-14T20:13:16.945Z" },
    { url = "https://files.pythonhosted.org/packages/e7/ab/01ea1943d4eba0f850c3c61e78e8dd59757ff815ff3ccd0a84de5f541f42/pywin32-311-cp312-cp312-win32.whl", hash = "sha256:750ec6e621af2b948540032557b10a2d43b0cee2ae9758c54154d711cc852d31", size = 8706543, upload-time = "2025-07-14T20:13:20.765Z" },
    { url = "https://files.pythonhosted.org/packages/d1/a8/a0e8d07d4d051ec7502cd58b291ec98dcc0c3fff027caad0470b72cfcc2f/pywin32-311-cp312-cp312-win_amd64.whl", hash = "sha256:b8c095edad5c211ff31c05223658e71bf7116daa0ecf3ad85f3201ea3190d067", size = 9495040, upload-time = "2025-07-14T20:13:22.543Z" },
    { url = "https://files.pythonhosted.org/packages/ba/3a/2ae996277b4b50f17d61f0603efd8253cb2d79cc7ae159468007b586396d/pywin32-311-cp312-cp312-win_arm64.whl", hash = "sha256:e286f46a9a39c4a18b319c28f59b61de793654af2f395c102b4f819e584b5852", size = 8710102, upload-time = "2025-07-14T20:13:24.682Z" },
]

[[package]]
name = "pywin32-ctypes"
version = "0.2.3"
source = { registry = "https://pypi.org/simple" }
sdist = { url = "https://files.pythonhosted.org/packages/85/9f/01a1a99704853cb63f253eea009390c88e7131c67e66a0a02099a8c917cb/pywin32-ctypes-0.2.3.tar.gz", hash = "sha256:d162dc04946d704503b2edc4d55f3dba5c1d539ead017afa00142c38b9885755", size = 29471, upload-time = "2024-08-14T10:15:34.626Z" }
wheels = [
    { url = "https://files.pythonhosted.org/packages/de/3d/8161f7711c017e01ac9f008dfddd9410dff3674334c233bde66e7ba65bbf/pywin32_ctypes-0.2.3-py3-none-any.whl", hash = "sha256:8a1513379d709975552d202d942d9837758905c8d01eb82b8bcc30918929e7b8", size = 30756, upload-time = "2024-08-14T10:15:33.187Z" },
]

[[package]]
name = "pyyaml"
version = "6.0.3"
source = { registry = "https://pypi.org/simple" }
sdist = { url = "https://files.pythonhosted.org/packages/05/8e/961c0007c59b8dd7729d542c61a4d537767a59645b82a0b521206e1e25c2/pyyaml-6.0.3.tar.gz", hash = "sha256:d76623373421df22fb4cf8817020cbb7ef15c725b9d5e45f17e189bfc384190f", size = 130960, upload-time = "2025-09-25T21:33:16.546Z" }
wheels = [
    { url = "https://files.pythonhosted.org/packages/6d/16/a95b6757765b7b031c9374925bb718d55e0a9ba8a1b6a12d25962ea44347/pyyaml-6.0.3-cp311-cp311-macosx_10_13_x86_64.whl", hash = "sha256:44edc647873928551a01e7a563d7452ccdebee747728c1080d881d68af7b997e", size = 185826, upload-time = "2025-09-25T21:31:58.655Z" },
    { url = "https://files.pythonhosted.org/packages/16/19/13de8e4377ed53079ee996e1ab0a9c33ec2faf808a4647b7b4c0d46dd239/pyyaml-6.0.3-cp311-cp311-macosx_11_0_arm64.whl", hash = "sha256:652cb6edd41e718550aad172851962662ff2681490a8a711af6a4d288dd96824", size = 175577, upload-time = "2025-09-25T21:32:00.088Z" },
    { url = "https://files.pythonhosted.org/packages/0c/62/d2eb46264d4b157dae1275b573017abec435397aa59cbcdab6fc978a8af4/pyyaml-6.0.3-cp311-cp311-manylinux2014_aarch64.manylinux_2_17_aarch64.manylinux_2_28_aarch64.whl", hash = "sha256:10892704fc220243f5305762e276552a0395f7beb4dbf9b14ec8fd43b57f126c", size = 775556, upload-time = "2025-09-25T21:32:01.31Z" },
    { url = "https://files.pythonhosted.org/packages/10/cb/16c3f2cf3266edd25aaa00d6c4350381c8b012ed6f5276675b9eba8d9ff4/pyyaml-6.0.3-cp311-cp311-manylinux2014_s390x.manylinux_2_17_s390x.manylinux_2_28_s390x.whl", hash = "sha256:850774a7879607d3a6f50d36d04f00ee69e7fc816450e5f7e58d7f17f1ae5c00", size = 882114, upload-time = "2025-09-25T21:32:03.376Z" },
    { url = "https://files.pythonhosted.org/packages/71/60/917329f640924b18ff085ab889a11c763e0b573da888e8404ff486657602/pyyaml-6.0.3-cp311-cp311-manylinux2014_x86_64.manylinux_2_17_x86_64.manylinux_2_28_x86_64.whl", hash = "sha256:b8bb0864c5a28024fac8a632c443c87c5aa6f215c0b126c449ae1a150412f31d", size = 806638, upload-time = "2025-09-25T21:32:04.553Z" },
    { url = "https://files.pythonhosted.org/packages/dd/6f/529b0f316a9fd167281a6c3826b5583e6192dba792dd55e3203d3f8e655a/pyyaml-6.0.3-cp311-cp311-musllinux_1_2_aarch64.whl", hash = "sha256:1d37d57ad971609cf3c53ba6a7e365e40660e3be0e5175fa9f2365a379d6095a", size = 767463, upload-time = "2025-09-25T21:32:06.152Z" },
    { url = "https://files.pythonhosted.org/packages/f2/6a/b627b4e0c1dd03718543519ffb2f1deea4a1e6d42fbab8021936a4d22589/pyyaml-6.0.3-cp311-cp311-musllinux_1_2_x86_64.whl", hash = "sha256:37503bfbfc9d2c40b344d06b2199cf0e96e97957ab1c1b546fd4f87e53e5d3e4", size = 794986, upload-time = "2025-09-25T21:32:07.367Z" },
    { url = "https://files.pythonhosted.org/packages/45/91/47a6e1c42d9ee337c4839208f30d9f09caa9f720ec7582917b264defc875/pyyaml-6.0.3-cp311-cp311-win32.whl", hash = "sha256:8098f252adfa6c80ab48096053f512f2321f0b998f98150cea9bd23d83e1467b", size = 142543, upload-time = "2025-09-25T21:32:08.95Z" },
    { url = "https://files.pythonhosted.org/packages/da/e3/ea007450a105ae919a72393cb06f122f288ef60bba2dc64b26e2646fa315/pyyaml-6.0.3-cp311-cp311-win_amd64.whl", hash = "sha256:9f3bfb4965eb874431221a3ff3fdcddc7e74e3b07799e0e84ca4a0f867d449bf", size = 158763, upload-time = "2025-09-25T21:32:09.96Z" },
    { url = "https://files.pythonhosted.org/packages/d1/33/422b98d2195232ca1826284a76852ad5a86fe23e31b009c9886b2d0fb8b2/pyyaml-6.0.3-cp312-cp312-macosx_10_13_x86_64.whl", hash = "sha256:7f047e29dcae44602496db43be01ad42fc6f1cc0d8cd6c83d342306c32270196", size = 182063, upload-time = "2025-09-25T21:32:11.445Z" },
    { url = "https://files.pythonhosted.org/packages/89/a0/6cf41a19a1f2f3feab0e9c0b74134aa2ce6849093d5517a0c550fe37a648/pyyaml-6.0.3-cp312-cp312-macosx_11_0_arm64.whl", hash = "sha256:fc09d0aa354569bc501d4e787133afc08552722d3ab34836a80547331bb5d4a0", size = 173973, upload-time = "2025-09-25T21:32:12.492Z" },
    { url = "https://files.pythonhosted.org/packages/ed/23/7a778b6bd0b9a8039df8b1b1d80e2e2ad78aa04171592c8a5c43a56a6af4/pyyaml-6.0.3-cp312-cp312-manylinux2014_aarch64.manylinux_2_17_aarch64.manylinux_2_28_aarch64.whl", hash = "sha256:9149cad251584d5fb4981be1ecde53a1ca46c891a79788c0df828d2f166bda28", size = 775116, upload-time = "2025-09-25T21:32:13.652Z" },
    { url = "https://files.pythonhosted.org/packages/65/30/d7353c338e12baef4ecc1b09e877c1970bd3382789c159b4f89d6a70dc09/pyyaml-6.0.3-cp312-cp312-manylinux2014_s390x.manylinux_2_17_s390x.manylinux_2_28_s390x.whl", hash = "sha256:5fdec68f91a0c6739b380c83b951e2c72ac0197ace422360e6d5a959d8d97b2c", size = 844011, upload-time = "2025-09-25T21:32:15.21Z" },
    { url = "https://files.pythonhosted.org/packages/8b/9d/b3589d3877982d4f2329302ef98a8026e7f4443c765c46cfecc8858c6b4b/pyyaml-6.0.3-cp312-cp312-manylinux2014_x86_64.manylinux_2_17_x86_64.manylinux_2_28_x86_64.whl", hash = "sha256:ba1cc08a7ccde2d2ec775841541641e4548226580ab850948cbfda66a1befcdc", size = 807870, upload-time = "2025-09-25T21:32:16.431Z" },
    { url = "https://files.pythonhosted.org/packages/05/c0/b3be26a015601b822b97d9149ff8cb5ead58c66f981e04fedf4e762f4bd4/pyyaml-6.0.3-cp312-cp312-musllinux_1_2_aarch64.whl", hash = "sha256:8dc52c23056b9ddd46818a57b78404882310fb473d63f17b07d5c40421e47f8e", size = 761089, upload-time = "2025-09-25T21:32:17.56Z" },
    { url = "https://files.pythonhosted.org/packages/be/8e/98435a21d1d4b46590d5459a22d88128103f8da4c2d4cb8f14f2a96504e1/pyyaml-6.0.3-cp312-cp312-musllinux_1_2_x86_64.whl", hash = "sha256:41715c910c881bc081f1e8872880d3c650acf13dfa8214bad49ed4cede7c34ea", size = 790181, upload-time = "2025-09-25T21:32:18.834Z" },
    { url = "https://files.pythonhosted.org/packages/74/93/7baea19427dcfbe1e5a372d81473250b379f04b1bd3c4c5ff825e2327202/pyyaml-6.0.3-cp312-cp312-win32.whl", hash = "sha256:96b533f0e99f6579b3d4d4995707cf36df9100d67e0c8303a0c55b27b5f99bc5", size = 137658, upload-time = "2025-09-25T21:32:20.209Z" },
    { url = "https://files.pythonhosted.org/packages/86/bf/899e81e4cce32febab4fb42bb97dcdf66bc135272882d1987881a4b519e9/pyyaml-6.0.3-cp312-cp312-win_amd64.whl", hash = "sha256:5fcd34e47f6e0b794d17de1b4ff496c00986e1c83f7ab2fb8fcfe9616ff7477b", size = 154003, upload-time = "2025-09-25T21:32:21.167Z" },
    { url = "https://files.pythonhosted.org/packages/1a/08/67bd04656199bbb51dbed1439b7f27601dfb576fb864099c7ef0c3e55531/pyyaml-6.0.3-cp312-cp312-win_arm64.whl", hash = "sha256:64386e5e707d03a7e172c0701abfb7e10f0fb753ee1d773128192742712a98fd", size = 140344, upload-time = "2025-09-25T21:32:22.617Z" },
]

[[package]]
name = "pyyaml-env-tag"
version = "1.1"
source = { registry = "https://pypi.org/simple" }
dependencies = [
    { name = "pyyaml" },
]
sdist = { url = "https://files.pythonhosted.org/packages/eb/2e/79c822141bfd05a853236b504869ebc6b70159afc570e1d5a20641782eaa/pyyaml_env_tag-1.1.tar.gz", hash = "sha256:2eb38b75a2d21ee0475d6d97ec19c63287a7e140231e4214969d0eac923cd7ff", size = 5737, upload-time = "2025-05-13T15:24:01.64Z" }
wheels = [
    { url = "https://files.pythonhosted.org/packages/04/11/432f32f8097b03e3cd5fe57e88efb685d964e2e5178a48ed61e841f7fdce/pyyaml_env_tag-1.1-py3-none-any.whl", hash = "sha256:17109e1a528561e32f026364712fee1264bc2ea6715120891174ed1b980d2e04", size = 4722, upload-time = "2025-05-13T15:23:59.629Z" },
]

[[package]]
name = "radon"
version = "6.0.1"
source = { registry = "https://pypi.org/simple" }
dependencies = [
    { name = "colorama" },
    { name = "mando" },
]
sdist = { url = "https://files.pythonhosted.org/packages/b1/6d/98e61600febf6bd929cf04154537c39dc577ce414bafbfc24a286c4fa76d/radon-6.0.1.tar.gz", hash = "sha256:d1ac0053943a893878940fedc8b19ace70386fc9c9bf0a09229a44125ebf45b5", size = 1874992, upload-time = "2023-03-26T06:24:38.868Z" }
wheels = [
    { url = "https://files.pythonhosted.org/packages/93/f7/d00d9b4a0313a6be3a3e0818e6375e15da6d7076f4ae47d1324e7ca986a1/radon-6.0.1-py2.py3-none-any.whl", hash = "sha256:632cc032364a6f8bb1010a2f6a12d0f14bc7e5ede76585ef29dc0cecf4cd8859", size = 52784, upload-time = "2023-03-26T06:24:33.949Z" },
]

[[package]]
name = "ratelimit"
version = "2.2.1"
source = { registry = "https://pypi.org/simple" }
sdist = { url = "https://files.pythonhosted.org/packages/ab/38/ff60c8fc9e002d50d48822cc5095deb8ebbc5f91a6b8fdd9731c87a147c9/ratelimit-2.2.1.tar.gz", hash = "sha256:af8a9b64b821529aca09ebaf6d8d279100d766f19e90b5059ac6a718ca6dee42", size = 5251, upload-time = "2018-12-17T18:55:49.675Z" }

[[package]]
name = "referencing"
version = "0.36.2"
source = { registry = "https://pypi.org/simple" }
dependencies = [
    { name = "attrs" },
    { name = "rpds-py" },
    { name = "typing-extensions" },
]
sdist = { url = "https://files.pythonhosted.org/packages/2f/db/98b5c277be99dd18bfd91dd04e1b759cad18d1a338188c936e92f921c7e2/referencing-0.36.2.tar.gz", hash = "sha256:df2e89862cd09deabbdba16944cc3f10feb6b3e6f18e902f7cc25609a34775aa", size = 74744, upload-time = "2025-01-25T08:48:16.138Z" }
wheels = [
    { url = "https://files.pythonhosted.org/packages/c1/b1/3baf80dc6d2b7bc27a95a67752d0208e410351e3feb4eb78de5f77454d8d/referencing-0.36.2-py3-none-any.whl", hash = "sha256:e8699adbbf8b5c7de96d8ffa0eb5c158b3beafce084968e2ea8bb08c6794dcd0", size = 26775, upload-time = "2025-01-25T08:48:14.241Z" },
]

[[package]]
name = "requests"
version = "2.32.5"
source = { registry = "https://pypi.org/simple" }
dependencies = [
    { name = "certifi" },
    { name = "charset-normalizer" },
    { name = "idna" },
    { name = "urllib3" },
]
sdist = { url = "https://files.pythonhosted.org/packages/c9/74/b3ff8e6c8446842c3f5c837e9c3dfcfe2018ea6ecef224c710c85ef728f4/requests-2.32.5.tar.gz", hash = "sha256:dbba0bac56e100853db0ea71b82b4dfd5fe2bf6d3754a8893c3af500cec7d7cf", size = 134517, upload-time = "2025-08-18T20:46:02.573Z" }
wheels = [
    { url = "https://files.pythonhosted.org/packages/1e/db/4254e3eabe8020b458f1a747140d32277ec7a271daf1d235b70dc0b4e6e3/requests-2.32.5-py3-none-any.whl", hash = "sha256:2462f94637a34fd532264295e186976db0f5d453d1cdd31473c85a6a161affb6", size = 64738, upload-time = "2025-08-18T20:46:00.542Z" },
]

[[package]]
name = "requirements-parser"
version = "0.13.0"
source = { registry = "https://pypi.org/simple" }
dependencies = [
    { name = "packaging" },
]
sdist = { url = "https://files.pythonhosted.org/packages/95/96/fb6dbfebb524d5601d359a47c78fe7ba1eef90fc4096404aa60c9a906fbb/requirements_parser-0.13.0.tar.gz", hash = "sha256:0843119ca2cb2331de4eb31b10d70462e39ace698fd660a915c247d2301a4418", size = 22630, upload-time = "2025-05-21T13:42:05.464Z" }
wheels = [
    { url = "https://files.pythonhosted.org/packages/bd/60/50fbb6ffb35f733654466f1a90d162bcbea358adc3b0871339254fbc37b2/requirements_parser-0.13.0-py3-none-any.whl", hash = "sha256:2b3173faecf19ec5501971b7222d38f04cb45bb9d87d0ad629ca71e2e62ded14", size = 14782, upload-time = "2025-05-21T13:42:04.007Z" },
]

[[package]]
name = "respx"
version = "0.22.0"
source = { registry = "https://pypi.org/simple" }
dependencies = [
    { name = "httpx" },
]
sdist = { url = "https://files.pythonhosted.org/packages/f4/7c/96bd0bc759cf009675ad1ee1f96535edcb11e9666b985717eb8c87192a95/respx-0.22.0.tar.gz", hash = "sha256:3c8924caa2a50bd71aefc07aa812f2466ff489f1848c96e954a5362d17095d91", size = 28439, upload-time = "2024-12-19T22:33:59.374Z" }
wheels = [
    { url = "https://files.pythonhosted.org/packages/8e/67/afbb0978d5399bc9ea200f1d4489a23c9a1dad4eee6376242b8182389c79/respx-0.22.0-py2.py3-none-any.whl", hash = "sha256:631128d4c9aba15e56903fb5f66fb1eff412ce28dd387ca3a81339e52dbd3ad0", size = 25127, upload-time = "2024-12-19T22:33:57.837Z" },
]

[[package]]
name = "rich"
version = "13.9.4"
source = { registry = "https://pypi.org/simple" }
dependencies = [
    { name = "markdown-it-py" },
    { name = "pygments" },
]
sdist = { url = "https://files.pythonhosted.org/packages/ab/3a/0316b28d0761c6734d6bc14e770d85506c986c85ffb239e688eeaab2c2bc/rich-13.9.4.tar.gz", hash = "sha256:439594978a49a09530cff7ebc4b5c7103ef57baf48d5ea3184f21d9a2befa098", size = 223149, upload-time = "2024-11-01T16:43:57.873Z" }
wheels = [
    { url = "https://files.pythonhosted.org/packages/19/71/39c7c0d87f8d4e6c020a393182060eaefeeae6c01dab6a84ec346f2567df/rich-13.9.4-py3-none-any.whl", hash = "sha256:6049d5e6ec054bf2779ab3358186963bac2ea89175919d699e378b99738c2a90", size = 242424, upload-time = "2024-11-01T16:43:55.817Z" },
]

[[package]]
name = "rich-rst"
version = "1.3.2"
source = { registry = "https://pypi.org/simple" }
dependencies = [
    { name = "docutils" },
    { name = "rich" },
]
sdist = { url = "https://files.pythonhosted.org/packages/bc/6d/a506aaa4a9eaa945ed8ab2b7347859f53593864289853c5d6d62b77246e0/rich_rst-1.3.2.tar.gz", hash = "sha256:a1196fdddf1e364b02ec68a05e8ff8f6914fee10fbca2e6b6735f166bb0da8d4", size = 14936, upload-time = "2025-10-14T16:49:45.332Z" }
wheels = [
    { url = "https://files.pythonhosted.org/packages/13/2f/b4530fbf948867702d0a3f27de4a6aab1d156f406d72852ab902c4d04de9/rich_rst-1.3.2-py3-none-any.whl", hash = "sha256:a99b4907cbe118cf9d18b0b44de272efa61f15117c61e39ebdc431baf5df722a", size = 12567, upload-time = "2025-10-14T16:49:42.953Z" },
]

[[package]]
name = "rpds-py"
version = "0.30.0"
source = { registry = "https://pypi.org/simple" }
sdist = { url = "https://files.pythonhosted.org/packages/20/af/3f2f423103f1113b36230496629986e0ef7e199d2aa8392452b484b38ced/rpds_py-0.30.0.tar.gz", hash = "sha256:dd8ff7cf90014af0c0f787eea34794ebf6415242ee1d6fa91eaba725cc441e84", size = 69469, upload-time = "2025-11-30T20:24:38.837Z" }
wheels = [
    { url = "https://files.pythonhosted.org/packages/4d/6e/f964e88b3d2abee2a82c1ac8366da848fce1c6d834dc2132c3fda3970290/rpds_py-0.30.0-cp311-cp311-macosx_10_12_x86_64.whl", hash = "sha256:a2bffea6a4ca9f01b3f8e548302470306689684e61602aa3d141e34da06cf425", size = 370157, upload-time = "2025-11-30T20:21:53.789Z" },
    { url = "https://files.pythonhosted.org/packages/94/ba/24e5ebb7c1c82e74c4e4f33b2112a5573ddc703915b13a073737b59b86e0/rpds_py-0.30.0-cp311-cp311-macosx_11_0_arm64.whl", hash = "sha256:dc4f992dfe1e2bc3ebc7444f6c7051b4bc13cd8e33e43511e8ffd13bf407010d", size = 359676, upload-time = "2025-11-30T20:21:55.475Z" },
    { url = "https://files.pythonhosted.org/packages/84/86/04dbba1b087227747d64d80c3b74df946b986c57af0a9f0c98726d4d7a3b/rpds_py-0.30.0-cp311-cp311-manylinux_2_17_aarch64.manylinux2014_aarch64.whl", hash = "sha256:422c3cb9856d80b09d30d2eb255d0754b23e090034e1deb4083f8004bd0761e4", size = 389938, upload-time = "2025-11-30T20:21:57.079Z" },
    { url = "https://files.pythonhosted.org/packages/42/bb/1463f0b1722b7f45431bdd468301991d1328b16cffe0b1c2918eba2c4eee/rpds_py-0.30.0-cp311-cp311-manylinux_2_17_armv7l.manylinux2014_armv7l.whl", hash = "sha256:07ae8a593e1c3c6b82ca3292efbe73c30b61332fd612e05abee07c79359f292f", size = 402932, upload-time = "2025-11-30T20:21:58.47Z" },
    { url = "https://files.pythonhosted.org/packages/99/ee/2520700a5c1f2d76631f948b0736cdf9b0acb25abd0ca8e889b5c62ac2e3/rpds_py-0.30.0-cp311-cp311-manylinux_2_17_ppc64le.manylinux2014_ppc64le.whl", hash = "sha256:12f90dd7557b6bd57f40abe7747e81e0c0b119bef015ea7726e69fe550e394a4", size = 525830, upload-time = "2025-11-30T20:21:59.699Z" },
    { url = "https://files.pythonhosted.org/packages/e0/ad/bd0331f740f5705cc555a5e17fdf334671262160270962e69a2bdef3bf76/rpds_py-0.30.0-cp311-cp311-manylinux_2_17_s390x.manylinux2014_s390x.whl", hash = "sha256:99b47d6ad9a6da00bec6aabe5a6279ecd3c06a329d4aa4771034a21e335c3a97", size = 412033, upload-time = "2025-11-30T20:22:00.991Z" },
    { url = "https://files.pythonhosted.org/packages/f8/1e/372195d326549bb51f0ba0f2ecb9874579906b97e08880e7a65c3bef1a99/rpds_py-0.30.0-cp311-cp311-manylinux_2_17_x86_64.manylinux2014_x86_64.whl", hash = "sha256:33f559f3104504506a44bb666b93a33f5d33133765b0c216a5bf2f1e1503af89", size = 390828, upload-time = "2025-11-30T20:22:02.723Z" },
    { url = "https://files.pythonhosted.org/packages/ab/2b/d88bb33294e3e0c76bc8f351a3721212713629ffca1700fa94979cb3eae8/rpds_py-0.30.0-cp311-cp311-manylinux_2_31_riscv64.whl", hash = "sha256:946fe926af6e44f3697abbc305ea168c2c31d3e3ef1058cf68f379bf0335a78d", size = 404683, upload-time = "2025-11-30T20:22:04.367Z" },
    { url = "https://files.pythonhosted.org/packages/50/32/c759a8d42bcb5289c1fac697cd92f6fe01a018dd937e62ae77e0e7f15702/rpds_py-0.30.0-cp311-cp311-manylinux_2_5_i686.manylinux1_i686.whl", hash = "sha256:495aeca4b93d465efde585977365187149e75383ad2684f81519f504f5c13038", size = 421583, upload-time = "2025-11-30T20:22:05.814Z" },
    { url = "https://files.pythonhosted.org/packages/2b/81/e729761dbd55ddf5d84ec4ff1f47857f4374b0f19bdabfcf929164da3e24/rpds_py-0.30.0-cp311-cp311-musllinux_1_2_aarch64.whl", hash = "sha256:d9a0ca5da0386dee0655b4ccdf46119df60e0f10da268d04fe7cc87886872ba7", size = 572496, upload-time = "2025-11-30T20:22:07.713Z" },
    { url = "https://files.pythonhosted.org/packages/14/f6/69066a924c3557c9c30baa6ec3a0aa07526305684c6f86c696b08860726c/rpds_py-0.30.0-cp311-cp311-musllinux_1_2_i686.whl", hash = "sha256:8d6d1cc13664ec13c1b84241204ff3b12f9bb82464b8ad6e7a5d3486975c2eed", size = 598669, upload-time = "2025-11-30T20:22:09.312Z" },
    { url = "https://files.pythonhosted.org/packages/5f/48/905896b1eb8a05630d20333d1d8ffd162394127b74ce0b0784ae04498d32/rpds_py-0.30.0-cp311-cp311-musllinux_1_2_x86_64.whl", hash = "sha256:3896fa1be39912cf0757753826bc8bdc8ca331a28a7c4ae46b7a21280b06bb85", size = 561011, upload-time = "2025-11-30T20:22:11.309Z" },
    { url = "https://files.pythonhosted.org/packages/22/16/cd3027c7e279d22e5eb431dd3c0fbc677bed58797fe7581e148f3f68818b/rpds_py-0.30.0-cp311-cp311-win32.whl", hash = "sha256:55f66022632205940f1827effeff17c4fa7ae1953d2b74a8581baaefb7d16f8c", size = 221406, upload-time = "2025-11-30T20:22:13.101Z" },
    { url = "https://files.pythonhosted.org/packages/fa/5b/e7b7aa136f28462b344e652ee010d4de26ee9fd16f1bfd5811f5153ccf89/rpds_py-0.30.0-cp311-cp311-win_amd64.whl", hash = "sha256:a51033ff701fca756439d641c0ad09a41d9242fa69121c7d8769604a0a629825", size = 236024, upload-time = "2025-11-30T20:22:14.853Z" },
    { url = "https://files.pythonhosted.org/packages/14/a6/364bba985e4c13658edb156640608f2c9e1d3ea3c81b27aa9d889fff0e31/rpds_py-0.30.0-cp311-cp311-win_arm64.whl", hash = "sha256:47b0ef6231c58f506ef0b74d44e330405caa8428e770fec25329ed2cb971a229", size = 229069, upload-time = "2025-11-30T20:22:16.577Z" },
    { url = "https://files.pythonhosted.org/packages/03/e7/98a2f4ac921d82f33e03f3835f5bf3a4a40aa1bfdc57975e74a97b2b4bdd/rpds_py-0.30.0-cp312-cp312-macosx_10_12_x86_64.whl", hash = "sha256:a161f20d9a43006833cd7068375a94d035714d73a172b681d8881820600abfad", size = 375086, upload-time = "2025-11-30T20:22:17.93Z" },
    { url = "https://files.pythonhosted.org/packages/4d/a1/bca7fd3d452b272e13335db8d6b0b3ecde0f90ad6f16f3328c6fb150c889/rpds_py-0.30.0-cp312-cp312-macosx_11_0_arm64.whl", hash = "sha256:6abc8880d9d036ecaafe709079969f56e876fcf107f7a8e9920ba6d5a3878d05", size = 359053, upload-time = "2025-11-30T20:22:19.297Z" },
    { url = "https://files.pythonhosted.org/packages/65/1c/ae157e83a6357eceff62ba7e52113e3ec4834a84cfe07fa4b0757a7d105f/rpds_py-0.30.0-cp312-cp312-manylinux_2_17_aarch64.manylinux2014_aarch64.whl", hash = "sha256:ca28829ae5f5d569bb62a79512c842a03a12576375d5ece7d2cadf8abe96ec28", size = 390763, upload-time = "2025-11-30T20:22:21.661Z" },
    { url = "https://files.pythonhosted.org/packages/d4/36/eb2eb8515e2ad24c0bd43c3ee9cd74c33f7ca6430755ccdb240fd3144c44/rpds_py-0.30.0-cp312-cp312-manylinux_2_17_armv7l.manylinux2014_armv7l.whl", hash = "sha256:a1010ed9524c73b94d15919ca4d41d8780980e1765babf85f9a2f90d247153dd", size = 408951, upload-time = "2025-11-30T20:22:23.408Z" },
    { url = "https://files.pythonhosted.org/packages/d6/65/ad8dc1784a331fabbd740ef6f71ce2198c7ed0890dab595adb9ea2d775a1/rpds_py-0.30.0-cp312-cp312-manylinux_2_17_ppc64le.manylinux2014_ppc64le.whl", hash = "sha256:f8d1736cfb49381ba528cd5baa46f82fdc65c06e843dab24dd70b63d09121b3f", size = 514622, upload-time = "2025-11-30T20:22:25.16Z" },
    { url = "https://files.pythonhosted.org/packages/63/8e/0cfa7ae158e15e143fe03993b5bcd743a59f541f5952e1546b1ac1b5fd45/rpds_py-0.30.0-cp312-cp312-manylinux_2_17_s390x.manylinux2014_s390x.whl", hash = "sha256:d948b135c4693daff7bc2dcfc4ec57237a29bd37e60c2fabf5aff2bbacf3e2f1", size = 414492, upload-time = "2025-11-30T20:22:26.505Z" },
    { url = "https://files.pythonhosted.org/packages/60/1b/6f8f29f3f995c7ffdde46a626ddccd7c63aefc0efae881dc13b6e5d5bb16/rpds_py-0.30.0-cp312-cp312-manylinux_2_17_x86_64.manylinux2014_x86_64.whl", hash = "sha256:47f236970bccb2233267d89173d3ad2703cd36a0e2a6e92d0560d333871a3d23", size = 394080, upload-time = "2025-11-30T20:22:27.934Z" },
    { url = "https://files.pythonhosted.org/packages/6d/d5/a266341051a7a3ca2f4b750a3aa4abc986378431fc2da508c5034d081b70/rpds_py-0.30.0-cp312-cp312-manylinux_2_31_riscv64.whl", hash = "sha256:2e6ecb5a5bcacf59c3f912155044479af1d0b6681280048b338b28e364aca1f6", size = 408680, upload-time = "2025-11-30T20:22:29.341Z" },
    { url = "https://files.pythonhosted.org/packages/10/3b/71b725851df9ab7a7a4e33cf36d241933da66040d195a84781f49c50490c/rpds_py-0.30.0-cp312-cp312-manylinux_2_5_i686.manylinux1_i686.whl", hash = "sha256:a8fa71a2e078c527c3e9dc9fc5a98c9db40bcc8a92b4e8858e36d329f8684b51", size = 423589, upload-time = "2025-11-30T20:22:31.469Z" },
    { url = "https://files.pythonhosted.org/packages/00/2b/e59e58c544dc9bd8bd8384ecdb8ea91f6727f0e37a7131baeff8d6f51661/rpds_py-0.30.0-cp312-cp312-musllinux_1_2_aarch64.whl", hash = "sha256:73c67f2db7bc334e518d097c6d1e6fed021bbc9b7d678d6cc433478365d1d5f5", size = 573289, upload-time = "2025-11-30T20:22:32.997Z" },
    { url = "https://files.pythonhosted.org/packages/da/3e/a18e6f5b460893172a7d6a680e86d3b6bc87a54c1f0b03446a3c8c7b588f/rpds_py-0.30.0-cp312-cp312-musllinux_1_2_i686.whl", hash = "sha256:5ba103fb455be00f3b1c2076c9d4264bfcb037c976167a6047ed82f23153f02e", size = 599737, upload-time = "2025-11-30T20:22:34.419Z" },
    { url = "https://files.pythonhosted.org/packages/5c/e2/714694e4b87b85a18e2c243614974413c60aa107fd815b8cbc42b873d1d7/rpds_py-0.30.0-cp312-cp312-musllinux_1_2_x86_64.whl", hash = "sha256:7cee9c752c0364588353e627da8a7e808a66873672bcb5f52890c33fd965b394", size = 563120, upload-time = "2025-11-30T20:22:35.903Z" },
    { url = "https://files.pythonhosted.org/packages/6f/ab/d5d5e3bcedb0a77f4f613706b750e50a5a3ba1c15ccd3665ecc636c968fd/rpds_py-0.30.0-cp312-cp312-win32.whl", hash = "sha256:1ab5b83dbcf55acc8b08fc62b796ef672c457b17dbd7820a11d6c52c06839bdf", size = 223782, upload-time = "2025-11-30T20:22:37.271Z" },
    { url = "https://files.pythonhosted.org/packages/39/3b/f786af9957306fdc38a74cef405b7b93180f481fb48453a114bb6465744a/rpds_py-0.30.0-cp312-cp312-win_amd64.whl", hash = "sha256:a090322ca841abd453d43456ac34db46e8b05fd9b3b4ac0c78bcde8b089f959b", size = 240463, upload-time = "2025-11-30T20:22:39.021Z" },
    { url = "https://files.pythonhosted.org/packages/f3/d2/b91dc748126c1559042cfe41990deb92c4ee3e2b415f6b5234969ffaf0cc/rpds_py-0.30.0-cp312-cp312-win_arm64.whl", hash = "sha256:669b1805bd639dd2989b281be2cfd951c6121b65e729d9b843e9639ef1fd555e", size = 230868, upload-time = "2025-11-30T20:22:40.493Z" },
    { url = "https://files.pythonhosted.org/packages/69/71/3f34339ee70521864411f8b6992e7ab13ac30d8e4e3309e07c7361767d91/rpds_py-0.30.0-pp311-pypy311_pp73-macosx_10_12_x86_64.whl", hash = "sha256:c2262bdba0ad4fc6fb5545660673925c2d2a5d9e2e0fb603aad545427be0fc58", size = 372292, upload-time = "2025-11-30T20:24:16.537Z" },
    { url = "https://files.pythonhosted.org/packages/57/09/f183df9b8f2d66720d2ef71075c59f7e1b336bec7ee4c48f0a2b06857653/rpds_py-0.30.0-pp311-pypy311_pp73-macosx_11_0_arm64.whl", hash = "sha256:ee6af14263f25eedc3bb918a3c04245106a42dfd4f5c2285ea6f997b1fc3f89a", size = 362128, upload-time = "2025-11-30T20:24:18.086Z" },
    { url = "https://files.pythonhosted.org/packages/7a/68/5c2594e937253457342e078f0cc1ded3dd7b2ad59afdbf2d354869110a02/rpds_py-0.30.0-pp311-pypy311_pp73-manylinux_2_17_aarch64.manylinux2014_aarch64.whl", hash = "sha256:3adbb8179ce342d235c31ab8ec511e66c73faa27a47e076ccc92421add53e2bb", size = 391542, upload-time = "2025-11-30T20:24:20.092Z" },
    { url = "https://files.pythonhosted.org/packages/49/5c/31ef1afd70b4b4fbdb2800249f34c57c64beb687495b10aec0365f53dfc4/rpds_py-0.30.0-pp311-pypy311_pp73-manylinux_2_17_armv7l.manylinux2014_armv7l.whl", hash = "sha256:250fa00e9543ac9b97ac258bd37367ff5256666122c2d0f2bc97577c60a1818c", size = 404004, upload-time = "2025-11-30T20:24:22.231Z" },
    { url = "https://files.pythonhosted.org/packages/e3/63/0cfbea38d05756f3440ce6534d51a491d26176ac045e2707adc99bb6e60a/rpds_py-0.30.0-pp311-pypy311_pp73-manylinux_2_17_ppc64le.manylinux2014_ppc64le.whl", hash = "sha256:9854cf4f488b3d57b9aaeb105f06d78e5529d3145b1e4a41750167e8c213c6d3", size = 527063, upload-time = "2025-11-30T20:24:24.302Z" },
    { url = "https://files.pythonhosted.org/packages/42/e6/01e1f72a2456678b0f618fc9a1a13f882061690893c192fcad9f2926553a/rpds_py-0.30.0-pp311-pypy311_pp73-manylinux_2_17_s390x.manylinux2014_s390x.whl", hash = "sha256:993914b8e560023bc0a8bf742c5f303551992dcb85e247b1e5c7f4a7d145bda5", size = 413099, upload-time = "2025-11-30T20:24:25.916Z" },
    { url = "https://files.pythonhosted.org/packages/b8/25/8df56677f209003dcbb180765520c544525e3ef21ea72279c98b9aa7c7fb/rpds_py-0.30.0-pp311-pypy311_pp73-manylinux_2_17_x86_64.manylinux2014_x86_64.whl", hash = "sha256:58edca431fb9b29950807e301826586e5bbf24163677732429770a697ffe6738", size = 392177, upload-time = "2025-11-30T20:24:27.834Z" },
    { url = "https://files.pythonhosted.org/packages/4a/b4/0a771378c5f16f8115f796d1f437950158679bcd2a7c68cf251cfb00ed5b/rpds_py-0.30.0-pp311-pypy311_pp73-manylinux_2_31_riscv64.whl", hash = "sha256:dea5b552272a944763b34394d04577cf0f9bd013207bc32323b5a89a53cf9c2f", size = 406015, upload-time = "2025-11-30T20:24:29.457Z" },
    { url = "https://files.pythonhosted.org/packages/36/d8/456dbba0af75049dc6f63ff295a2f92766b9d521fa00de67a2bd6427d57a/rpds_py-0.30.0-pp311-pypy311_pp73-manylinux_2_5_i686.manylinux1_i686.whl", hash = "sha256:ba3af48635eb83d03f6c9735dfb21785303e73d22ad03d489e88adae6eab8877", size = 423736, upload-time = "2025-11-30T20:24:31.22Z" },
    { url = "https://files.pythonhosted.org/packages/13/64/b4d76f227d5c45a7e0b796c674fd81b0a6c4fbd48dc29271857d8219571c/rpds_py-0.30.0-pp311-pypy311_pp73-musllinux_1_2_aarch64.whl", hash = "sha256:dff13836529b921e22f15cb099751209a60009731a68519630a24d61f0b1b30a", size = 573981, upload-time = "2025-11-30T20:24:32.934Z" },
    { url = "https://files.pythonhosted.org/packages/20/91/092bacadeda3edf92bf743cc96a7be133e13a39cdbfd7b5082e7ab638406/rpds_py-0.30.0-pp311-pypy311_pp73-musllinux_1_2_i686.whl", hash = "sha256:1b151685b23929ab7beec71080a8889d4d6d9fa9a983d213f07121205d48e2c4", size = 599782, upload-time = "2025-11-30T20:24:35.169Z" },
    { url = "https://files.pythonhosted.org/packages/d1/b7/b95708304cd49b7b6f82fdd039f1748b66ec2b21d6a45180910802f1abf1/rpds_py-0.30.0-pp311-pypy311_pp73-musllinux_1_2_x86_64.whl", hash = "sha256:ac37f9f516c51e5753f27dfdef11a88330f04de2d564be3991384b2f3535d02e", size = 562191, upload-time = "2025-11-30T20:24:36.853Z" },
]

[[package]]
name = "rsa"
version = "4.9.1"
source = { registry = "https://pypi.org/simple" }
dependencies = [
    { name = "pyasn1" },
]
sdist = { url = "https://files.pythonhosted.org/packages/da/8a/22b7beea3ee0d44b1916c0c1cb0ee3af23b700b6da9f04991899d0c555d4/rsa-4.9.1.tar.gz", hash = "sha256:e7bdbfdb5497da4c07dfd35530e1a902659db6ff241e39d9953cad06ebd0ae75", size = 29034, upload-time = "2025-04-16T09:51:18.218Z" }
wheels = [
    { url = "https://files.pythonhosted.org/packages/64/8d/0133e4eb4beed9e425d9a98ed6e081a55d195481b7632472be1af08d2f6b/rsa-4.9.1-py3-none-any.whl", hash = "sha256:68635866661c6836b8d39430f97a996acbd61bfa49406748ea243539fe239762", size = 34696, upload-time = "2025-04-16T09:51:17.142Z" },
]

[[package]]
name = "ruff"
version = "0.14.7"
source = { registry = "https://pypi.org/simple" }
sdist = { url = "https://files.pythonhosted.org/packages/b7/5b/dd7406afa6c95e3d8fa9d652b6d6dd17dd4a6bf63cb477014e8ccd3dcd46/ruff-0.14.7.tar.gz", hash = "sha256:3417deb75d23bd14a722b57b0a1435561db65f0ad97435b4cf9f85ffcef34ae5", size = 5727324, upload-time = "2025-11-28T20:55:10.525Z" }
wheels = [
    { url = "https://files.pythonhosted.org/packages/8c/b1/7ea5647aaf90106f6d102230e5df874613da43d1089864da1553b899ba5e/ruff-0.14.7-py3-none-linux_armv6l.whl", hash = "sha256:b9d5cb5a176c7236892ad7224bc1e63902e4842c460a0b5210701b13e3de4fca", size = 13414475, upload-time = "2025-11-28T20:54:54.569Z" },
    { url = "https://files.pythonhosted.org/packages/af/19/fddb4cd532299db9cdaf0efdc20f5c573ce9952a11cb532d3b859d6d9871/ruff-0.14.7-py3-none-macosx_10_12_x86_64.whl", hash = "sha256:3f64fe375aefaf36ca7d7250292141e39b4cea8250427482ae779a2aa5d90015", size = 13634613, upload-time = "2025-11-28T20:55:17.54Z" },
    { url = "https://files.pythonhosted.org/packages/40/2b/469a66e821d4f3de0440676ed3e04b8e2a1dc7575cf6fa3ba6d55e3c8557/ruff-0.14.7-py3-none-macosx_11_0_arm64.whl", hash = "sha256:93e83bd3a9e1a3bda64cb771c0d47cda0e0d148165013ae2d3554d718632d554", size = 12765458, upload-time = "2025-11-28T20:55:26.128Z" },
    { url = "https://files.pythonhosted.org/packages/f1/05/0b001f734fe550bcfde4ce845948ac620ff908ab7241a39a1b39bb3c5f49/ruff-0.14.7-py3-none-manylinux_2_17_aarch64.manylinux2014_aarch64.whl", hash = "sha256:3838948e3facc59a6070795de2ae16e5786861850f78d5914a03f12659e88f94", size = 13236412, upload-time = "2025-11-28T20:55:28.602Z" },
    { url = "https://files.pythonhosted.org/packages/11/36/8ed15d243f011b4e5da75cd56d6131c6766f55334d14ba31cce5461f28aa/ruff-0.14.7-py3-none-manylinux_2_17_armv7l.manylinux2014_armv7l.whl", hash = "sha256:24c8487194d38b6d71cd0fd17a5b6715cda29f59baca1defe1e3a03240f851d1", size = 13182949, upload-time = "2025-11-28T20:55:33.265Z" },
    { url = "https://files.pythonhosted.org/packages/3b/cf/fcb0b5a195455729834f2a6eadfe2e4519d8ca08c74f6d2b564a4f18f553/ruff-0.14.7-py3-none-manylinux_2_17_i686.manylinux2014_i686.whl", hash = "sha256:79c73db6833f058a4be8ffe4a0913b6d4ad41f6324745179bd2aa09275b01d0b", size = 13816470, upload-time = "2025-11-28T20:55:08.203Z" },
    { url = "https://files.pythonhosted.org/packages/7f/5d/34a4748577ff7a5ed2f2471456740f02e86d1568a18c9faccfc73bd9ca3f/ruff-0.14.7-py3-none-manylinux_2_17_ppc64.manylinux2014_ppc64.whl", hash = "sha256:12eb7014fccff10fc62d15c79d8a6be4d0c2d60fe3f8e4d169a0d2def75f5dad", size = 15289621, upload-time = "2025-11-28T20:55:30.837Z" },
    { url = "https://files.pythonhosted.org/packages/53/53/0a9385f047a858ba133d96f3f8e3c9c66a31cc7c4b445368ef88ebeac209/ruff-0.14.7-py3-none-manylinux_2_17_ppc64le.manylinux2014_ppc64le.whl", hash = "sha256:6c623bbdc902de7ff715a93fa3bb377a4e42dd696937bf95669118773dbf0c50", size = 14975817, upload-time = "2025-11-28T20:55:24.107Z" },
    { url = "https://files.pythonhosted.org/packages/a8/d7/2f1c32af54c3b46e7fadbf8006d8b9bcfbea535c316b0bd8813d6fb25e5d/ruff-0.14.7-py3-none-manylinux_2_17_s390x.manylinux2014_s390x.whl", hash = "sha256:f53accc02ed2d200fa621593cdb3c1ae06aa9b2c3cae70bc96f72f0000ae97a9", size = 14284549, upload-time = "2025-11-28T20:55:06.08Z" },
    { url = "https://files.pythonhosted.org/packages/92/05/434ddd86becd64629c25fb6b4ce7637dd52a45cc4a4415a3008fe61c27b9/ruff-0.14.7-py3-none-manylinux_2_17_x86_64.manylinux2014_x86_64.whl", hash = "sha256:281f0e61a23fcdcffca210591f0f53aafaa15f9025b5b3f9706879aaa8683bc4", size = 14071389, upload-time = "2025-11-28T20:55:35.617Z" },
    { url = "https://files.pythonhosted.org/packages/ff/50/fdf89d4d80f7f9d4f420d26089a79b3bb1538fe44586b148451bc2ba8d9c/ruff-0.14.7-py3-none-manylinux_2_31_riscv64.whl", hash = "sha256:dbbaa5e14148965b91cb090236931182ee522a5fac9bc5575bafc5c07b9f9682", size = 14202679, upload-time = "2025-11-28T20:55:01.472Z" },
    { url = "https://files.pythonhosted.org/packages/77/54/87b34988984555425ce967f08a36df0ebd339bb5d9d0e92a47e41151eafc/ruff-0.14.7-py3-none-musllinux_1_2_aarch64.whl", hash = "sha256:1464b6e54880c0fe2f2d6eaefb6db15373331414eddf89d6b903767ae2458143", size = 13147677, upload-time = "2025-11-28T20:55:19.933Z" },
    { url = "https://files.pythonhosted.org/packages/67/29/f55e4d44edfe053918a16a3299e758e1c18eef216b7a7092550d7a9ec51c/ruff-0.14.7-py3-none-musllinux_1_2_armv7l.whl", hash = "sha256:f217ed871e4621ea6128460df57b19ce0580606c23aeab50f5de425d05226784", size = 13151392, upload-time = "2025-11-28T20:55:21.967Z" },
    { url = "https://files.pythonhosted.org/packages/36/69/47aae6dbd4f1d9b4f7085f4d9dcc84e04561ee7ad067bf52e0f9b02e3209/ruff-0.14.7-py3-none-musllinux_1_2_i686.whl", hash = "sha256:6be02e849440ed3602d2eb478ff7ff07d53e3758f7948a2a598829660988619e", size = 13412230, upload-time = "2025-11-28T20:55:12.749Z" },
    { url = "https://files.pythonhosted.org/packages/b7/4b/6e96cb6ba297f2ba502a231cd732ed7c3de98b1a896671b932a5eefa3804/ruff-0.14.7-py3-none-musllinux_1_2_x86_64.whl", hash = "sha256:19a0f116ee5e2b468dfe80c41c84e2bbd6b74f7b719bee86c2ecde0a34563bcc", size = 14195397, upload-time = "2025-11-28T20:54:56.896Z" },
    { url = "https://files.pythonhosted.org/packages/69/82/251d5f1aa4dcad30aed491b4657cecd9fb4274214da6960ffec144c260f7/ruff-0.14.7-py3-none-win32.whl", hash = "sha256:e33052c9199b347c8937937163b9b149ef6ab2e4bb37b042e593da2e6f6cccfa", size = 13126751, upload-time = "2025-11-28T20:55:03.47Z" },
    { url = "https://files.pythonhosted.org/packages/a8/b5/d0b7d145963136b564806f6584647af45ab98946660d399ec4da79cae036/ruff-0.14.7-py3-none-win_amd64.whl", hash = "sha256:e17a20ad0d3fad47a326d773a042b924d3ac31c6ca6deb6c72e9e6b5f661a7c6", size = 14531726, upload-time = "2025-11-28T20:54:59.121Z" },
    { url = "https://files.pythonhosted.org/packages/1d/d2/1637f4360ada6a368d3265bf39f2cf737a0aaab15ab520fc005903e883f8/ruff-0.14.7-py3-none-win_arm64.whl", hash = "sha256:be4d653d3bea1b19742fcc6502354e32f65cd61ff2fbdb365803ef2c2aec6228", size = 13609215, upload-time = "2025-11-28T20:55:15.375Z" },
]

[[package]]
name = "s3transfer"
version = "0.16.0"
source = { registry = "https://pypi.org/simple" }
dependencies = [
    { name = "botocore" },
]
sdist = { url = "https://files.pythonhosted.org/packages/05/04/74127fc843314818edfa81b5540e26dd537353b123a4edc563109d8f17dd/s3transfer-0.16.0.tar.gz", hash = "sha256:8e990f13268025792229cd52fa10cb7163744bf56e719e0b9cb925ab79abf920", size = 153827, upload-time = "2025-12-01T02:30:59.114Z" }
wheels = [
    { url = "https://files.pythonhosted.org/packages/fc/51/727abb13f44c1fcf6d145979e1535a35794db0f6e450a0cb46aa24732fe2/s3transfer-0.16.0-py3-none-any.whl", hash = "sha256:18e25d66fed509e3868dc1572b3f427ff947dd2c56f844a5bf09481ad3f3b2fe", size = 86830, upload-time = "2025-12-01T02:30:57.729Z" },
]

[[package]]
name = "scikit-learn"
version = "1.7.2"
source = { registry = "https://pypi.org/simple" }
dependencies = [
    { name = "joblib" },
    { name = "numpy" },
    { name = "scipy" },
    { name = "threadpoolctl" },
]
sdist = { url = "https://files.pythonhosted.org/packages/98/c2/a7855e41c9d285dfe86dc50b250978105dce513d6e459ea66a6aeb0e1e0c/scikit_learn-1.7.2.tar.gz", hash = "sha256:20e9e49ecd130598f1ca38a1d85090e1a600147b9c02fa6f15d69cb53d968fda", size = 7193136, upload-time = "2025-09-09T08:21:29.075Z" }
wheels = [
    { url = "https://files.pythonhosted.org/packages/43/83/564e141eef908a5863a54da8ca342a137f45a0bfb71d1d79704c9894c9d1/scikit_learn-1.7.2-cp311-cp311-macosx_10_9_x86_64.whl", hash = "sha256:c7509693451651cd7361d30ce4e86a1347493554f172b1c72a39300fa2aea79e", size = 9331967, upload-time = "2025-09-09T08:20:32.421Z" },
    { url = "https://files.pythonhosted.org/packages/18/d6/ba863a4171ac9d7314c4d3fc251f015704a2caeee41ced89f321c049ed83/scikit_learn-1.7.2-cp311-cp311-macosx_12_0_arm64.whl", hash = "sha256:0486c8f827c2e7b64837c731c8feff72c0bd2b998067a8a9cbc10643c31f0fe1", size = 8648645, upload-time = "2025-09-09T08:20:34.436Z" },
    { url = "https://files.pythonhosted.org/packages/ef/0e/97dbca66347b8cf0ea8b529e6bb9367e337ba2e8be0ef5c1a545232abfde/scikit_learn-1.7.2-cp311-cp311-manylinux2014_x86_64.manylinux_2_17_x86_64.whl", hash = "sha256:89877e19a80c7b11a2891a27c21c4894fb18e2c2e077815bcade10d34287b20d", size = 9715424, upload-time = "2025-09-09T08:20:36.776Z" },
    { url = "https://files.pythonhosted.org/packages/f7/32/1f3b22e3207e1d2c883a7e09abb956362e7d1bd2f14458c7de258a26ac15/scikit_learn-1.7.2-cp311-cp311-manylinux_2_27_aarch64.manylinux_2_28_aarch64.whl", hash = "sha256:8da8bf89d4d79aaec192d2bda62f9b56ae4e5b4ef93b6a56b5de4977e375c1f1", size = 9509234, upload-time = "2025-09-09T08:20:38.957Z" },
    { url = "https://files.pythonhosted.org/packages/9f/71/34ddbd21f1da67c7a768146968b4d0220ee6831e4bcbad3e03dd3eae88b6/scikit_learn-1.7.2-cp311-cp311-win_amd64.whl", hash = "sha256:9b7ed8d58725030568523e937c43e56bc01cadb478fc43c042a9aca1dacb3ba1", size = 8894244, upload-time = "2025-09-09T08:20:41.166Z" },
    { url = "https://files.pythonhosted.org/packages/a7/aa/3996e2196075689afb9fce0410ebdb4a09099d7964d061d7213700204409/scikit_learn-1.7.2-cp312-cp312-macosx_10_13_x86_64.whl", hash = "sha256:8d91a97fa2b706943822398ab943cde71858a50245e31bc71dba62aab1d60a96", size = 9259818, upload-time = "2025-09-09T08:20:43.19Z" },
    { url = "https://files.pythonhosted.org/packages/43/5d/779320063e88af9c4a7c2cf463ff11c21ac9c8bd730c4a294b0000b666c9/scikit_learn-1.7.2-cp312-cp312-macosx_12_0_arm64.whl", hash = "sha256:acbc0f5fd2edd3432a22c69bed78e837c70cf896cd7993d71d51ba6708507476", size = 8636997, upload-time = "2025-09-09T08:20:45.468Z" },
    { url = "https://files.pythonhosted.org/packages/5c/d0/0c577d9325b05594fdd33aa970bf53fb673f051a45496842caee13cfd7fe/scikit_learn-1.7.2-cp312-cp312-manylinux2014_x86_64.manylinux_2_17_x86_64.whl", hash = "sha256:e5bf3d930aee75a65478df91ac1225ff89cd28e9ac7bd1196853a9229b6adb0b", size = 9478381, upload-time = "2025-09-09T08:20:47.982Z" },
    { url = "https://files.pythonhosted.org/packages/82/70/8bf44b933837ba8494ca0fc9a9ab60f1c13b062ad0197f60a56e2fc4c43e/scikit_learn-1.7.2-cp312-cp312-manylinux_2_27_aarch64.manylinux_2_28_aarch64.whl", hash = "sha256:b4d6e9deed1a47aca9fe2f267ab8e8fe82ee20b4526b2c0cd9e135cea10feb44", size = 9300296, upload-time = "2025-09-09T08:20:50.366Z" },
    { url = "https://files.pythonhosted.org/packages/c6/99/ed35197a158f1fdc2fe7c3680e9c70d0128f662e1fee4ed495f4b5e13db0/scikit_learn-1.7.2-cp312-cp312-win_amd64.whl", hash = "sha256:6088aa475f0785e01bcf8529f55280a3d7d298679f50c0bb70a2364a82d0b290", size = 8731256, upload-time = "2025-09-09T08:20:52.627Z" },
]

[[package]]
name = "scipy"
version = "1.16.3"
source = { registry = "https://pypi.org/simple" }
dependencies = [
    { name = "numpy" },
]
sdist = { url = "https://files.pythonhosted.org/packages/0a/ca/d8ace4f98322d01abcd52d381134344bf7b431eba7ed8b42bdea5a3c2ac9/scipy-1.16.3.tar.gz", hash = "sha256:01e87659402762f43bd2fee13370553a17ada367d42e7487800bf2916535aecb", size = 30597883, upload-time = "2025-10-28T17:38:54.068Z" }
wheels = [
    { url = "https://files.pythonhosted.org/packages/9b/5f/6f37d7439de1455ce9c5a556b8d1db0979f03a796c030bafdf08d35b7bf9/scipy-1.16.3-cp311-cp311-macosx_10_14_x86_64.whl", hash = "sha256:40be6cf99e68b6c4321e9f8782e7d5ff8265af28ef2cd56e9c9b2638fa08ad97", size = 36630881, upload-time = "2025-10-28T17:31:47.104Z" },
    { url = "https://files.pythonhosted.org/packages/7c/89/d70e9f628749b7e4db2aa4cd89735502ff3f08f7b9b27d2e799485987cd9/scipy-1.16.3-cp311-cp311-macosx_12_0_arm64.whl", hash = "sha256:8be1ca9170fcb6223cc7c27f4305d680ded114a1567c0bd2bfcbf947d1b17511", size = 28941012, upload-time = "2025-10-28T17:31:53.411Z" },
    { url = "https://files.pythonhosted.org/packages/a8/a8/0e7a9a6872a923505dbdf6bb93451edcac120363131c19013044a1e7cb0c/scipy-1.16.3-cp311-cp311-macosx_14_0_arm64.whl", hash = "sha256:bea0a62734d20d67608660f69dcda23e7f90fb4ca20974ab80b6ed40df87a005", size = 20931935, upload-time = "2025-10-28T17:31:57.361Z" },
    { url = "https://files.pythonhosted.org/packages/bd/c7/020fb72bd79ad798e4dbe53938543ecb96b3a9ac3fe274b7189e23e27353/scipy-1.16.3-cp311-cp311-macosx_14_0_x86_64.whl", hash = "sha256:2a207a6ce9c24f1951241f4693ede2d393f59c07abc159b2cb2be980820e01fb", size = 23534466, upload-time = "2025-10-28T17:32:01.875Z" },
    { url = "https://files.pythonhosted.org/packages/be/a0/668c4609ce6dbf2f948e167836ccaf897f95fb63fa231c87da7558a374cd/scipy-1.16.3-cp311-cp311-manylinux2014_aarch64.manylinux_2_17_aarch64.whl", hash = "sha256:532fb5ad6a87e9e9cd9c959b106b73145a03f04c7d57ea3e6f6bb60b86ab0876", size = 33593618, upload-time = "2025-10-28T17:32:06.902Z" },
    { url = "https://files.pythonhosted.org/packages/ca/6e/8942461cf2636cdae083e3eb72622a7fbbfa5cf559c7d13ab250a5dbdc01/scipy-1.16.3-cp311-cp311-manylinux2014_x86_64.manylinux_2_17_x86_64.whl", hash = "sha256:0151a0749efeaaab78711c78422d413c583b8cdd2011a3c1d6c794938ee9fdb2", size = 35899798, upload-time = "2025-10-28T17:32:12.665Z" },
    { url = "https://files.pythonhosted.org/packages/79/e8/d0f33590364cdbd67f28ce79368b373889faa4ee959588beddf6daef9abe/scipy-1.16.3-cp311-cp311-musllinux_1_2_aarch64.whl", hash = "sha256:b7180967113560cca57418a7bc719e30366b47959dd845a93206fbed693c867e", size = 36226154, upload-time = "2025-10-28T17:32:17.961Z" },
    { url = "https://files.pythonhosted.org/packages/39/c1/1903de608c0c924a1749c590064e65810f8046e437aba6be365abc4f7557/scipy-1.16.3-cp311-cp311-musllinux_1_2_x86_64.whl", hash = "sha256:deb3841c925eeddb6afc1e4e4a45e418d19ec7b87c5df177695224078e8ec733", size = 38878540, upload-time = "2025-10-28T17:32:23.907Z" },
    { url = "https://files.pythonhosted.org/packages/f1/d0/22ec7036ba0b0a35bccb7f25ab407382ed34af0b111475eb301c16f8a2e5/scipy-1.16.3-cp311-cp311-win_amd64.whl", hash = "sha256:53c3844d527213631e886621df5695d35e4f6a75f620dca412bcd292f6b87d78", size = 38722107, upload-time = "2025-10-28T17:32:29.921Z" },
    { url = "https://files.pythonhosted.org/packages/7b/60/8a00e5a524bb3bf8898db1650d350f50e6cffb9d7a491c561dc9826c7515/scipy-1.16.3-cp311-cp311-win_arm64.whl", hash = "sha256:9452781bd879b14b6f055b26643703551320aa8d79ae064a71df55c00286a184", size = 25506272, upload-time = "2025-10-28T17:32:34.577Z" },
    { url = "https://files.pythonhosted.org/packages/40/41/5bf55c3f386b1643812f3a5674edf74b26184378ef0f3e7c7a09a7e2ca7f/scipy-1.16.3-cp312-cp312-macosx_10_14_x86_64.whl", hash = "sha256:81fc5827606858cf71446a5e98715ba0e11f0dbc83d71c7409d05486592a45d6", size = 36659043, upload-time = "2025-10-28T17:32:40.285Z" },
    { url = "https://files.pythonhosted.org/packages/1e/0f/65582071948cfc45d43e9870bf7ca5f0e0684e165d7c9ef4e50d783073eb/scipy-1.16.3-cp312-cp312-macosx_12_0_arm64.whl", hash = "sha256:c97176013d404c7346bf57874eaac5187d969293bf40497140b0a2b2b7482e07", size = 28898986, upload-time = "2025-10-28T17:32:45.325Z" },
    { url = "https://files.pythonhosted.org/packages/96/5e/36bf3f0ac298187d1ceadde9051177d6a4fe4d507e8f59067dc9dd39e650/scipy-1.16.3-cp312-cp312-macosx_14_0_arm64.whl", hash = "sha256:2b71d93c8a9936046866acebc915e2af2e292b883ed6e2cbe5c34beb094b82d9", size = 20889814, upload-time = "2025-10-28T17:32:49.277Z" },
    { url = "https://files.pythonhosted.org/packages/80/35/178d9d0c35394d5d5211bbff7ac4f2986c5488b59506fef9e1de13ea28d3/scipy-1.16.3-cp312-cp312-macosx_14_0_x86_64.whl", hash = "sha256:3d4a07a8e785d80289dfe66b7c27d8634a773020742ec7187b85ccc4b0e7b686", size = 23565795, upload-time = "2025-10-28T17:32:53.337Z" },
    { url = "https://files.pythonhosted.org/packages/fa/46/d1146ff536d034d02f83c8afc3c4bab2eddb634624d6529a8512f3afc9da/scipy-1.16.3-cp312-cp312-manylinux2014_aarch64.manylinux_2_17_aarch64.whl", hash = "sha256:0553371015692a898e1aa858fed67a3576c34edefa6b7ebdb4e9dde49ce5c203", size = 33349476, upload-time = "2025-10-28T17:32:58.353Z" },
    { url = "https://files.pythonhosted.org/packages/79/2e/415119c9ab3e62249e18c2b082c07aff907a273741b3f8160414b0e9193c/scipy-1.16.3-cp312-cp312-manylinux2014_x86_64.manylinux_2_17_x86_64.whl", hash = "sha256:72d1717fd3b5e6ec747327ce9bda32d5463f472c9dce9f54499e81fbd50245a1", size = 35676692, upload-time = "2025-10-28T17:33:03.88Z" },
    { url = "https://files.pythonhosted.org/packages/27/82/df26e44da78bf8d2aeaf7566082260cfa15955a5a6e96e6a29935b64132f/scipy-1.16.3-cp312-cp312-musllinux_1_2_aarch64.whl", hash = "sha256:1fb2472e72e24d1530debe6ae078db70fb1605350c88a3d14bc401d6306dbffe", size = 36019345, upload-time = "2025-10-28T17:33:09.773Z" },
    { url = "https://files.pythonhosted.org/packages/82/31/006cbb4b648ba379a95c87262c2855cd0d09453e500937f78b30f02fa1cd/scipy-1.16.3-cp312-cp312-musllinux_1_2_x86_64.whl", hash = "sha256:c5192722cffe15f9329a3948c4b1db789fbb1f05c97899187dcf009b283aea70", size = 38678975, upload-time = "2025-10-28T17:33:15.809Z" },
    { url = "https://files.pythonhosted.org/packages/c2/7f/acbd28c97e990b421af7d6d6cd416358c9c293fc958b8529e0bd5d2a2a19/scipy-1.16.3-cp312-cp312-win_amd64.whl", hash = "sha256:56edc65510d1331dae01ef9b658d428e33ed48b4f77b1d51caf479a0253f96dc", size = 38555926, upload-time = "2025-10-28T17:33:21.388Z" },
    { url = "https://files.pythonhosted.org/packages/ce/69/c5c7807fd007dad4f48e0a5f2153038dc96e8725d3345b9ee31b2b7bed46/scipy-1.16.3-cp312-cp312-win_arm64.whl", hash = "sha256:a8a26c78ef223d3e30920ef759e25625a0ecdd0d60e5a8818b7513c3e5384cf2", size = 25463014, upload-time = "2025-10-28T17:33:25.975Z" },
]

[[package]]
name = "secretstorage"
version = "3.5.0"
source = { registry = "https://pypi.org/simple" }
dependencies = [
    { name = "cryptography" },
    { name = "jeepney" },
]
sdist = { url = "https://files.pythonhosted.org/packages/1c/03/e834bcd866f2f8a49a85eaff47340affa3bfa391ee9912a952a1faa68c7b/secretstorage-3.5.0.tar.gz", hash = "sha256:f04b8e4689cbce351744d5537bf6b1329c6fc68f91fa666f60a380edddcd11be", size = 19884, upload-time = "2025-11-23T19:02:53.191Z" }
wheels = [
    { url = "https://files.pythonhosted.org/packages/b7/46/f5af3402b579fd5e11573ce652019a67074317e18c1935cc0b4ba9b35552/secretstorage-3.5.0-py3-none-any.whl", hash = "sha256:0ce65888c0725fcb2c5bc0fdb8e5438eece02c523557ea40ce0703c266248137", size = 15554, upload-time = "2025-11-23T19:02:51.545Z" },
]

[[package]]
name = "selectolax"
version = "0.4.6"
source = { registry = "https://pypi.org/simple" }
sdist = { url = "https://files.pythonhosted.org/packages/fb/c5/959b8661d200d9fd3cf52061ce6f1d7087ec94823bb324fe1ca76c80b250/selectolax-0.4.6.tar.gz", hash = "sha256:bd9326cfc9bbd5bfcda980b0452b9761b3cf134015154e95d83fa32cbfbb751b", size = 4793248, upload-time = "2025-12-06T12:35:48.513Z" }
wheels = [
    { url = "https://files.pythonhosted.org/packages/a0/76/9b5358d82353b68c5828cc8ceae4ff1073495462979d2035c1089f4421dd/selectolax-0.4.6-cp311-cp311-macosx_10_9_x86_64.whl", hash = "sha256:751f727c9963584fcfa101b2696e0dd31236142901bbe7866a8e39f2ec346cc4", size = 2052057, upload-time = "2025-12-06T12:34:24.448Z" },
    { url = "https://files.pythonhosted.org/packages/e3/d1/9f8c8841f414a1b72174acef916d4ed38cc0fa041d3e933013e2b3213f30/selectolax-0.4.6-cp311-cp311-macosx_11_0_arm64.whl", hash = "sha256:d6f45737b638836b9fe2a4e7ccfbcd48a315ebb96da76a79a04b8227c1a967ee", size = 2050379, upload-time = "2025-12-06T12:34:26.383Z" },
    { url = "https://files.pythonhosted.org/packages/bc/c4/8e5ab9275a185a31d06b5ea58e3ba61d57e57700964cbd56fe074dbe458c/selectolax-0.4.6-cp311-cp311-manylinux2014_aarch64.manylinux_2_17_aarch64.manylinux_2_28_aarch64.whl", hash = "sha256:15a22c5cd9c23f09227b2b9c227d986396125a9b0eb21be655f22fe4ccc5679a", size = 2238005, upload-time = "2025-12-06T12:34:28.2Z" },
    { url = "https://files.pythonhosted.org/packages/ea/af/f4299d931a8e11ba1998cac70d407c5338436978325232eb252ac7f5aba2/selectolax-0.4.6-cp311-cp311-manylinux2014_x86_64.manylinux_2_17_x86_64.manylinux_2_28_x86_64.whl", hash = "sha256:e64f771807f1a7353f4d6878c303bfbd6c6fe58897e301aa6d0de7e5e60cef61", size = 2272927, upload-time = "2025-12-06T12:34:29.955Z" },
    { url = "https://files.pythonhosted.org/packages/7b/5e/9afbb0e8495846bf97fa7725a6f97622ad85efc654cb3cbf4c881bd345de/selectolax-0.4.6-cp311-cp311-musllinux_1_2_aarch64.whl", hash = "sha256:a0144a37fbf01695ccf2d0d24caaa058a28449cecb2c754bb9e616f339468d74", size = 2250901, upload-time = "2025-12-06T12:34:31.442Z" },
    { url = "https://files.pythonhosted.org/packages/d5/6b/914cc9c977fd21949af5776d25b9c011b6e72fb38569161ab6ca83d6130a/selectolax-0.4.6-cp311-cp311-musllinux_1_2_x86_64.whl", hash = "sha256:3c9bdd4a9b3f71f28a0ee558a105451debd33cbe1ed350ebba7ad6b68d62815c", size = 2279842, upload-time = "2025-12-06T12:34:32.739Z" },
    { url = "https://files.pythonhosted.org/packages/e1/30/b32d79d31c893cf5ccea5a5be4565db1eda9bbf458ddfe402559267f2d31/selectolax-0.4.6-cp311-cp311-win32.whl", hash = "sha256:b91c34b854fdd5d21c8353f130899f8413b7104a96078acbca59c8b2d57e9352", size = 1730462, upload-time = "2025-12-06T12:34:34.435Z" },
    { url = "https://files.pythonhosted.org/packages/8f/f1/c7ba048d4fcc4c8d5857233c59d07f18e60b21400a8ad8e8d7da670024c2/selectolax-0.4.6-cp311-cp311-win_amd64.whl", hash = "sha256:901064121e706bc86ed13f6e0dbe478398ad05ab112f5efbc8d722320a087b93", size = 1831442, upload-time = "2025-12-06T12:34:35.846Z" },
    { url = "https://files.pythonhosted.org/packages/d5/55/b33853f66b1f875bbbbfc2294ce7a4065774621ab6ebf20e8abf19965846/selectolax-0.4.6-cp311-cp311-win_arm64.whl", hash = "sha256:609c6c19f5b7cb669a6321a1d4133d2e2b443f23f7d454de76904118a91236a6", size = 1781850, upload-time = "2025-12-06T12:34:37.175Z" },
    { url = "https://files.pythonhosted.org/packages/ee/81/1fdf6633df840afd9d7054a3441f04cfb1fc9d098c6c9f3bd46a64fb632e/selectolax-0.4.6-cp312-cp312-macosx_10_13_x86_64.whl", hash = "sha256:20615062d6062b197b61fd646e667591e987be3a894e8a8408d2a482ccddc747", size = 2051021, upload-time = "2025-12-06T12:34:38.495Z" },
    { url = "https://files.pythonhosted.org/packages/cc/54/d59738d090cb4df3a3a6297b7ec216b86d3ba7f320013c4bc8d4841c9f5d/selectolax-0.4.6-cp312-cp312-macosx_11_0_arm64.whl", hash = "sha256:c436006e2af6ade80b96411cf46652c11ced4f230032e25e1f5210b7522a4fe3", size = 2047409, upload-time = "2025-12-06T12:34:39.875Z" },
    { url = "https://files.pythonhosted.org/packages/fc/67/3b163ec18a128df3a3b59ce676a2dacfb26e714da81ba8a98e184b4ef187/selectolax-0.4.6-cp312-cp312-manylinux2014_aarch64.manylinux_2_17_aarch64.manylinux_2_28_aarch64.whl", hash = "sha256:705a70b6f4e553e8c5299881269d3735a7df8a23711927a33caa16b4eaef580f", size = 2237052, upload-time = "2025-12-06T12:34:41.24Z" },
    { url = "https://files.pythonhosted.org/packages/f0/04/c3ae4a77e8cfa647b9177e727a7e80f64b160b65ad0db0dcb3738a4ef4a0/selectolax-0.4.6-cp312-cp312-manylinux2014_x86_64.manylinux_2_17_x86_64.manylinux_2_28_x86_64.whl", hash = "sha256:c04fd180689ed9450ad2453a3cba74cff2475a4281f76db9e18a658b7823e594", size = 2275615, upload-time = "2025-12-06T12:34:43.114Z" },
    { url = "https://files.pythonhosted.org/packages/12/de/aaa016c44e63a1efd5525f6da6eac807388a06c70671091c735d93f13b74/selectolax-0.4.6-cp312-cp312-musllinux_1_2_aarch64.whl", hash = "sha256:cb33eb0809e70ba4a475105d164c3f90a4bb711744ca69e20037298256b8e9d7", size = 2249186, upload-time = "2025-12-06T12:34:44.84Z" },
    { url = "https://files.pythonhosted.org/packages/76/9a/a9cf9f0158b0804c7ea404d790af031830eb6452a4948853f7582eea6c51/selectolax-0.4.6-cp312-cp312-musllinux_1_2_x86_64.whl", hash = "sha256:97f30b7c731f9f3328e9c6aef7ca3c17fbcbc4495e286a2cdad9a77bcadfadf1", size = 2282041, upload-time = "2025-12-06T12:34:46.19Z" },
    { url = "https://files.pythonhosted.org/packages/4c/ea/85de7ab8a9fc0301d1b428e69dc0bced9c1cd7379872d576a2b88eb91933/selectolax-0.4.6-cp312-cp312-win32.whl", hash = "sha256:f4375b352b609508e4a6980431dc6cc1812b97658ad1aa8caa61e01565de0d7d", size = 1727544, upload-time = "2025-12-06T12:34:47.541Z" },
    { url = "https://files.pythonhosted.org/packages/50/70/4aac2df64920112672cda846941d85c90b8152b2eddc9cf2615181551957/selectolax-0.4.6-cp312-cp312-win_amd64.whl", hash = "sha256:1d02637a6746bf1ba7de1dfc00a0344ffb30bedd1b5d4e61727c960225bf6ce0", size = 1827825, upload-time = "2025-12-06T12:34:49.283Z" },
    { url = "https://files.pythonhosted.org/packages/8d/b0/09648383afed1a10df97ce30527d30714edc4072086915b4bb1a0d81a728/selectolax-0.4.6-cp312-cp312-win_arm64.whl", hash = "sha256:bb0b371c3e2a94e6658ba4b5af88fc35aaf44f57f5a066ecaf96b4875a47aec4", size = 1775233, upload-time = "2025-12-06T12:34:51.576Z" },
]

[[package]]
name = "shellingham"
version = "1.5.4"
source = { registry = "https://pypi.org/simple" }
sdist = { url = "https://files.pythonhosted.org/packages/58/15/8b3609fd3830ef7b27b655beb4b4e9c62313a4e8da8c676e142cc210d58e/shellingham-1.5.4.tar.gz", hash = "sha256:8dbca0739d487e5bd35ab3ca4b36e11c4078f3a234bfce294b0a0291363404de", size = 10310, upload-time = "2023-10-24T04:13:40.426Z" }
wheels = [
    { url = "https://files.pythonhosted.org/packages/e0/f9/0595336914c5619e5f28a1fb793285925a8cd4b432c9da0a987836c7f822/shellingham-1.5.4-py2.py3-none-any.whl", hash = "sha256:7ecfff8f2fd72616f7481040475a65b2bf8af90a56c89140852d1120324e8686", size = 9755, upload-time = "2023-10-24T04:13:38.866Z" },
]

[[package]]
name = "six"
version = "1.17.0"
source = { registry = "https://pypi.org/simple" }
sdist = { url = "https://files.pythonhosted.org/packages/94/e7/b2c673351809dca68a0e064b6af791aa332cf192da575fd474ed7d6f16a2/six-1.17.0.tar.gz", hash = "sha256:ff70335d468e7eb6ec65b95b99d3a2836546063f63acc5171de367e834932a81", size = 34031, upload-time = "2024-12-04T17:35:28.174Z" }
wheels = [
    { url = "https://files.pythonhosted.org/packages/b7/ce/149a00dd41f10bc29e5921b496af8b574d8413afcd5e30dfa0ed46c2cc5e/six-1.17.0-py2.py3-none-any.whl", hash = "sha256:4721f391ed90541fddacab5acf947aa0d3dc7d27b2e1e8eda2be8970586c3274", size = 11050, upload-time = "2024-12-04T17:35:26.475Z" },
]

[[package]]
name = "smmap"
version = "5.0.2"
source = { registry = "https://pypi.org/simple" }
sdist = { url = "https://files.pythonhosted.org/packages/44/cd/a040c4b3119bbe532e5b0732286f805445375489fceaec1f48306068ee3b/smmap-5.0.2.tar.gz", hash = "sha256:26ea65a03958fa0c8a1c7e8c7a58fdc77221b8910f6be2131affade476898ad5", size = 22329, upload-time = "2025-01-02T07:14:40.909Z" }
wheels = [
    { url = "https://files.pythonhosted.org/packages/04/be/d09147ad1ec7934636ad912901c5fd7667e1c858e19d355237db0d0cd5e4/smmap-5.0.2-py3-none-any.whl", hash = "sha256:b30115f0def7d7531d22a0fb6502488d879e75b260a9db4d0819cfb25403af5e", size = 24303, upload-time = "2025-01-02T07:14:38.724Z" },
]

[[package]]
name = "sniffio"
version = "1.3.1"
source = { registry = "https://pypi.org/simple" }
sdist = { url = "https://files.pythonhosted.org/packages/a2/87/a6771e1546d97e7e041b6ae58d80074f81b7d5121207425c964ddf5cfdbd/sniffio-1.3.1.tar.gz", hash = "sha256:f4324edc670a0f49750a81b895f35c3adb843cca46f0530f79fc1babb23789dc", size = 20372, upload-time = "2024-02-25T23:20:04.057Z" }
wheels = [
    { url = "https://files.pythonhosted.org/packages/e9/44/75a9c9421471a6c4805dbf2356f7c181a29c1879239abab1ea2cc8f38b40/sniffio-1.3.1-py3-none-any.whl", hash = "sha256:2f6da418d1f1e0fddd844478f41680e794e6051915791a034ff65e5f100525a2", size = 10235, upload-time = "2024-02-25T23:20:01.196Z" },
]

[[package]]
name = "sortedcontainers"
version = "2.4.0"
source = { registry = "https://pypi.org/simple" }
sdist = { url = "https://files.pythonhosted.org/packages/e8/c4/ba2f8066cceb6f23394729afe52f3bf7adec04bf9ed2c820b39e19299111/sortedcontainers-2.4.0.tar.gz", hash = "sha256:25caa5a06cc30b6b83d11423433f65d1f9d76c4c6a0c90e3379eaa43b9bfdb88", size = 30594, upload-time = "2021-05-16T22:03:42.897Z" }
wheels = [
    { url = "https://files.pythonhosted.org/packages/32/46/9cb0e58b2deb7f82b84065f37f3bffeb12413f947f9388e4cac22c4621ce/sortedcontainers-2.4.0-py2.py3-none-any.whl", hash = "sha256:a163dcaede0f1c021485e957a39245190e74249897e2ae4b2aa38595db237ee0", size = 29575, upload-time = "2021-05-16T22:03:41.177Z" },
]

[[package]]
name = "sqlglot"
version = "23.12.2"
source = { registry = "https://pypi.org/simple" }
sdist = { url = "https://files.pythonhosted.org/packages/af/d3/9a44fc000a6b693389d0baa7759a97265701270abcc3d909a1c04f95e952/sqlglot-23.12.2.tar.gz", hash = "sha256:3d887c3841d615fc97f02df73b441514ebe20576afffdf145019212a4c37e4a8", size = 13030682, upload-time = "2024-04-30T02:58:07.656Z" }
wheels = [
    { url = "https://files.pythonhosted.org/packages/da/52/ed9a44f3c4d397d882615a6fcb63c9f1e74711c3c3170a6e626e35bbb392/sqlglot-23.12.2-py3-none-any.whl", hash = "sha256:5d63006a802482ab49a4f2e848cecb17edc4ba920395c1f226c8e7ad48fac874", size = 390227, upload-time = "2024-04-30T02:57:59.27Z" },
]

[[package]]
name = "sse-starlette"
version = "3.0.3"
source = { registry = "https://pypi.org/simple" }
dependencies = [
    { name = "anyio" },
]
sdist = { url = "https://files.pythonhosted.org/packages/db/3c/fa6517610dc641262b77cc7bf994ecd17465812c1b0585fe33e11be758ab/sse_starlette-3.0.3.tar.gz", hash = "sha256:88cfb08747e16200ea990c8ca876b03910a23b547ab3bd764c0d8eb81019b971", size = 21943, upload-time = "2025-10-30T18:44:20.117Z" }
wheels = [
    { url = "https://files.pythonhosted.org/packages/23/a0/984525d19ca5c8a6c33911a0c164b11490dd0f90ff7fd689f704f84e9a11/sse_starlette-3.0.3-py3-none-any.whl", hash = "sha256:af5bf5a6f3933df1d9c7f8539633dc8444ca6a97ab2e2a7cd3b6e431ac03a431", size = 11765, upload-time = "2025-10-30T18:44:18.834Z" },
]

[[package]]
name = "starlette"
version = "0.50.0"
source = { registry = "https://pypi.org/simple" }
dependencies = [
    { name = "anyio" },
    { name = "typing-extensions" },
]
sdist = { url = "https://files.pythonhosted.org/packages/ba/b8/73a0e6a6e079a9d9cfa64113d771e421640b6f679a52eeb9b32f72d871a1/starlette-0.50.0.tar.gz", hash = "sha256:a2a17b22203254bcbc2e1f926d2d55f3f9497f769416b3190768befe598fa3ca", size = 2646985, upload-time = "2025-11-01T15:25:27.516Z" }
wheels = [
    { url = "https://files.pythonhosted.org/packages/d9/52/1064f510b141bd54025f9b55105e26d1fa970b9be67ad766380a3c9b74b0/starlette-0.50.0-py3-none-any.whl", hash = "sha256:9e5391843ec9b6e472eed1365a78c8098cfceb7a74bfd4d6b1c0c0095efb3bca", size = 74033, upload-time = "2025-11-01T15:25:25.461Z" },
]

[[package]]
name = "stevedore"
version = "5.6.0"
source = { registry = "https://pypi.org/simple" }
sdist = { url = "https://files.pythonhosted.org/packages/96/5b/496f8abebd10c3301129abba7ddafd46c71d799a70c44ab080323987c4c9/stevedore-5.6.0.tar.gz", hash = "sha256:f22d15c6ead40c5bbfa9ca54aa7e7b4a07d59b36ae03ed12ced1a54cf0b51945", size = 516074, upload-time = "2025-11-20T10:06:07.264Z" }
wheels = [
    { url = "https://files.pythonhosted.org/packages/f4/40/8561ce06dc46fd17242c7724ab25b257a2ac1b35f4ebf551b40ce6105cfa/stevedore-5.6.0-py3-none-any.whl", hash = "sha256:4a36dccefd7aeea0c70135526cecb7766c4c84c473b1af68db23d541b6dc1820", size = 54428, upload-time = "2025-11-20T10:06:05.946Z" },
]

[[package]]
name = "super-collections"
version = "0.6.2"
source = { registry = "https://pypi.org/simple" }
dependencies = [
    { name = "hjson" },
]
sdist = { url = "https://files.pythonhosted.org/packages/e0/de/a0c3d1244912c260638f0f925e190e493ccea37ecaea9bbad7c14413b803/super_collections-0.6.2.tar.gz", hash = "sha256:0c8d8abacd9fad2c7c1c715f036c29f5db213f8cac65f24d45ecba12b4da187a", size = 31315, upload-time = "2025-09-30T00:37:08.067Z" }
wheels = [
    { url = "https://files.pythonhosted.org/packages/17/43/47c7cf84b3bd74a8631b02d47db356656bb8dff6f2e61a4c749963814d0d/super_collections-0.6.2-py3-none-any.whl", hash = "sha256:291b74d26299e9051d69ad9d89e61b07b6646f86a57a2f5ab3063d206eee9c56", size = 16173, upload-time = "2025-09-30T00:37:07.104Z" },
]

[[package]]
name = "syrupy"
version = "5.0.0"
source = { registry = "https://pypi.org/simple" }
dependencies = [
    { name = "pytest" },
]
sdist = { url = "https://files.pythonhosted.org/packages/c1/90/1a442d21527009d4b40f37fe50b606ebb68a6407142c2b5cc508c34b696b/syrupy-5.0.0.tar.gz", hash = "sha256:3282fe963fa5d4d3e47231b16d1d4d0f4523705e8199eeb99a22a1bc9f5942f2", size = 48881, upload-time = "2025-09-28T21:15:12.783Z" }
wheels = [
    { url = "https://files.pythonhosted.org/packages/9d/9a/6c68aad2ccfce6e2eeebbf5bb709d0240592eb51ff142ec4c8fbf3c2460a/syrupy-5.0.0-py3-none-any.whl", hash = "sha256:c848e1a980ca52a28715cd2d2b4d434db424699c05653bd1158fb31cf56e9546", size = 49087, upload-time = "2025-09-28T21:15:11.639Z" },
]

[[package]]
name = "temporalio"
version = "1.19.0"
source = { registry = "https://pypi.org/simple" }
dependencies = [
    { name = "nexus-rpc" },
    { name = "protobuf" },
    { name = "types-protobuf" },
    { name = "typing-extensions" },
]
wheels = [
    { url = "https://files.pythonhosted.org/packages/3f/92/0775d831fa245d61b74db2059d5a24a04cef0532ed2c48310a5ab007de9c/temporalio-1.19.0-cp310-abi3-macosx_10_12_x86_64.whl", hash = "sha256:c2d6d5cad8aec56e048705aa4f0bab83fec15343757ea7acf8504f2e0c289b60", size = 13175255, upload-time = "2025-11-13T22:35:54.22Z" },
    { url = "https://files.pythonhosted.org/packages/e2/e1/2a818fefc0023eb132bfff1a03440bcaff154d4d97445ef88a40c23c20c8/temporalio-1.19.0-cp310-abi3-macosx_11_0_arm64.whl", hash = "sha256:d85c89018cba9471ce529d90c9cee5bcc31790fd64176b9ada32cc76440f8d73", size = 12854549, upload-time = "2025-11-13T22:35:57.217Z" },
    { url = "https://files.pythonhosted.org/packages/ff/78/fe5c8c9b112b38e01aba845335df17a8bbfd60a434ffe3c1c4737ced40a0/temporalio-1.19.0-cp310-abi3-manylinux_2_17_aarch64.manylinux2014_aarch64.whl", hash = "sha256:f772f0698d60f808bc3c4a055fb53e40d757fa646411845b911863eebbf0549d", size = 13237772, upload-time = "2025-11-13T22:36:00.511Z" },
    { url = "https://files.pythonhosted.org/packages/d9/82/be0fd31119651f518f8db8685fd61976d9d5bbecf3b562d51f13a6442a17/temporalio-1.19.0-cp310-abi3-manylinux_2_17_x86_64.manylinux2014_x86_64.whl", hash = "sha256:f706c8f49771daf342ac8daa8ed07f4124fae943177f9feef458a1255aee717c", size = 13374621, upload-time = "2025-11-13T22:36:03.431Z" },
    { url = "https://files.pythonhosted.org/packages/d8/94/18f6ae06ffd91507ded9111af1041146a5ba4b56e9256520c5ce82629fc4/temporalio-1.19.0-cp310-abi3-win_amd64.whl", hash = "sha256:162459c293553be39994f20c635a132f7332ae71bd7ba4042f8473701fcf1c7c", size = 14256891, upload-time = "2025-11-13T22:36:06.778Z" },
]

[[package]]
name = "tenacity"
version = "9.1.2"
source = { registry = "https://pypi.org/simple" }
sdist = { url = "https://files.pythonhosted.org/packages/0a/d4/2b0cd0fe285e14b36db076e78c93766ff1d529d70408bd1d2a5a84f1d929/tenacity-9.1.2.tar.gz", hash = "sha256:1169d376c297e7de388d18b4481760d478b0e99a777cad3a9c86e556f4b697cb", size = 48036, upload-time = "2025-04-02T08:25:09.966Z" }
wheels = [
    { url = "https://files.pythonhosted.org/packages/e5/30/643397144bfbfec6f6ef821f36f33e57d35946c44a2352d3c9f0ae847619/tenacity-9.1.2-py3-none-any.whl", hash = "sha256:f77bf36710d8b73a50b2dd155c97b870017ad21afe6ab300326b0371b3b05138", size = 28248, upload-time = "2025-04-02T08:25:07.678Z" },
]

[[package]]
name = "termcolor"
version = "3.2.0"
source = { registry = "https://pypi.org/simple" }
sdist = { url = "https://files.pythonhosted.org/packages/87/56/ab275c2b56a5e2342568838f0d5e3e66a32354adcc159b495e374cda43f5/termcolor-3.2.0.tar.gz", hash = "sha256:610e6456feec42c4bcd28934a8c87a06c3fa28b01561d46aa09a9881b8622c58", size = 14423, upload-time = "2025-10-25T19:11:42.586Z" }
wheels = [
    { url = "https://files.pythonhosted.org/packages/f9/d5/141f53d7c1eb2a80e6d3e9a390228c3222c27705cbe7f048d3623053f3ca/termcolor-3.2.0-py3-none-any.whl", hash = "sha256:a10343879eba4da819353c55cb8049b0933890c2ebf9ad5d3ecd2bb32ea96ea6", size = 7698, upload-time = "2025-10-25T19:11:41.536Z" },
]

[[package]]
name = "threadpoolctl"
version = "3.6.0"
source = { registry = "https://pypi.org/simple" }
sdist = { url = "https://files.pythonhosted.org/packages/b7/4d/08c89e34946fce2aec4fbb45c9016efd5f4d7f24af8e5d93296e935631d8/threadpoolctl-3.6.0.tar.gz", hash = "sha256:8ab8b4aa3491d812b623328249fab5302a68d2d71745c8a4c719a2fcaba9f44e", size = 21274, upload-time = "2025-03-13T13:49:23.031Z" }
wheels = [
    { url = "https://files.pythonhosted.org/packages/32/d5/f9a850d79b0851d1d4ef6456097579a9005b31fea68726a4ae5f2d82ddd9/threadpoolctl-3.6.0-py3-none-any.whl", hash = "sha256:43a0b8fd5a2928500110039e43a5eed8480b918967083ea48dc3ab9f13c4a7fb", size = 18638, upload-time = "2025-03-13T13:49:21.846Z" },
]

[[package]]
name = "tinycss2"
version = "1.5.1"
source = { registry = "https://pypi.org/simple" }
dependencies = [
    { name = "webencodings" },
]
sdist = { url = "https://files.pythonhosted.org/packages/a3/ae/2ca4913e5c0f09781d75482874c3a95db9105462a92ddd303c7d285d3df2/tinycss2-1.5.1.tar.gz", hash = "sha256:d339d2b616ba90ccce58da8495a78f46e55d4d25f9fd71dfd526f07e7d53f957", size = 88195, upload-time = "2025-11-23T10:29:10.082Z" }
wheels = [
    { url = "https://files.pythonhosted.org/packages/60/45/c7b5c3168458db837e8ceab06dc77824e18202679d0463f0e8f002143a97/tinycss2-1.5.1-py3-none-any.whl", hash = "sha256:3415ba0f5839c062696996998176c4a3751d18b7edaaeeb658c9ce21ec150661", size = 28404, upload-time = "2025-11-23T10:29:08.676Z" },
]

[[package]]
name = "tokenizers"
version = "0.22.1"
source = { registry = "https://pypi.org/simple" }
dependencies = [
    { name = "huggingface-hub" },
]
sdist = { url = "https://files.pythonhosted.org/packages/1c/46/fb6854cec3278fbfa4a75b50232c77622bc517ac886156e6afbfa4d8fc6e/tokenizers-0.22.1.tar.gz", hash = "sha256:61de6522785310a309b3407bac22d99c4db5dba349935e99e4d15ea2226af2d9", size = 363123, upload-time = "2025-09-19T09:49:23.424Z" }
wheels = [
    { url = "https://files.pythonhosted.org/packages/bf/33/f4b2d94ada7ab297328fc671fed209368ddb82f965ec2224eb1892674c3a/tokenizers-0.22.1-cp39-abi3-macosx_10_12_x86_64.whl", hash = "sha256:59fdb013df17455e5f950b4b834a7b3ee2e0271e6378ccb33aa74d178b513c73", size = 3069318, upload-time = "2025-09-19T09:49:11.848Z" },
    { url = "https://files.pythonhosted.org/packages/1c/58/2aa8c874d02b974990e89ff95826a4852a8b2a273c7d1b4411cdd45a4565/tokenizers-0.22.1-cp39-abi3-macosx_11_0_arm64.whl", hash = "sha256:8d4e484f7b0827021ac5f9f71d4794aaef62b979ab7608593da22b1d2e3c4edc", size = 2926478, upload-time = "2025-09-19T09:49:09.759Z" },
    { url = "https://files.pythonhosted.org/packages/1e/3b/55e64befa1e7bfea963cf4b787b2cea1011362c4193f5477047532ce127e/tokenizers-0.22.1-cp39-abi3-manylinux_2_17_aarch64.manylinux2014_aarch64.whl", hash = "sha256:19d2962dd28bc67c1f205ab180578a78eef89ac60ca7ef7cbe9635a46a56422a", size = 3256994, upload-time = "2025-09-19T09:48:56.701Z" },
    { url = "https://files.pythonhosted.org/packages/71/0b/fbfecf42f67d9b7b80fde4aabb2b3110a97fac6585c9470b5bff103a80cb/tokenizers-0.22.1-cp39-abi3-manylinux_2_17_armv7l.manylinux2014_armv7l.whl", hash = "sha256:38201f15cdb1f8a6843e6563e6e79f4abd053394992b9bbdf5213ea3469b4ae7", size = 3153141, upload-time = "2025-09-19T09:48:59.749Z" },
    { url = "https://files.pythonhosted.org/packages/17/a9/b38f4e74e0817af8f8ef925507c63c6ae8171e3c4cb2d5d4624bf58fca69/tokenizers-0.22.1-cp39-abi3-manylinux_2_17_i686.manylinux2014_i686.whl", hash = "sha256:d1cbe5454c9a15df1b3443c726063d930c16f047a3cc724b9e6e1a91140e5a21", size = 3508049, upload-time = "2025-09-19T09:49:05.868Z" },
    { url = "https://files.pythonhosted.org/packages/d2/48/dd2b3dac46bb9134a88e35d72e1aa4869579eacc1a27238f1577270773ff/tokenizers-0.22.1-cp39-abi3-manylinux_2_17_ppc64le.manylinux2014_ppc64le.whl", hash = "sha256:e7d094ae6312d69cc2a872b54b91b309f4f6fbce871ef28eb27b52a98e4d0214", size = 3710730, upload-time = "2025-09-19T09:49:01.832Z" },
    { url = "https://files.pythonhosted.org/packages/93/0e/ccabc8d16ae4ba84a55d41345207c1e2ea88784651a5a487547d80851398/tokenizers-0.22.1-cp39-abi3-manylinux_2_17_s390x.manylinux2014_s390x.whl", hash = "sha256:afd7594a56656ace95cdd6df4cca2e4059d294c5cfb1679c57824b605556cb2f", size = 3412560, upload-time = "2025-09-19T09:49:03.867Z" },
    { url = "https://files.pythonhosted.org/packages/d0/c6/dc3a0db5a6766416c32c034286d7c2d406da1f498e4de04ab1b8959edd00/tokenizers-0.22.1-cp39-abi3-manylinux_2_17_x86_64.manylinux2014_x86_64.whl", hash = "sha256:e2ef6063d7a84994129732b47e7915e8710f27f99f3a3260b8a38fc7ccd083f4", size = 3250221, upload-time = "2025-09-19T09:49:07.664Z" },
    { url = "https://files.pythonhosted.org/packages/d7/a6/2c8486eef79671601ff57b093889a345dd3d576713ef047776015dc66de7/tokenizers-0.22.1-cp39-abi3-musllinux_1_2_aarch64.whl", hash = "sha256:ba0a64f450b9ef412c98f6bcd2a50c6df6e2443b560024a09fa6a03189726879", size = 9345569, upload-time = "2025-09-19T09:49:14.214Z" },
    { url = "https://files.pythonhosted.org/packages/6b/16/32ce667f14c35537f5f605fe9bea3e415ea1b0a646389d2295ec348d5657/tokenizers-0.22.1-cp39-abi3-musllinux_1_2_armv7l.whl", hash = "sha256:331d6d149fa9c7d632cde4490fb8bbb12337fa3a0232e77892be656464f4b446", size = 9271599, upload-time = "2025-09-19T09:49:16.639Z" },
    { url = "https://files.pythonhosted.org/packages/51/7c/a5f7898a3f6baa3fc2685c705e04c98c1094c523051c805cdd9306b8f87e/tokenizers-0.22.1-cp39-abi3-musllinux_1_2_i686.whl", hash = "sha256:607989f2ea68a46cb1dfbaf3e3aabdf3f21d8748312dbeb6263d1b3b66c5010a", size = 9533862, upload-time = "2025-09-19T09:49:19.146Z" },
    { url = "https://files.pythonhosted.org/packages/36/65/7e75caea90bc73c1dd8d40438adf1a7bc26af3b8d0a6705ea190462506e1/tokenizers-0.22.1-cp39-abi3-musllinux_1_2_x86_64.whl", hash = "sha256:a0f307d490295717726598ef6fa4f24af9d484809223bbc253b201c740a06390", size = 9681250, upload-time = "2025-09-19T09:49:21.501Z" },
    { url = "https://files.pythonhosted.org/packages/30/2c/959dddef581b46e6209da82df3b78471e96260e2bc463f89d23b1bf0e52a/tokenizers-0.22.1-cp39-abi3-win32.whl", hash = "sha256:b5120eed1442765cd90b903bb6cfef781fd8fe64e34ccaecbae4c619b7b12a82", size = 2472003, upload-time = "2025-09-19T09:49:27.089Z" },
    { url = "https://files.pythonhosted.org/packages/b3/46/e33a8c93907b631a99377ef4c5f817ab453d0b34f93529421f42ff559671/tokenizers-0.22.1-cp39-abi3-win_amd64.whl", hash = "sha256:65fd6e3fb11ca1e78a6a93602490f134d1fdeb13bcef99389d5102ea318ed138", size = 2674684, upload-time = "2025-09-19T09:49:24.953Z" },
]

[[package]]
name = "tomli"
version = "2.3.0"
source = { registry = "https://pypi.org/simple" }
sdist = { url = "https://files.pythonhosted.org/packages/52/ed/3f73f72945444548f33eba9a87fc7a6e969915e7b1acc8260b30e1f76a2f/tomli-2.3.0.tar.gz", hash = "sha256:64be704a875d2a59753d80ee8a533c3fe183e3f06807ff7dc2232938ccb01549", size = 17392, upload-time = "2025-10-08T22:01:47.119Z" }
wheels = [
    { url = "https://files.pythonhosted.org/packages/b3/2e/299f62b401438d5fe1624119c723f5d877acc86a4c2492da405626665f12/tomli-2.3.0-cp311-cp311-macosx_10_9_x86_64.whl", hash = "sha256:88bd15eb972f3664f5ed4b57c1634a97153b4bac4479dcb6a495f41921eb7f45", size = 153236, upload-time = "2025-10-08T22:01:00.137Z" },
    { url = "https://files.pythonhosted.org/packages/86/7f/d8fffe6a7aefdb61bced88fcb5e280cfd71e08939da5894161bd71bea022/tomli-2.3.0-cp311-cp311-macosx_11_0_arm64.whl", hash = "sha256:883b1c0d6398a6a9d29b508c331fa56adbcdff647f6ace4dfca0f50e90dfd0ba", size = 148084, upload-time = "2025-10-08T22:01:01.63Z" },
    { url = "https://files.pythonhosted.org/packages/47/5c/24935fb6a2ee63e86d80e4d3b58b222dafaf438c416752c8b58537c8b89a/tomli-2.3.0-cp311-cp311-manylinux2014_aarch64.manylinux_2_17_aarch64.manylinux_2_28_aarch64.whl", hash = "sha256:d1381caf13ab9f300e30dd8feadb3de072aeb86f1d34a8569453ff32a7dea4bf", size = 234832, upload-time = "2025-10-08T22:01:02.543Z" },
    { url = "https://files.pythonhosted.org/packages/89/da/75dfd804fc11e6612846758a23f13271b76d577e299592b4371a4ca4cd09/tomli-2.3.0-cp311-cp311-manylinux2014_x86_64.manylinux_2_17_x86_64.manylinux_2_28_x86_64.whl", hash = "sha256:a0e285d2649b78c0d9027570d4da3425bdb49830a6156121360b3f8511ea3441", size = 242052, upload-time = "2025-10-08T22:01:03.836Z" },
    { url = "https://files.pythonhosted.org/packages/70/8c/f48ac899f7b3ca7eb13af73bacbc93aec37f9c954df3c08ad96991c8c373/tomli-2.3.0-cp311-cp311-musllinux_1_2_aarch64.whl", hash = "sha256:0a154a9ae14bfcf5d8917a59b51ffd5a3ac1fd149b71b47a3a104ca4edcfa845", size = 239555, upload-time = "2025-10-08T22:01:04.834Z" },
    { url = "https://files.pythonhosted.org/packages/ba/28/72f8afd73f1d0e7829bfc093f4cb98ce0a40ffc0cc997009ee1ed94ba705/tomli-2.3.0-cp311-cp311-musllinux_1_2_x86_64.whl", hash = "sha256:74bf8464ff93e413514fefd2be591c3b0b23231a77f901db1eb30d6f712fc42c", size = 245128, upload-time = "2025-10-08T22:01:05.84Z" },
    { url = "https://files.pythonhosted.org/packages/b6/eb/a7679c8ac85208706d27436e8d421dfa39d4c914dcf5fa8083a9305f58d9/tomli-2.3.0-cp311-cp311-win32.whl", hash = "sha256:00b5f5d95bbfc7d12f91ad8c593a1659b6387b43f054104cda404be6bda62456", size = 96445, upload-time = "2025-10-08T22:01:06.896Z" },
    { url = "https://files.pythonhosted.org/packages/0a/fe/3d3420c4cb1ad9cb462fb52967080575f15898da97e21cb6f1361d505383/tomli-2.3.0-cp311-cp311-win_amd64.whl", hash = "sha256:4dc4ce8483a5d429ab602f111a93a6ab1ed425eae3122032db7e9acf449451be", size = 107165, upload-time = "2025-10-08T22:01:08.107Z" },
    { url = "https://files.pythonhosted.org/packages/ff/b7/40f36368fcabc518bb11c8f06379a0fd631985046c038aca08c6d6a43c6e/tomli-2.3.0-cp312-cp312-macosx_10_13_x86_64.whl", hash = "sha256:d7d86942e56ded512a594786a5ba0a5e521d02529b3826e7761a05138341a2ac", size = 154891, upload-time = "2025-10-08T22:01:09.082Z" },
    { url = "https://files.pythonhosted.org/packages/f9/3f/d9dd692199e3b3aab2e4e4dd948abd0f790d9ded8cd10cbaae276a898434/tomli-2.3.0-cp312-cp312-macosx_11_0_arm64.whl", hash = "sha256:73ee0b47d4dad1c5e996e3cd33b8a76a50167ae5f96a2607cbe8cc773506ab22", size = 148796, upload-time = "2025-10-08T22:01:10.266Z" },
    { url = "https://files.pythonhosted.org/packages/60/83/59bff4996c2cf9f9387a0f5a3394629c7efa5ef16142076a23a90f1955fa/tomli-2.3.0-cp312-cp312-manylinux2014_aarch64.manylinux_2_17_aarch64.manylinux_2_28_aarch64.whl", hash = "sha256:792262b94d5d0a466afb5bc63c7daa9d75520110971ee269152083270998316f", size = 242121, upload-time = "2025-10-08T22:01:11.332Z" },
    { url = "https://files.pythonhosted.org/packages/45/e5/7c5119ff39de8693d6baab6c0b6dcb556d192c165596e9fc231ea1052041/tomli-2.3.0-cp312-cp312-manylinux2014_x86_64.manylinux_2_17_x86_64.manylinux_2_28_x86_64.whl", hash = "sha256:4f195fe57ecceac95a66a75ac24d9d5fbc98ef0962e09b2eddec5d39375aae52", size = 250070, upload-time = "2025-10-08T22:01:12.498Z" },
    { url = "https://files.pythonhosted.org/packages/45/12/ad5126d3a278f27e6701abde51d342aa78d06e27ce2bb596a01f7709a5a2/tomli-2.3.0-cp312-cp312-musllinux_1_2_aarch64.whl", hash = "sha256:e31d432427dcbf4d86958c184b9bfd1e96b5b71f8eb17e6d02531f434fd335b8", size = 245859, upload-time = "2025-10-08T22:01:13.551Z" },
    { url = "https://files.pythonhosted.org/packages/fb/a1/4d6865da6a71c603cfe6ad0e6556c73c76548557a8d658f9e3b142df245f/tomli-2.3.0-cp312-cp312-musllinux_1_2_x86_64.whl", hash = "sha256:7b0882799624980785240ab732537fcfc372601015c00f7fc367c55308c186f6", size = 250296, upload-time = "2025-10-08T22:01:14.614Z" },
    { url = "https://files.pythonhosted.org/packages/a0/b7/a7a7042715d55c9ba6e8b196d65d2cb662578b4d8cd17d882d45322b0d78/tomli-2.3.0-cp312-cp312-win32.whl", hash = "sha256:ff72b71b5d10d22ecb084d345fc26f42b5143c5533db5e2eaba7d2d335358876", size = 97124, upload-time = "2025-10-08T22:01:15.629Z" },
    { url = "https://files.pythonhosted.org/packages/06/1e/f22f100db15a68b520664eb3328fb0ae4e90530887928558112c8d1f4515/tomli-2.3.0-cp312-cp312-win_amd64.whl", hash = "sha256:1cb4ed918939151a03f33d4242ccd0aa5f11b3547d0cf30f7c74a408a5b99878", size = 107698, upload-time = "2025-10-08T22:01:16.51Z" },
    { url = "https://files.pythonhosted.org/packages/77/b8/0135fadc89e73be292b473cb820b4f5a08197779206b33191e801feeae40/tomli-2.3.0-py3-none-any.whl", hash = "sha256:e95b1af3c5b07d9e643909b5abbec77cd9f1217e6d0bca72b0234736b9fb1f1b", size = 14408, upload-time = "2025-10-08T22:01:46.04Z" },
]

[[package]]
name = "tomli-w"
version = "1.2.0"
source = { registry = "https://pypi.org/simple" }
sdist = { url = "https://files.pythonhosted.org/packages/19/75/241269d1da26b624c0d5e110e8149093c759b7a286138f4efd61a60e75fe/tomli_w-1.2.0.tar.gz", hash = "sha256:2dd14fac5a47c27be9cd4c976af5a12d87fb1f0b4512f81d69cce3b35ae25021", size = 7184, upload-time = "2025-01-15T12:07:24.262Z" }
wheels = [
    { url = "https://files.pythonhosted.org/packages/c7/18/c86eb8e0202e32dd3df50d43d7ff9854f8e0603945ff398974c1d91ac1ef/tomli_w-1.2.0-py3-none-any.whl", hash = "sha256:188306098d013b691fcadc011abd66727d3c414c571bb01b1a174ba8c983cf90", size = 6675, upload-time = "2025-01-15T12:07:22.074Z" },
]

[[package]]
name = "toolz"
version = "0.12.1"
source = { registry = "https://pypi.org/simple" }
sdist = { url = "https://files.pythonhosted.org/packages/3e/bf/5e12db234df984f6df3c7f12f1428aa680ba4e101f63f4b8b3f9e8d2e617/toolz-0.12.1.tar.gz", hash = "sha256:ecca342664893f177a13dac0e6b41cbd8ac25a358e5f215316d43e2100224f4d", size = 66550, upload-time = "2024-01-24T03:28:28.047Z" }
wheels = [
    { url = "https://files.pythonhosted.org/packages/b7/8a/d82202c9f89eab30f9fc05380daae87d617e2ad11571ab23d7c13a29bb54/toolz-0.12.1-py3-none-any.whl", hash = "sha256:d22731364c07d72eea0a0ad45bafb2c2937ab6fd38a3507bf55eae8744aa7d85", size = 56121, upload-time = "2024-01-24T03:28:25.97Z" },
]

[[package]]
name = "tqdm"
version = "4.67.1"
source = { registry = "https://pypi.org/simple" }
dependencies = [
    { name = "colorama", marker = "sys_platform == 'win32'" },
]
sdist = { url = "https://files.pythonhosted.org/packages/a8/4b/29b4ef32e036bb34e4ab51796dd745cdba7ed47ad142a9f4a1eb8e0c744d/tqdm-4.67.1.tar.gz", hash = "sha256:f8aef9c52c08c13a65f30ea34f4e5aac3fd1a34959879d7e59e63027286627f2", size = 169737, upload-time = "2024-11-24T20:12:22.481Z" }
wheels = [
    { url = "https://files.pythonhosted.org/packages/d0/30/dc54f88dd4a2b5dc8a0279bdd7270e735851848b762aeb1c1184ed1f6b14/tqdm-4.67.1-py3-none-any.whl", hash = "sha256:26445eca388f82e72884e0d580d5464cd801a3ea01e63e5601bdff9ba6a48de2", size = 78540, upload-time = "2024-11-24T20:12:19.698Z" },
]

[[package]]
name = "typer"
version = "0.20.0"
source = { registry = "https://pypi.org/simple" }
dependencies = [
    { name = "click" },
    { name = "rich" },
    { name = "shellingham" },
    { name = "typing-extensions" },
]
sdist = { url = "https://files.pythonhosted.org/packages/8f/28/7c85c8032b91dbe79725b6f17d2fffc595dff06a35c7a30a37bef73a1ab4/typer-0.20.0.tar.gz", hash = "sha256:1aaf6494031793e4876fb0bacfa6a912b551cf43c1e63c800df8b1a866720c37", size = 106492, upload-time = "2025-10-20T17:03:49.445Z" }
wheels = [
    { url = "https://files.pythonhosted.org/packages/78/64/7713ffe4b5983314e9d436a90d5bd4f63b6054e2aca783a3cfc44cb95bbf/typer-0.20.0-py3-none-any.whl", hash = "sha256:5b463df6793ec1dca6213a3cf4c0f03bc6e322ac5e16e13ddd622a889489784a", size = 47028, upload-time = "2025-10-20T17:03:47.617Z" },
]

[[package]]
name = "types-protobuf"
version = "6.32.1.20251105"
source = { registry = "https://pypi.org/simple" }
sdist = { url = "https://files.pythonhosted.org/packages/f3/ab/0dce6a9841b5ebf3e37401879bb8cc20724ad9c770a7649bee997696cc75/types_protobuf-6.32.1.20251105.tar.gz", hash = "sha256:641002611ff87dd9fedc38a39a29cacb9907ae5ce61489b53e99ca2074bef764", size = 63846, upload-time = "2025-11-05T03:04:43.456Z" }
wheels = [
    { url = "https://files.pythonhosted.org/packages/ed/57/3a0d89b33b7485b7ffd99ec7cf53b0c5c89194c481f0bd673fd67e5f273f/types_protobuf-6.32.1.20251105-py3-none-any.whl", hash = "sha256:a15109d38f7cfefd2539ef86d3f93a6a41c7cad53924f8aa1a51eaddbb72a660", size = 77890, upload-time = "2025-11-05T03:04:42.067Z" },
]

[[package]]
name = "types-requests"
version = "2.32.4.20250913"
source = { registry = "https://pypi.org/simple" }
dependencies = [
    { name = "urllib3" },
]
sdist = { url = "https://files.pythonhosted.org/packages/36/27/489922f4505975b11de2b5ad07b4fe1dca0bca9be81a703f26c5f3acfce5/types_requests-2.32.4.20250913.tar.gz", hash = "sha256:abd6d4f9ce3a9383f269775a9835a4c24e5cd6b9f647d64f88aa4613c33def5d", size = 23113, upload-time = "2025-09-13T02:40:02.309Z" }
wheels = [
    { url = "https://files.pythonhosted.org/packages/2a/20/9a227ea57c1285986c4cf78400d0a91615d25b24e257fd9e2969606bdfae/types_requests-2.32.4.20250913-py3-none-any.whl", hash = "sha256:78c9c1fffebbe0fa487a418e0fa5252017e9c60d1a2da394077f1780f655d7e1", size = 20658, upload-time = "2025-09-13T02:40:01.115Z" },
]

[[package]]
name = "typing-extensions"
version = "4.15.0"
source = { registry = "https://pypi.org/simple" }
sdist = { url = "https://files.pythonhosted.org/packages/72/94/1a15dd82efb362ac84269196e94cf00f187f7ed21c242792a923cdb1c61f/typing_extensions-4.15.0.tar.gz", hash = "sha256:0cea48d173cc12fa28ecabc3b837ea3cf6f38c6d1136f85cbaaf598984861466", size = 109391, upload-time = "2025-08-25T13:49:26.313Z" }
wheels = [
    { url = "https://files.pythonhosted.org/packages/18/67/36e9267722cc04a6b9f15c7f3441c2363321a3ea07da7ae0c0707beb2a9c/typing_extensions-4.15.0-py3-none-any.whl", hash = "sha256:f0fa19c6845758ab08074a0cfa8b7aecb71c999ca73d62883bc25cc018c4e548", size = 44614, upload-time = "2025-08-25T13:49:24.86Z" },
]

[[package]]
name = "typing-inspection"
version = "0.4.2"
source = { registry = "https://pypi.org/simple" }
dependencies = [
    { name = "typing-extensions" },
]
sdist = { url = "https://files.pythonhosted.org/packages/55/e3/70399cb7dd41c10ac53367ae42139cf4b1ca5f36bb3dc6c9d33acdb43655/typing_inspection-0.4.2.tar.gz", hash = "sha256:ba561c48a67c5958007083d386c3295464928b01faa735ab8547c5692e87f464", size = 75949, upload-time = "2025-10-01T02:14:41.687Z" }
wheels = [
    { url = "https://files.pythonhosted.org/packages/dc/9b/47798a6c91d8bdb567fe2698fe81e0c6b7cb7ef4d13da4114b41d239f65d/typing_inspection-0.4.2-py3-none-any.whl", hash = "sha256:4ed1cacbdc298c220f1bd249ed5287caa16f34d44ef4e9c3d0cbad5b521545e7", size = 14611, upload-time = "2025-10-01T02:14:40.154Z" },
]

[[package]]
name = "tzdata"
version = "2024.2"
source = { registry = "https://pypi.org/simple" }
sdist = { url = "https://files.pythonhosted.org/packages/e1/34/943888654477a574a86a98e9896bae89c7aa15078ec29f490fef2f1e5384/tzdata-2024.2.tar.gz", hash = "sha256:7d85cc416e9382e69095b7bdf4afd9e3880418a2413feec7069d533d6b4e31cc", size = 193282, upload-time = "2024-09-23T18:56:46.89Z" }
wheels = [
    { url = "https://files.pythonhosted.org/packages/a6/ab/7e5f53c3b9d14972843a647d8d7a853969a58aecc7559cb3267302c94774/tzdata-2024.2-py2.py3-none-any.whl", hash = "sha256:a48093786cdcde33cad18c2555e8532f34422074448fbc874186f0abd79565cd", size = 346586, upload-time = "2024-09-23T18:56:45.478Z" },
]

[[package]]
name = "urllib3"
version = "2.5.0"
source = { registry = "https://pypi.org/simple" }
sdist = { url = "https://files.pythonhosted.org/packages/15/22/9ee70a2574a4f4599c47dd506532914ce044817c7752a79b6a51286319bc/urllib3-2.5.0.tar.gz", hash = "sha256:3fc47733c7e419d4bc3f6b3dc2b4f890bb743906a30d56ba4a5bfa4bbff92760", size = 393185, upload-time = "2025-06-18T14:07:41.644Z" }
wheels = [
    { url = "https://files.pythonhosted.org/packages/a7/c2/fe1e52489ae3122415c51f387e221dd0773709bad6c6cdaa599e8a2c5185/urllib3-2.5.0-py3-none-any.whl", hash = "sha256:e6b01673c0fa6a13e374b50871808eb3bf7046c4b125b216f6bf1cc604cff0dc", size = 129795, upload-time = "2025-06-18T14:07:40.39Z" },
]

[[package]]
name = "uvicorn"
version = "0.38.0"
source = { registry = "https://pypi.org/simple" }
dependencies = [
    { name = "click" },
    { name = "h11" },
]
sdist = { url = "https://files.pythonhosted.org/packages/cb/ce/f06b84e2697fef4688ca63bdb2fdf113ca0a3be33f94488f2cadb690b0cf/uvicorn-0.38.0.tar.gz", hash = "sha256:fd97093bdd120a2609fc0d3afe931d4d4ad688b6e75f0f929fde1bc36fe0e91d", size = 80605, upload-time = "2025-10-18T13:46:44.63Z" }
wheels = [
    { url = "https://files.pythonhosted.org/packages/ee/d9/d88e73ca598f4f6ff671fb5fde8a32925c2e08a637303a1d12883c7305fa/uvicorn-0.38.0-py3-none-any.whl", hash = "sha256:48c0afd214ceb59340075b4a052ea1ee91c16fbc2a9b1469cca0e54566977b02", size = 68109, upload-time = "2025-10-18T13:46:42.958Z" },
]

[[package]]
name = "virtualenv"
version = "20.35.4"
source = { registry = "https://pypi.org/simple" }
dependencies = [
    { name = "distlib" },
    { name = "filelock" },
    { name = "platformdirs" },
]
sdist = { url = "https://files.pythonhosted.org/packages/20/28/e6f1a6f655d620846bd9df527390ecc26b3805a0c5989048c210e22c5ca9/virtualenv-20.35.4.tar.gz", hash = "sha256:643d3914d73d3eeb0c552cbb12d7e82adf0e504dbf86a3182f8771a153a1971c", size = 6028799, upload-time = "2025-10-29T06:57:40.511Z" }
wheels = [
    { url = "https://files.pythonhosted.org/packages/79/0c/c05523fa3181fdf0c9c52a6ba91a23fbf3246cc095f26f6516f9c60e6771/virtualenv-20.35.4-py3-none-any.whl", hash = "sha256:c21c9cede36c9753eeade68ba7d523529f228a403463376cf821eaae2b650f1b", size = 6005095, upload-time = "2025-10-29T06:57:37.598Z" },
]

[[package]]
name = "vulture"
version = "2.14"
source = { registry = "https://pypi.org/simple" }
sdist = { url = "https://files.pythonhosted.org/packages/8e/25/925f35db758a0f9199113aaf61d703de891676b082bd7cf73ea01d6000f7/vulture-2.14.tar.gz", hash = "sha256:cb8277902a1138deeab796ec5bef7076a6e0248ca3607a3f3dee0b6d9e9b8415", size = 58823, upload-time = "2024-12-08T17:39:43.319Z" }
wheels = [
    { url = "https://files.pythonhosted.org/packages/a0/56/0cc15b8ff2613c1d5c3dc1f3f576ede1c43868c1bc2e5ccaa2d4bcd7974d/vulture-2.14-py2.py3-none-any.whl", hash = "sha256:d9a90dba89607489548a49d557f8bac8112bd25d3cbc8aeef23e860811bd5ed9", size = 28915, upload-time = "2024-12-08T17:39:40.573Z" },
]

[[package]]
name = "watchdog"
version = "6.0.0"
source = { registry = "https://pypi.org/simple" }
sdist = { url = "https://files.pythonhosted.org/packages/db/7d/7f3d619e951c88ed75c6037b246ddcf2d322812ee8ea189be89511721d54/watchdog-6.0.0.tar.gz", hash = "sha256:9ddf7c82fda3ae8e24decda1338ede66e1c99883db93711d8fb941eaa2d8c282", size = 131220, upload-time = "2024-11-01T14:07:13.037Z" }
wheels = [
    { url = "https://files.pythonhosted.org/packages/e0/24/d9be5cd6642a6aa68352ded4b4b10fb0d7889cb7f45814fb92cecd35f101/watchdog-6.0.0-cp311-cp311-macosx_10_9_universal2.whl", hash = "sha256:6eb11feb5a0d452ee41f824e271ca311a09e250441c262ca2fd7ebcf2461a06c", size = 96393, upload-time = "2024-11-01T14:06:31.756Z" },
    { url = "https://files.pythonhosted.org/packages/63/7a/6013b0d8dbc56adca7fdd4f0beed381c59f6752341b12fa0886fa7afc78b/watchdog-6.0.0-cp311-cp311-macosx_10_9_x86_64.whl", hash = "sha256:ef810fbf7b781a5a593894e4f439773830bdecb885e6880d957d5b9382a960d2", size = 88392, upload-time = "2024-11-01T14:06:32.99Z" },
    { url = "https://files.pythonhosted.org/packages/d1/40/b75381494851556de56281e053700e46bff5b37bf4c7267e858640af5a7f/watchdog-6.0.0-cp311-cp311-macosx_11_0_arm64.whl", hash = "sha256:afd0fe1b2270917c5e23c2a65ce50c2a4abb63daafb0d419fde368e272a76b7c", size = 89019, upload-time = "2024-11-01T14:06:34.963Z" },
    { url = "https://files.pythonhosted.org/packages/39/ea/3930d07dafc9e286ed356a679aa02d777c06e9bfd1164fa7c19c288a5483/watchdog-6.0.0-cp312-cp312-macosx_10_13_universal2.whl", hash = "sha256:bdd4e6f14b8b18c334febb9c4425a878a2ac20efd1e0b231978e7b150f92a948", size = 96471, upload-time = "2024-11-01T14:06:37.745Z" },
    { url = "https://files.pythonhosted.org/packages/12/87/48361531f70b1f87928b045df868a9fd4e253d9ae087fa4cf3f7113be363/watchdog-6.0.0-cp312-cp312-macosx_10_13_x86_64.whl", hash = "sha256:c7c15dda13c4eb00d6fb6fc508b3c0ed88b9d5d374056b239c4ad1611125c860", size = 88449, upload-time = "2024-11-01T14:06:39.748Z" },
    { url = "https://files.pythonhosted.org/packages/5b/7e/8f322f5e600812e6f9a31b75d242631068ca8f4ef0582dd3ae6e72daecc8/watchdog-6.0.0-cp312-cp312-macosx_11_0_arm64.whl", hash = "sha256:6f10cb2d5902447c7d0da897e2c6768bca89174d0c6e1e30abec5421af97a5b0", size = 89054, upload-time = "2024-11-01T14:06:41.009Z" },
    { url = "https://files.pythonhosted.org/packages/a9/c7/ca4bf3e518cb57a686b2feb4f55a1892fd9a3dd13f470fca14e00f80ea36/watchdog-6.0.0-py3-none-manylinux2014_aarch64.whl", hash = "sha256:7607498efa04a3542ae3e05e64da8202e58159aa1fa4acddf7678d34a35d4f13", size = 79079, upload-time = "2024-11-01T14:06:59.472Z" },
    { url = "https://files.pythonhosted.org/packages/5c/51/d46dc9332f9a647593c947b4b88e2381c8dfc0942d15b8edc0310fa4abb1/watchdog-6.0.0-py3-none-manylinux2014_armv7l.whl", hash = "sha256:9041567ee8953024c83343288ccc458fd0a2d811d6a0fd68c4c22609e3490379", size = 79078, upload-time = "2024-11-01T14:07:01.431Z" },
    { url = "https://files.pythonhosted.org/packages/d4/57/04edbf5e169cd318d5f07b4766fee38e825d64b6913ca157ca32d1a42267/watchdog-6.0.0-py3-none-manylinux2014_i686.whl", hash = "sha256:82dc3e3143c7e38ec49d61af98d6558288c415eac98486a5c581726e0737c00e", size = 79076, upload-time = "2024-11-01T14:07:02.568Z" },
    { url = "https://files.pythonhosted.org/packages/ab/cc/da8422b300e13cb187d2203f20b9253e91058aaf7db65b74142013478e66/watchdog-6.0.0-py3-none-manylinux2014_ppc64.whl", hash = "sha256:212ac9b8bf1161dc91bd09c048048a95ca3a4c4f5e5d4a7d1b1a7d5752a7f96f", size = 79077, upload-time = "2024-11-01T14:07:03.893Z" },
    { url = "https://files.pythonhosted.org/packages/2c/3b/b8964e04ae1a025c44ba8e4291f86e97fac443bca31de8bd98d3263d2fcf/watchdog-6.0.0-py3-none-manylinux2014_ppc64le.whl", hash = "sha256:e3df4cbb9a450c6d49318f6d14f4bbc80d763fa587ba46ec86f99f9e6876bb26", size = 79078, upload-time = "2024-11-01T14:07:05.189Z" },
    { url = "https://files.pythonhosted.org/packages/62/ae/a696eb424bedff7407801c257d4b1afda455fe40821a2be430e173660e81/watchdog-6.0.0-py3-none-manylinux2014_s390x.whl", hash = "sha256:2cce7cfc2008eb51feb6aab51251fd79b85d9894e98ba847408f662b3395ca3c", size = 79077, upload-time = "2024-11-01T14:07:06.376Z" },
    { url = "https://files.pythonhosted.org/packages/b5/e8/dbf020b4d98251a9860752a094d09a65e1b436ad181faf929983f697048f/watchdog-6.0.0-py3-none-manylinux2014_x86_64.whl", hash = "sha256:20ffe5b202af80ab4266dcd3e91aae72bf2da48c0d33bdb15c66658e685e94e2", size = 79078, upload-time = "2024-11-01T14:07:07.547Z" },
    { url = "https://files.pythonhosted.org/packages/07/f6/d0e5b343768e8bcb4cda79f0f2f55051bf26177ecd5651f84c07567461cf/watchdog-6.0.0-py3-none-win32.whl", hash = "sha256:07df1fdd701c5d4c8e55ef6cf55b8f0120fe1aef7ef39a1c6fc6bc2e606d517a", size = 79065, upload-time = "2024-11-01T14:07:09.525Z" },
    { url = "https://files.pythonhosted.org/packages/db/d9/c495884c6e548fce18a8f40568ff120bc3a4b7b99813081c8ac0c936fa64/watchdog-6.0.0-py3-none-win_amd64.whl", hash = "sha256:cbafb470cf848d93b5d013e2ecb245d4aa1c8fd0504e863ccefa32445359d680", size = 79070, upload-time = "2024-11-01T14:07:10.686Z" },
    { url = "https://files.pythonhosted.org/packages/33/e8/e40370e6d74ddba47f002a32919d91310d6074130fe4e17dabcafc15cbf1/watchdog-6.0.0-py3-none-win_ia64.whl", hash = "sha256:a1914259fa9e1454315171103c6a30961236f508b9b623eae470268bbcc6a22f", size = 79067, upload-time = "2024-11-01T14:07:11.845Z" },
]

[[package]]
name = "wcwidth"
version = "0.2.14"
source = { registry = "https://pypi.org/simple" }
sdist = { url = "https://files.pythonhosted.org/packages/24/30/6b0809f4510673dc723187aeaf24c7f5459922d01e2f794277a3dfb90345/wcwidth-0.2.14.tar.gz", hash = "sha256:4d478375d31bc5395a3c55c40ccdf3354688364cd61c4f6adacaa9215d0b3605", size = 102293, upload-time = "2025-09-22T16:29:53.023Z" }
wheels = [
    { url = "https://files.pythonhosted.org/packages/af/b5/123f13c975e9f27ab9c0770f514345bd406d0e8d3b7a0723af9d43f710af/wcwidth-0.2.14-py2.py3-none-any.whl", hash = "sha256:a7bb560c8aee30f9957e5f9895805edd20602f2d7f720186dfd906e82b4982e1", size = 37286, upload-time = "2025-09-22T16:29:51.641Z" },
]

[[package]]
name = "webencodings"
version = "0.5.1"
source = { registry = "https://pypi.org/simple" }
sdist = { url = "https://files.pythonhosted.org/packages/0b/02/ae6ceac1baeda530866a85075641cec12989bd8d31af6d5ab4a3e8c92f47/webencodings-0.5.1.tar.gz", hash = "sha256:b36a1c245f2d304965eb4e0a82848379241dc04b865afcc4aab16748587e1923", size = 9721, upload-time = "2017-04-05T20:21:34.189Z" }
wheels = [
    { url = "https://files.pythonhosted.org/packages/f4/24/2a3e3df732393fed8b3ebf2ec078f05546de641fe1b667ee316ec1dcf3b7/webencodings-0.5.1-py2.py3-none-any.whl", hash = "sha256:a0af1213f3c2226497a97e2b3aa01a7e4bee4f403f95be16fc9acd2947514a78", size = 11774, upload-time = "2017-04-05T20:21:32.581Z" },
]

[[package]]
name = "websockets"
version = "15.0.1"
source = { registry = "https://pypi.org/simple" }
sdist = { url = "https://files.pythonhosted.org/packages/21/e6/26d09fab466b7ca9c7737474c52be4f76a40301b08362eb2dbc19dcc16c1/websockets-15.0.1.tar.gz", hash = "sha256:82544de02076bafba038ce055ee6412d68da13ab47f0c60cab827346de828dee", size = 177016, upload-time = "2025-03-05T20:03:41.606Z" }
wheels = [
    { url = "https://files.pythonhosted.org/packages/9f/32/18fcd5919c293a398db67443acd33fde142f283853076049824fc58e6f75/websockets-15.0.1-cp311-cp311-macosx_10_9_universal2.whl", hash = "sha256:823c248b690b2fd9303ba00c4f66cd5e2d8c3ba4aa968b2779be9532a4dad431", size = 175423, upload-time = "2025-03-05T20:01:56.276Z" },
    { url = "https://files.pythonhosted.org/packages/76/70/ba1ad96b07869275ef42e2ce21f07a5b0148936688c2baf7e4a1f60d5058/websockets-15.0.1-cp311-cp311-macosx_10_9_x86_64.whl", hash = "sha256:678999709e68425ae2593acf2e3ebcbcf2e69885a5ee78f9eb80e6e371f1bf57", size = 173082, upload-time = "2025-03-05T20:01:57.563Z" },
    { url = "https://files.pythonhosted.org/packages/86/f2/10b55821dd40eb696ce4704a87d57774696f9451108cff0d2824c97e0f97/websockets-15.0.1-cp311-cp311-macosx_11_0_arm64.whl", hash = "sha256:d50fd1ee42388dcfb2b3676132c78116490976f1300da28eb629272d5d93e905", size = 173330, upload-time = "2025-03-05T20:01:59.063Z" },
    { url = "https://files.pythonhosted.org/packages/a5/90/1c37ae8b8a113d3daf1065222b6af61cc44102da95388ac0018fcb7d93d9/websockets-15.0.1-cp311-cp311-manylinux_2_17_aarch64.manylinux2014_aarch64.whl", hash = "sha256:d99e5546bf73dbad5bf3547174cd6cb8ba7273062a23808ffea025ecb1cf8562", size = 182878, upload-time = "2025-03-05T20:02:00.305Z" },
    { url = "https://files.pythonhosted.org/packages/8e/8d/96e8e288b2a41dffafb78e8904ea7367ee4f891dafc2ab8d87e2124cb3d3/websockets-15.0.1-cp311-cp311-manylinux_2_5_i686.manylinux1_i686.manylinux_2_17_i686.manylinux2014_i686.whl", hash = "sha256:66dd88c918e3287efc22409d426c8f729688d89a0c587c88971a0faa2c2f3792", size = 181883, upload-time = "2025-03-05T20:02:03.148Z" },
    { url = "https://files.pythonhosted.org/packages/93/1f/5d6dbf551766308f6f50f8baf8e9860be6182911e8106da7a7f73785f4c4/websockets-15.0.1-cp311-cp311-manylinux_2_5_x86_64.manylinux1_x86_64.manylinux_2_17_x86_64.manylinux2014_x86_64.whl", hash = "sha256:8dd8327c795b3e3f219760fa603dcae1dcc148172290a8ab15158cf85a953413", size = 182252, upload-time = "2025-03-05T20:02:05.29Z" },
    { url = "https://files.pythonhosted.org/packages/d4/78/2d4fed9123e6620cbf1706c0de8a1632e1a28e7774d94346d7de1bba2ca3/websockets-15.0.1-cp311-cp311-musllinux_1_2_aarch64.whl", hash = "sha256:8fdc51055e6ff4adeb88d58a11042ec9a5eae317a0a53d12c062c8a8865909e8", size = 182521, upload-time = "2025-03-05T20:02:07.458Z" },
    { url = "https://files.pythonhosted.org/packages/e7/3b/66d4c1b444dd1a9823c4a81f50231b921bab54eee2f69e70319b4e21f1ca/websockets-15.0.1-cp311-cp311-musllinux_1_2_i686.whl", hash = "sha256:693f0192126df6c2327cce3baa7c06f2a117575e32ab2308f7f8216c29d9e2e3", size = 181958, upload-time = "2025-03-05T20:02:09.842Z" },
    { url = "https://files.pythonhosted.org/packages/08/ff/e9eed2ee5fed6f76fdd6032ca5cd38c57ca9661430bb3d5fb2872dc8703c/websockets-15.0.1-cp311-cp311-musllinux_1_2_x86_64.whl", hash = "sha256:54479983bd5fb469c38f2f5c7e3a24f9a4e70594cd68cd1fa6b9340dadaff7cf", size = 181918, upload-time = "2025-03-05T20:02:11.968Z" },
    { url = "https://files.pythonhosted.org/packages/d8/75/994634a49b7e12532be6a42103597b71098fd25900f7437d6055ed39930a/websockets-15.0.1-cp311-cp311-win32.whl", hash = "sha256:16b6c1b3e57799b9d38427dda63edcbe4926352c47cf88588c0be4ace18dac85", size = 176388, upload-time = "2025-03-05T20:02:13.32Z" },
    { url = "https://files.pythonhosted.org/packages/98/93/e36c73f78400a65f5e236cd376713c34182e6663f6889cd45a4a04d8f203/websockets-15.0.1-cp311-cp311-win_amd64.whl", hash = "sha256:27ccee0071a0e75d22cb35849b1db43f2ecd3e161041ac1ee9d2352ddf72f065", size = 176828, upload-time = "2025-03-05T20:02:14.585Z" },
    { url = "https://files.pythonhosted.org/packages/51/6b/4545a0d843594f5d0771e86463606a3988b5a09ca5123136f8a76580dd63/websockets-15.0.1-cp312-cp312-macosx_10_13_universal2.whl", hash = "sha256:3e90baa811a5d73f3ca0bcbf32064d663ed81318ab225ee4f427ad4e26e5aff3", size = 175437, upload-time = "2025-03-05T20:02:16.706Z" },
    { url = "https://files.pythonhosted.org/packages/f4/71/809a0f5f6a06522af902e0f2ea2757f71ead94610010cf570ab5c98e99ed/websockets-15.0.1-cp312-cp312-macosx_10_13_x86_64.whl", hash = "sha256:592f1a9fe869c778694f0aa806ba0374e97648ab57936f092fd9d87f8bc03665", size = 173096, upload-time = "2025-03-05T20:02:18.832Z" },
    { url = "https://files.pythonhosted.org/packages/3d/69/1a681dd6f02180916f116894181eab8b2e25b31e484c5d0eae637ec01f7c/websockets-15.0.1-cp312-cp312-macosx_11_0_arm64.whl", hash = "sha256:0701bc3cfcb9164d04a14b149fd74be7347a530ad3bbf15ab2c678a2cd3dd9a2", size = 173332, upload-time = "2025-03-05T20:02:20.187Z" },
    { url = "https://files.pythonhosted.org/packages/a6/02/0073b3952f5bce97eafbb35757f8d0d54812b6174ed8dd952aa08429bcc3/websockets-15.0.1-cp312-cp312-manylinux_2_17_aarch64.manylinux2014_aarch64.whl", hash = "sha256:e8b56bdcdb4505c8078cb6c7157d9811a85790f2f2b3632c7d1462ab5783d215", size = 183152, upload-time = "2025-03-05T20:02:22.286Z" },
    { url = "https://files.pythonhosted.org/packages/74/45/c205c8480eafd114b428284840da0b1be9ffd0e4f87338dc95dc6ff961a1/websockets-15.0.1-cp312-cp312-manylinux_2_5_i686.manylinux1_i686.manylinux_2_17_i686.manylinux2014_i686.whl", hash = "sha256:0af68c55afbd5f07986df82831c7bff04846928ea8d1fd7f30052638788bc9b5", size = 182096, upload-time = "2025-03-05T20:02:24.368Z" },
    { url = "https://files.pythonhosted.org/packages/14/8f/aa61f528fba38578ec553c145857a181384c72b98156f858ca5c8e82d9d3/websockets-15.0.1-cp312-cp312-manylinux_2_5_x86_64.manylinux1_x86_64.manylinux_2_17_x86_64.manylinux2014_x86_64.whl", hash = "sha256:64dee438fed052b52e4f98f76c5790513235efaa1ef7f3f2192c392cd7c91b65", size = 182523, upload-time = "2025-03-05T20:02:25.669Z" },
    { url = "https://files.pythonhosted.org/packages/ec/6d/0267396610add5bc0d0d3e77f546d4cd287200804fe02323797de77dbce9/websockets-15.0.1-cp312-cp312-musllinux_1_2_aarch64.whl", hash = "sha256:d5f6b181bb38171a8ad1d6aa58a67a6aa9d4b38d0f8c5f496b9e42561dfc62fe", size = 182790, upload-time = "2025-03-05T20:02:26.99Z" },
    { url = "https://files.pythonhosted.org/packages/02/05/c68c5adbf679cf610ae2f74a9b871ae84564462955d991178f95a1ddb7dd/websockets-15.0.1-cp312-cp312-musllinux_1_2_i686.whl", hash = "sha256:5d54b09eba2bada6011aea5375542a157637b91029687eb4fdb2dab11059c1b4", size = 182165, upload-time = "2025-03-05T20:02:30.291Z" },
    { url = "https://files.pythonhosted.org/packages/29/93/bb672df7b2f5faac89761cb5fa34f5cec45a4026c383a4b5761c6cea5c16/websockets-15.0.1-cp312-cp312-musllinux_1_2_x86_64.whl", hash = "sha256:3be571a8b5afed347da347bfcf27ba12b069d9d7f42cb8c7028b5e98bbb12597", size = 182160, upload-time = "2025-03-05T20:02:31.634Z" },
    { url = "https://files.pythonhosted.org/packages/ff/83/de1f7709376dc3ca9b7eeb4b9a07b4526b14876b6d372a4dc62312bebee0/websockets-15.0.1-cp312-cp312-win32.whl", hash = "sha256:c338ffa0520bdb12fbc527265235639fb76e7bc7faafbb93f6ba80d9c06578a9", size = 176395, upload-time = "2025-03-05T20:02:33.017Z" },
    { url = "https://files.pythonhosted.org/packages/7d/71/abf2ebc3bbfa40f391ce1428c7168fb20582d0ff57019b69ea20fa698043/websockets-15.0.1-cp312-cp312-win_amd64.whl", hash = "sha256:fcd5cf9e305d7b8338754470cf69cf81f420459dbae8a3b40cee57417f4614a7", size = 176841, upload-time = "2025-03-05T20:02:34.498Z" },
    { url = "https://files.pythonhosted.org/packages/fa/a8/5b41e0da817d64113292ab1f8247140aac61cbf6cfd085d6a0fa77f4984f/websockets-15.0.1-py3-none-any.whl", hash = "sha256:f7a866fbc1e97b5c617ee4116daaa09b722101d4a3c170c787450ba409f9736f", size = 169743, upload-time = "2025-03-05T20:03:39.41Z" },
]

[[package]]
name = "wrapt"
version = "1.17.3"
source = { registry = "https://pypi.org/simple" }
sdist = { url = "https://files.pythonhosted.org/packages/95/8f/aeb76c5b46e273670962298c23e7ddde79916cb74db802131d49a85e4b7d/wrapt-1.17.3.tar.gz", hash = "sha256:f66eb08feaa410fe4eebd17f2a2c8e2e46d3476e9f8c783daa8e09e0faa666d0", size = 55547, upload-time = "2025-08-12T05:53:21.714Z" }
wheels = [
    { url = "https://files.pythonhosted.org/packages/52/db/00e2a219213856074a213503fdac0511203dceefff26e1daa15250cc01a0/wrapt-1.17.3-cp311-cp311-macosx_10_9_universal2.whl", hash = "sha256:273a736c4645e63ac582c60a56b0acb529ef07f78e08dc6bfadf6a46b19c0da7", size = 53482, upload-time = "2025-08-12T05:51:45.79Z" },
    { url = "https://files.pythonhosted.org/packages/5e/30/ca3c4a5eba478408572096fe9ce36e6e915994dd26a4e9e98b4f729c06d9/wrapt-1.17.3-cp311-cp311-macosx_10_9_x86_64.whl", hash = "sha256:5531d911795e3f935a9c23eb1c8c03c211661a5060aab167065896bbf62a5f85", size = 38674, upload-time = "2025-08-12T05:51:34.629Z" },
    { url = "https://files.pythonhosted.org/packages/31/25/3e8cc2c46b5329c5957cec959cb76a10718e1a513309c31399a4dad07eb3/wrapt-1.17.3-cp311-cp311-macosx_11_0_arm64.whl", hash = "sha256:0610b46293c59a3adbae3dee552b648b984176f8562ee0dba099a56cfbe4df1f", size = 38959, upload-time = "2025-08-12T05:51:56.074Z" },
    { url = "https://files.pythonhosted.org/packages/5d/8f/a32a99fc03e4b37e31b57cb9cefc65050ea08147a8ce12f288616b05ef54/wrapt-1.17.3-cp311-cp311-manylinux1_x86_64.manylinux_2_28_x86_64.manylinux_2_5_x86_64.whl", hash = "sha256:b32888aad8b6e68f83a8fdccbf3165f5469702a7544472bdf41f582970ed3311", size = 82376, upload-time = "2025-08-12T05:52:32.134Z" },
    { url = "https://files.pythonhosted.org/packages/31/57/4930cb8d9d70d59c27ee1332a318c20291749b4fba31f113c2f8ac49a72e/wrapt-1.17.3-cp311-cp311-manylinux2014_aarch64.manylinux_2_17_aarch64.manylinux_2_28_aarch64.whl", hash = "sha256:8cccf4f81371f257440c88faed6b74f1053eef90807b77e31ca057b2db74edb1", size = 83604, upload-time = "2025-08-12T05:52:11.663Z" },
    { url = "https://files.pythonhosted.org/packages/a8/f3/1afd48de81d63dd66e01b263a6fbb86e1b5053b419b9b33d13e1f6d0f7d0/wrapt-1.17.3-cp311-cp311-musllinux_1_2_aarch64.whl", hash = "sha256:d8a210b158a34164de8bb68b0e7780041a903d7b00c87e906fb69928bf7890d5", size = 82782, upload-time = "2025-08-12T05:52:12.626Z" },
    { url = "https://files.pythonhosted.org/packages/1e/d7/4ad5327612173b144998232f98a85bb24b60c352afb73bc48e3e0d2bdc4e/wrapt-1.17.3-cp311-cp311-musllinux_1_2_x86_64.whl", hash = "sha256:79573c24a46ce11aab457b472efd8d125e5a51da2d1d24387666cd85f54c05b2", size = 82076, upload-time = "2025-08-12T05:52:33.168Z" },
    { url = "https://files.pythonhosted.org/packages/bb/59/e0adfc831674a65694f18ea6dc821f9fcb9ec82c2ce7e3d73a88ba2e8718/wrapt-1.17.3-cp311-cp311-win32.whl", hash = "sha256:c31eebe420a9a5d2887b13000b043ff6ca27c452a9a22fa71f35f118e8d4bf89", size = 36457, upload-time = "2025-08-12T05:53:03.936Z" },
    { url = "https://files.pythonhosted.org/packages/83/88/16b7231ba49861b6f75fc309b11012ede4d6b0a9c90969d9e0db8d991aeb/wrapt-1.17.3-cp311-cp311-win_amd64.whl", hash = "sha256:0b1831115c97f0663cb77aa27d381237e73ad4f721391a9bfb2fe8bc25fa6e77", size = 38745, upload-time = "2025-08-12T05:53:02.885Z" },
    { url = "https://files.pythonhosted.org/packages/9a/1e/c4d4f3398ec073012c51d1c8d87f715f56765444e1a4b11e5180577b7e6e/wrapt-1.17.3-cp311-cp311-win_arm64.whl", hash = "sha256:5a7b3c1ee8265eb4c8f1b7d29943f195c00673f5ab60c192eba2d4a7eae5f46a", size = 36806, upload-time = "2025-08-12T05:52:53.368Z" },
    { url = "https://files.pythonhosted.org/packages/9f/41/cad1aba93e752f1f9268c77270da3c469883d56e2798e7df6240dcb2287b/wrapt-1.17.3-cp312-cp312-macosx_10_13_universal2.whl", hash = "sha256:ab232e7fdb44cdfbf55fc3afa31bcdb0d8980b9b95c38b6405df2acb672af0e0", size = 53998, upload-time = "2025-08-12T05:51:47.138Z" },
    { url = "https://files.pythonhosted.org/packages/60/f8/096a7cc13097a1869fe44efe68dace40d2a16ecb853141394047f0780b96/wrapt-1.17.3-cp312-cp312-macosx_10_13_x86_64.whl", hash = "sha256:9baa544e6acc91130e926e8c802a17f3b16fbea0fd441b5a60f5cf2cc5c3deba", size = 39020, upload-time = "2025-08-12T05:51:35.906Z" },
    { url = "https://files.pythonhosted.org/packages/33/df/bdf864b8997aab4febb96a9ae5c124f700a5abd9b5e13d2a3214ec4be705/wrapt-1.17.3-cp312-cp312-macosx_11_0_arm64.whl", hash = "sha256:6b538e31eca1a7ea4605e44f81a48aa24c4632a277431a6ed3f328835901f4fd", size = 39098, upload-time = "2025-08-12T05:51:57.474Z" },
    { url = "https://files.pythonhosted.org/packages/9f/81/5d931d78d0eb732b95dc3ddaeeb71c8bb572fb01356e9133916cd729ecdd/wrapt-1.17.3-cp312-cp312-manylinux1_x86_64.manylinux_2_28_x86_64.manylinux_2_5_x86_64.whl", hash = "sha256:042ec3bb8f319c147b1301f2393bc19dba6e176b7da446853406d041c36c7828", size = 88036, upload-time = "2025-08-12T05:52:34.784Z" },
    { url = "https://files.pythonhosted.org/packages/ca/38/2e1785df03b3d72d34fc6252d91d9d12dc27a5c89caef3335a1bbb8908ca/wrapt-1.17.3-cp312-cp312-manylinux2014_aarch64.manylinux_2_17_aarch64.manylinux_2_28_aarch64.whl", hash = "sha256:3af60380ba0b7b5aeb329bc4e402acd25bd877e98b3727b0135cb5c2efdaefe9", size = 88156, upload-time = "2025-08-12T05:52:13.599Z" },
    { url = "https://files.pythonhosted.org/packages/b3/8b/48cdb60fe0603e34e05cffda0b2a4adab81fd43718e11111a4b0100fd7c1/wrapt-1.17.3-cp312-cp312-musllinux_1_2_aarch64.whl", hash = "sha256:0b02e424deef65c9f7326d8c19220a2c9040c51dc165cddb732f16198c168396", size = 87102, upload-time = "2025-08-12T05:52:14.56Z" },
    { url = "https://files.pythonhosted.org/packages/3c/51/d81abca783b58f40a154f1b2c56db1d2d9e0d04fa2d4224e357529f57a57/wrapt-1.17.3-cp312-cp312-musllinux_1_2_x86_64.whl", hash = "sha256:74afa28374a3c3a11b3b5e5fca0ae03bef8450d6aa3ab3a1e2c30e3a75d023dc", size = 87732, upload-time = "2025-08-12T05:52:36.165Z" },
    { url = "https://files.pythonhosted.org/packages/9e/b1/43b286ca1392a006d5336412d41663eeef1ad57485f3e52c767376ba7e5a/wrapt-1.17.3-cp312-cp312-win32.whl", hash = "sha256:4da9f45279fff3543c371d5ababc57a0384f70be244de7759c85a7f989cb4ebe", size = 36705, upload-time = "2025-08-12T05:53:07.123Z" },
    { url = "https://files.pythonhosted.org/packages/28/de/49493f962bd3c586ab4b88066e967aa2e0703d6ef2c43aa28cb83bf7b507/wrapt-1.17.3-cp312-cp312-win_amd64.whl", hash = "sha256:e71d5c6ebac14875668a1e90baf2ea0ef5b7ac7918355850c0908ae82bcb297c", size = 38877, upload-time = "2025-08-12T05:53:05.436Z" },
    { url = "https://files.pythonhosted.org/packages/f1/48/0f7102fe9cb1e8a5a77f80d4f0956d62d97034bbe88d33e94699f99d181d/wrapt-1.17.3-cp312-cp312-win_arm64.whl", hash = "sha256:604d076c55e2fdd4c1c03d06dc1a31b95130010517b5019db15365ec4a405fc6", size = 36885, upload-time = "2025-08-12T05:52:54.367Z" },
    { url = "https://files.pythonhosted.org/packages/1f/f6/a933bd70f98e9cf3e08167fc5cd7aaaca49147e48411c0bd5ae701bb2194/wrapt-1.17.3-py3-none-any.whl", hash = "sha256:7171ae35d2c33d326ac19dd8facb1e82e5fd04ef8c6c0e394d7af55a55051c22", size = 23591, upload-time = "2025-08-12T05:53:20.674Z" },
]

[[package]]
name = "xenon"
version = "0.9.3"
source = { registry = "https://pypi.org/simple" }
dependencies = [
    { name = "pyyaml" },
    { name = "radon" },
    { name = "requests" },
]
sdist = { url = "https://files.pythonhosted.org/packages/c4/7c/2b341eaeec69d514b635ea18481885a956d196a74322a4b0942ef0c31691/xenon-0.9.3.tar.gz", hash = "sha256:4a7538d8ba08aa5d79055fb3e0b2393c0bd6d7d16a4ab0fcdef02ef1f10a43fa", size = 9883, upload-time = "2024-10-21T10:27:53.722Z" }
wheels = [
    { url = "https://files.pythonhosted.org/packages/6f/5d/29ff8665b129cafd147d90b86e92babee32e116e3c84447107da3e77f8fb/xenon-0.9.3-py2.py3-none-any.whl", hash = "sha256:6e2c2c251cc5e9d01fe984e623499b13b2140fcbf74d6c03a613fa43a9347097", size = 8966, upload-time = "2024-10-21T10:27:51.121Z" },
]

[[package]]
name = "yarl"
version = "1.22.0"
source = { registry = "https://pypi.org/simple" }
dependencies = [
    { name = "idna" },
    { name = "multidict" },
    { name = "propcache" },
]
sdist = { url = "https://files.pythonhosted.org/packages/57/63/0c6ebca57330cd313f6102b16dd57ffaf3ec4c83403dcb45dbd15c6f3ea1/yarl-1.22.0.tar.gz", hash = "sha256:bebf8557577d4401ba8bd9ff33906f1376c877aa78d1fe216ad01b4d6745af71", size = 187169, upload-time = "2025-10-06T14:12:55.963Z" }
wheels = [
    { url = "https://files.pythonhosted.org/packages/4d/27/5ab13fc84c76a0250afd3d26d5936349a35be56ce5785447d6c423b26d92/yarl-1.22.0-cp311-cp311-macosx_10_9_universal2.whl", hash = "sha256:1ab72135b1f2db3fed3997d7e7dc1b80573c67138023852b6efb336a5eae6511", size = 141607, upload-time = "2025-10-06T14:09:16.298Z" },
    { url = "https://files.pythonhosted.org/packages/6a/a1/d065d51d02dc02ce81501d476b9ed2229d9a990818332242a882d5d60340/yarl-1.22.0-cp311-cp311-macosx_10_9_x86_64.whl", hash = "sha256:669930400e375570189492dc8d8341301578e8493aec04aebc20d4717f899dd6", size = 94027, upload-time = "2025-10-06T14:09:17.786Z" },
    { url = "https://files.pythonhosted.org/packages/c1/da/8da9f6a53f67b5106ffe902c6fa0164e10398d4e150d85838b82f424072a/yarl-1.22.0-cp311-cp311-macosx_11_0_arm64.whl", hash = "sha256:792a2af6d58177ef7c19cbf0097aba92ca1b9cb3ffdd9c7470e156c8f9b5e028", size = 94963, upload-time = "2025-10-06T14:09:19.662Z" },
    { url = "https://files.pythonhosted.org/packages/68/fe/2c1f674960c376e29cb0bec1249b117d11738db92a6ccc4a530b972648db/yarl-1.22.0-cp311-cp311-manylinux2014_aarch64.manylinux_2_17_aarch64.manylinux_2_28_aarch64.whl", hash = "sha256:3ea66b1c11c9150f1372f69afb6b8116f2dd7286f38e14ea71a44eee9ec51b9d", size = 368406, upload-time = "2025-10-06T14:09:21.402Z" },
    { url = "https://files.pythonhosted.org/packages/95/26/812a540e1c3c6418fec60e9bbd38e871eaba9545e94fa5eff8f4a8e28e1e/yarl-1.22.0-cp311-cp311-manylinux2014_armv7l.manylinux_2_17_armv7l.manylinux_2_31_armv7l.whl", hash = "sha256:3e2daa88dc91870215961e96a039ec73e4937da13cf77ce17f9cad0c18df3503", size = 336581, upload-time = "2025-10-06T14:09:22.98Z" },
    { url = "https://files.pythonhosted.org/packages/0b/f5/5777b19e26fdf98563985e481f8be3d8a39f8734147a6ebf459d0dab5a6b/yarl-1.22.0-cp311-cp311-manylinux2014_ppc64le.manylinux_2_17_ppc64le.manylinux_2_28_ppc64le.whl", hash = "sha256:ba440ae430c00eee41509353628600212112cd5018d5def7e9b05ea7ac34eb65", size = 388924, upload-time = "2025-10-06T14:09:24.655Z" },
    { url = "https://files.pythonhosted.org/packages/86/08/24bd2477bd59c0bbd994fe1d93b126e0472e4e3df5a96a277b0a55309e89/yarl-1.22.0-cp311-cp311-manylinux2014_s390x.manylinux_2_17_s390x.manylinux_2_28_s390x.whl", hash = "sha256:e6438cc8f23a9c1478633d216b16104a586b9761db62bfacb6425bac0a36679e", size = 392890, upload-time = "2025-10-06T14:09:26.617Z" },
    { url = "https://files.pythonhosted.org/packages/46/00/71b90ed48e895667ecfb1eaab27c1523ee2fa217433ed77a73b13205ca4b/yarl-1.22.0-cp311-cp311-manylinux2014_x86_64.manylinux_2_17_x86_64.manylinux_2_28_x86_64.whl", hash = "sha256:4c52a6e78aef5cf47a98ef8e934755abf53953379b7d53e68b15ff4420e6683d", size = 365819, upload-time = "2025-10-06T14:09:28.544Z" },
    { url = "https://files.pythonhosted.org/packages/30/2d/f715501cae832651d3282387c6a9236cd26bd00d0ff1e404b3dc52447884/yarl-1.22.0-cp311-cp311-musllinux_1_2_aarch64.whl", hash = "sha256:3b06bcadaac49c70f4c88af4ffcfbe3dc155aab3163e75777818092478bcbbe7", size = 363601, upload-time = "2025-10-06T14:09:30.568Z" },
    { url = "https://files.pythonhosted.org/packages/f8/f9/a678c992d78e394e7126ee0b0e4e71bd2775e4334d00a9278c06a6cce96a/yarl-1.22.0-cp311-cp311-musllinux_1_2_armv7l.whl", hash = "sha256:6944b2dc72c4d7f7052683487e3677456050ff77fcf5e6204e98caf785ad1967", size = 358072, upload-time = "2025-10-06T14:09:32.528Z" },
    { url = "https://files.pythonhosted.org/packages/2c/d1/b49454411a60edb6fefdcad4f8e6dbba7d8019e3a508a1c5836cba6d0781/yarl-1.22.0-cp311-cp311-musllinux_1_2_ppc64le.whl", hash = "sha256:d5372ca1df0f91a86b047d1277c2aaf1edb32d78bbcefffc81b40ffd18f027ed", size = 385311, upload-time = "2025-10-06T14:09:34.634Z" },
    { url = "https://files.pythonhosted.org/packages/87/e5/40d7a94debb8448c7771a916d1861d6609dddf7958dc381117e7ba36d9e8/yarl-1.22.0-cp311-cp311-musllinux_1_2_s390x.whl", hash = "sha256:51af598701f5299012b8416486b40fceef8c26fc87dc6d7d1f6fc30609ea0aa6", size = 381094, upload-time = "2025-10-06T14:09:36.268Z" },
    { url = "https://files.pythonhosted.org/packages/35/d8/611cc282502381ad855448643e1ad0538957fc82ae83dfe7762c14069e14/yarl-1.22.0-cp311-cp311-musllinux_1_2_x86_64.whl", hash = "sha256:b266bd01fedeffeeac01a79ae181719ff848a5a13ce10075adbefc8f1daee70e", size = 370944, upload-time = "2025-10-06T14:09:37.872Z" },
    { url = "https://files.pythonhosted.org/packages/2d/df/fadd00fb1c90e1a5a8bd731fa3d3de2e165e5a3666a095b04e31b04d9cb6/yarl-1.22.0-cp311-cp311-win32.whl", hash = "sha256:a9b1ba5610a4e20f655258d5a1fdc7ebe3d837bb0e45b581398b99eb98b1f5ca", size = 81804, upload-time = "2025-10-06T14:09:39.359Z" },
    { url = "https://files.pythonhosted.org/packages/b5/f7/149bb6f45f267cb5c074ac40c01c6b3ea6d8a620d34b337f6321928a1b4d/yarl-1.22.0-cp311-cp311-win_amd64.whl", hash = "sha256:078278b9b0b11568937d9509b589ee83ef98ed6d561dfe2020e24a9fd08eaa2b", size = 86858, upload-time = "2025-10-06T14:09:41.068Z" },
    { url = "https://files.pythonhosted.org/packages/2b/13/88b78b93ad3f2f0b78e13bfaaa24d11cbc746e93fe76d8c06bf139615646/yarl-1.22.0-cp311-cp311-win_arm64.whl", hash = "sha256:b6a6f620cfe13ccec221fa312139135166e47ae169f8253f72a0abc0dae94376", size = 81637, upload-time = "2025-10-06T14:09:42.712Z" },
    { url = "https://files.pythonhosted.org/packages/75/ff/46736024fee3429b80a165a732e38e5d5a238721e634ab41b040d49f8738/yarl-1.22.0-cp312-cp312-macosx_10_13_universal2.whl", hash = "sha256:e340382d1afa5d32b892b3ff062436d592ec3d692aeea3bef3a5cfe11bbf8c6f", size = 142000, upload-time = "2025-10-06T14:09:44.631Z" },
    { url = "https://files.pythonhosted.org/packages/5a/9a/b312ed670df903145598914770eb12de1bac44599549b3360acc96878df8/yarl-1.22.0-cp312-cp312-macosx_10_13_x86_64.whl", hash = "sha256:f1e09112a2c31ffe8d80be1b0988fa6a18c5d5cad92a9ffbb1c04c91bfe52ad2", size = 94338, upload-time = "2025-10-06T14:09:46.372Z" },
    { url = "https://files.pythonhosted.org/packages/ba/f5/0601483296f09c3c65e303d60c070a5c19fcdbc72daa061e96170785bc7d/yarl-1.22.0-cp312-cp312-macosx_11_0_arm64.whl", hash = "sha256:939fe60db294c786f6b7c2d2e121576628468f65453d86b0fe36cb52f987bd74", size = 94909, upload-time = "2025-10-06T14:09:48.648Z" },
    { url = "https://files.pythonhosted.org/packages/60/41/9a1fe0b73dbcefce72e46cf149b0e0a67612d60bfc90fb59c2b2efdfbd86/yarl-1.22.0-cp312-cp312-manylinux2014_aarch64.manylinux_2_17_aarch64.manylinux_2_28_aarch64.whl", hash = "sha256:e1651bf8e0398574646744c1885a41198eba53dc8a9312b954073f845c90a8df", size = 372940, upload-time = "2025-10-06T14:09:50.089Z" },
    { url = "https://files.pythonhosted.org/packages/17/7a/795cb6dfee561961c30b800f0ed616b923a2ec6258b5def2a00bf8231334/yarl-1.22.0-cp312-cp312-manylinux2014_armv7l.manylinux_2_17_armv7l.manylinux_2_31_armv7l.whl", hash = "sha256:b8a0588521a26bf92a57a1705b77b8b59044cdceccac7151bd8d229e66b8dedb", size = 345825, upload-time = "2025-10-06T14:09:52.142Z" },
    { url = "https://files.pythonhosted.org/packages/d7/93/a58f4d596d2be2ae7bab1a5846c4d270b894958845753b2c606d666744d3/yarl-1.22.0-cp312-cp312-manylinux2014_ppc64le.manylinux_2_17_ppc64le.manylinux_2_28_ppc64le.whl", hash = "sha256:42188e6a615c1a75bcaa6e150c3fe8f3e8680471a6b10150c5f7e83f47cc34d2", size = 386705, upload-time = "2025-10-06T14:09:54.128Z" },
    { url = "https://files.pythonhosted.org/packages/61/92/682279d0e099d0e14d7fd2e176bd04f48de1484f56546a3e1313cd6c8e7c/yarl-1.22.0-cp312-cp312-manylinux2014_s390x.manylinux_2_17_s390x.manylinux_2_28_s390x.whl", hash = "sha256:f6d2cb59377d99718913ad9a151030d6f83ef420a2b8f521d94609ecc106ee82", size = 396518, upload-time = "2025-10-06T14:09:55.762Z" },
    { url = "https://files.pythonhosted.org/packages/db/0f/0d52c98b8a885aeda831224b78f3be7ec2e1aa4a62091f9f9188c3c65b56/yarl-1.22.0-cp312-cp312-manylinux2014_x86_64.manylinux_2_17_x86_64.manylinux_2_28_x86_64.whl", hash = "sha256:50678a3b71c751d58d7908edc96d332af328839eea883bb554a43f539101277a", size = 377267, upload-time = "2025-10-06T14:09:57.958Z" },
    { url = "https://files.pythonhosted.org/packages/22/42/d2685e35908cbeaa6532c1fc73e89e7f2efb5d8a7df3959ea8e37177c5a3/yarl-1.22.0-cp312-cp312-musllinux_1_2_aarch64.whl", hash = "sha256:1e8fbaa7cec507aa24ea27a01456e8dd4b6fab829059b69844bd348f2d467124", size = 365797, upload-time = "2025-10-06T14:09:59.527Z" },
    { url = "https://files.pythonhosted.org/packages/a2/83/cf8c7bcc6355631762f7d8bdab920ad09b82efa6b722999dfb05afa6cfac/yarl-1.22.0-cp312-cp312-musllinux_1_2_armv7l.whl", hash = "sha256:433885ab5431bc3d3d4f2f9bd15bfa1614c522b0f1405d62c4f926ccd69d04fa", size = 365535, upload-time = "2025-10-06T14:10:01.139Z" },
    { url = "https://files.pythonhosted.org/packages/25/e1/5302ff9b28f0c59cac913b91fe3f16c59a033887e57ce9ca5d41a3a94737/yarl-1.22.0-cp312-cp312-musllinux_1_2_ppc64le.whl", hash = "sha256:b790b39c7e9a4192dc2e201a282109ed2985a1ddbd5ac08dc56d0e121400a8f7", size = 382324, upload-time = "2025-10-06T14:10:02.756Z" },
    { url = "https://files.pythonhosted.org/packages/bf/cd/4617eb60f032f19ae3a688dc990d8f0d89ee0ea378b61cac81ede3e52fae/yarl-1.22.0-cp312-cp312-musllinux_1_2_s390x.whl", hash = "sha256:31f0b53913220599446872d757257be5898019c85e7971599065bc55065dc99d", size = 383803, upload-time = "2025-10-06T14:10:04.552Z" },
    { url = "https://files.pythonhosted.org/packages/59/65/afc6e62bb506a319ea67b694551dab4a7e6fb7bf604e9bd9f3e11d575fec/yarl-1.22.0-cp312-cp312-musllinux_1_2_x86_64.whl", hash = "sha256:a49370e8f711daec68d09b821a34e1167792ee2d24d405cbc2387be4f158b520", size = 374220, upload-time = "2025-10-06T14:10:06.489Z" },
    { url = "https://files.pythonhosted.org/packages/e7/3d/68bf18d50dc674b942daec86a9ba922d3113d8399b0e52b9897530442da2/yarl-1.22.0-cp312-cp312-win32.whl", hash = "sha256:70dfd4f241c04bd9239d53b17f11e6ab672b9f1420364af63e8531198e3f5fe8", size = 81589, upload-time = "2025-10-06T14:10:09.254Z" },
    { url = "https://files.pythonhosted.org/packages/c8/9a/6ad1a9b37c2f72874f93e691b2e7ecb6137fb2b899983125db4204e47575/yarl-1.22.0-cp312-cp312-win_amd64.whl", hash = "sha256:8884d8b332a5e9b88e23f60bb166890009429391864c685e17bd73a9eda9105c", size = 87213, upload-time = "2025-10-06T14:10:11.369Z" },
    { url = "https://files.pythonhosted.org/packages/44/c5/c21b562d1680a77634d748e30c653c3ca918beb35555cff24986fff54598/yarl-1.22.0-cp312-cp312-win_arm64.whl", hash = "sha256:ea70f61a47f3cc93bdf8b2f368ed359ef02a01ca6393916bc8ff877427181e74", size = 81330, upload-time = "2025-10-06T14:10:13.112Z" },
    { url = "https://files.pythonhosted.org/packages/73/ae/b48f95715333080afb75a4504487cbe142cae1268afc482d06692d605ae6/yarl-1.22.0-py3-none-any.whl", hash = "sha256:1380560bdba02b6b6c90de54133c81c9f2a453dee9912fe58c1dcced1edb7cff", size = 46814, upload-time = "2025-10-06T14:12:53.872Z" },
]

[[package]]
name = "zipp"
version = "3.23.0"
source = { registry = "https://pypi.org/simple" }
sdist = { url = "https://files.pythonhosted.org/packages/e3/02/0f2892c661036d50ede074e376733dca2ae7c6eb617489437771209d4180/zipp-3.23.0.tar.gz", hash = "sha256:a07157588a12518c9d4034df3fbbee09c814741a33ff63c05fa29d26a2404166", size = 25547, upload-time = "2025-06-08T17:06:39.4Z" }
wheels = [
    { url = "https://files.pythonhosted.org/packages/2e/54/647ade08bf0db230bfea292f893923872fd20be6ac6f53b2b936ba839d75/zipp-3.23.0-py3-none-any.whl", hash = "sha256:071652d6115ed432f5ce1d34c336c0adfd6a884660d1e9712a256d3d3bd4b14e", size = 10276, upload-time = "2025-06-08T17:06:38.034Z" },
]<|MERGE_RESOLUTION|>--- conflicted
+++ resolved
@@ -803,10 +803,7 @@
     { name = "faker", marker = "extra == 'test'", specifier = ">=34.1" },
     { name = "freezegun", marker = "extra == 'test'", specifier = ">=1.5" },
     { name = "google-api-core" },
-<<<<<<< HEAD
-=======
     { name = "google-generativeai", specifier = "==0.8.6" },
->>>>>>> 6bb79f0f
     { name = "httpx", specifier = ">=0.28" },
     { name = "hypothesis", marker = "extra == 'test'", specifier = ">=6.134" },
     { name = "ibis-framework", extras = ["duckdb"], specifier = ">=11.0" },
