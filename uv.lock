--- conflicted
+++ resolved
@@ -692,7 +692,6 @@
     { name = "ruff" },
     { name = "syrupy" },
     { name = "vulture" },
-    { name = "xenon" },
 ]
 
 [package.metadata]
@@ -773,10 +772,6 @@
     { name = "ruff", specifier = ">=0.14" },
     { name = "syrupy", specifier = ">=4.9" },
     { name = "vulture", specifier = ">=2.14" },
-<<<<<<< HEAD
-    { name = "xenon", specifier = ">=0.9" },
-=======
->>>>>>> 733dff1e
 ]
 
 [[package]]
@@ -3444,23 +3439,6 @@
 ]
 
 [[package]]
-<<<<<<< HEAD
-name = "xenon"
-version = "0.9.3"
-source = { registry = "https://pypi.org/simple" }
-dependencies = [
-    { name = "pyyaml" },
-    { name = "radon" },
-    { name = "requests" },
-]
-sdist = { url = "https://files.pythonhosted.org/packages/c4/7c/2b341eaeec69d514b635ea18481885a956d196a74322a4b0942ef0c31691/xenon-0.9.3.tar.gz", hash = "sha256:4a7538d8ba08aa5d79055fb3e0b2393c0bd6d7d16a4ab0fcdef02ef1f10a43fa", size = 9883, upload-time = "2024-10-21T10:27:53.722Z" }
-wheels = [
-    { url = "https://files.pythonhosted.org/packages/6f/5d/29ff8665b129cafd147d90b86e92babee32e116e3c84447107da3e77f8fb/xenon-0.9.3-py2.py3-none-any.whl", hash = "sha256:6e2c2c251cc5e9d01fe984e623499b13b2140fcbf74d6c03a613fa43a9347097", size = 8966, upload-time = "2024-10-21T10:27:51.121Z" },
-]
-
-[[package]]
-=======
->>>>>>> 733dff1e
 name = "yarl"
 version = "1.22.0"
 source = { registry = "https://pypi.org/simple" }
