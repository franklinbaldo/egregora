# CLAUDE.md

Developer guidance for Claude Code when working with this repository.

## Overview

**Egregora** is a privacy-first AI pipeline that extracts structured knowledge from unstructured communication (chats, legal feeds, archives). It synthesizes emergent intelligence from group conversations into coherent articles and documentation.

- **Repository:** https://github.com/franklinbaldo/egregora
- **Stack:** Python 3.12+ | uv | Ibis | DuckDB | Pydantic-AI | Google Gemini
- **Core Principle:** Privacy before intelligence (names → UUIDs before LLM)
- **Philosophy:** Alpha mindset—clean breaks over backward compatibility

<<<<<<< HEAD
## Recent Changes (2025-11-17)

**Infrastructure Simplification** (5 major changes, ~1,500 LOC removed):

1. **Tracking Infrastructure**: Event-sourced `run_events` removed, simplified to stateful `runs` table
   - Pattern: INSERT with status='running', UPDATE to 'completed'/'failed'
   - Lineage: `parent_run_id` column for simple lineage (no separate table needed)
   - Extensibility: `attrs` JSON column for future metadata

2. **IR Schema**: Python as single source of truth (SQL/JSON lockfiles removed)
   - Canonical: `src/egregora/database/validation.py:IR_MESSAGE_SCHEMA`
   - No multi-file sync: Update schema in Python only
   - Lockfiles deleted: No need for synchronization artifacts

3. **Validation**: `validate_stage` decorator removed
   - Pattern: Call `validate_ir_schema(table)` manually when needed
   - Simpler: No auto-detection of methods vs functions
   - Explicit > implicit

4. **Fingerprinting**: Content-based fingerprinting completely removed
   - Checkpointing: File existence checks only (simpler, transparent)
   - No expensive table sorting or PyArrow conversions
   - Can add back lightweight fingerprinting if truly needed

5. **Dev Tooling**: Custom scripts replaced with standard ruff
   - Import bans: `ruff.lint.flake8-tidy-imports.banned-api` in pyproject.toml
   - Complexity: `radon cc` for cyclomatic complexity
   - Quality: `scripts/quality.sh` shell script (not custom Python orchestrator)

**Checkpoint Simplification**: Checkpointing is now **OPT-IN** (disabled by default).
- Default behavior: Always rebuild from scratch (simpler, fewer mysteries)
- Enable with `--resume` flag or `checkpoint_enabled: true` in config
- Rationale: Alpha mindset - simplicity over premature optimization
- See commit history and `docs/SIMPLIFICATION_PLAN.md` for details

## Recent Changes (2025-11-22)

**Quality-of-Life Improvements** (PR #855):

1. **Statistics Page Auto-generation**
   - Generates `posts/{date}-statistics.md` automatically after pipeline runs
   - Shows total messages, unique authors, date range, and daily activity table
   - Uses existing `daily_aggregates_view` (View Registry)
   - Non-critical path: errors don't block pipeline completion

2. **Interactive Site Initialization**
   - `egregora init` now prompts for site name (improves UX)
   - Auto-detects non-TTY environments (CI/CD) and disables prompts
   - Use `--no-interactive` flag to explicitly disable

3. **OutputAdapter Memory Optimization** (BREAKING)
   - `documents()` method changed from `list[Document]` to `Iterator[Document]`
   - Enables processing sites with thousands of documents without memory issues
   - **Migration**: Materialize with `list(adapter.documents())` if you need random access

4. **GitHub Actions Template**
   - Fixed Jinja escaping in `.github/workflows/publish.yml.jinja`
   - Proper handling of GitHub Actions variables

## Quick Commands
=======
## Quick Reference
>>>>>>> fd5adf29

```bash
# Setup
uv sync --all-extras
python dev_tools/setup_hooks.py  # MANDATORY before commits

# Test
uv run pytest tests/                    # All tests
uv run pytest tests/unit/               # Fast unit tests
uv run pytest --cov=egregora tests/     # With coverage

# Quality
uv run pre-commit run --all-files       # All checks (line length: 110)
uv run ruff check --fix src/            # Auto-fix linting issues

# Run
export GOOGLE_API_KEY="your-key"
uv run egregora write export.zip --output=./output
<<<<<<< HEAD
uv run egregora write export.zip --step-size=100 --step-unit=messages

# Opt-in incremental processing (resume from checkpoint)
uv run egregora write export.zip --output=./output --resume

# Site initialization
uv run egregora init ./output            # Interactive (prompts for site name)
uv run egregora init ./output --no-interactive  # Non-interactive (for CI/CD)

# Observability
uv run egregora runs tail               # Recent runs
uv run egregora runs show <run_id>      # Run details
=======
uv run egregora write export.zip --resume  # Incremental (opt-in)
uv run egregora init ./output --no-interactive  # For CI/CD
>>>>>>> fd5adf29

# Serve
cd output && uvx --with mkdocs-material --with mkdocs-blogging-plugin mkdocs serve
```

## Breaking Changes

### 2025-11-22 (PR #855)

**OutputAdapter.documents() → Iterator[Document]**
- **Before:** `def documents(self) -> list[Document]`
- **After:** `def documents(self) -> Iterator[Document]`
- **Migration:** Use `list(adapter.documents())` if you need random access
- **Rationale:** Memory efficiency for sites with 1000s of documents

**Statistics Page Auto-generation**
- Generates `posts/{date}-statistics.md` after pipeline runs
- Uses `daily_aggregates_view` (View Registry pattern)
- Non-critical path: errors don't block completion

**Interactive Init**
- `egregora init` now prompts for site name
- Auto-detects non-TTY (CI/CD) and disables prompts
- Use `--no-interactive` to explicitly disable

### 2025-11-17 (Infrastructure Simplification)

**~1,500 LOC removed:**
- Event-sourced `run_events` → simple `runs` table (INSERT + UPDATE pattern)
- IR schema: Python single source of truth (no SQL/JSON lockfiles)
- Validation: Manual `validate_ir_schema()` calls (decorator removed)
- Fingerprinting: Removed (file existence checks only)
- Checkpointing: Opt-in via `--resume` (default: full rebuild)

## Architecture

### Pipeline Stages

```
Ingestion → Privacy → Enrichment → Generation → Publication
  ↓           ↓           ↓            ↓            ↓
Parse ZIP   UUIDs      LLM ctx      Posts       MkDocs
```

**Critical Invariant:** Privacy stage runs BEFORE any LLM processing.

### Three-Layer Functional Architecture

```
Layer 3: orchestration/        # High-level workflows (write_pipeline.run)
Layer 2: transformations/      # Pure functional (Table → Table)
         input_adapters/       # Bring data IN
         output_adapters/      # Take data OUT
         database/            # Persistence, views, tracking
Layer 1: data_primitives/      # Foundation models (Document, etc.)
```

**Key Pattern:** No `PipelineStage` abstraction—all transforms are pure functions.

### Code Structure

```
src/egregora/
├── cli/                      # Typer commands
├── orchestration/            # Workflows (Layer 3)
│   └── write_pipeline.py    # Main pipeline coordination
├── transformations/          # Pure functional (Layer 2)
│   └── windowing.py         # Window creation, checkpointing
├── input_adapters/          # Layer 2
│   ├── whatsapp.py          # WhatsApp parser
│   ├── iperon_tjro.py       # Brazilian judicial API
│   └── self_reflection.py   # Re-ingest past posts
├── output_adapters/         # Layer 2
│   └── mkdocs/adapter.py    # MkDocs output
├── database/                # Layer 2
│   ├── ir_schema.py         # Schemas (IR_MESSAGE_SCHEMA, RUNS_TABLE_SCHEMA)
│   ├── duckdb_manager.py    # Connection management
│   ├── views.py             # View registry (daily_aggregates, etc.)
│   └── tracking.py          # Run tracking (INSERT+UPDATE)
├── data_primitives/         # Layer 1
│   ├── document.py          # Document, DocumentType
│   └── protocols.py         # OutputAdapter, InputAdapter
├── agents/                  # Pydantic-AI agents
│   ├── writer.py            # Post generation
│   ├── enricher.py          # URL/media enrichment
│   └── shared/rag/          # RAG implementation
├── privacy/                 # Anonymization
└── config/                  # Pydantic V2 settings
    └── settings.py          # EgregoraConfig
```

## Design Principles

✅ **Privacy-First:** Anonymize BEFORE LLM (critical invariant)
✅ **Ibis Everywhere:** DuckDB tables, pandas only at boundaries
✅ **Functional Transforms:** `Table → Table` (no classes)
✅ **Schemas as Contracts:** All stages preserve `IR_MESSAGE_SCHEMA`
✅ **Simple Default:** Full rebuild (--resume for incremental)
✅ **Alpha Mindset:** Clean breaks, no backward compatibility

## Naming Conventions

### Modules
- **Descriptive snake_case:** `file_system.py` not `filesystem.py`
- **Specific over generic:** `duckdb_manager.py` not `storage.py`

### Classes
- **Pydantic configs:** `*Settings` (e.g., `ModelSettings`, `RAGSettings`)
- **Runtime contexts:** `*Context` (e.g., `WriterAgentContext`)
- **Database managers:** `{Technology}{Purpose}` (e.g., `DuckDBStorageManager`)
- **Adapters:** `Input*` for IN, `Output*` for OUT (e.g., `WhatsAppAdapter`, `MkDocsAdapter`)

### Functions
- **Explicit verbs:** `get_adapter_metadata()` not `adapter_meta()`
- **Descriptive:** `embed_texts_in_batch()` not `embed_batch()`

### Variables
- **Source-agnostic:** `input_file` not `zip_file`
- **Explicit thresholds:** `min_similarity_threshold` not `min_similarity`

## Key Patterns

### View Registry

```python
from egregora.database.views import views, daily_aggregates_view

# Get view
stats = daily_aggregates_view(messages_table)

# Register custom view
@views.register("my_view")
def my_view_builder(table: Table) -> Table:
    return table.filter(...)
```

### DuckDB Storage Manager

```python
from egregora.database.duckdb_manager import DuckDBStorageManager

with DuckDBStorageManager() as storage:
    storage.write_table(table, "name", checkpoint=True)
    result = storage.execute_view("output", builder, "input")
```

<<<<<<< HEAD
These stages are coordinated by the **orchestration layer** (`orchestration/`), which provides high-level workflows like `write_pipeline.run()` that execute the complete sequence.

### Key Stages

1. **Ingestion** (`input_adapters/`): `InputAdapter` → `parse()` → `IR_MESSAGE_SCHEMA`
2. **Privacy** (`privacy/`): Names → UUIDs, PII detection BEFORE LLM
3. **Augmentation** (agents): LLM URL/media descriptions, profiles
4. **Knowledge** (`agents/shared/rag/`): RAG (DuckDB VSS), annotations, Elo rankings
5. **Generation** (`agents/`): Pydantic-AI agents with tools (writer, reader, enricher)
6. **Publication** (`output_adapters/`): `OutputAdapter` → `persist()` → MkDocs/Hugo/etc.

### Design Principles

1. **Trust the LLM**: Full context → editorial decisions
2. **Ibis everywhere**: DuckDB tables, pandas only at boundaries
3. **Privacy-first**: Anonymize before LLM
4. **Schemas as contracts**: All stages preserve `CONVERSATION_SCHEMA`
5. **Functional transforms**: `Table → Table`
6. **Alpha mindset**: No backward compatibility, clean breaks

### Modern Patterns (Phases 2-7, 2025-01)

**Config objects**: `EgregoraConfig` + `RuntimeContext` dataclasses (no >5 params)
**Frozen dataclasses**: `@dataclass(frozen=True, slots=True)`
**Simple resume**: Check output exists → skip
**Source organization**: `sources/{whatsapp,slack}/`, generic in `ingestion/base.py`
**Generic naming**: `parse_source()` not `parse_export()`

**Flexible windowing (Phase 7)**:
- Units: `messages` (count), `hours`/`days` (time), `bytes` (text size)
- Sequential indices (0, 1, 2...) not calendar keys
- Runtime-only (NOT persisted)
- CLI: `--step-size`, `--step-unit`, `--min-window-size`

**View Registry (C.1)**:
- `ViewBuilder = Callable[[Table], Table]`
- Centralized pipeline transformations: `views.get("chunks")`
- Built-in: `chunks`, `hourly_aggregates`, `daily_aggregates`
- Register: `@views.register("my_view")`
- Docs: `docs/pipeline/view-registry.md`

**DuckDBStorageManager (C.2)**:
- Centralized DuckDB + parquet checkpointing
- `with DuckDBStorageManager() as storage:`
- `storage.write_table(table, "name", checkpoint=True)`
- `storage.execute_view("output", builder, "input")`
- Docs: `docs/database/storage-manager.md`

**Schema Validation**:
- Manual validation via `validate_ir_schema(table)` function
- Call explicitly when needed (no decorator)
- Pattern: Validate inputs/outputs of critical transformations
- Docs: `src/egregora/database/validation.py` docstrings

**Run Tracking (D.1)**:
- Auto tracking in `.egregora/runs.duckdb`
- `egregora runs tail` / `egregora runs show <run_id>`
- Observability only (don't depend on for pipeline logic)
- Docs: `docs/observability/runs-tracking.md`

**Agent Skill Injection (2025-01-11)**:
- Sub-agents via `use_skill(ctx, "skill-name", "task")`
- Skills in `.egregora/skills/*.md`
- Parent gets summary only
- Deps must implement `SkillInjectionSupport` protocol
- Files: `agents/tools/skill_loader.py`, `skill_injection.py`
- Tests: `tests/agents/test_skill_injection.py`
- Docs: `.egregora/skills/README.md`

## Code Structure

**Three-Layer Functional Architecture**: The codebase follows clean architecture with explicit separation of concerns. **No PipelineStage abstraction** - all transformations are pure functions (Table → Table).

### Why Functional?

**ELIMINATED** (2025-01-12): `PipelineStage` class hierarchy. The OOP stage abstraction added unnecessary ceremony for what are fundamentally simple functional transformations. Benefits of removal:

- ✅ **Simpler**: Functions > Classes for Table → Table transforms
- ✅ **Explicit**: `orchestration/` sequences steps directly, no dynamic discovery
- ✅ **Functional**: Embraces "Functional transforms: Table → Table" (Design Principles)
- ✅ **Less boilerplate**: -811 lines of code, clearer intent

**Validation** done manually when needed (decorator removed for simplicity):
=======
### Schema Validation
>>>>>>> fd5adf29

```python
from egregora.database.validation import validate_ir_schema

def transform(data: Table) -> Table:
    validate_ir_schema(data)  # Manual validation
    result = data.filter(...)
    return result
```

### OutputAdapter Protocol

```python
def persist(self, document: Document) -> None:
    """Persist document (idempotent overwrites)."""

def documents(self) -> Iterator[Document]:
    """Lazy iteration for memory efficiency."""

def resolve_document_path(self, identifier: str) -> Path:
    """Resolve identifier to filesystem path."""
```
<<<<<<< HEAD
src/egregora/
├── cli/                      # CLI commands and interface
│   ├── main.py              # Main Typer app (write, init, top, doctor)
│   ├── runs.py              # Run tracking commands
│   └── read.py              # Reader agent commands
├── orchestration/            # BUSINESS WORKFLOWS (Layer 3)
│   ├── write_pipeline.py    # Write workflow: ingest → process → generate → publish
│   └── context.py           # Runtime context
├── data_primitives/          # FOUNDATION (Layer 1)
│   ├── document.py          # Document, DocumentType, DocumentCollection
│   ├── base_types.py        # GroupSlug, PostSlug
│   └── protocols.py         # Core protocols (OutputAdapter, UrlConvention)
├── transformations/          # PURE FUNCTIONAL TRANSFORMATIONS (Layer 2)
│   └── windowing.py         # create_windows, Window, checkpointing
├── ops/                      # Operational transformations
│   └── media.py             # Media operations
├── database/                 # INFRASTRUCTURE & STATE (Layer 2)
│   ├── ir_schema.py         # IR schema definitions (IR_MESSAGE_SCHEMA, runs table)
│   ├── duckdb_manager.py    # DuckDB connection management (C.2)
│   ├── validation.py        # Schema validation
│   ├── views.py             # View registry (C.1)
│   └── tracking.py          # Run tracking (INSERT+UPDATE pattern)
├── config/
│   ├── settings.py          # EgregoraConfig (Pydantic settings models)
│   └── config_validation.py # Config validation utilities
├── input_adapters/           # INPUT ADAPTERS (Layer 2)
│   ├── base.py              # InputAdapter protocol
│   ├── whatsapp.py          # WhatsAppAdapter
│   ├── iperon_tjro.py       # Brazilian judicial API adapter
│   ├── self_reflection.py   # Self-reflection adapter
│   └── registry.py          # Adapter registry
├── privacy/                  # Anonymization, PII detection
│   ├── anonymizer.py        # UUID-based anonymization
│   └── detector.py          # PII detection
├── agents/                   # Pydantic-AI agents
│   ├── writer.py            # Post generation agent
│   ├── reader.py            # Reader/ranking agent
│   ├── enricher.py          # URL/media enrichment agent
│   ├── shared/              # Shared agent utilities
│   │   └── rag/             # RAG implementation
│   │       ├── indexing.py  # Document indexing
│   │       ├── retriever.py # Vector search
│   │       └── store.py     # Vector store
│   └── tools/               # Agent skills & tool injection
├── output_adapters/          # OUTPUT ADAPTERS (Layer 2)
│   ├── base.py              # OutputAdapter base implementations
│   ├── conventions.py       # URL conventions
│   └── mkdocs/              # MkDocs implementation
│       ├── adapter.py       # MkDocsAdapter
│       └── paths.py         # Path resolution
├── knowledge/                # Knowledge management
│   └── profiles.py          # Author profiling
├── init/                     # Site initialization
├── prompts/                  # LLM prompt templates
├── rendering/                # Rendering logic
├── resources/                # Package resources (prompts, templates)
├── templates/                # Jinja2 templates
└── utils/                    # Shared utilities
    ├── cache.py             # DiskCache
    ├── batch.py             # Batch processing
    ├── quota.py             # Rate limiting
    ├── filesystem.py        # File utilities
    ├── frontmatter_utils.py # YAML frontmatter parsing
    ├── paths.py             # Path utilities (slugify, etc)
    └── zip.py               # ZIP file operations
```

## Database Schemas
=======
>>>>>>> fd5adf29

**Breaking change:** `serve()` deprecated → use `persist()`

### Run Tracking

```python
from egregora.database.tracking import record_run

# Pattern: INSERT + UPDATE
record_run(conn, run_id, "write", "running", started_at)
# ... do work ...
record_run(conn, run_id, "write", "completed", finished_at)
```

## Configuration

**File:** `.egregora/config.yml`

```yaml
models:
  writer: google-gla:gemini-flash-latest
  enricher: google-gla:gemini-flash-latest
  embedding: google-gla:gemini-embedding-001

rag:
  enabled: true
  top_k: 5
  mode: ann  # "ann" or "exact" (use "exact" in CI without VSS)

pipeline:
  step_size: 1
  step_unit: days  # "days", "hours", "messages"
```

**Custom prompts:** `.egregora/prompts/` (overrides `src/egregora/prompts/`)

## Testing

```bash
# Unit tests (fast, no API)
uv run pytest tests/unit/

# Integration (VCR cassettes)
uv run pytest tests/integration/  # First run needs GOOGLE_API_KEY

# E2E (full pipeline)
uv run pytest tests/e2e/

# VSS in CI (no extension)
uv run pytest --retrieval-mode=exact tests/
```

**VCR:** First run records to `tests/cassettes/`, subsequent runs replay.

## Development Workflow

### Before Starting

1. Install hooks: `python dev_tools/setup_hooks.py`
2. Read recent changes in this file
3. Check `docs/` for architecture details

### Making Changes

1. Identify layer (orchestration, transformations, data_primitives)
2. Preserve `IR_MESSAGE_SCHEMA` columns (add, never drop core)
3. Privacy MUST run before LLM
4. Write tests first
5. Keep simple (can LLM do it with better prompting?)

### Before Committing

```bash
uv run pre-commit run --all-files  # Mandatory
uv run pytest tests/unit/          # Fast sanity check
```

### Commit Messages

```
<type>(<scope>): <subject>

<body>

<footer>
```

<<<<<<< HEAD
## OutputAdapter Protocol (Updated 2025-11-22)

The `OutputAdapter` Protocol defines the contract for persisting and retrieving documents. Located in `data_primitives/protocols.py`, it provides bidirectional document access for both publishing and re-ingestion (self-reflection).

### Core Methods

**Persistence:**
```python
def persist(self, document: Document) -> None:
    """Persist document so it becomes available at its canonical URL."""
```
- Renamed from `serve()` for clarity (breaking change)
- Idempotent: Overwrites existing files for same slug/identifier
- See "Slug Collision Behavior" below for collision handling

**Document Retrieval:**
```python
def read_document(self, doc_type: DocumentType, identifier: str) -> Document | None:
    """Retrieve a single document by its doc_type primary identifier."""
```

**Document Listing (Table-based):**
```python
def list_documents(self, doc_type: DocumentType | None = None) -> Table:
    """Return all known documents as an Ibis table, optionally filtered by doc_type."""
```
- Returns Ibis Table for efficient filtering/querying
- Used by RAG indexing for incremental updates

**Document Listing (Object-based):**
```python
def documents(self) -> Iterator[Document]:
    """Return all managed documents as Document objects (lazy iterator)."""
```
- Added in PR #861, changed to Iterator in PR #855 reconciliation (2025-11-22)
- Returns lazy iterator for memory efficiency (can iterate sites with 1000s of documents)
- Used by self-reflection adapter to re-ingest published posts
- Filters documents by type and scans filesystem for all content
- Materialize with `list()` if you need len() or random access

**Path Resolution:**
```python
def resolve_document_path(self, identifier: str) -> Path:
    """Resolve storage identifier (from list_documents) to actual filesystem path."""
```
- Added in PR #861 (2025-11-22)
- Enables format-agnostic document reingestion
- MkDocs: identifier is relative path from site_root

### Usage Patterns

**Publishing (Generation → Publication):**
```python
adapter = MkDocsAdapter()
adapter.initialize(site_root, url_context)
adapter.persist(document)  # Writes to disk at canonical URL
```

**Re-ingestion (Self-Reflection):**
```python
adapter = MkDocsAdapter()
adapter.initialize(site_root)
# documents() returns Iterator - consumed by list comprehension
posts = [doc for doc in adapter.documents() if doc.type == DocumentType.POST]
# Feed back into pipeline for meta-analysis
```

**RAG Indexing (Incremental Updates):**
```python
# Lazy iteration - processes documents one at a time (memory efficient)
for document in adapter.documents():
    path = adapter.resolve_document_path(document.metadata["storage_identifier"])
    # Index document for vector search without loading all documents into memory
```

## Slug Collision Behavior (OutputAdapter)

**P1 Badge Response**: The `persist()` method has **intentional overwriting behavior** for slug-based paths.
=======
**Types:** feat, fix, refactor, test, docs, chore

### Git Safety
>>>>>>> fd5adf29

- NEVER update git config
- NEVER force push to main/master
- NEVER skip hooks (--no-verify)
- ONLY commit when user explicitly asks
- Check authorship before amending

## Common Patterns

### Adding a New Source

1. Create `input_adapters/my_source.py`
2. Implement `InputAdapter` protocol
3. Register in `input_adapters/registry.py`
4. Add tests with VCR cassettes

### Adding a New Output Format

<<<<<<< HEAD
Currently `persist()` returns `None` (fire-and-forget). If collision reporting is needed:

**Option 1**: Add optional return type (backward compatible)
```python
def persist(self, document: Document) -> ServeResult | None:
    """Returns ServeResult if error, None if success."""
```
=======
1. Create `output_adapters/my_format/adapter.py`
2. Implement `OutputAdapter` protocol
3. Add `persist()`, `documents()`, `resolve_document_path()`
4. Add tests

### Modifying Pipeline Stages

- All stages: `Table → Table`
- Validate with `validate_ir_schema()` when needed
- Add columns via `.mutate()`, never drop core
- Privacy MUST run before LLM

## Parallel Subagent Delegation

**When:** Repetitive tasks across 5+ independent files
**How:** Multiple `Task` tool calls in single message
>>>>>>> fd5adf29

```python
<<<<<<< HEAD
def persist(self, document: Document) -> None:
    """Raises ServeError on collision (if strict mode enabled)."""
    if strict and path.exists():
        raise SlugCollisionError(...)
=======
# Example: Fix BLE001 across 10 files → 5 parallel subagents
Task 1: Fix BLE001 in writer.py
Task 2: Fix BLE001 in cli.py
Task 3: Fix BLE001 in enricher.py + reader.py
>>>>>>> fd5adf29
```

**Prompt guidelines:**
1. Exact file paths + error codes
2. Clear rules (e.g., "NEVER use `except Exception:`")
3. Verification command
4. Disable git operations
5. Request summary

**Don't delegate:** Coordinated changes, interdependent files, exploratory work

## TENET-BREAK Philosophy

Intentional principle violations for pragmatic alpha development:

```python
# TENET-BREAK(scope)[@owner][P0|P1|P2][due:YYYY-MM-DD]:
# tenet=<code>; why=<constraint>; exit=<condition> (#issue)
```

<<<<<<< HEAD
=======
**Tenets:** `no-compat`, `clean`, `no-defensive`, `propagate-errors`

>>>>>>> fd5adf29
## Privacy & Security

**Flow:** Parse → UUIDs (deterministic) → PII scan → LLM (anonymized only)

**In-chat commands:**
```
/egregora set alias "Casey"
/egregora opt-out
/egregora opt-in
```

## Debugging

<<<<<<< HEAD
1. Never bypass privacy stage
2. Use Ibis, not pandas (convert only at boundaries)
3. Respect schemas in `database/ir_schema.py`
4. Commit VCR cassettes to repo
5. Use `--retrieval-mode=exact` without VSS extension
=======
```python
# Inspect Ibis tables
table.schema()
table.limit(5).execute()
>>>>>>> fd5adf29

# Enable debug logging
import logging
logging.basicConfig(level=logging.DEBUG)

# Check VSS extension
conn.execute("SELECT * FROM duckdb_extensions() WHERE extension_name = 'vss'")
```

## Common Pitfalls

1. ❌ Never bypass privacy stage
2. ❌ Don't use pandas (use Ibis, convert only at boundaries)
3. ❌ Don't modify `IR_MESSAGE_SCHEMA` without migration plan
4. ✅ Commit VCR cassettes to repo
5. ✅ Use `--retrieval-mode=exact` in CI without VSS

## Post-Commit Reflection

After commits, reflect on:
- Technical decisions and rationale
- What worked/didn't work
- Error patterns
- Architecture insights

Ask permission to update CLAUDE.md with valuable insights.

## Resources

<<<<<<< HEAD
- `README.md`: User docs, quick start
- `docs/`: Architecture, privacy, API reference
- `tests/fixtures/golden/`: Example outputs
=======
- **README.md:** User-facing docs, quick start
- **docs/:** Architecture, privacy, API reference
- **tests/fixtures/golden/:** Example outputs
- **SECURITY.md:** Security policy
>>>>>>> fd5adf29
<|MERGE_RESOLUTION|>--- conflicted
+++ resolved
@@ -11,70 +11,7 @@
 - **Core Principle:** Privacy before intelligence (names → UUIDs before LLM)
 - **Philosophy:** Alpha mindset—clean breaks over backward compatibility
 
-<<<<<<< HEAD
-## Recent Changes (2025-11-17)
-
-**Infrastructure Simplification** (5 major changes, ~1,500 LOC removed):
-
-1. **Tracking Infrastructure**: Event-sourced `run_events` removed, simplified to stateful `runs` table
-   - Pattern: INSERT with status='running', UPDATE to 'completed'/'failed'
-   - Lineage: `parent_run_id` column for simple lineage (no separate table needed)
-   - Extensibility: `attrs` JSON column for future metadata
-
-2. **IR Schema**: Python as single source of truth (SQL/JSON lockfiles removed)
-   - Canonical: `src/egregora/database/validation.py:IR_MESSAGE_SCHEMA`
-   - No multi-file sync: Update schema in Python only
-   - Lockfiles deleted: No need for synchronization artifacts
-
-3. **Validation**: `validate_stage` decorator removed
-   - Pattern: Call `validate_ir_schema(table)` manually when needed
-   - Simpler: No auto-detection of methods vs functions
-   - Explicit > implicit
-
-4. **Fingerprinting**: Content-based fingerprinting completely removed
-   - Checkpointing: File existence checks only (simpler, transparent)
-   - No expensive table sorting or PyArrow conversions
-   - Can add back lightweight fingerprinting if truly needed
-
-5. **Dev Tooling**: Custom scripts replaced with standard ruff
-   - Import bans: `ruff.lint.flake8-tidy-imports.banned-api` in pyproject.toml
-   - Complexity: `radon cc` for cyclomatic complexity
-   - Quality: `scripts/quality.sh` shell script (not custom Python orchestrator)
-
-**Checkpoint Simplification**: Checkpointing is now **OPT-IN** (disabled by default).
-- Default behavior: Always rebuild from scratch (simpler, fewer mysteries)
-- Enable with `--resume` flag or `checkpoint_enabled: true` in config
-- Rationale: Alpha mindset - simplicity over premature optimization
-- See commit history and `docs/SIMPLIFICATION_PLAN.md` for details
-
-## Recent Changes (2025-11-22)
-
-**Quality-of-Life Improvements** (PR #855):
-
-1. **Statistics Page Auto-generation**
-   - Generates `posts/{date}-statistics.md` automatically after pipeline runs
-   - Shows total messages, unique authors, date range, and daily activity table
-   - Uses existing `daily_aggregates_view` (View Registry)
-   - Non-critical path: errors don't block pipeline completion
-
-2. **Interactive Site Initialization**
-   - `egregora init` now prompts for site name (improves UX)
-   - Auto-detects non-TTY environments (CI/CD) and disables prompts
-   - Use `--no-interactive` flag to explicitly disable
-
-3. **OutputAdapter Memory Optimization** (BREAKING)
-   - `documents()` method changed from `list[Document]` to `Iterator[Document]`
-   - Enables processing sites with thousands of documents without memory issues
-   - **Migration**: Materialize with `list(adapter.documents())` if you need random access
-
-4. **GitHub Actions Template**
-   - Fixed Jinja escaping in `.github/workflows/publish.yml.jinja`
-   - Proper handling of GitHub Actions variables
-
-## Quick Commands
-=======
 ## Quick Reference
->>>>>>> fd5adf29
 
 ```bash
 # Setup
@@ -93,23 +30,8 @@
 # Run
 export GOOGLE_API_KEY="your-key"
 uv run egregora write export.zip --output=./output
-<<<<<<< HEAD
-uv run egregora write export.zip --step-size=100 --step-unit=messages
-
-# Opt-in incremental processing (resume from checkpoint)
-uv run egregora write export.zip --output=./output --resume
-
-# Site initialization
-uv run egregora init ./output            # Interactive (prompts for site name)
-uv run egregora init ./output --no-interactive  # Non-interactive (for CI/CD)
-
-# Observability
-uv run egregora runs tail               # Recent runs
-uv run egregora runs show <run_id>      # Run details
-=======
 uv run egregora write export.zip --resume  # Incremental (opt-in)
 uv run egregora init ./output --no-interactive  # For CI/CD
->>>>>>> fd5adf29
 
 # Serve
 cd output && uvx --with mkdocs-material --with mkdocs-blogging-plugin mkdocs serve
@@ -256,93 +178,7 @@
     result = storage.execute_view("output", builder, "input")
 ```
 
-<<<<<<< HEAD
-These stages are coordinated by the **orchestration layer** (`orchestration/`), which provides high-level workflows like `write_pipeline.run()` that execute the complete sequence.
-
-### Key Stages
-
-1. **Ingestion** (`input_adapters/`): `InputAdapter` → `parse()` → `IR_MESSAGE_SCHEMA`
-2. **Privacy** (`privacy/`): Names → UUIDs, PII detection BEFORE LLM
-3. **Augmentation** (agents): LLM URL/media descriptions, profiles
-4. **Knowledge** (`agents/shared/rag/`): RAG (DuckDB VSS), annotations, Elo rankings
-5. **Generation** (`agents/`): Pydantic-AI agents with tools (writer, reader, enricher)
-6. **Publication** (`output_adapters/`): `OutputAdapter` → `persist()` → MkDocs/Hugo/etc.
-
-### Design Principles
-
-1. **Trust the LLM**: Full context → editorial decisions
-2. **Ibis everywhere**: DuckDB tables, pandas only at boundaries
-3. **Privacy-first**: Anonymize before LLM
-4. **Schemas as contracts**: All stages preserve `CONVERSATION_SCHEMA`
-5. **Functional transforms**: `Table → Table`
-6. **Alpha mindset**: No backward compatibility, clean breaks
-
-### Modern Patterns (Phases 2-7, 2025-01)
-
-**Config objects**: `EgregoraConfig` + `RuntimeContext` dataclasses (no >5 params)
-**Frozen dataclasses**: `@dataclass(frozen=True, slots=True)`
-**Simple resume**: Check output exists → skip
-**Source organization**: `sources/{whatsapp,slack}/`, generic in `ingestion/base.py`
-**Generic naming**: `parse_source()` not `parse_export()`
-
-**Flexible windowing (Phase 7)**:
-- Units: `messages` (count), `hours`/`days` (time), `bytes` (text size)
-- Sequential indices (0, 1, 2...) not calendar keys
-- Runtime-only (NOT persisted)
-- CLI: `--step-size`, `--step-unit`, `--min-window-size`
-
-**View Registry (C.1)**:
-- `ViewBuilder = Callable[[Table], Table]`
-- Centralized pipeline transformations: `views.get("chunks")`
-- Built-in: `chunks`, `hourly_aggregates`, `daily_aggregates`
-- Register: `@views.register("my_view")`
-- Docs: `docs/pipeline/view-registry.md`
-
-**DuckDBStorageManager (C.2)**:
-- Centralized DuckDB + parquet checkpointing
-- `with DuckDBStorageManager() as storage:`
-- `storage.write_table(table, "name", checkpoint=True)`
-- `storage.execute_view("output", builder, "input")`
-- Docs: `docs/database/storage-manager.md`
-
-**Schema Validation**:
-- Manual validation via `validate_ir_schema(table)` function
-- Call explicitly when needed (no decorator)
-- Pattern: Validate inputs/outputs of critical transformations
-- Docs: `src/egregora/database/validation.py` docstrings
-
-**Run Tracking (D.1)**:
-- Auto tracking in `.egregora/runs.duckdb`
-- `egregora runs tail` / `egregora runs show <run_id>`
-- Observability only (don't depend on for pipeline logic)
-- Docs: `docs/observability/runs-tracking.md`
-
-**Agent Skill Injection (2025-01-11)**:
-- Sub-agents via `use_skill(ctx, "skill-name", "task")`
-- Skills in `.egregora/skills/*.md`
-- Parent gets summary only
-- Deps must implement `SkillInjectionSupport` protocol
-- Files: `agents/tools/skill_loader.py`, `skill_injection.py`
-- Tests: `tests/agents/test_skill_injection.py`
-- Docs: `.egregora/skills/README.md`
-
-## Code Structure
-
-**Three-Layer Functional Architecture**: The codebase follows clean architecture with explicit separation of concerns. **No PipelineStage abstraction** - all transformations are pure functions (Table → Table).
-
-### Why Functional?
-
-**ELIMINATED** (2025-01-12): `PipelineStage` class hierarchy. The OOP stage abstraction added unnecessary ceremony for what are fundamentally simple functional transformations. Benefits of removal:
-
-- ✅ **Simpler**: Functions > Classes for Table → Table transforms
-- ✅ **Explicit**: `orchestration/` sequences steps directly, no dynamic discovery
-- ✅ **Functional**: Embraces "Functional transforms: Table → Table" (Design Principles)
-- ✅ **Less boilerplate**: -811 lines of code, clearer intent
-
-**Validation** done manually when needed (decorator removed for simplicity):
-=======
 ### Schema Validation
->>>>>>> fd5adf29
 
 ```python
 from egregora.database.validation import validate_ir_schema
@@ -365,77 +201,6 @@
 def resolve_document_path(self, identifier: str) -> Path:
     """Resolve identifier to filesystem path."""
 ```
-<<<<<<< HEAD
-src/egregora/
-├── cli/                      # CLI commands and interface
-│   ├── main.py              # Main Typer app (write, init, top, doctor)
-│   ├── runs.py              # Run tracking commands
-│   └── read.py              # Reader agent commands
-├── orchestration/            # BUSINESS WORKFLOWS (Layer 3)
-│   ├── write_pipeline.py    # Write workflow: ingest → process → generate → publish
-│   └── context.py           # Runtime context
-├── data_primitives/          # FOUNDATION (Layer 1)
-│   ├── document.py          # Document, DocumentType, DocumentCollection
-│   ├── base_types.py        # GroupSlug, PostSlug
-│   └── protocols.py         # Core protocols (OutputAdapter, UrlConvention)
-├── transformations/          # PURE FUNCTIONAL TRANSFORMATIONS (Layer 2)
-│   └── windowing.py         # create_windows, Window, checkpointing
-├── ops/                      # Operational transformations
-│   └── media.py             # Media operations
-├── database/                 # INFRASTRUCTURE & STATE (Layer 2)
-│   ├── ir_schema.py         # IR schema definitions (IR_MESSAGE_SCHEMA, runs table)
-│   ├── duckdb_manager.py    # DuckDB connection management (C.2)
-│   ├── validation.py        # Schema validation
-│   ├── views.py             # View registry (C.1)
-│   └── tracking.py          # Run tracking (INSERT+UPDATE pattern)
-├── config/
-│   ├── settings.py          # EgregoraConfig (Pydantic settings models)
-│   └── config_validation.py # Config validation utilities
-├── input_adapters/           # INPUT ADAPTERS (Layer 2)
-│   ├── base.py              # InputAdapter protocol
-│   ├── whatsapp.py          # WhatsAppAdapter
-│   ├── iperon_tjro.py       # Brazilian judicial API adapter
-│   ├── self_reflection.py   # Self-reflection adapter
-│   └── registry.py          # Adapter registry
-├── privacy/                  # Anonymization, PII detection
-│   ├── anonymizer.py        # UUID-based anonymization
-│   └── detector.py          # PII detection
-├── agents/                   # Pydantic-AI agents
-│   ├── writer.py            # Post generation agent
-│   ├── reader.py            # Reader/ranking agent
-│   ├── enricher.py          # URL/media enrichment agent
-│   ├── shared/              # Shared agent utilities
-│   │   └── rag/             # RAG implementation
-│   │       ├── indexing.py  # Document indexing
-│   │       ├── retriever.py # Vector search
-│   │       └── store.py     # Vector store
-│   └── tools/               # Agent skills & tool injection
-├── output_adapters/          # OUTPUT ADAPTERS (Layer 2)
-│   ├── base.py              # OutputAdapter base implementations
-│   ├── conventions.py       # URL conventions
-│   └── mkdocs/              # MkDocs implementation
-│       ├── adapter.py       # MkDocsAdapter
-│       └── paths.py         # Path resolution
-├── knowledge/                # Knowledge management
-│   └── profiles.py          # Author profiling
-├── init/                     # Site initialization
-├── prompts/                  # LLM prompt templates
-├── rendering/                # Rendering logic
-├── resources/                # Package resources (prompts, templates)
-├── templates/                # Jinja2 templates
-└── utils/                    # Shared utilities
-    ├── cache.py             # DiskCache
-    ├── batch.py             # Batch processing
-    ├── quota.py             # Rate limiting
-    ├── filesystem.py        # File utilities
-    ├── frontmatter_utils.py # YAML frontmatter parsing
-    ├── paths.py             # Path utilities (slugify, etc)
-    └── zip.py               # ZIP file operations
-```
-
-## Database Schemas
-=======
->>>>>>> fd5adf29
 
 **Breaking change:** `serve()` deprecated → use `persist()`
 
@@ -523,90 +288,9 @@
 <footer>
 ```
 
-<<<<<<< HEAD
-## OutputAdapter Protocol (Updated 2025-11-22)
-
-The `OutputAdapter` Protocol defines the contract for persisting and retrieving documents. Located in `data_primitives/protocols.py`, it provides bidirectional document access for both publishing and re-ingestion (self-reflection).
-
-### Core Methods
-
-**Persistence:**
-```python
-def persist(self, document: Document) -> None:
-    """Persist document so it becomes available at its canonical URL."""
-```
-- Renamed from `serve()` for clarity (breaking change)
-- Idempotent: Overwrites existing files for same slug/identifier
-- See "Slug Collision Behavior" below for collision handling
-
-**Document Retrieval:**
-```python
-def read_document(self, doc_type: DocumentType, identifier: str) -> Document | None:
-    """Retrieve a single document by its doc_type primary identifier."""
-```
-
-**Document Listing (Table-based):**
-```python
-def list_documents(self, doc_type: DocumentType | None = None) -> Table:
-    """Return all known documents as an Ibis table, optionally filtered by doc_type."""
-```
-- Returns Ibis Table for efficient filtering/querying
-- Used by RAG indexing for incremental updates
-
-**Document Listing (Object-based):**
-```python
-def documents(self) -> Iterator[Document]:
-    """Return all managed documents as Document objects (lazy iterator)."""
-```
-- Added in PR #861, changed to Iterator in PR #855 reconciliation (2025-11-22)
-- Returns lazy iterator for memory efficiency (can iterate sites with 1000s of documents)
-- Used by self-reflection adapter to re-ingest published posts
-- Filters documents by type and scans filesystem for all content
-- Materialize with `list()` if you need len() or random access
-
-**Path Resolution:**
-```python
-def resolve_document_path(self, identifier: str) -> Path:
-    """Resolve storage identifier (from list_documents) to actual filesystem path."""
-```
-- Added in PR #861 (2025-11-22)
-- Enables format-agnostic document reingestion
-- MkDocs: identifier is relative path from site_root
-
-### Usage Patterns
-
-**Publishing (Generation → Publication):**
-```python
-adapter = MkDocsAdapter()
-adapter.initialize(site_root, url_context)
-adapter.persist(document)  # Writes to disk at canonical URL
-```
-
-**Re-ingestion (Self-Reflection):**
-```python
-adapter = MkDocsAdapter()
-adapter.initialize(site_root)
-# documents() returns Iterator - consumed by list comprehension
-posts = [doc for doc in adapter.documents() if doc.type == DocumentType.POST]
-# Feed back into pipeline for meta-analysis
-```
-
-**RAG Indexing (Incremental Updates):**
-```python
-# Lazy iteration - processes documents one at a time (memory efficient)
-for document in adapter.documents():
-    path = adapter.resolve_document_path(document.metadata["storage_identifier"])
-    # Index document for vector search without loading all documents into memory
-```
-
-## Slug Collision Behavior (OutputAdapter)
-
-**P1 Badge Response**: The `persist()` method has **intentional overwriting behavior** for slug-based paths.
-=======
 **Types:** feat, fix, refactor, test, docs, chore
 
 ### Git Safety
->>>>>>> fd5adf29
 
 - NEVER update git config
 - NEVER force push to main/master
@@ -625,15 +309,6 @@
 
 ### Adding a New Output Format
 
-<<<<<<< HEAD
-Currently `persist()` returns `None` (fire-and-forget). If collision reporting is needed:
-
-**Option 1**: Add optional return type (backward compatible)
-```python
-def persist(self, document: Document) -> ServeResult | None:
-    """Returns ServeResult if error, None if success."""
-```
-=======
 1. Create `output_adapters/my_format/adapter.py`
 2. Implement `OutputAdapter` protocol
 3. Add `persist()`, `documents()`, `resolve_document_path()`
@@ -650,20 +325,12 @@
 
 **When:** Repetitive tasks across 5+ independent files
 **How:** Multiple `Task` tool calls in single message
->>>>>>> fd5adf29
-
-```python
-<<<<<<< HEAD
-def persist(self, document: Document) -> None:
-    """Raises ServeError on collision (if strict mode enabled)."""
-    if strict and path.exists():
-        raise SlugCollisionError(...)
-=======
+
+```python
 # Example: Fix BLE001 across 10 files → 5 parallel subagents
 Task 1: Fix BLE001 in writer.py
 Task 2: Fix BLE001 in cli.py
 Task 3: Fix BLE001 in enricher.py + reader.py
->>>>>>> fd5adf29
 ```
 
 **Prompt guidelines:**
@@ -684,11 +351,8 @@
 # tenet=<code>; why=<constraint>; exit=<condition> (#issue)
 ```
 
-<<<<<<< HEAD
-=======
 **Tenets:** `no-compat`, `clean`, `no-defensive`, `propagate-errors`
 
->>>>>>> fd5adf29
 ## Privacy & Security
 
 **Flow:** Parse → UUIDs (deterministic) → PII scan → LLM (anonymized only)
@@ -702,18 +366,10 @@
 
 ## Debugging
 
-<<<<<<< HEAD
-1. Never bypass privacy stage
-2. Use Ibis, not pandas (convert only at boundaries)
-3. Respect schemas in `database/ir_schema.py`
-4. Commit VCR cassettes to repo
-5. Use `--retrieval-mode=exact` without VSS extension
-=======
 ```python
 # Inspect Ibis tables
 table.schema()
 table.limit(5).execute()
->>>>>>> fd5adf29
 
 # Enable debug logging
 import logging
@@ -743,13 +399,7 @@
 
 ## Resources
 
-<<<<<<< HEAD
-- `README.md`: User docs, quick start
-- `docs/`: Architecture, privacy, API reference
-- `tests/fixtures/golden/`: Example outputs
-=======
 - **README.md:** User-facing docs, quick start
 - **docs/:** Architecture, privacy, API reference
 - **tests/fixtures/golden/:** Example outputs
-- **SECURITY.md:** Security policy
->>>>>>> fd5adf29
+- **SECURITY.md:** Security policy