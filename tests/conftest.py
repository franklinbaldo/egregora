from __future__ import annotations

import sys
import types
import zipfile
from dataclasses import dataclass
from datetime import date
from pathlib import Path
from zoneinfo import ZoneInfo

PROJECT_ROOT = Path(__file__).resolve().parents[1]
SRC_PATH = PROJECT_ROOT / "src"

if str(PROJECT_ROOT) not in sys.path:
    sys.path.insert(0, str(PROJECT_ROOT))

if str(SRC_PATH) not in sys.path:
    sys.path.insert(0, str(SRC_PATH))

import duckdb
import pytest

try:
    import ibis  # noqa: F401 - imported to ensure availability for fixtures
except ImportError:  # pragma: no cover - depends on test env
    pytest.skip(
        "ibis is required for the test suite; install project dependencies to run tests",
        allow_module_level=True,
    )

from tests.mock_batch_client import MockGeminiBatchClient, MockGeminiClient


def _install_google_stubs() -> None:
    """Ensure google genai modules exist so imports succeed during tests."""

    if "google" in sys.modules:
        return

    google_module = types.ModuleType("google")
    genai_module = types.ModuleType("google.genai")
    genai_types_module = types.ModuleType("google.genai.types")

    class _SimpleStruct:
        def __init__(self, *args, **kwargs):
            for key, value in kwargs.items():
                setattr(self, key, value)

    class _DummyType:
        OBJECT = "object"
        STRING = "string"
        ARRAY = "array"
        INTEGER = "integer"

    class _DummyClient:
        def __init__(self, *args, **kwargs):
            empty_response = types.SimpleNamespace(candidates=[])
            self.models = types.SimpleNamespace(generate_content=lambda *a, **k: empty_response)
            self.aio = types.SimpleNamespace(models=self.models)
            self.files = types.SimpleNamespace(
                upload=lambda *a, **k: types.SimpleNamespace(
                    uri="stub://file", mime_type="application/octet-stream"
                )
            )

            dummy_job = types.SimpleNamespace(
                name="stub-job",
                dest=types.SimpleNamespace(inlined_responses=[]),
                state=types.SimpleNamespace(name="JOB_STATE_SUCCEEDED"),
                done=True,
                error=None,
            )
            self.batches = types.SimpleNamespace(
                create=lambda *a, **k: dummy_job, get=lambda *a, **k: dummy_job
            )

        def close(self) -> None:  # pragma: no cover - compatibility stub
            return None

    # Populate genai.types namespace with simple containers used in code paths.
    for attr in (
        "Schema",
        "FunctionDeclaration",
        "Tool",
        "FunctionResponse",
        "Part",
        "Content",
        "GenerateContentConfig",
        "BatchJobSource",
        "CreateBatchJobConfig",
        "InlinedRequest",
        "EmbeddingsBatchJobSource",
        "EmbedContentBatch",
        "EmbedContentConfig",
        "FileData",
        "BatchJob",
        "JobError",
    ):
        setattr(genai_types_module, attr, _SimpleStruct)

    genai_types_module.Type = _DummyType

    google_module.genai = genai_module
    genai_module.types = genai_types_module
    genai_module.Client = _DummyClient

    sys.modules["google"] = google_module
    sys.modules["google.genai"] = genai_module
    sys.modules["google.genai.types"] = genai_types_module


_install_google_stubs()


from egregora.core.models import WhatsAppExport
from egregora.core.types import GroupSlug
from egregora.orchestration.pipeline import discover_chat_file
from egregora.utils.zip import validate_zip_contents


@pytest.fixture(autouse=True)
def ibis_backend():
    connection = duckdb.connect(":memory:")
    backend = ibis.duckdb.from_connection(connection)
    options = getattr(ibis, "options", None)
    previous_backend = getattr(options, "default_backend", None) if options else None

    try:
        if options is not None:
            options.default_backend = backend
        yield
    finally:
        if options is not None:
            options.default_backend = previous_backend
        connection.close()


@dataclass(slots=True)
class WhatsAppFixture:
    """Metadata helper so tests can easily construct ``WhatsAppExport`` objects."""

    zip_path: Path
    group_name: str
    group_slug: GroupSlug
    chat_file: str
    export_date: date

    def create_export(self) -> WhatsAppExport:
        return WhatsAppExport(
            zip_path=self.zip_path,
            group_name=self.group_name,
            group_slug=self.group_slug,
            export_date=self.export_date,
            chat_file=self.chat_file,
            media_files=[],
        )

    @property
    def timezone(self) -> ZoneInfo:
        return ZoneInfo("America/Sao_Paulo")


@pytest.fixture(scope="session")
def whatsapp_fixture() -> WhatsAppFixture:
    """Load WhatsApp archive metadata once for the entire test session."""

    zip_path = Path(__file__).parent / "Conversa do WhatsApp com Teste.zip"
    with zipfile.ZipFile(zip_path) as archive:
        validate_zip_contents(archive)
    group_name, chat_file = discover_chat_file(zip_path)
    group_slug = GroupSlug(group_name.lower().replace(" ", "-"))
    return WhatsAppFixture(
        zip_path=zip_path,
        group_name=group_name,
        group_slug=group_slug,
        chat_file=chat_file,
        export_date=date(2025, 10, 28),
    )


@pytest.fixture(scope="session")
def whatsapp_timezone() -> ZoneInfo:
    return ZoneInfo("America/Sao_Paulo")


@pytest.fixture()
def gemini_api_key() -> str:
    return "test-key"


@pytest.fixture()
def mock_batch_client(monkeypatch):
    """Monkey-patch GeminiBatchClient and genai.Client with mocks for fast tests.

    This fixture replaces all API client instances with mocks that return
    instant fake responses without API calls. Tests run ~100x faster.

    Usage:
        def test_with_mock(mock_batch_client):
            # All API calls are now mocked
            process_whatsapp_export(...)
    """
<<<<<<< HEAD
=======
    from tests.mock_batch_client import MockGeminiBatchClient, MockGeminiClient  # noqa: PLC0415

>>>>>>> 4f909d95
    # Patch genai.Client - this is the main client used everywhere
    monkeypatch.setattr(
        "google.genai.Client",
        MockGeminiClient,
    )
    # Patch where genai is imported in egregora modules
    monkeypatch.setattr(
        "egregora.orchestration.pipeline.genai.Client",
        MockGeminiClient,
    )
    monkeypatch.setattr(
        "egregora.generation.editor.agent.genai.Client",
        MockGeminiClient,
    )

    # Patch the GeminiDispatcher class at import locations
    monkeypatch.setattr(
        "egregora.utils.gemini_dispatcher.GeminiDispatcher",
        MockGeminiBatchClient,
    )
    monkeypatch.setattr(
        "egregora.orchestration.pipeline.GeminiDispatcher",
        MockGeminiBatchClient,
    )
    monkeypatch.setattr(
        "egregora.generation.editor.agent.GeminiBatchClient",
        MockGeminiBatchClient,
    )

    yield {
        "client": MockGeminiClient,
        "batch_client": MockGeminiBatchClient,
    }


@pytest.fixture(scope="module")
def vcr_config():
    """
    VCR configuration for recording and replaying HTTP interactions.

    This configuration filters out sensitive data like API keys from cassettes.
    """
    return {
        # Record mode: 'once' means record the first time, then replay
        "record_mode": "once",
        # Filter API keys from recordings
        "filter_headers": [
            ("x-goog-api-key", "DUMMY_API_KEY"),
            ("authorization", "DUMMY_AUTH"),
        ],
        # Filter query parameters with API keys
        "filter_query_parameters": [
            ("key", "DUMMY_API_KEY"),
        ],
        # Match requests on method, scheme, host, port, and path (not body for binary uploads)
        "match_on": ["method", "scheme", "host", "port", "path"],
        # Decode compressed responses
        "decode_compressed_response": True,
        # Handle binary content in requests/responses
        "before_record_request": lambda request: request,
        "before_record_response": lambda response: response,
    }<|MERGE_RESOLUTION|>--- conflicted
+++ resolved
@@ -27,8 +27,6 @@
         "ibis is required for the test suite; install project dependencies to run tests",
         allow_module_level=True,
     )
-
-from tests.mock_batch_client import MockGeminiBatchClient, MockGeminiClient
 
 
 def _install_google_stubs() -> None:
@@ -200,11 +198,8 @@
             # All API calls are now mocked
             process_whatsapp_export(...)
     """
-<<<<<<< HEAD
-=======
     from tests.mock_batch_client import MockGeminiBatchClient, MockGeminiClient  # noqa: PLC0415
 
->>>>>>> 4f909d95
     # Patch genai.Client - this is the main client used everywhere
     monkeypatch.setattr(
         "google.genai.Client",
@@ -220,13 +215,13 @@
         MockGeminiClient,
     )
 
-    # Patch the GeminiDispatcher class at import locations
-    monkeypatch.setattr(
-        "egregora.utils.gemini_dispatcher.GeminiDispatcher",
+    # Patch the GeminiBatchClient class at import locations
+    monkeypatch.setattr(
+        "egregora.utils.batch.GeminiBatchClient",
         MockGeminiBatchClient,
     )
     monkeypatch.setattr(
-        "egregora.orchestration.pipeline.GeminiDispatcher",
+        "egregora.orchestration.pipeline.GeminiBatchClient",
         MockGeminiBatchClient,
     )
     monkeypatch.setattr(
