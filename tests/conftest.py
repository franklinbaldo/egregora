from __future__ import annotations

import sys
import types
import zipfile
from dataclasses import dataclass
from datetime import date
from pathlib import Path
from zoneinfo import ZoneInfo

PROJECT_ROOT = Path(__file__).resolve().parents[1]
SRC_PATH = PROJECT_ROOT / "src"

if str(SRC_PATH) not in sys.path:
    sys.path.insert(0, str(SRC_PATH))

import pytest

try:
<<<<<<< HEAD
=======
    import duckdb
except ImportError:  # pragma: no cover - depends on test env
    pytest.skip(
        "duckdb is required for the test suite; install project dependencies to run tests",
        allow_module_level=True,
    )

try:
>>>>>>> fe295e76
    import ibis  # noqa: F401 - imported to ensure availability for fixtures
except ImportError:  # pragma: no cover - depends on test env
    pytest.skip(
        "ibis is required for the test suite; install project dependencies to run tests",
        allow_module_level=True,
    )


def _install_google_stubs() -> None:
    """Ensure google genai modules exist so imports succeed during tests."""

    if "google" in sys.modules:
        return

    google_module = types.ModuleType("google")
    genai_module = types.ModuleType("google.genai")
    genai_types_module = types.ModuleType("google.genai.types")

    class _SimpleStruct:
        def __init__(self, *args, **kwargs):
            for key, value in kwargs.items():
                setattr(self, key, value)

    class _DummyType:
        OBJECT = "object"
        STRING = "string"
        ARRAY = "array"
        INTEGER = "integer"

    class _DummyClient:
        def __init__(self, *args, **kwargs):
            empty_response = types.SimpleNamespace(candidates=[])
            self.models = types.SimpleNamespace(generate_content=lambda *a, **k: empty_response)
            self.aio = types.SimpleNamespace(models=self.models)
            self.files = types.SimpleNamespace(
                upload=lambda *a, **k: types.SimpleNamespace(uri="stub://file", mime_type="application/octet-stream")
            )

            dummy_job = types.SimpleNamespace(
                name="stub-job",
                dest=types.SimpleNamespace(inlined_responses=[]),
                state=types.SimpleNamespace(name="JOB_STATE_SUCCEEDED"),
                done=True,
                error=None,
            )
            self.batches = types.SimpleNamespace(create=lambda *a, **k: dummy_job, get=lambda *a, **k: dummy_job)

        def close(self) -> None:  # pragma: no cover - compatibility stub
            return None

    # Populate genai.types namespace with simple containers used in code paths.
    for attr in (
        "Schema",
        "FunctionDeclaration",
        "Tool",
        "FunctionResponse",
        "Part",
        "Content",
        "GenerateContentConfig",
        "BatchJobSource",
        "CreateBatchJobConfig",
        "InlinedRequest",
        "EmbeddingsBatchJobSource",
        "EmbedContentBatch",
        "EmbedContentConfig",
        "FileData",
        "BatchJob",
        "JobError",
    ):
        setattr(genai_types_module, attr, _SimpleStruct)

    genai_types_module.Type = _DummyType

    google_module.genai = genai_module
    genai_module.types = genai_types_module
    genai_module.Client = _DummyClient

    sys.modules["google"] = google_module
    sys.modules["google.genai"] = genai_module
    sys.modules["google.genai.types"] = genai_types_module


_install_google_stubs()


<<<<<<< HEAD
=======
from egregora.ibis_runtime import use_backend
>>>>>>> fe295e76
from egregora.models import WhatsAppExport
from egregora.pipeline import discover_chat_file
from egregora.types import GroupSlug
from egregora.zip_utils import validate_zip_contents
<<<<<<< HEAD
=======

>>>>>>> fe295e76

@pytest.fixture(autouse=True)
def ibis_backend():
    connection = duckdb.connect(":memory:")
    backend = ibis.duckdb.from_connection(connection)
    with use_backend(backend):
        yield
    connection.close()


@dataclass(slots=True)
class WhatsAppFixture:
    """Metadata helper so tests can easily construct ``WhatsAppExport`` objects."""

    zip_path: Path
    group_name: str
    group_slug: GroupSlug
    chat_file: str
    export_date: date

    def create_export(self) -> WhatsAppExport:
        return WhatsAppExport(
            zip_path=self.zip_path,
            group_name=self.group_name,
            group_slug=self.group_slug,
            export_date=self.export_date,
            chat_file=self.chat_file,
            media_files=[],
        )

    @property
    def timezone(self) -> ZoneInfo:
        return ZoneInfo("America/Sao_Paulo")


@pytest.fixture(scope="session")
def whatsapp_fixture() -> WhatsAppFixture:
    """Load WhatsApp archive metadata once for the entire test session."""

    zip_path = Path(__file__).parent / "Conversa do WhatsApp com Teste.zip"
    with zipfile.ZipFile(zip_path) as archive:
        validate_zip_contents(archive)
    group_name, chat_file = discover_chat_file(zip_path)
    group_slug = GroupSlug(group_name.lower().replace(" ", "-"))
    return WhatsAppFixture(
        zip_path=zip_path,
        group_name=group_name,
        group_slug=group_slug,
        chat_file=chat_file,
        export_date=date(2025, 10, 28),
    )


@pytest.fixture(scope="session")
def whatsapp_timezone() -> ZoneInfo:
    return ZoneInfo("America/Sao_Paulo")


@pytest.fixture()
def gemini_api_key() -> str:
    return "test-key"<|MERGE_RESOLUTION|>--- conflicted
+++ resolved
@@ -17,17 +17,6 @@
 import pytest
 
 try:
-<<<<<<< HEAD
-=======
-    import duckdb
-except ImportError:  # pragma: no cover - depends on test env
-    pytest.skip(
-        "duckdb is required for the test suite; install project dependencies to run tests",
-        allow_module_level=True,
-    )
-
-try:
->>>>>>> fe295e76
     import ibis  # noqa: F401 - imported to ensure availability for fixtures
 except ImportError:  # pragma: no cover - depends on test env
     pytest.skip(
@@ -113,18 +102,10 @@
 _install_google_stubs()
 
 
-<<<<<<< HEAD
-=======
-from egregora.ibis_runtime import use_backend
->>>>>>> fe295e76
 from egregora.models import WhatsAppExport
 from egregora.pipeline import discover_chat_file
 from egregora.types import GroupSlug
 from egregora.zip_utils import validate_zip_contents
-<<<<<<< HEAD
-=======
-
->>>>>>> fe295e76
 
 @pytest.fixture(autouse=True)
 def ibis_backend():
