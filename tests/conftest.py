--- conflicted
+++ resolved
@@ -5,10 +5,6 @@
 from dataclasses import dataclass
 from datetime import date
 from pathlib import Path
-<<<<<<< HEAD
-=======
-import sys
->>>>>>> 3e72d6e5
 from types import ModuleType, SimpleNamespace
 from zoneinfo import ZoneInfo
 
@@ -56,17 +52,11 @@
 
     exceptions_module = ModuleType("google.api_core.exceptions")
 
-<<<<<<< HEAD
-    class GoogleAPICallError(Exception): ...
-
-    class ResourceExhausted(GoogleAPICallError): ...
-=======
     class GoogleAPICallError(Exception):
         ...
 
     class ResourceExhausted(GoogleAPICallError):
         ...
->>>>>>> 3e72d6e5
 
     exceptions_module.GoogleAPICallError = GoogleAPICallError
     exceptions_module.ResourceExhausted = ResourceExhausted
@@ -75,12 +65,8 @@
     genai_module = ModuleType("google.generativeai")
 
     class Client:
-<<<<<<< HEAD
-        def __init__(self, *args, **kwargs): ...
-=======
         def __init__(self, *args, **kwargs):
             ...
->>>>>>> 3e72d6e5
 
     genai_module.Client = Client
 
