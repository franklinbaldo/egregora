from unittest import mock

from egregora.utils.batch import EmbeddingBatchRequest
from egregora.utils.gemini_dispatcher import GeminiDispatcher, SmartGeminiClient


def test_gemini_dispatcher_uses_individual_for_small_batches():
    """Verify that requests below the threshold use individual calls."""
    mock_client = mock.MagicMock()
    dispatcher = GeminiDispatcher(mock_client, "gemini-pro", batch_threshold=10)

    # Patch the internal dispatchers to monitor calls
    dispatcher._embedding_dispatcher._execute_individual = mock.MagicMock(return_value=[])
    dispatcher._embedding_dispatcher._execute_batch = mock.MagicMock()

    requests = [EmbeddingBatchRequest(text=f"req_{i}") for i in range(9)]
    dispatcher.embed_content(requests)

    dispatcher._embedding_dispatcher._execute_individual.assert_called_once_with(requests)
    dispatcher._embedding_dispatcher._execute_batch.assert_not_called()


def test_gemini_dispatcher_uses_batch_for_large_batches():
    """Verify that requests at or above the threshold use batch calls."""
    mock_client = mock.MagicMock()
    dispatcher = GeminiDispatcher(mock_client, "gemini-pro", batch_threshold=10)

    dispatcher._embedding_dispatcher._execute_individual = mock.MagicMock()
    dispatcher._embedding_dispatcher._execute_batch = mock.MagicMock(return_value=[])

    requests = [EmbeddingBatchRequest(text=f"req_{i}") for i in range(10)]
    dispatcher.embed_content(requests)

    dispatcher._embedding_dispatcher._execute_individual.assert_not_called()
    # Check that batch was called with the requests (kwargs are variable)
    assert dispatcher._embedding_dispatcher._execute_batch.called
    call_args = dispatcher._embedding_dispatcher._execute_batch.call_args
    assert call_args[0][0] == requests  # First positional arg should be requests


def test_force_batch_overrides_threshold():
    """Verify that force_batch=True uses the batch method even for small N."""
    mock_client = mock.MagicMock()
    dispatcher = GeminiDispatcher(mock_client, "gemini-pro", batch_threshold=10)

    dispatcher._embedding_dispatcher._execute_individual = mock.MagicMock()
    dispatcher._embedding_dispatcher._execute_batch = mock.MagicMock(return_value=[])

    requests = [EmbeddingBatchRequest(text=f"req_{i}") for i in range(5)]
    dispatcher.embed_content(requests, force_batch=True)

    dispatcher._embedding_dispatcher._execute_individual.assert_not_called()
    # Check that batch was called
    assert dispatcher._embedding_dispatcher._execute_batch.called
    call_args = dispatcher._embedding_dispatcher._execute_batch.call_args
    assert call_args[0][0] == requests


def test_force_individual_overrides_threshold():
    """Verify that force_individual=True uses the individual method even for large N."""
    mock_client = mock.MagicMock()
    dispatcher = GeminiDispatcher(mock_client, "gemini-pro", batch_threshold=10)

    dispatcher._embedding_dispatcher._execute_individual = mock.MagicMock(return_value=[])
    dispatcher._embedding_dispatcher._execute_batch = mock.MagicMock()

    requests = [EmbeddingBatchRequest(text=f"req_{i}") for i in range(20)]
    dispatcher.embed_content(requests, force_individual=True)

    dispatcher._embedding_dispatcher._execute_individual.assert_called_once_with(requests)
    dispatcher._embedding_dispatcher._execute_batch.assert_not_called()


def test_backward_compatibility_with_smart_client_alias():
    """Verify that SmartGeminiClient alias still works."""
<<<<<<< HEAD
=======
    from egregora.utils.gemini_dispatcher import SmartGeminiClient  # noqa: PLC0415

>>>>>>> 4f909d95
    mock_client = mock.MagicMock()
    # Should work the same as GeminiDispatcher
    client = SmartGeminiClient(mock_client, "gemini-pro")
    assert isinstance(client, GeminiDispatcher)<|MERGE_RESOLUTION|>--- conflicted
+++ resolved
@@ -1,7 +1,7 @@
 from unittest import mock
 
 from egregora.utils.batch import EmbeddingBatchRequest
-from egregora.utils.gemini_dispatcher import GeminiDispatcher, SmartGeminiClient
+from egregora.utils.gemini_dispatcher import GeminiDispatcher
 
 
 def test_gemini_dispatcher_uses_individual_for_small_batches():
@@ -73,11 +73,8 @@
 
 def test_backward_compatibility_with_smart_client_alias():
     """Verify that SmartGeminiClient alias still works."""
-<<<<<<< HEAD
-=======
     from egregora.utils.gemini_dispatcher import SmartGeminiClient  # noqa: PLC0415
 
->>>>>>> 4f909d95
     mock_client = mock.MagicMock()
     # Should work the same as GeminiDispatcher
     client = SmartGeminiClient(mock_client, "gemini-pro")
