from __future__ import annotations

<<<<<<< HEAD
import os
import shutil
import sys
import zipfile
from datetime import date
from pathlib import Path
from types import SimpleNamespace
from zoneinfo import ZoneInfo
=======
import sys
from datetime import date, datetime
from pathlib import Path
from types import SimpleNamespace

import pytest
>>>>>>> 56eba9df

import pytest

sys.path.insert(0, str(Path(__file__).resolve().parents[1] / "src"))

from egregora.anonymizer import Anonymizer
from egregora.config import PipelineConfig
from egregora.generator import PostGenerator
<<<<<<< HEAD
from egregora.llm_models import SystemMessageLabel
from egregora.pipeline import _prepare_transcripts
=======
>>>>>>> 56eba9df
from egregora.privacy import PrivacyViolationError, validate_newsletter_privacy
from egregora.processor import UnifiedProcessor

ANON_SUFFIX_LENGTH = 4
UUID_FULL_LENGTH = 36
UUID_SHORT_LENGTH = 8


# From test_anonymizer.py
def test_normalize_phone_adds_country_code() -> None:
    assert Anonymizer.normalize_phone("(11) 98765-4321") == "+5511987654321"


def test_anonymize_phone_is_deterministic() -> None:
    token_a = Anonymizer.anonymize_phone("+55 11 98765-4321")
    token_b = Anonymizer.anonymize_phone("5511987654321")

    assert token_a == token_b
    assert token_a.startswith("Member-")
    suffix = token_a.split("-")[1]
    assert len(suffix) == ANON_SUFFIX_LENGTH
    assert suffix.isupper()


def test_anonymize_nickname_uses_member_prefix() -> None:
    token_a = Anonymizer.anonymize_nickname(" João Silva ")
    token_b = Anonymizer.anonymize_nickname("joão silva")

    assert token_a == token_b
    assert token_a.startswith("Member-")


def test_get_uuid_variants_returns_human_identifier() -> None:
    variants = Anonymizer.get_uuid_variants("Maria")

    assert set(variants.keys()) == {"full", "short", "human"}
    assert variants["human"].startswith("Member-")
    assert len(variants["full"]) == UUID_FULL_LENGTH
    assert len(variants["short"]) == UUID_SHORT_LENGTH


<<<<<<< HEAD
# From test_privacy_e2e.py
def test_prepare_transcripts_anonymizes_authors(temp_dir) -> None:
    config = PipelineConfig(
        zip_files=[],
        posts_dir=temp_dir,
    )

    class RecordingClassifier:
        def __init__(self) -> None:
            self.captured: list[str] = []

        def filter_transcript(self, text: str) -> tuple[str, list[SystemMessageLabel]]:
            self.captured.append(text)
            cleaned_lines = [
                line
                for line in text.splitlines()
                if "mudou o assunto" not in line.casefold()
                and "media omitted" not in line.casefold()
                and "<mídia oculta>" not in line.casefold()
            ]
            cleaned = "\n".join(cleaned_lines)
            return cleaned, [SystemMessageLabel() for _ in cleaned_lines]

    classifier = RecordingClassifier()

    transcripts = [
        (
            date(2024, 1, 1),
            "\n".join(
                [
                    "12:00 - João Silva: Fala com Maria no WhatsApp do Pedro 11 91234-5678",
                    "12:15 - João Silva: Mudou o assunto do grupo para Reunião",
                    "13:00 - +55 21 99876-5432: Meu número é 21 99876-5432",
                    "13:30 - João Silva: <mídia oculta>",
                ]
            ),
        )
    ]

    sanitized = _prepare_transcripts(transcripts, config, classifier=classifier)
    sanitized_text = sanitized[0][1]

    assert "João Silva" not in sanitized_text
    assert sanitized_text.count("Member-") >= 1
    assert "Maria" in sanitized_text  # conteúdo das mensagens permanece intacto
    assert "Mudou o assunto" not in sanitized_text
    assert "<mídia oculta>" not in sanitized_text
    assert classifier.captured, "classifier should receive anonymized text"
    assert all("Member-" in captured for captured in classifier.captured)


def test_prepare_transcripts_noop_when_disabled(temp_dir) -> None:
    config = PipelineConfig(
        zip_files=[],
        posts_dir=temp_dir,
    )
    config.anonymization.enabled = False

    original_text = "12:00 - João Silva: Mensagem com telefone 11 91234-5678"
    transcripts = [(date(2024, 1, 1), original_text)]

    sanitized = _prepare_transcripts(transcripts, config)

    assert sanitized[0][1] == original_text


=======
>>>>>>> 56eba9df
def test_validate_newsletter_privacy_detects_phone_numbers() -> None:
    with pytest.raises(PrivacyViolationError):
        validate_newsletter_privacy("Contato: +55 11 94529-4774")

    with pytest.raises(PrivacyViolationError):
        validate_newsletter_privacy("Mensagem (4774) capturada")


def test_validate_newsletter_privacy_allows_safe_content() -> None:
    text = "Estamos alinhados com Member-ABCD e (Nick) para 2024."
    assert validate_newsletter_privacy(text) is True


# From test_privacy_prompt.py
class DummyPart:
    def __init__(self, text: str):
        self.text = text

    @classmethod
    def from_text(cls, *, text: str):
        return cls(text=text)


def _install_generator_stubs(monkeypatch):
    stub_types = SimpleNamespace(Part=DummyPart)
    # Patch the types used within the generator module
    monkeypatch.setattr("egregora.generator.types", stub_types)
    # Mock the prompt loading to avoid file I/O
    monkeypatch.setattr("egregora.generator._load_prompt", lambda name: f"PROMPT: {name}")


from unittest.mock import MagicMock


def test_system_instruction_includes_privacy_rules(monkeypatch):
    _install_generator_stubs(monkeypatch)
    config = PipelineConfig()
    monkeypatch.setattr("egregora.generator.GeminiManager", MagicMock())
    generator = PostGenerator(config)

    # Test without group tags
    instruction = generator._build_system_instruction(has_group_tags=False)
    assert instruction, "system instruction should not be empty"
    system_text = instruction[0].text
    assert "PROMPT: system_instruction_base.md" in system_text
    assert "PROMPT: system_instruction_multigroup.md" not in system_text

    # Test with group tags
    instruction_multigroup = generator._build_system_instruction(has_group_tags=True)
    system_text_multigroup = instruction_multigroup[0].text
    assert "PROMPT: system_instruction_base.md" in system_text_multigroup
    assert "PROMPT: system_instruction_multigroup.md" in system_text_multigroup


<<<<<<< HEAD
# From test_unified_processor_anonymization.py
HAS_GEMINI_KEY = bool(os.getenv("GEMINI_API_KEY"))


@pytest.mark.skip(reason="Group discovery is temporarily disabled")
@pytest.mark.skipif(
    not HAS_GEMINI_KEY,
    reason="GEMINI_API_KEY not configured; skipping live anonymization integration test.",
)
def test_unified_processor_anonymizes_transcripts(tmp_path: Path) -> None:
    base_dir = Path("tests/temp_output/anonymization")
    shutil.rmtree(base_dir, ignore_errors=True)

    zips_dir = base_dir / "zips"
    posts_dir = base_dir / "posts"
    zips_dir.mkdir(parents=True, exist_ok=True)
    posts_dir.mkdir(parents=True, exist_ok=True)

    zip_path = zips_dir / "Conversa do WhatsApp com Teste.zip"
    chat_txt_path = tmp_path / "_chat.txt"
    with open(chat_txt_path, "w", encoding="utf-8") as handle:
        handle.write("03/10/2025 09:45 - +55 11 94529-4774: Teste de grupo\n")

    with zipfile.ZipFile(zip_path, "w") as zf:
        zf.write(chat_txt_path, arcname="_chat.txt")

    config = PipelineConfig(
        zip_files=[],
        posts_dir=posts_dir,
        model="gemini/gemini-1.5-flash-latest",
        timezone=ZoneInfo("America/Sao_Paulo"),
    )

    processor = UnifiedProcessor(config)

    try:
        results = processor.process_all(days=1)
    finally:
        chat_txt_path.unlink(missing_ok=True)

    slug, generated_posts = next(iter(results.items()))
    output_file = generated_posts[0]
    assert output_file.exists()

    content = output_file.read_text(encoding="utf-8")
    if "+55 11 94529-4774" in content:
        raise PrivacyViolationError("Telefone não deveria aparecer no post gerado")
    assert "Member-" in content or "Membro" in content

    shutil.rmtree(base_dir, ignore_errors=True)
=======
import polars as pl
>>>>>>> 56eba9df


# From test_unified_processor_anonymization.py
def test_unified_processor_anonymizes_dataframe(monkeypatch):
    """Verify that the UnifiedProcessor correctly anonymizes the dataframe."""
    # Create a mock DataFrame
    df = pl.DataFrame(
        {
            "author": ["João Silva", "+55 21 99876-5432"],
            "message": ["Message 1", "Message 2"],
            "date": [date(2024, 1, 1), date(2024, 1, 1)],
            "timestamp": [
                datetime(2024, 1, 1, 12, 0),
                datetime(2024, 1, 1, 13, 0),
            ],
        }
    )

    # Mock load_source_dataframe to return our test DataFrame
    monkeypatch.setattr("egregora.processor.load_source_dataframe", lambda source: df)

<<<<<<< HEAD
    config = PipelineConfig(
        zip_files=[],
        posts_dir=posts_dir,
        model="none",  # Disable Gemini for this test
        timezone=ZoneInfo("America/Sao_Paulo"),
=======
    # Mock the generator to prevent actual LLM calls
    mock_generator = MagicMock()
    mock_generator.generate.return_value = "Generated post content."
    monkeypatch.setattr(
        "egregora.processor.PostGenerator", lambda config, gemini_manager: mock_generator
>>>>>>> 56eba9df
    )

    # Configure and run the processor
    config = PipelineConfig(
        zip_files=[Path("dummy.zip")],
        posts_dir=Path("test_posts"),
        anonymization={"enabled": True},
    )
    processor = UnifiedProcessor(config)

    # The actual processing logic is inside _process_source, which we can't
    # easily call. However, we can check the anonymization function directly.
    anonymized_df = Anonymizer.anonymize_dataframe(df)

    # Verify that the authors have been anonymized
    assert "João Silva" not in anonymized_df["author"].to_list()
    assert "+55 21 99876-5432" not in anonymized_df["author"].to_list()
    assert anonymized_df["author"][0].startswith("Member-")
    assert anonymized_df["author"][1].startswith("Member-")<|MERGE_RESOLUTION|>--- conflicted
+++ resolved
@@ -1,22 +1,10 @@
 from __future__ import annotations
 
-<<<<<<< HEAD
-import os
-import shutil
-import sys
-import zipfile
-from datetime import date
-from pathlib import Path
-from types import SimpleNamespace
-from zoneinfo import ZoneInfo
-=======
 import sys
 from datetime import date, datetime
 from pathlib import Path
 from types import SimpleNamespace
-
-import pytest
->>>>>>> 56eba9df
+from unittest.mock import MagicMock
 
 import pytest
 
@@ -25,11 +13,6 @@
 from egregora.anonymizer import Anonymizer
 from egregora.config import PipelineConfig
 from egregora.generator import PostGenerator
-<<<<<<< HEAD
-from egregora.llm_models import SystemMessageLabel
-from egregora.pipeline import _prepare_transcripts
-=======
->>>>>>> 56eba9df
 from egregora.privacy import PrivacyViolationError, validate_newsletter_privacy
 from egregora.processor import UnifiedProcessor
 
@@ -71,75 +54,6 @@
     assert len(variants["short"]) == UUID_SHORT_LENGTH
 
 
-<<<<<<< HEAD
-# From test_privacy_e2e.py
-def test_prepare_transcripts_anonymizes_authors(temp_dir) -> None:
-    config = PipelineConfig(
-        zip_files=[],
-        posts_dir=temp_dir,
-    )
-
-    class RecordingClassifier:
-        def __init__(self) -> None:
-            self.captured: list[str] = []
-
-        def filter_transcript(self, text: str) -> tuple[str, list[SystemMessageLabel]]:
-            self.captured.append(text)
-            cleaned_lines = [
-                line
-                for line in text.splitlines()
-                if "mudou o assunto" not in line.casefold()
-                and "media omitted" not in line.casefold()
-                and "<mídia oculta>" not in line.casefold()
-            ]
-            cleaned = "\n".join(cleaned_lines)
-            return cleaned, [SystemMessageLabel() for _ in cleaned_lines]
-
-    classifier = RecordingClassifier()
-
-    transcripts = [
-        (
-            date(2024, 1, 1),
-            "\n".join(
-                [
-                    "12:00 - João Silva: Fala com Maria no WhatsApp do Pedro 11 91234-5678",
-                    "12:15 - João Silva: Mudou o assunto do grupo para Reunião",
-                    "13:00 - +55 21 99876-5432: Meu número é 21 99876-5432",
-                    "13:30 - João Silva: <mídia oculta>",
-                ]
-            ),
-        )
-    ]
-
-    sanitized = _prepare_transcripts(transcripts, config, classifier=classifier)
-    sanitized_text = sanitized[0][1]
-
-    assert "João Silva" not in sanitized_text
-    assert sanitized_text.count("Member-") >= 1
-    assert "Maria" in sanitized_text  # conteúdo das mensagens permanece intacto
-    assert "Mudou o assunto" not in sanitized_text
-    assert "<mídia oculta>" not in sanitized_text
-    assert classifier.captured, "classifier should receive anonymized text"
-    assert all("Member-" in captured for captured in classifier.captured)
-
-
-def test_prepare_transcripts_noop_when_disabled(temp_dir) -> None:
-    config = PipelineConfig(
-        zip_files=[],
-        posts_dir=temp_dir,
-    )
-    config.anonymization.enabled = False
-
-    original_text = "12:00 - João Silva: Mensagem com telefone 11 91234-5678"
-    transcripts = [(date(2024, 1, 1), original_text)]
-
-    sanitized = _prepare_transcripts(transcripts, config)
-
-    assert sanitized[0][1] == original_text
-
-
-=======
->>>>>>> 56eba9df
 def test_validate_newsletter_privacy_detects_phone_numbers() -> None:
     with pytest.raises(PrivacyViolationError):
         validate_newsletter_privacy("Contato: +55 11 94529-4774")
@@ -171,9 +85,6 @@
     monkeypatch.setattr("egregora.generator._load_prompt", lambda name: f"PROMPT: {name}")
 
 
-from unittest.mock import MagicMock
-
-
 def test_system_instruction_includes_privacy_rules(monkeypatch):
     _install_generator_stubs(monkeypatch)
     config = PipelineConfig()
@@ -194,63 +105,9 @@
     assert "PROMPT: system_instruction_multigroup.md" in system_text_multigroup
 
 
-<<<<<<< HEAD
-# From test_unified_processor_anonymization.py
-HAS_GEMINI_KEY = bool(os.getenv("GEMINI_API_KEY"))
+import polars as pl
 
 
-@pytest.mark.skip(reason="Group discovery is temporarily disabled")
-@pytest.mark.skipif(
-    not HAS_GEMINI_KEY,
-    reason="GEMINI_API_KEY not configured; skipping live anonymization integration test.",
-)
-def test_unified_processor_anonymizes_transcripts(tmp_path: Path) -> None:
-    base_dir = Path("tests/temp_output/anonymization")
-    shutil.rmtree(base_dir, ignore_errors=True)
-
-    zips_dir = base_dir / "zips"
-    posts_dir = base_dir / "posts"
-    zips_dir.mkdir(parents=True, exist_ok=True)
-    posts_dir.mkdir(parents=True, exist_ok=True)
-
-    zip_path = zips_dir / "Conversa do WhatsApp com Teste.zip"
-    chat_txt_path = tmp_path / "_chat.txt"
-    with open(chat_txt_path, "w", encoding="utf-8") as handle:
-        handle.write("03/10/2025 09:45 - +55 11 94529-4774: Teste de grupo\n")
-
-    with zipfile.ZipFile(zip_path, "w") as zf:
-        zf.write(chat_txt_path, arcname="_chat.txt")
-
-    config = PipelineConfig(
-        zip_files=[],
-        posts_dir=posts_dir,
-        model="gemini/gemini-1.5-flash-latest",
-        timezone=ZoneInfo("America/Sao_Paulo"),
-    )
-
-    processor = UnifiedProcessor(config)
-
-    try:
-        results = processor.process_all(days=1)
-    finally:
-        chat_txt_path.unlink(missing_ok=True)
-
-    slug, generated_posts = next(iter(results.items()))
-    output_file = generated_posts[0]
-    assert output_file.exists()
-
-    content = output_file.read_text(encoding="utf-8")
-    if "+55 11 94529-4774" in content:
-        raise PrivacyViolationError("Telefone não deveria aparecer no post gerado")
-    assert "Member-" in content or "Membro" in content
-
-    shutil.rmtree(base_dir, ignore_errors=True)
-=======
-import polars as pl
->>>>>>> 56eba9df
-
-
-# From test_unified_processor_anonymization.py
 def test_unified_processor_anonymizes_dataframe(monkeypatch):
     """Verify that the UnifiedProcessor correctly anonymizes the dataframe."""
     # Create a mock DataFrame
@@ -269,19 +126,11 @@
     # Mock load_source_dataframe to return our test DataFrame
     monkeypatch.setattr("egregora.processor.load_source_dataframe", lambda source: df)
 
-<<<<<<< HEAD
-    config = PipelineConfig(
-        zip_files=[],
-        posts_dir=posts_dir,
-        model="none",  # Disable Gemini for this test
-        timezone=ZoneInfo("America/Sao_Paulo"),
-=======
     # Mock the generator to prevent actual LLM calls
     mock_generator = MagicMock()
     mock_generator.generate.return_value = "Generated post content."
     monkeypatch.setattr(
         "egregora.processor.PostGenerator", lambda config, gemini_manager: mock_generator
->>>>>>> 56eba9df
     )
 
     # Configure and run the processor
