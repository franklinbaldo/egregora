--- conflicted
+++ resolved
@@ -56,11 +56,7 @@
     """Verify list() raises UnsupportedDocumentTypeError for an invalid doc type."""
     with pytest.raises(UnsupportedDocumentTypeError):
         # list() returns an iterator, so we need to consume it to trigger the exception.
-<<<<<<< HEAD
-        list(content_repository.list("UNSUPPORTED"))
-=======
         list(content_repository.list(doc_type="UNSUPPORTED"))
->>>>>>> 8368bbd9
 
 
 def test_list_handles_ibis_error_and_falls_back(content_repository, mock_db_manager):
