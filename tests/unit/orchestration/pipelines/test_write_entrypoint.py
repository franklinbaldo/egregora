from pathlib import Path
from unittest.mock import patch

from egregora.config.settings import SiteSettings, SourceSettings
from egregora.constants import SourceType


def test_write_pipeline_importable():
    """
    GREEN TEST: Verify that the module now exists and can be imported.
    """
    import egregora.orchestration.pipelines.write

    assert hasattr(egregora.orchestration.pipelines.write, "run_cli_flow")


@patch("egregora.orchestration.pipelines.write.run")
@patch("egregora.orchestration.pipelines.write.load_egregora_config")
@patch("egregora.orchestration.pipelines.write._validate_api_key")
@patch("egregora.orchestration.pipelines.write.ensure_mkdocs_project")
<<<<<<< HEAD
def test_run_cli_flow(mock_ensure_mkdocs, mock_validate_key, mock_load_config, mock_run, test_config):
=======
def test_run_cli_flow(mock_ensure_mkdocs, mock_validate_key, mock_load_config, mock_run, config_factory):
>>>>>>> 9b0144e2
    """
    GREEN TEST: Verify run_cli_flow executes the pipeline logic.
    """
    from egregora.orchestration.pipelines.write import run_cli_flow

    # Mock config
<<<<<<< HEAD
    mock_config = test_config
=======
    mock_config = config_factory()
>>>>>>> 9b0144e2
    mock_load_config.return_value = mock_config

    run_cli_flow(input_file=Path("test.zip"), output=Path("site"), source=SourceType.WHATSAPP.value)

    # Verify run was called
    assert mock_run.called
    run_params = mock_run.call_args[0][0]
    assert run_params.input_path == Path("test.zip")
    assert run_params.source_type == SourceType.WHATSAPP.value
    assert run_params.source_key == "whatsapp"

    # Verify other mocks were used (silences PT019)
    assert mock_ensure_mkdocs.called is not None
    assert mock_validate_key.called is not None


@patch("egregora.orchestration.pipelines.write.run")
@patch("egregora.orchestration.pipelines.write.load_egregora_config")
@patch("egregora.orchestration.pipelines.write._validate_api_key")
@patch("egregora.orchestration.pipelines.write.ensure_mkdocs_project")
def test_run_cli_flow_runs_all_sources_when_default_missing(
<<<<<<< HEAD
    mock_ensure_mkdocs, mock_validate_key, mock_load_config, mock_run, test_config
=======
    mock_ensure_mkdocs, mock_validate_key, mock_load_config, mock_run, config_factory
>>>>>>> 9b0144e2
):
    """
    GREEN TEST: Ensure multiple configured sources run sequentially without repeated CLI flags.
    """
    from egregora.orchestration.pipelines.write import run_cli_flow

<<<<<<< HEAD
    config = test_config
=======
    config = config_factory()
>>>>>>> 9b0144e2
    config.site = SiteSettings(
        default_source=None,
        sources={
            "alpha": SourceSettings(adapter="whatsapp"),
            "beta": SourceSettings(adapter="self"),
        },
    )
    mock_load_config.return_value = config

    run_cli_flow(input_file=Path("test.zip"), output=Path("site"), source=None)

    assert mock_run.call_count == 2
    first_params = mock_run.call_args_list[0][0][0]
    second_params = mock_run.call_args_list[1][0][0]
    assert first_params.source_key == "alpha"
    assert first_params.source_type == "whatsapp"
    assert second_params.source_key == "beta"
    assert second_params.source_type == "self"


@patch("egregora.orchestration.pipelines.write.run")
@patch("egregora.orchestration.pipelines.write.load_egregora_config")
@patch("egregora.orchestration.pipelines.write._validate_api_key")
@patch("egregora.orchestration.pipelines.write.ensure_mkdocs_project")
def test_run_cli_flow_invalid_source_key_exits(
<<<<<<< HEAD
    mock_ensure_mkdocs, mock_validate_key, mock_load_config, mock_run, test_config
=======
    mock_ensure_mkdocs, mock_validate_key, mock_load_config, mock_run, config_factory
>>>>>>> 9b0144e2
):
    """
    GREEN TEST: Unknown source keys emit a clear error and abort.
    """
    from egregora.orchestration.pipelines.write import run_cli_flow

<<<<<<< HEAD
    config = test_config
=======
    config = config_factory()
>>>>>>> 9b0144e2
    config.site = SiteSettings(
        default_source="missing", sources={"alpha": SourceSettings(adapter="whatsapp")}
    )
    mock_load_config.return_value = config

    try:
        run_cli_flow(input_file=Path("test.zip"), output=Path("site"), source="ghost")
    except SystemExit:
        pass
    else:
        raise AssertionError("run_cli_flow should exit when an unknown source key is provided")

    mock_run.assert_not_called()<|MERGE_RESOLUTION|>--- conflicted
+++ resolved
@@ -18,22 +18,14 @@
 @patch("egregora.orchestration.pipelines.write.load_egregora_config")
 @patch("egregora.orchestration.pipelines.write._validate_api_key")
 @patch("egregora.orchestration.pipelines.write.ensure_mkdocs_project")
-<<<<<<< HEAD
-def test_run_cli_flow(mock_ensure_mkdocs, mock_validate_key, mock_load_config, mock_run, test_config):
-=======
 def test_run_cli_flow(mock_ensure_mkdocs, mock_validate_key, mock_load_config, mock_run, config_factory):
->>>>>>> 9b0144e2
     """
     GREEN TEST: Verify run_cli_flow executes the pipeline logic.
     """
     from egregora.orchestration.pipelines.write import run_cli_flow
 
     # Mock config
-<<<<<<< HEAD
-    mock_config = test_config
-=======
     mock_config = config_factory()
->>>>>>> 9b0144e2
     mock_load_config.return_value = mock_config
 
     run_cli_flow(input_file=Path("test.zip"), output=Path("site"), source=SourceType.WHATSAPP.value)
@@ -55,22 +47,14 @@
 @patch("egregora.orchestration.pipelines.write._validate_api_key")
 @patch("egregora.orchestration.pipelines.write.ensure_mkdocs_project")
 def test_run_cli_flow_runs_all_sources_when_default_missing(
-<<<<<<< HEAD
-    mock_ensure_mkdocs, mock_validate_key, mock_load_config, mock_run, test_config
-=======
     mock_ensure_mkdocs, mock_validate_key, mock_load_config, mock_run, config_factory
->>>>>>> 9b0144e2
 ):
     """
     GREEN TEST: Ensure multiple configured sources run sequentially without repeated CLI flags.
     """
     from egregora.orchestration.pipelines.write import run_cli_flow
 
-<<<<<<< HEAD
-    config = test_config
-=======
     config = config_factory()
->>>>>>> 9b0144e2
     config.site = SiteSettings(
         default_source=None,
         sources={
@@ -96,22 +80,14 @@
 @patch("egregora.orchestration.pipelines.write._validate_api_key")
 @patch("egregora.orchestration.pipelines.write.ensure_mkdocs_project")
 def test_run_cli_flow_invalid_source_key_exits(
-<<<<<<< HEAD
-    mock_ensure_mkdocs, mock_validate_key, mock_load_config, mock_run, test_config
-=======
     mock_ensure_mkdocs, mock_validate_key, mock_load_config, mock_run, config_factory
->>>>>>> 9b0144e2
 ):
     """
     GREEN TEST: Unknown source keys emit a clear error and abort.
     """
     from egregora.orchestration.pipelines.write import run_cli_flow
 
-<<<<<<< HEAD
-    config = test_config
-=======
     config = config_factory()
->>>>>>> 9b0144e2
     config.site = SiteSettings(
         default_source="missing", sources={"alpha": SourceSettings(adapter="whatsapp")}
     )
