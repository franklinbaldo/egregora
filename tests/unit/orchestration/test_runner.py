from datetime import datetime
from unittest.mock import MagicMock

from egregora.data_primitives.document import OutputSink
from egregora.orchestration.context import PipelineContext
<<<<<<< HEAD
=======
from egregora.orchestration.exceptions import (
    CommandProcessingError,
    EnrichmentError,
    OutputSinkError,
    ProfileGenerationError,
    WindowSizeError,
    WindowSplitError,
)
>>>>>>> 1399c287
from egregora.orchestration.runner import PipelineRunner


def test_pipeline_runner_init():
    context = MagicMock(spec=PipelineContext)
    runner = PipelineRunner(context)
    assert runner.context == context


def test_pipeline_runner_process_windows():
    context = MagicMock(spec=PipelineContext)
    # Mock output_format (OutputSink)
    output_sink = MagicMock(spec=OutputSink)
    context.output_format = output_sink

    # Mock config
    config = MagicMock()
    config.pipeline.max_windows = 1
    config.pipeline.max_prompt_tokens = 1000
    context.config = config

    runner = PipelineRunner(context)

    # Create a mock window
    window = MagicMock()
    window.size = 10
    # Use real datetime objects to avoid formatting issues
    window.start_time = datetime(2023, 1, 1, 10, 0)
    window.end_time = datetime(2023, 1, 2, 10, 0)
    window.window_index = 0

    windows_iterator = [window]

    # Mock internal methods to avoid complex dependency mocking
    # Note: _process_single_window returns a dict of results
    runner._process_single_window = MagicMock(return_value={"test_window": {"posts": ["post1"]}})

    # Mock process_background_tasks to simply return (it is tested via its dependencies in other tests, or we should mock the workers if we want to test its logic, but here we test the loop)
    # Actually, in the test I was trying to mock `_process_background_tasks` but I renamed it to `process_background_tasks`.
    runner.process_background_tasks = MagicMock()

    results, max_ts = runner.process_windows(windows_iterator)
    assert results == {"test_window": {"posts": ["post1"]}}
    assert max_ts == datetime(2023, 1, 2, 10, 0)

<<<<<<< HEAD
    runner.process_background_tasks.assert_called()
=======
    runner.process_background_tasks.assert_called()


@patch("egregora.orchestration.runner.process_media_for_window")
@patch("egregora.orchestration.runner.extract_commands_list")
@patch("egregora.orchestration.runner.command_to_announcement")
@patch("egregora.orchestration.runner.filter_commands")
@patch("egregora.orchestration.runner.asyncio.run")
def test_process_single_window_orchestration(
    mock_asyncio_run,
    mock_filter_commands,
    mock_command_to_announcement,
    mock_extract_commands,
    mock_process_media,
):
    # Arrange
    context = MagicMock(spec=PipelineContext)
    context.output_format = MagicMock(spec=OutputSink)
    context.url_context = None
    context.enable_enrichment = False
    context.config.pipeline.is_demo = False
    context.run_id = "test-run"
    context.config_obj.is_demo = False
    runner = PipelineRunner(context)

    window = MagicMock()
    window.start_time = datetime(2023, 1, 1)
    window.end_time = datetime(2023, 1, 1, 1)
    window.table = MagicMock()
    window.size = 10

    mock_table = MagicMock()
    mock_table.execute.return_value.to_pylist.return_value = [{"id": 1, "text": "/cmd"}]
    mock_process_media.return_value = (mock_table, {"media.jpg": MagicMock()})

    mock_extract_commands.return_value = [{"id": 1, "text": "/cmd"}]
    mock_command_to_announcement.return_value = MagicMock()
    mock_filter_commands.return_value = [{"id": 2, "text": "not a command"}]

    # Mock the two async calls
    mock_asyncio_run.side_effect = [
        {"posts": ["post1"], "profiles": []},  # write_posts_for_window
        [MagicMock()],  # generate_profile_posts
    ]

    runner._extract_adapter_info = MagicMock(return_value=("summary", "instructions"))

    # Act
    window_label = f"{window.start_time:%Y-%m-%d %H:%M} to {window.end_time:%H:%M}"
    result = runner._process_single_window(window, depth=0)

    # Assert
    assert window_label in result
    window_result = result[window_label]
    assert window_result["posts"] == ["post1"]
    assert len(window_result["profiles"]) == 1  # from generate_profile_posts

    mock_process_media.assert_called_once()
    # one for media, one for announcement, one for profile
    assert context.output_format.persist.call_count == 3

    mock_extract_commands.assert_called_once()
    mock_command_to_announcement.assert_called_once()
    mock_filter_commands.assert_called_once()
    assert mock_asyncio_run.call_count == 2


def test_validate_window_size_raises_exception_on_oversized_window():
    """Verify _validate_window_size raises WindowSizeError for oversized windows."""
    # Arrange
    mock_context = Mock()
    runner = PipelineRunner(context=mock_context)
    mock_window = MagicMock()
    mock_window.size = 100
    mock_window.window_index = 1
    max_size = 50

    # Act & Assert
    expected_msg = "Window 1 has 100 messages but max is 50. Reduce --step-size to create smaller windows."
    with pytest.raises(WindowSizeError, match=expected_msg):
        runner._validate_window_size(mock_window, max_size)


def test_process_window_with_auto_split_raises_on_max_depth(monkeypatch):
    """Verify _process_window_with_auto_split raises WindowSplitError at max depth."""
    # Arrange
    mock_context = Mock()
    runner = PipelineRunner(context=mock_context)

    # Always trigger the error that causes a split
    monkeypatch.setattr(
        runner, "_process_single_window", Mock(side_effect=PromptTooLargeError(token_count=1000, limit=500))
    )

    # Mock the split function to return a dummy window to continue the loop
    mock_split_window = MagicMock()
    mock_split_window.start_time = datetime(2023, 1, 1, 12, 0)
    mock_split_window.end_time = datetime(2023, 1, 1, 13, 0)
    mock_split_window.size = 5  # Needs to be greater than or equal to min_window_size in the code
    monkeypatch.setattr(
        "egregora.orchestration.runner.split_window_into_n_parts", Mock(return_value=[mock_split_window])
    )

    mock_window = MagicMock()
    mock_window.start_time = datetime(2023, 1, 1, 12, 0)
    mock_window.end_time = datetime(2023, 1, 1, 13, 0)
    mock_window.size = 10

    # Act & Assert
    max_depth = 3
    with pytest.raises(WindowSplitError, match=f"Max split depth {max_depth} reached"):
        runner._process_window_with_auto_split(mock_window, depth=0, max_depth=max_depth)


def test_process_single_window_raises_on_missing_output_sink():
    """Verify _process_single_window raises OutputSinkError if output_format is missing."""
    # Arrange
    mock_context = Mock()
    mock_context.output_format = None
    runner = PipelineRunner(context=mock_context)

    mock_window = MagicMock()
    mock_window.start_time = datetime(2023, 1, 1, 12, 0)
    mock_window.end_time = datetime(2023, 1, 1, 13, 0)
    mock_window.size = 10

    # Act & Assert
    with pytest.raises(OutputSinkError, match="Output adapter must be initialized"):
        runner._process_single_window(mock_window)


def test_enrich_window_data_raises_on_media_persistence_failure(monkeypatch):
    """Verify _enrich_window_data raises EnrichmentError on media persistence failure."""
    # Arrange
    mock_context = Mock()
    mock_context.enable_enrichment = False  # To isolate the media persistence logic
    mock_context.url_context = None
    mock_context.input_path = None
    mock_context.adapter = None

    runner = PipelineRunner(context=mock_context)

    mock_output_sink = Mock()
    mock_output_sink.persist.side_effect = OSError("Disk full")

    mock_media_doc = MagicMock()
    mock_media_mapping = {"media1": mock_media_doc}

    monkeypatch.setattr(
        "egregora.orchestration.runner.process_media_for_window",
        Mock(return_value=(MagicMock(), mock_media_mapping)),
    )

    # Act & Assert
    with pytest.raises(EnrichmentError, match="Failed to write media file"):
        runner._enrich_window_data(MagicMock(), mock_output_sink)


def test_handle_commands_raises_on_announcement_failure(monkeypatch):
    """Verify _handle_commands raises CommandProcessingError on announcement failure."""
    # Arrange
    runner = PipelineRunner(context=Mock())
    mock_output_sink = Mock()

    # Mock the functions that extract and process commands
    mock_command_message = {"content": "/egregora test"}
    monkeypatch.setattr(
        "egregora.orchestration.runner.extract_commands_list", Mock(return_value=[mock_command_message])
    )
    monkeypatch.setattr(
        "egregora.orchestration.runner.command_to_announcement",
        Mock(side_effect=ValueError("Invalid command")),
    )

    # Act & Assert
    with pytest.raises(CommandProcessingError, match="Failed to generate announcement"):
        runner._handle_commands([mock_command_message], mock_output_sink)


def test_generate_posts_and_profiles_raises_on_persist_profile_failure(monkeypatch):
    """Verify _generate_posts_and_profiles raises ProfileGenerationError on profile persistence failure."""
    # Arrange
    mock_context = Mock()
    mock_context.config_obj.is_demo = False
    mock_context.run_id = "test_run"

    runner = PipelineRunner(context=mock_context)
    mock_output_sink = Mock()
    mock_output_sink.persist.side_effect = OSError("Permission denied")

    # Mock dependencies for the method
    monkeypatch.setattr("egregora.orchestration.runner.PipelineFactory.create_writer_resources", Mock())
    monkeypatch.setattr(runner, "_extract_adapter_info", Mock(return_value=("", "")))

    # Mock the async functions to return awaitables
    monkeypatch.setattr(
        "egregora.orchestration.runner.write_posts_for_window", AsyncMock(return_value={"profiles": []})
    )
    monkeypatch.setattr(
        "egregora.orchestration.runner.generate_profile_posts", AsyncMock(return_value=[MagicMock()])
    )

    # Act & Assert
    with pytest.raises(ProfileGenerationError, match="Failed to persist profile"):
        runner._generate_posts_and_profiles(
            enriched_table=MagicMock(),
            clean_messages_list=[],
            window=MagicMock(start_time=datetime.now()),
            output_sink=mock_output_sink,
        )
>>>>>>> 1399c287
<|MERGE_RESOLUTION|>--- conflicted
+++ resolved
@@ -1,10 +1,11 @@
 from datetime import datetime
-from unittest.mock import MagicMock
-
-from egregora.data_primitives.document import OutputSink
+from unittest.mock import AsyncMock, MagicMock, Mock, patch
+
+import pytest
+
+from egregora.agents.types import PromptTooLargeError
+from egregora.data_primitives.protocols import OutputSink
 from egregora.orchestration.context import PipelineContext
-<<<<<<< HEAD
-=======
 from egregora.orchestration.exceptions import (
     CommandProcessingError,
     EnrichmentError,
@@ -13,7 +14,6 @@
     WindowSizeError,
     WindowSplitError,
 )
->>>>>>> 1399c287
 from egregora.orchestration.runner import PipelineRunner
 
 
@@ -59,9 +59,6 @@
     assert results == {"test_window": {"posts": ["post1"]}}
     assert max_ts == datetime(2023, 1, 2, 10, 0)
 
-<<<<<<< HEAD
-    runner.process_background_tasks.assert_called()
-=======
     runner.process_background_tasks.assert_called()
 
 
@@ -271,5 +268,4 @@
             clean_messages_list=[],
             window=MagicMock(start_time=datetime.now()),
             output_sink=mock_output_sink,
-        )
->>>>>>> 1399c287
+        )