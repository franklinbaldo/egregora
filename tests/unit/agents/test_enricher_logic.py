"""Unit tests for the enrichment agent's logic."""

import tempfile
import unittest
import zipfile
from pathlib import Path
from unittest.mock import MagicMock

import pytest

from egregora.agents.enricher import EnrichmentWorker, _normalize_slug, load_file_as_binary_content
from egregora.agents.exceptions import MediaStagingError


class TestEnrichmentWorkerStageFile(unittest.TestCase):
    def setUp(self):
        self.temp_dir = tempfile.TemporaryDirectory()
        self.mock_ctx = MagicMock()
        self.mock_ctx.input_path = Path(self.temp_dir.name) / "archive.zip"
        self.worker = EnrichmentWorker(ctx=self.mock_ctx)

    def tearDown(self):
        self.worker.close()
        self.temp_dir.cleanup()

    def test_stage_file_success(self):
        """Test successful staging of a file from a ZIP archive."""
        zip_path = self.mock_ctx.input_path
        with zipfile.ZipFile(zip_path, "w") as zf:
            zf.writestr("test_file.txt", "some content")

        worker = EnrichmentWorker(ctx=self.mock_ctx)
        task = {"task_id": "123"}
        payload = {
            "filename": "test_file.txt",
            "original_filename": "test_file.txt",
        }
        staged_path = worker._stage_file(task, payload)

        self.assertTrue(staged_path.exists())
        self.assertIn("123_test_file.txt", str(staged_path))
        with open(staged_path) as f:
            self.assertEqual(f.read(), "some content")
        worker.close()

    def test_stage_file_zip_not_found(self):
        """Test MediaStagingError is raised when the ZIP file does not exist."""
        self.mock_ctx.input_path = Path(self.temp_dir.name) / "non_existent.zip"
        worker = EnrichmentWorker(ctx=self.mock_ctx)
        task = {"task_id": "123"}
        payload = {"filename": "test_file.txt"}

        with pytest.raises(MediaStagingError):
            worker._stage_file(task, payload)
        worker.close()

    def test_stage_file_corrupt_zip(self):
        """Test MediaStagingError is raised when the ZIP file is corrupt."""
        zip_path = self.mock_ctx.input_path
        with open(zip_path, "w") as f:
            f.write("this is not a zip file")

        worker = EnrichmentWorker(ctx=self.mock_ctx)
        task = {"task_id": "123"}
        payload = {"filename": "test_file.txt"}

        with pytest.raises(MediaStagingError):
            worker._stage_file(task, payload)
        worker.close()

    def test_stage_file_no_filename_in_payload(self):
        """Test MediaStagingError is raised when filename is missing from payload."""
        zip_path = self.mock_ctx.input_path
        with zipfile.ZipFile(zip_path, "w") as zf:
            zf.writestr("test_file.txt", "some content")

        worker = EnrichmentWorker(ctx=self.mock_ctx)
        task = {"task_id": "123"}
        payload = {}  # Empty payload

        with pytest.raises(MediaStagingError):
            worker._stage_file(task, payload)
        worker.close()


class TestEnrichmentWorkerClose(unittest.TestCase):
    def setUp(self):
        self.temp_dir = tempfile.TemporaryDirectory()
        self.mock_ctx = MagicMock()
        self.mock_ctx.input_path = Path(self.temp_dir.name) / "archive.zip"

    def tearDown(self):
        self.temp_dir.cleanup()

    def test_close_closes_zip_handle_and_cleans_up_staging_dir(self):
        """Verify that the close method closes the zip handle and cleans up the staging directory."""
        zip_path = self.mock_ctx.input_path
        with zipfile.ZipFile(zip_path, "w") as zf:
            zf.writestr("test_file.txt", "some content")

        worker = EnrichmentWorker(ctx=self.mock_ctx)

        zip_handle = worker.zip_handle
        zip_handle.close = MagicMock()
        staging_dir = worker.staging_dir
        staging_dir.cleanup = MagicMock()

        worker.close()

        zip_handle.close.assert_called_once()
        staging_dir.cleanup.assert_called_once()


class TestNormalizeSlug(unittest.TestCase):
    def test_normalize_slug_valid(self):
        self.assertEqual(_normalize_slug("A Valid Slug", "id"), "a-valid-slug")

    def test_normalize_slug_none(self):
        with pytest.raises(ValueError):
            _normalize_slug(None, "id")

    def test_normalize_slug_empty(self):
        with pytest.raises(ValueError):
            _normalize_slug("  ", "id")

    def test_normalize_slug_invalid_after_slugify(self):
<<<<<<< HEAD
        with pytest.raises(ValueError):
=======
        with pytest.raises(ValueError, match=r"LLM slug .* is invalid after normalization"):
>>>>>>> 54d0cb05
            _normalize_slug("!@#$", "id")

    def test_normalize_slug_post_is_invalid(self):
        """Test that 'post' is considered an invalid slug after normalization."""
<<<<<<< HEAD
        with pytest.raises(ValueError):
=======
        with pytest.raises(ValueError, match=r"LLM slug .* is invalid after normalization"):
>>>>>>> 54d0cb05
            _normalize_slug("post", "some-identifier")


class TestLoadFileAsBinaryContent(unittest.TestCase):
    def setUp(self):
        self.temp_dir = tempfile.TemporaryDirectory()
        self.test_file = Path(self.temp_dir.name) / "test.txt"

    def tearDown(self):
        self.temp_dir.cleanup()

    def test_load_file_as_binary_content_success(self):
        with open(self.test_file, "wb") as f:
            f.write(b"test content")

        binary_content = load_file_as_binary_content(self.test_file)
        self.assertEqual(binary_content.data, b"test content")
        self.assertEqual(binary_content.media_type, "text/plain")

    def test_load_file_as_binary_content_file_not_found(self):
        with pytest.raises(FileNotFoundError):
            load_file_as_binary_content(Path(self.temp_dir.name) / "non_existent.txt")

    def test_load_file_as_binary_content_file_too_large(self):
        with open(self.test_file, "wb") as f:
            f.write(b"a" * (21 * 1024 * 1024))  # 21MB

        with pytest.raises(ValueError):
            load_file_as_binary_content(self.test_file, max_size_mb=20)


import json


class TestParseMediaResult(unittest.TestCase):
    def setUp(self):
        self.mock_ctx = MagicMock()
        self.worker = EnrichmentWorker(ctx=self.mock_ctx)
        self.worker.task_store = MagicMock()
        self.task = {"task_id": "media-task-1", "_parsed_payload": {"filename": "image.jpg"}}

    def test_parse_media_result_success(self):
        """Test successful parsing of a valid media result."""
        response_text = json.dumps(
            {
                "slug": "a-great-image",
                "markdown": "This is a great image.",
                "description": "A description.",
                "alt_text": "Alt text.",
            }
        )
        mock_res = MagicMock()
        mock_res.response = {"text": response_text}

        result = self.worker._parse_media_result(mock_res, self.task)

        self.assertIsNotNone(result)
        _payload, slug_value, markdown = result
        self.assertEqual(slug_value, "a-great-image")
        self.assertEqual(markdown, "This is a great image.")
        self.worker.task_store.mark_failed.assert_not_called()

    def test_parse_media_result_malformed_json(self):
        """Test that malformed JSON is handled correctly."""
        mock_res = MagicMock()
        mock_res.response = {"text": "{'bad-json':"}

        result = self.worker._parse_media_result(mock_res, self.task)

        self.assertIsNone(result)
        self.worker.task_store.mark_failed.assert_called_once()
        args, _ = self.worker.task_store.mark_failed.call_args
        self.assertEqual(args[0], "media-task-1")
        self.assertIn("Parse error", args[1])

    def test_parse_media_result_missing_slug(self):
        """Test that a missing slug is handled correctly."""
        response_text = json.dumps({"markdown": "some markdown"})
        mock_res = MagicMock()
        mock_res.response = {"text": response_text}

        result = self.worker._parse_media_result(mock_res, self.task)

        self.assertIsNone(result)
        self.worker.task_store.mark_failed.assert_called_once_with("media-task-1", "Missing slug or markdown")

    def test_parse_media_result_missing_markdown_with_fallback(self):
        """Test fallback markdown construction when 'markdown' is missing."""
        response_text = json.dumps(
            {
                "slug": "fallback-slug",
                "description": "A fallback description.",
                "alt_text": "Fallback alt text.",
            }
        )
        mock_res = MagicMock()
        mock_res.response = {"text": response_text}

        self.task["_parsed_payload"]["filename"] = "test.png"

        result = self.worker._parse_media_result(mock_res, self.task)

        self.assertIsNotNone(result)
        _payload, slug_value, markdown = result
        self.assertEqual(slug_value, "fallback-slug")
        self.assertIn("A fallback description.", markdown)
        self.assertIn("![Fallback alt text.](fallback-slug.png)", markdown)
        self.worker.task_store.mark_failed.assert_not_called()

    def test_parse_media_result_missing_markdown_and_fallback(self):
        """Test failure when markdown and fallback fields are missing."""
        response_text = json.dumps({"slug": "no-content"})
        mock_res = MagicMock()
        mock_res.response = {"text": response_text}

        result = self.worker._parse_media_result(mock_res, self.task)

        self.assertIsNone(result)
        self.worker.task_store.mark_failed.assert_called_once_with("media-task-1", "Missing slug or markdown")


if __name__ == "__main__":
    unittest.main()<|MERGE_RESOLUTION|>--- conflicted
+++ resolved
@@ -124,20 +124,12 @@
             _normalize_slug("  ", "id")
 
     def test_normalize_slug_invalid_after_slugify(self):
-<<<<<<< HEAD
-        with pytest.raises(ValueError):
-=======
         with pytest.raises(ValueError, match=r"LLM slug .* is invalid after normalization"):
->>>>>>> 54d0cb05
             _normalize_slug("!@#$", "id")
 
     def test_normalize_slug_post_is_invalid(self):
         """Test that 'post' is considered an invalid slug after normalization."""
-<<<<<<< HEAD
-        with pytest.raises(ValueError):
-=======
         with pytest.raises(ValueError, match=r"LLM slug .* is invalid after normalization"):
->>>>>>> 54d0cb05
             _normalize_slug("post", "some-identifier")
 
 
