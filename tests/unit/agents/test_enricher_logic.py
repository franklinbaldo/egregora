--- conflicted
+++ resolved
@@ -117,19 +117,11 @@
         self.assertEqual(_normalize_slug("A Valid Slug", "id"), "a-valid-slug")
 
     def test_normalize_slug_none(self):
-<<<<<<< HEAD
-        with pytest.raises(ValueError, match="LLM failed to generate slug for: id"):
-            _normalize_slug(None, "id")
-
-    def test_normalize_slug_empty(self):
-        with pytest.raises(ValueError, match="LLM failed to generate slug for: id"):
-=======
         with pytest.raises(ValueError, match="LLM failed to generate slug"):
             _normalize_slug(None, "id")
 
     def test_normalize_slug_empty(self):
         with pytest.raises(ValueError, match="LLM failed to generate slug"):
->>>>>>> 9febdd47
             _normalize_slug("  ", "id")
 
     def test_normalize_slug_invalid_after_slugify(self):
@@ -166,11 +158,7 @@
         with self.test_file.open("wb") as f:
             f.write(b"a" * (21 * 1024 * 1024))  # 21MB
 
-<<<<<<< HEAD
-        with pytest.raises(ValueError, match=r"File too large: 21.00MB exceeds 20MB limit. File: test.txt"):
-=======
         with pytest.raises(ValueError, match="File too large"):
->>>>>>> 9febdd47
             load_file_as_binary_content(self.test_file, max_size_mb=20)
 
 
