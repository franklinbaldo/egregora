--- conflicted
+++ resolved
@@ -1,146 +1,22 @@
-"""Unit tests for RAG exception handling in the write pipeline."""
+"""Unit tests for RAG exception handling during post-write indexing."""
 
-import logging
-from unittest.mock import MagicMock, patch
+from __future__ import annotations
+
+import inspect
+from unittest.mock import Mock, patch
 
 import pytest
 
-from egregora.orchestration.pipelines.write import (
+from egregora.agents.writer import _index_new_content_in_rag
+from egregora.config.settings import RAGSettings
+from egregora.data_primitives.document import Document, DocumentType
+from egregora.orchestration.write_pipeline import (
+    _index_media_into_rag,
     _prepare_pipeline_data,
 )
 
 
 @pytest.fixture
-<<<<<<< HEAD
-def mock_pipeline_context():
-    """Create a mock pipeline context."""
-    ctx = MagicMock()
-    ctx.config.rag.enabled = True
-    ctx.output_format.documents.return_value = []
-    return ctx
-
-
-@pytest.fixture
-def mock_adapter():
-    """Create a mock adapter."""
-    adapter = MagicMock()
-    adapter.parse.return_value = MagicMock()  # messages_table
-    return adapter
-
-
-@pytest.fixture
-def mock_run_params():
-    """Create mock run parameters."""
-    params = MagicMock()
-    params.config.rag.enabled = True
-    params.config.pipeline.timezone = "UTC"
-    params.config.pipeline.step_size = 100
-    params.config.pipeline.step_unit = "messages"
-    params.config.pipeline.overlap_ratio = 0.0
-    params.config.pipeline.max_window_time = None
-    params.config.pipeline.from_date = None
-    params.config.pipeline.to_date = None
-    params.config.models.enricher_vision = "mock-vision-model"
-    params.config.models.embedding = "mock-embedding-model"
-    params.config.pipeline.checkpoint_enabled = False
-    params.config.enrichment.enabled = True
-    return params
-
-
-def test_prepare_pipeline_data_handles_rag_connection_error(
-    mock_pipeline_context, mock_adapter, mock_run_params, caplog
-):
-    """Test that connection errors during RAG indexing are caught and logged."""
-
-    # Mock index_documents to raise ConnectionError
-    with patch("egregora.orchestration.pipelines.write.index_documents") as mock_index:
-        mock_index.side_effect = ConnectionError("Connection refused")
-
-        with patch("egregora.orchestration.pipelines.write.PipelineFactory") as mock_factory:
-            # Setup factory to return our mock context's output format
-            mock_factory.create_output_adapter.return_value = mock_pipeline_context.output_format
-
-            # Setup context with output format
-            mock_pipeline_context.with_output_format.return_value = mock_pipeline_context
-            mock_pipeline_context.with_adapter.return_value = mock_pipeline_context
-
-            # Setup documents to ensure indexing is attempted
-            mock_pipeline_context.output_format.documents.return_value = ["doc1"]
-
-            # Mock other dependencies to avoid side effects
-            with (
-                patch("egregora.orchestration.pipelines.write._parse_and_validate_source"),
-                patch("egregora.orchestration.pipelines.write._setup_content_directories"),
-                patch("egregora.orchestration.pipelines.write._process_commands_and_avatars"),
-                patch("egregora.orchestration.pipelines.write._apply_filters"),
-                patch("egregora.orchestration.pipelines.write.create_windows"),
-            ):
-                # Execute function
-                with caplog.at_level(logging.WARNING):
-                    _prepare_pipeline_data(mock_adapter, mock_run_params, mock_pipeline_context)
-
-                # Verify warning logged
-                assert "RAG backend unavailable" in caplog.text
-                assert "Connection refused" in caplog.text
-
-
-def test_prepare_pipeline_data_handles_rag_value_error(
-    mock_pipeline_context, mock_adapter, mock_run_params, caplog
-):
-    """Test that value errors (invalid data) during RAG indexing are caught and logged."""
-
-    # Mock index_documents to raise ValueError
-    with patch("egregora.orchestration.pipelines.write.index_documents") as mock_index:
-        mock_index.side_effect = ValueError("Invalid vector dimension")
-
-        with patch("egregora.orchestration.pipelines.write.PipelineFactory") as mock_factory:
-            mock_factory.create_output_adapter.return_value = mock_pipeline_context.output_format
-            mock_pipeline_context.with_output_format.return_value = mock_pipeline_context
-            mock_pipeline_context.with_adapter.return_value = mock_pipeline_context
-            mock_pipeline_context.output_format.documents.return_value = ["doc1"]
-
-            with (
-                patch("egregora.orchestration.pipelines.write._parse_and_validate_source"),
-                patch("egregora.orchestration.pipelines.write._setup_content_directories"),
-                patch("egregora.orchestration.pipelines.write._process_commands_and_avatars"),
-                patch("egregora.orchestration.pipelines.write._apply_filters"),
-                patch("egregora.orchestration.pipelines.write.create_windows"),
-            ):
-                with caplog.at_level(logging.WARNING):
-                    _prepare_pipeline_data(mock_adapter, mock_run_params, mock_pipeline_context)
-
-                assert "Invalid document data for RAG indexing" in caplog.text
-                assert "Invalid vector dimension" in caplog.text
-
-
-def test_prepare_pipeline_data_handles_rag_os_error(
-    mock_pipeline_context, mock_adapter, mock_run_params, caplog
-):
-    """Test that OS errors (permission/disk) during RAG indexing are caught and logged."""
-
-    # Mock index_documents to raise OSError
-    with patch("egregora.orchestration.pipelines.write.index_documents") as mock_index:
-        mock_index.side_effect = OSError("Read-only file system")
-
-        with patch("egregora.orchestration.pipelines.write.PipelineFactory") as mock_factory:
-            mock_factory.create_output_adapter.return_value = mock_pipeline_context.output_format
-            mock_pipeline_context.with_output_format.return_value = mock_pipeline_context
-            mock_pipeline_context.with_adapter.return_value = mock_pipeline_context
-            mock_pipeline_context.output_format.documents.return_value = ["doc1"]
-
-            with (
-                patch("egregora.orchestration.pipelines.write._parse_and_validate_source"),
-                patch("egregora.orchestration.pipelines.write._setup_content_directories"),
-                patch("egregora.orchestration.pipelines.write._process_commands_and_avatars"),
-                patch("egregora.orchestration.pipelines.write._apply_filters"),
-                patch("egregora.orchestration.pipelines.write.create_windows"),
-            ):
-                with caplog.at_level(logging.WARNING):
-                    _prepare_pipeline_data(mock_adapter, mock_run_params, mock_pipeline_context)
-
-                assert "Cannot access RAG storage" in caplog.text
-                assert "Read-only file system" in caplog.text
-=======
 def rag_settings_factory():
     """Factory for creating RAG settings with overrides.
 
@@ -266,5 +142,4 @@
         """Verify media indexing is currently disabled (will be re-implemented)."""
         source = inspect.getsource(_index_media_into_rag)
         # Media RAG indexing is currently disabled
-        assert "# Media RAG indexing removed" in source or "will be reimplemented" in source.lower()
->>>>>>> c4ba9cc6
+        assert "# Media RAG indexing removed" in source or "will be reimplemented" in source.lower()