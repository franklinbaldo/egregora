"""Tests for writer agent decoupling logic."""

from datetime import datetime
from unittest.mock import MagicMock, patch

import pytest
from jinja2.exceptions import TemplateNotFound

from egregora.agents.exceptions import (
    AgentExecutionError,
    FormatInstructionError,
    JournalDataError,
    JournalFileSystemError,
    JournalTemplateError,
)
from egregora.agents.writer import (
    JournalEntry,
    JournalEntryParams,
    WindowProcessingParams,
    _process_single_tool_result,
    _save_journal_to_file,
    load_format_instructions,
    write_posts_for_window,
)


class TestWriterDecoupling:
    def test_process_tool_result_ignores_path_structure(self):
        """Test that tool result processing relies on tool_name, not path string structure."""
        saved_posts = []
        saved_profiles = []

        # Scenario: Tool name is missing, but path looks like a post.
        # In decoupled world, this should NOT be blindly added as a post
        # because we shouldn't rely on string matching file paths.

        content = {"status": "success", "path": "/posts/legacy-path.md"}
        _process_single_tool_result(content, None, saved_posts, saved_profiles)

        assert len(saved_posts) == 0, "Should not infer type from path string"

    def test_process_tool_result_uses_tool_name(self):
        """Test that tool result processing uses tool_name correctly."""
        saved_posts = []
        saved_profiles = []

        content = {"status": "success", "path": "some-id"}
        _process_single_tool_result(content, "write_post_tool", saved_posts, saved_profiles)

        assert "some-id" in saved_posts

    @patch("egregora.agents.writer.Environment")
    def test_journal_saves_agnostic_content(self, mock_env_cls):
        """Test that journal saving does not apply MkDocs-specific path replacements."""
        # Arrange
        mock_env = MagicMock()
        mock_template = MagicMock()
        # Template renders content with relative path
        mock_template.render.return_value = "Image at ../media/image.jpg"
        mock_env.get_template.return_value = mock_template
        mock_env_cls.return_value = mock_env

        mock_output = MagicMock()

        # We need at least one entry for save to happen
        entry = JournalEntry(entry_type="journal", content="test", timestamp=datetime.now())

        params = JournalEntryParams(
            intercalated_log=[entry],
            window_label="test-window",
            output_format=mock_output,
            posts_published=0,
            profiles_updated=0,
            window_start=datetime.now(),
            window_end=datetime.now(),
        )

        # Act
        _save_journal_to_file(params)

        # Assert
        # Check what was persisted
        mock_output.persist.assert_called_once()
        doc = mock_output.persist.call_args[0][0]

        # The content should PRESERVE "../media/" and NOT replace it with "/media/"
        assert "../media/image.jpg" in doc.content
        assert "/media/image.jpg" not in doc.content.replace("../media/", "")

    @patch("egregora.agents.writer.Environment")
    def test_save_journal_raises_template_error(self, mock_env_cls):
        """Test that _save_journal_to_file raises JournalTemplateError on template issues."""
        # Arrange
        mock_env = MagicMock()
        mock_env.get_template.side_effect = TemplateNotFound("journal.md.jinja")
        mock_env_cls.return_value = mock_env

        params = JournalEntryParams(
            intercalated_log=[JournalEntry("journal", "test", datetime.now())],
            window_label="test-window",
            output_format=MagicMock(),
            posts_published=0,
            profiles_updated=0,
            window_start=datetime.now(),
            window_end=datetime.now(),
        )

        # Act & Assert
        with pytest.raises(JournalTemplateError) as exc_info:
            _save_journal_to_file(params)

        assert "journal.md.jinja" in str(exc_info.value)

    @patch("egregora.agents.writer.Environment")
    def test_save_journal_raises_filesystem_error(self, mock_env_cls):
        """Test that _save_journal_to_file raises JournalFileSystemError on file system issues."""
        # Arrange
        mock_env = MagicMock()
        mock_template = MagicMock()
        mock_template.render.return_value = "Some content"
        mock_env.get_template.return_value = mock_template
        mock_env_cls.return_value = mock_env

        mock_output = MagicMock()
        mock_output.persist.side_effect = OSError("Disk full")

        params = JournalEntryParams(
            intercalated_log=[JournalEntry("journal", "test", datetime.now())],
            window_label="test-window",
            output_format=mock_output,
            posts_published=0,
            profiles_updated=0,
            window_start=datetime.now(),
            window_end=datetime.now(),
        )

        # Act & Assert
        with pytest.raises(JournalFileSystemError) as exc_info:
            _save_journal_to_file(params)

        assert "Disk full" in str(exc_info.value)

    @patch("egregora.agents.writer.Environment")
    @patch("egregora.agents.writer.Document")
    def test_save_journal_raises_data_error_on_type_error(self, mock_document, mock_env_cls):
        """Test _save_journal_to_file raises JournalDataError on TypeError."""
        # Arrange
        mock_env = MagicMock()
        mock_template = MagicMock()
        mock_template.render.return_value = "Some content"
        mock_env.get_template.return_value = mock_template
        mock_env_cls.return_value = mock_env

        mock_document.side_effect = TypeError("Invalid metadata")

        params = JournalEntryParams(
            intercalated_log=[JournalEntry("journal", "test", datetime.now())],
            window_label="test-window",
            output_format=MagicMock(),
            posts_published=0,
            profiles_updated=0,
            window_start=datetime.now(),
            window_end=datetime.now(),
        )

        # Act & Assert
        with pytest.raises(JournalDataError) as exc_info:
            _save_journal_to_file(params)

        assert "Invalid metadata" in str(exc_info.value)


@pytest.mark.asyncio
async def test_execute_writer_raises_agent_execution_error():
    """Test that _execute_writer_with_error_handling raises AgentExecutionError."""
    # Arrange
    with patch("egregora.agents.writer.write_posts_with_pydantic_agent") as mock_writer:
        from egregora.agents.writer import _execute_writer_with_error_handling

        mock_writer.side_effect = Exception("LLM provider outage")
        mock_deps = MagicMock()
        mock_deps.window_label = "test-window"

        # Act & Assert
        with pytest.raises(AgentExecutionError) as exc_info:
            await _execute_writer_with_error_handling("prompt", MagicMock(), mock_deps)

        assert "LLM provider outage" in str(exc_info.value)
        assert "test-window" in str(exc_info.value)


@pytest.mark.asyncio
@patch("egregora.agents.writer.build_context_and_signature")
@patch("egregora.agents.writer.check_writer_cache")
@patch("egregora.agents.writer.prepare_writer_dependencies")
@patch("egregora.agents.writer._render_writer_prompt")
@patch("egregora.agents.writer._execute_writer_with_error_handling")
@patch("egregora.agents.writer._finalize_writer_results")
async def test_write_posts_for_window_smoke_test(
    mock_finalize,
    mock_execute,
    mock_render,
    mock_prepare_deps,
    mock_check_cache,
    mock_build_context,
    test_config,
):
    """Smoke test to ensure write_posts_for_window can be called without error."""
    mock_table = MagicMock()
    mock_table.count.return_value.execute.return_value = 1
    mock_check_cache.return_value = None
    mock_build_context.return_value = (MagicMock(), "signature")
    mock_execute.return_value = ([], [])
    mock_finalize.return_value = {"posts": [], "profiles": []}

    params = WindowProcessingParams(
        table=mock_table,
        window_start=datetime.now(),
        window_end=datetime.now(),
        resources=MagicMock(),
        config=test_config,
        cache=MagicMock(),
    )

    result = await write_posts_for_window(params)
    assert result == {"posts": [], "profiles": []}
    mock_execute.assert_called_once()
    mock_finalize.assert_called_once()
    mock_render.assert_called_once()
    mock_prepare_deps.assert_called_once()


<<<<<<< HEAD
def test_load_format_instructions_raises_error_on_missing_format():
    """Test that load_format_instructions raises an error if the format is not found."""
    # Arrange
    mock_registry = MagicMock()
    mock_registry.detect_format.return_value = None
    mock_registry.get_format.side_effect = KeyError("mkdocs")

    # Act & Assert
    with pytest.raises(FormatInstructionError) as exc_info:
        load_format_instructions(site_root=None, registry=mock_registry)

    assert "mkdocs" in str(exc_info.value)
=======
@pytest.mark.asyncio
@patch("egregora.agents.writer.write_posts_with_pydantic_agent")
async def test_execute_writer_raises_specific_error(mock_writer_agent, test_config):
    """Test that _execute_writer_with_error_handling raises a specific, structured exception."""
    from egregora.agents.writer import _execute_writer_with_error_handling
    from egregora.agents.exceptions import WriterAgentExecutionError

    # Arrange
    original_error = ValueError("Underlying agent error")
    mock_writer_agent.side_effect = original_error

    mock_deps = MagicMock()
    mock_deps.window_label = "test-window-123"

    # Act & Assert
    with pytest.raises(WriterAgentExecutionError) as exc_info:
        await _execute_writer_with_error_handling(
            prompt="test prompt",
            config=test_config,
            deps=mock_deps,
        )

    # Verify the exception has the correct context
    assert exc_info.value.window_label == "test-window-123"
    assert "test-window-123" in str(exc_info.value)
    assert exc_info.value.__cause__ is original_error
>>>>>>> 1d96855f
<|MERGE_RESOLUTION|>--- conflicted
+++ resolved
@@ -6,20 +6,13 @@
 import pytest
 from jinja2.exceptions import TemplateNotFound
 
-from egregora.agents.exceptions import (
-    AgentExecutionError,
-    FormatInstructionError,
-    JournalDataError,
-    JournalFileSystemError,
-    JournalTemplateError,
-)
+from egregora.agents.exceptions import JournalFileSystemError, JournalTemplateError
 from egregora.agents.writer import (
     JournalEntry,
     JournalEntryParams,
     WindowProcessingParams,
     _process_single_tool_result,
     _save_journal_to_file,
-    load_format_instructions,
     write_posts_for_window,
 )
 
@@ -139,54 +132,6 @@
             _save_journal_to_file(params)
 
         assert "Disk full" in str(exc_info.value)
-
-    @patch("egregora.agents.writer.Environment")
-    @patch("egregora.agents.writer.Document")
-    def test_save_journal_raises_data_error_on_type_error(self, mock_document, mock_env_cls):
-        """Test _save_journal_to_file raises JournalDataError on TypeError."""
-        # Arrange
-        mock_env = MagicMock()
-        mock_template = MagicMock()
-        mock_template.render.return_value = "Some content"
-        mock_env.get_template.return_value = mock_template
-        mock_env_cls.return_value = mock_env
-
-        mock_document.side_effect = TypeError("Invalid metadata")
-
-        params = JournalEntryParams(
-            intercalated_log=[JournalEntry("journal", "test", datetime.now())],
-            window_label="test-window",
-            output_format=MagicMock(),
-            posts_published=0,
-            profiles_updated=0,
-            window_start=datetime.now(),
-            window_end=datetime.now(),
-        )
-
-        # Act & Assert
-        with pytest.raises(JournalDataError) as exc_info:
-            _save_journal_to_file(params)
-
-        assert "Invalid metadata" in str(exc_info.value)
-
-
-@pytest.mark.asyncio
-async def test_execute_writer_raises_agent_execution_error():
-    """Test that _execute_writer_with_error_handling raises AgentExecutionError."""
-    # Arrange
-    with patch("egregora.agents.writer.write_posts_with_pydantic_agent") as mock_writer:
-        from egregora.agents.writer import _execute_writer_with_error_handling
-
-        mock_writer.side_effect = Exception("LLM provider outage")
-        mock_deps = MagicMock()
-        mock_deps.window_label = "test-window"
-
-        # Act & Assert
-        with pytest.raises(AgentExecutionError) as exc_info:
-            await _execute_writer_with_error_handling("prompt", MagicMock(), mock_deps)
-
-        assert "LLM provider outage" in str(exc_info.value)
-        assert "test-window" in str(exc_info.value)
 
 
 @pytest.mark.asyncio
@@ -230,20 +175,6 @@
     mock_prepare_deps.assert_called_once()
 
 
-<<<<<<< HEAD
-def test_load_format_instructions_raises_error_on_missing_format():
-    """Test that load_format_instructions raises an error if the format is not found."""
-    # Arrange
-    mock_registry = MagicMock()
-    mock_registry.detect_format.return_value = None
-    mock_registry.get_format.side_effect = KeyError("mkdocs")
-
-    # Act & Assert
-    with pytest.raises(FormatInstructionError) as exc_info:
-        load_format_instructions(site_root=None, registry=mock_registry)
-
-    assert "mkdocs" in str(exc_info.value)
-=======
 @pytest.mark.asyncio
 @patch("egregora.agents.writer.write_posts_with_pydantic_agent")
 async def test_execute_writer_raises_specific_error(mock_writer_agent, test_config):
@@ -269,5 +200,4 @@
     # Verify the exception has the correct context
     assert exc_info.value.window_label == "test-window-123"
     assert "test-window-123" in str(exc_info.value)
-    assert exc_info.value.__cause__ is original_error
->>>>>>> 1d96855f
+    assert exc_info.value.__cause__ is original_error