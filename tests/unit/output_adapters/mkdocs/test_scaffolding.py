--- conflicted
+++ resolved
@@ -74,9 +74,6 @@
     scaffolder.scaffold_site(tmp_path, site_name="Clean Site")
 
     # overrides/ should be in site root for mkdocs.yml to find it
-<<<<<<< HEAD
-    assert (tmp_path / ".egregora" / "overrides").exists()
-=======
     assert (tmp_path / "overrides").exists()
     assert not (tmp_path / ".egregora" / "overrides").exists()
 
@@ -163,5 +160,4 @@
     with pytest.raises(SiteNotSupportedError) as excinfo:
         scaffolder.resolve_paths(invalid_site_root)
 
-    assert "is not a supported site" in str(excinfo.value)
->>>>>>> 5fa6de1b
+    assert "is not a supported site" in str(excinfo.value)