from __future__ import annotations

from pathlib import Path

import pytest

from egregora.data_primitives.document import Document, DocumentType
from egregora.output_adapters.exceptions import (
<<<<<<< HEAD
    CollisionResolutionError,
    DocumentNotFoundError,
    ProfileGenerationError,
    ProfileNotFoundError,
=======
    AdapterNotInitializedError,
    CollisionResolutionError,
    ConfigLoadError,
    DocumentNotFoundError,
    DocumentParsingError,
    ProfileGenerationError,
    ProfileNotFoundError,
    UnsupportedDocumentTypeError,
>>>>>>> a83e5769
)
from egregora.output_adapters.mkdocs.adapter import MkDocsAdapter


@pytest.fixture
def mkdocs_adapter(tmp_path: Path) -> MkDocsAdapter:
    """Provides an initialized MkDocsAdapter in a temporary directory."""
    adapter = MkDocsAdapter()
    adapter.initialize(tmp_path)
    return adapter


def test_write_post_doc(mkdocs_adapter: MkDocsAdapter, tmp_path: Path):
    """Verify _write_post_doc writes correct frontmatter and content."""
    doc = Document(
        content="This is the post content.",
        type=DocumentType.POST,
        metadata={
            "title": "Test Post",
            "date": "2024-01-01",
            "authors": ["author-uuid-1"],
            "tags": ["testing", "refactor"],
            "summary": "A test post summary.",
        },
    )
    post_path = tmp_path / "test-post.md"
    mkdocs_adapter._write_post_doc(doc, post_path)

    assert post_path.exists()
    content = post_path.read_text()
    assert "title: Test Post" in content
    assert "date: 2024-01-01" in content
    assert "summary: A test post summary." in content
    assert "---" in content
    assert "This is the post content." in content


def test_write_journal_doc(mkdocs_adapter: MkDocsAdapter, tmp_path: Path):
    """Verify _write_journal_doc adds 'Journal' category."""
    doc = Document(
        content="This is a journal entry.", type=DocumentType.JOURNAL, metadata={"title": "Journal Entry"}
    )
    journal_path = tmp_path / "journal-entry.md"
    mkdocs_adapter._write_journal_doc(doc, journal_path)

    assert journal_path.exists()
    content = journal_path.read_text()
    assert "categories:" in content
    assert "- Journal" in content
    assert "This is a journal entry." in content


def test_write_annotation_doc(mkdocs_adapter: MkDocsAdapter, tmp_path: Path):
    """Verify _write_annotation_doc adds 'Annotations' category."""
    doc = Document(
        content="This is an annotation.", type=DocumentType.ANNOTATION, metadata={"title": "Annotation"}
    )
    annotation_path = tmp_path / "annotation.md"
    mkdocs_adapter._write_annotation_doc(doc, annotation_path)

    assert annotation_path.exists()
    content = annotation_path.read_text()
    assert "categories:" in content
    assert "- Annotations" in content
    assert "This is an annotation." in content


def test_write_profile_doc(mkdocs_adapter: MkDocsAdapter, tmp_path: Path):
    """Verify _write_profile_doc adds fallback avatar and 'Profile' category."""
    author_uuid = "a-unique-author-uuid"
    doc = Document(
        content="This is a profile.",
        type=DocumentType.PROFILE,
        metadata={"uuid": author_uuid, "name": "Test Author"},
    )
    profile_path = tmp_path / "profile.md"
    mkdocs_adapter._write_profile_doc(doc, profile_path)

    assert profile_path.exists()
    content = profile_path.read_text()
    assert "categories:" in content
    assert "- Profile" in content
    assert "avatar:" in content
    # More precise check: verify avatar URL starts with expected domain
    # This satisfies CodeQL by using startswith() instead of substring check
    assert any(line.strip().startswith("avatar: https://avataaars.io/") for line in content.split("\n"))
    assert "This is a profile." in content


def test_write_enrichment_doc(mkdocs_adapter: MkDocsAdapter, tmp_path: Path):
    """Verify _write_enrichment_doc adds 'Enrichment' category."""
    doc = Document(
        content="This is an enrichment.", type=DocumentType.ENRICHMENT_URL, metadata={"title": "Enrichment"}
    )
    enrichment_path = tmp_path / "enrichment.md"
    mkdocs_adapter._write_enrichment_doc(doc, enrichment_path)

    assert enrichment_path.exists()
    content = enrichment_path.read_text()
    assert "categories:" in content
    assert "- Enrichment" in content
    assert "This is an enrichment." in content


def test_write_media_doc_from_content(mkdocs_adapter: MkDocsAdapter, tmp_path: Path):
    """Verify _write_media_doc writes binary content correctly."""
    media_content = b"This is a media file."
    doc = Document(content=media_content, type=DocumentType.MEDIA, metadata={"filename": "media.txt"})
    media_path = tmp_path / "media.txt"
    mkdocs_adapter._write_media_doc(doc, media_path)

    assert media_path.exists()
    assert media_path.read_bytes() == media_content


def test_write_media_doc_from_source_path(mkdocs_adapter: MkDocsAdapter, tmp_path: Path):
    """Verify _write_media_doc moves a file from a source path."""
    source_content = b"This is the source media file."
    source_path = tmp_path / "source_media.txt"
    source_path.write_bytes(source_content)

    doc = Document(
        content="",  # Content should be ignored
        type=DocumentType.MEDIA,
        metadata={"source_path": str(source_path)},
    )
    media_path = tmp_path / "destination_media.txt"
    mkdocs_adapter._write_media_doc(doc, media_path)

    assert media_path.exists()
    assert not source_path.exists()  # shutil.move should remove the source
    assert media_path.read_bytes() == source_content


def test_get_author_profile_raises_not_found(mkdocs_adapter):
    """
    Given an author UUID that does not exist
    When get_author_profile is called
    Then it should raise ProfileNotFoundError.
    """
    with pytest.raises(ProfileNotFoundError):
        mkdocs_adapter.get_author_profile("non-existent-uuid")


def test_write_profile_doc_raises_generation_error_on_missing_uuid(mkdocs_adapter):
    """
    Given a profile document with no UUID in its metadata
    When _write_profile_doc is called
    Then it should raise a ProfileGenerationError.
    """
    doc = Document(
        content="This is a profile.",
        type=DocumentType.PROFILE,
        metadata={"name": "Test Author"},  # Missing 'uuid'
    )
    profile_path = Path("/fake/path.md")
    with pytest.raises(ProfileGenerationError):
        mkdocs_adapter._write_profile_doc(doc, profile_path)


def test_resolve_collision_raises_error_after_max_attempts(mkdocs_adapter, tmp_path):
    """
    Given a path with many conflicting files
    When _resolve_collision is called with a low max_attempts
    Then it should raise a CollisionResolutionError.
    """
    base_path = tmp_path / "test.txt"
    base_path.touch()
    max_attempts = 3
    for i in range(1, max_attempts + 2):
        # Create colliding files that _resolve_collision will find
        (tmp_path / f"test-{i}.txt").touch()

    # Mock _get_document_id_at_path to always return a conflicting ID
    with pytest.MonkeyPatch.context() as m:
<<<<<<< HEAD
        m.setattr(mkdocs_adapter, "_get_document_id_at_path", lambda path: "some-other-id")
=======
        m.setattr(mkdocs_adapter, '_get_document_id_at_path', lambda path: "some-other-id")
>>>>>>> a83e5769

        with pytest.raises(CollisionResolutionError) as excinfo:
            # Call the method with a low max_attempts value
            mkdocs_adapter._resolve_collision(base_path, "new-doc-id", max_attempts=max_attempts)

        assert excinfo.value.path == str(base_path)
        assert excinfo.value.max_attempts == max_attempts


def test_get_raises_not_found_error(mkdocs_adapter):
    """
    Given a document type and an identifier that does not exist
    When get is called
    Then it should raise DocumentNotFoundError.
    """
    with pytest.raises(DocumentNotFoundError):
<<<<<<< HEAD
        mkdocs_adapter.get(DocumentType.POST, "non-existent-post")
=======
        mkdocs_adapter.get(DocumentType.POST, "non-existent-post")


def test_load_config_raises_error_on_invalid_yaml(mkdocs_adapter: MkDocsAdapter, tmp_path: Path):
    """
    Given an mkdocs.yml file with invalid YAML content
    When load_config is called
    Then it should raise a ConfigLoadError.
    """
    mkdocs_yml = tmp_path / "mkdocs.yml"
    mkdocs_yml.write_text("site_name: My Site\ninvalid_yaml: [")

    with pytest.raises(ConfigLoadError):
        mkdocs_adapter.load_config(tmp_path)


def test_resolve_document_path_raises_unsupported_type_error(mkdocs_adapter: MkDocsAdapter):
    """
    Given an unsupported document type
    When _resolve_document_path is called
    Then it should raise UnsupportedDocumentTypeError.
    """
    with pytest.raises(UnsupportedDocumentTypeError):
        mkdocs_adapter._resolve_document_path("unsupported", "some-id")


def test_resolve_document_path_raises_adapter_not_initialized_error():
    """
    Given an uninitialized MkDocsAdapter
    When resolve_document_path is called
    Then it should raise AdapterNotInitializedError.
    """
    adapter = MkDocsAdapter()  # Not initialized
    with pytest.raises(AdapterNotInitializedError):
        adapter.resolve_document_path("some/path.md")


def test_get_raises_document_parsing_error(mkdocs_adapter: MkDocsAdapter):
    """
    Given a malformed document file
    When get is called
    Then it should raise DocumentParsingError.
    """
    post_path = mkdocs_adapter.posts_dir / "2024-01-01-malformed-post.md"
    post_path.write_text("---\ntitle: Malformed\ninvalid_yaml: [\n---")
    with pytest.raises(DocumentParsingError):
        mkdocs_adapter.get(DocumentType.POST, "malformed-post")
>>>>>>> a83e5769
<|MERGE_RESOLUTION|>--- conflicted
+++ resolved
@@ -6,12 +6,6 @@
 
 from egregora.data_primitives.document import Document, DocumentType
 from egregora.output_adapters.exceptions import (
-<<<<<<< HEAD
-    CollisionResolutionError,
-    DocumentNotFoundError,
-    ProfileGenerationError,
-    ProfileNotFoundError,
-=======
     AdapterNotInitializedError,
     CollisionResolutionError,
     ConfigLoadError,
@@ -20,7 +14,6 @@
     ProfileGenerationError,
     ProfileNotFoundError,
     UnsupportedDocumentTypeError,
->>>>>>> a83e5769
 )
 from egregora.output_adapters.mkdocs.adapter import MkDocsAdapter
 
@@ -196,11 +189,7 @@
 
     # Mock _get_document_id_at_path to always return a conflicting ID
     with pytest.MonkeyPatch.context() as m:
-<<<<<<< HEAD
         m.setattr(mkdocs_adapter, "_get_document_id_at_path", lambda path: "some-other-id")
-=======
-        m.setattr(mkdocs_adapter, '_get_document_id_at_path', lambda path: "some-other-id")
->>>>>>> a83e5769
 
         with pytest.raises(CollisionResolutionError) as excinfo:
             # Call the method with a low max_attempts value
@@ -217,9 +206,6 @@
     Then it should raise DocumentNotFoundError.
     """
     with pytest.raises(DocumentNotFoundError):
-<<<<<<< HEAD
-        mkdocs_adapter.get(DocumentType.POST, "non-existent-post")
-=======
         mkdocs_adapter.get(DocumentType.POST, "non-existent-post")
 
 
@@ -266,5 +252,4 @@
     post_path = mkdocs_adapter.posts_dir / "2024-01-01-malformed-post.md"
     post_path.write_text("---\ntitle: Malformed\ninvalid_yaml: [\n---")
     with pytest.raises(DocumentParsingError):
-        mkdocs_adapter.get(DocumentType.POST, "malformed-post")
->>>>>>> a83e5769
+        mkdocs_adapter.get(DocumentType.POST, "malformed-post")