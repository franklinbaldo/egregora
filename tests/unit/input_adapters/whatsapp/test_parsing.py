"""Tests for WhatsApp parser."""
import zipfile
from datetime import date
from pathlib import Path

from datetime import date
from pathlib import Path
from unittest.mock import MagicMock

import pytest

from egregora.input_adapters.whatsapp.exceptions import (
    DateParsingError,
<<<<<<< HEAD
    NoMessagesFoundError,
    TimeParsingError,
)
from egregora.input_adapters.whatsapp.parsing import (
    WhatsAppExport,
    ZipMessageSource,
    _parse_message_date,
    _parse_message_time,
    _parse_whatsapp_lines,
=======
    EmptyChatLogError,
    TimeParsingError,
    WhatsAppParsingError,
)
from egregora.input_adapters.whatsapp.parsing import (
    WhatsAppExport,
    _parse_message_date,
    _parse_message_time,
>>>>>>> 5325247d
    parse_source,
)


@pytest.fixture
def whatsapp_export_with_malformed_line(tmp_path: Path) -> WhatsAppExport:
    """Creates a mock WhatsApp export ZIP with a malformed line."""
    zip_path = tmp_path / "whatsapp.zip"
    chat_file_name = "_chat.txt"
    chat_content = "1/1/22, 12:00 - User 1: Hello\n" "99/99/99, 12:01 - User 2: This date is malformed\n" "1/1/22, 12:02 - User 3: World\n"

    with zipfile.ZipFile(zip_path, "w") as zf:
        zf.writestr(chat_file_name, chat_content)

    return WhatsAppExport(
        zip_path=zip_path,
        group_name="Test Group",
        group_slug="test-group",
        export_date=date(2022, 1, 1),
        chat_file=chat_file_name,
        media_files=[],
    )


@pytest.fixture
def whatsapp_export_with_empty_chat(tmp_path: Path) -> WhatsAppExport:
    """Creates a mock WhatsApp export ZIP with an empty chat file."""
    zip_path = tmp_path / "whatsapp_empty.zip"
    chat_file_name = "_chat.txt"
    chat_content = ""  # Empty content

    with zipfile.ZipFile(zip_path, "w") as zf:
        zf.writestr(chat_file_name, chat_content)

    return WhatsAppExport(
        zip_path=zip_path,
        group_name="Test Group Empty",
        group_slug="test-group-empty",
        export_date=date(2022, 1, 1),
        chat_file=chat_file_name,
        media_files=[],
    )


class TestWhatsAppParsing:
    """New tests for whatsapp parsing logic to raise exceptions on failure."""

    def test_parse_whatsapp_lines_handles_malformed_lines_gracefully(
        self, caplog: pytest.LogCaptureFixture
    ) -> None:
        """Verify _parse_whatsapp_lines treats malformed lines as continuations (resilient behavior)."""
        # 1. Arrange: Create mock objects
        mock_export = WhatsAppExport(
            zip_path=Path("dummy.zip"),
            group_name="Test Group",
            group_slug="test-group",
            export_date=date(2023, 1, 1),
            chat_file="_chat.txt",
            media_files=[],
        )

        mock_source = MagicMock(spec=ZipMessageSource)
        # This line is intentionally malformed - it will be treated as a continuation line
        mock_source.lines.return_value = iter(["99/99/9999, 12:00 - Author: Message"])

        # 2. Act: Parse the lines - should not raise an exception
        rows = _parse_whatsapp_lines(mock_source, mock_export, timezone="UTC")

        # 3. Assert: Returns empty list since there's no valid starting message
        assert rows == []
        # Should log a warning about the unparseable timestamp
        assert "Could not parse timestamp, treating as continuation" in caplog.text

    def test_parse_source_raises_error_when_no_messages_found(self, monkeypatch) -> None:
        """Verify parse_source raises NoMessagesFoundError when parsing yields no rows."""
        # 1. Arrange: Mock the internal parsing function to return an empty list
        monkeypatch.setattr(
            "egregora.input_adapters.whatsapp.parsing._parse_whatsapp_lines",
            lambda *args, **kwargs: [],
        )

        mock_export = WhatsAppExport(
            zip_path=Path("dummy.zip"),
            group_name="Test Group",
            group_slug="test-group",
            export_date=date(2023, 1, 1),
            chat_file="_chat.txt",
            media_files=[],
        )

        # 2. Act & Assert: Expect NoMessagesFoundError
        # The current implementation will return an empty Ibis table, causing the test to fail.
        with pytest.raises(NoMessagesFoundError, match=r"No messages found in 'dummy\.zip'"):
            parse_source(mock_export, timezone="UTC")

    def test_parse_message_date_raises_error_on_invalid_date(self) -> None:
        """Verify _parse_message_date raises DateParsingError for invalid dates."""
        invalid_date_str = "not-a-date"
        with pytest.raises(DateParsingError, match=f"Failed to parse date string: '{invalid_date_str}'"):
            _parse_message_date(invalid_date_str)

    def test_parse_message_date_raises_error_on_empty_string(self) -> None:
        """Verify _parse_message_date raises DateParsingError with a custom message for an empty string."""
        with pytest.raises(DateParsingError, match=r"Date string is empty\."):
            _parse_message_date("")

    def test_parse_message_time_raises_error_on_invalid_time(self) -> None:
        """Verify _parse_message_time raises TimeParsingError for invalid times."""
        invalid_time_str = "not-a-time"
        with pytest.raises(TimeParsingError, match=f"Failed to parse time string: '{invalid_time_str}'"):
            _parse_message_time(invalid_time_str)

<<<<<<< HEAD
    def test_parse_message_time_raises_error_on_empty_string(self) -> None:
        """Verify _parse_message_time raises TimeParsingError with a custom message for an empty string."""
        with pytest.raises(TimeParsingError, match=r"Time string is empty\."):
            _parse_message_time("")

    def test_parse_whatsapp_lines_handles_invalid_line_gracefully(
        self, caplog: pytest.LogCaptureFixture
    ) -> None:
        """Verify _parse_whatsapp_lines handles invalid lines by logging and continuing."""
        # Arrange
        mock_export = MagicMock(spec=WhatsAppExport)
        mock_export.group_slug = "test-group"
        mock_export.export_date = date(2023, 1, 1)

        mock_source = MagicMock()
        invalid_line = "99/99/99, 99:99 - Author: Invalid Message"
        valid_line = "01/01/23, 12:00 - Author: Valid Message"
        mock_source.lines.return_value = [valid_line, invalid_line]

        # Act
        rows = _parse_whatsapp_lines(mock_source, mock_export, "UTC")

        # Assert
        assert len(rows) == 1
        assert "Valid Message\n99/99/99, 99:99 - Author: Invalid Message" in rows[0]["text"]
        assert "Could not parse timestamp, treating as continuation" in caplog.text
=======
    def test_parse_source_raises_error_on_malformed_line(
        self,
        whatsapp_export_with_malformed_line: WhatsAppExport,
    ) -> None:
        """
        Verify that parse_source raises WhatsAppParsingError when a line is malformed
        instead of silently continuing.
        """
        with pytest.raises(WhatsAppParsingError):
            parse_source(export=whatsapp_export_with_malformed_line, timezone="UTC")

    def test_parse_source_raises_error_on_empty_chat_log(
        self,
        whatsapp_export_with_empty_chat: WhatsAppExport,
    ) -> None:
        """
        Verify that parse_source raises EmptyChatLogError for empty chat files.
        """
        with pytest.raises(EmptyChatLogError):
            parse_source(export=whatsapp_export_with_empty_chat, timezone="UTC")
>>>>>>> 5325247d
<|MERGE_RESOLUTION|>--- conflicted
+++ resolved
@@ -1,8 +1,5 @@
 """Tests for WhatsApp parser."""
 import zipfile
-from datetime import date
-from pathlib import Path
-
 from datetime import date
 from pathlib import Path
 from unittest.mock import MagicMock
@@ -11,9 +8,10 @@
 
 from egregora.input_adapters.whatsapp.exceptions import (
     DateParsingError,
-<<<<<<< HEAD
+    EmptyChatLogError,
     NoMessagesFoundError,
     TimeParsingError,
+    WhatsAppParsingError,
 )
 from egregora.input_adapters.whatsapp.parsing import (
     WhatsAppExport,
@@ -21,16 +19,6 @@
     _parse_message_date,
     _parse_message_time,
     _parse_whatsapp_lines,
-=======
-    EmptyChatLogError,
-    TimeParsingError,
-    WhatsAppParsingError,
-)
-from egregora.input_adapters.whatsapp.parsing import (
-    WhatsAppExport,
-    _parse_message_date,
-    _parse_message_time,
->>>>>>> 5325247d
     parse_source,
 )
 
@@ -143,7 +131,6 @@
         with pytest.raises(TimeParsingError, match=f"Failed to parse time string: '{invalid_time_str}'"):
             _parse_message_time(invalid_time_str)
 
-<<<<<<< HEAD
     def test_parse_message_time_raises_error_on_empty_string(self) -> None:
         """Verify _parse_message_time raises TimeParsingError with a custom message for an empty string."""
         with pytest.raises(TimeParsingError, match=r"Time string is empty\."):
@@ -170,25 +157,13 @@
         assert len(rows) == 1
         assert "Valid Message\n99/99/99, 99:99 - Author: Invalid Message" in rows[0]["text"]
         assert "Could not parse timestamp, treating as continuation" in caplog.text
-=======
-    def test_parse_source_raises_error_on_malformed_line(
-        self,
-        whatsapp_export_with_malformed_line: WhatsAppExport,
-    ) -> None:
-        """
-        Verify that parse_source raises WhatsAppParsingError when a line is malformed
-        instead of silently continuing.
-        """
-        with pytest.raises(WhatsAppParsingError):
-            parse_source(export=whatsapp_export_with_malformed_line, timezone="UTC")
 
     def test_parse_source_raises_error_on_empty_chat_log(
         self,
         whatsapp_export_with_empty_chat: WhatsAppExport,
     ) -> None:
         """
-        Verify that parse_source raises EmptyChatLogError for empty chat files.
+        Verify that parse_source raises NoMessagesFoundError for empty chat files.
         """
-        with pytest.raises(EmptyChatLogError):
-            parse_source(export=whatsapp_export_with_empty_chat, timezone="UTC")
->>>>>>> 5325247d
+        with pytest.raises(NoMessagesFoundError):
+            parse_source(export=whatsapp_export_with_empty_chat, timezone="UTC")