--- conflicted
+++ resolved
@@ -602,52 +602,7 @@
 # ============================================================================
 
 
-<<<<<<< HEAD
-def test_high_level_api_index_and_search():
-    """Test the high-level index_documents() and search() API."""
-    with (
-        tempfile.TemporaryDirectory(),
-        patch("egregora.rag.get_backend") as mock_get_backend,
-    ):
-        mock_backend = Mock()
-        mock_get_backend.return_value = mock_backend
-
-        # Reset global backend
-        egregora.rag.reset_backend()
-
-        # Use high-level API
-        docs = [Document(content="Test", type=DocumentType.POST)]
-        index_documents(docs)
-
-        mock_backend.add.assert_called_once_with(docs)
-
-        # Search
-        request = RAGQueryRequest(text="Test", top_k=5)
-        search(request)
-
-        mock_backend.query.assert_called_once_with(request)
-
-
-def test_high_level_api_backend_singleton():
-    """Test that get_backend() returns singleton instance."""
-    with patch("egregora.rag.LanceDBRAGBackend") as mock_backend_class:
-        mock_backend1 = Mock()
-        mock_backend_class.return_value = mock_backend1
-
-        # Reset global backend
-        egregora.rag.reset_backend()
-
-        # Get backend twice
-        backend1 = get_backend()
-        backend2 = get_backend()
-
-        # Should be same instance
-        assert backend1 is backend2
-        # Should only create once
-        assert mock_backend_class.call_count == 1
-=======
 # Global API tests removed as the singleton API has been deprecated/removed
->>>>>>> c4ba9cc6
 
 
 # ============================================================================
