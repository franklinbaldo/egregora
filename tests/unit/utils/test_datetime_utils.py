--- conflicted
+++ resolved
@@ -83,30 +83,15 @@
 def test_to_datetime_valid_inputs(input_val, expected):
     """Should convert various valid input types to a datetime object."""
     assert _to_datetime(input_val) == expected
-<<<<<<< HEAD
-
-
-from egregora.utils.exceptions import DateTimeParsingError
-=======
->>>>>>> 1399c287
 
 
 @pytest.mark.parametrize(
     "input_val",
-<<<<<<< HEAD
-    [None, "", "   ", "not-a-date", 12345, "2023-99-99"],
-)
-def test_to_datetime_invalid_inputs_raise_exception(input_val):
-    """Should raise DateTimeParsingError for invalid or empty inputs."""
-    with pytest.raises(DateTimeParsingError):
-        _to_datetime(input_val)
-=======
     [None, "", "   ", "not-a-date", 12345],
 )
 def test_to_datetime_invalid_inputs(input_val):
     """Should return None for invalid or empty inputs."""
     assert _to_datetime(input_val) is None
->>>>>>> 1399c287
 
 
 def test_to_datetime_forwards_parser_kwargs():
@@ -123,14 +108,11 @@
 
 
 # region: Original tests for parse_datetime_flexible to ensure no regressions
-@pytest.mark.parametrize(
-    "invalid_input",
-    [None, "", "   ", "not a date", "!!!", "2023-99-99"],
-)
-def test_parse_datetime_flexible_invalid_inputs_raise_exception(invalid_input):
-    """Should raise DateTimeParsingError for invalid, None, or empty string inputs."""
-    with pytest.raises(DateTimeParsingError):
-        parse_datetime_flexible(invalid_input)
+def test_parse_datetime_none_or_empty():
+    """Should return None for None or empty string inputs."""
+    assert parse_datetime_flexible(None) is None
+    assert parse_datetime_flexible("") is None
+    assert parse_datetime_flexible("   ") is None
 
 
 def test_parse_datetime_existing_datetime_naive():
@@ -199,6 +181,12 @@
     assert result.tzinfo == UTC
 
 
+def test_parse_datetime_invalid_string():
+    """Should return None for unparseable strings."""
+    assert parse_datetime_flexible("not a date") is None
+    assert parse_datetime_flexible("!!!") is None
+
+
 def test_parse_datetime_with_to_pydatetime():
     """Should handle objects with to_pydatetime method."""
     dt = datetime(2023, 1, 1, 12, 0, 0, tzinfo=UTC)
