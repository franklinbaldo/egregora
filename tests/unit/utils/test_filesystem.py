<<<<<<< HEAD
from __future__ import annotations

from datetime import date, datetime
from typing import TYPE_CHECKING

import pytest

from egregora.utils.exceptions import MissingMetadataError, UniqueFilenameError
from egregora.utils.filesystem import _extract_clean_date, write_markdown_post

if TYPE_CHECKING:
    from pathlib import Path


@pytest.mark.parametrize(
    ("input_date", "expected"),
    [
        ("2023-10-26", "2023-10-26"),
        (date(2023, 10, 26), "2023-10-26"),
        (datetime(2023, 10, 26, 10, 30), "2023-10-26"),
        ("  2023-10-26T10:30:00Z  ", "2023-10-26"),
        ("Some random string 2023-10-26", "2023-10-26"),
        ("No date here", "No date here"),
        ("2023-99-99", "2023-99-99"),  # Invalid date pattern
        ("", ""),
    ],
)
def test_extract_clean_date(input_date, expected):
    """
    GIVEN: Various date-like inputs (string, date, datetime).
    WHEN: The _extract_clean_date function is called.
    THEN: It should return a clean YYYY-MM-DD string or the original string if no date is found.
    """
    assert _extract_clean_date(input_date) == expected


def test_write_markdown_post_missing_metadata_raises_error(tmp_path: Path):
    """
    GIVEN: A call to write_markdown_post with missing metadata (missing slug and date).
    WHEN: The function is executed.
    THEN: It should raise MissingMetadataError.
    """
    output_dir = tmp_path
    content = "This is a test post."
    metadata = {"title": "Test Title"}  # Missing "slug" and "date"

    with pytest.raises(MissingMetadataError) as exc_info:
        write_markdown_post(content, metadata, output_dir)

    assert "slug" in exc_info.value.missing_keys
    assert "date" in exc_info.value.missing_keys
    assert "title" not in exc_info.value.missing_keys


def test_write_markdown_post_handles_filename_collision(tmp_path: Path):
    """
    GIVEN: An output directory already containing posts with similar names.
    WHEN: A new post is written with a slug that would collide.
    THEN: The function should append a numeric suffix to create a unique filename.
    """
    output_dir = tmp_path
    content = "This is a test post."
    metadata = {
        "title": "My Post",
        "slug": "my-post",
        "date": "2023-01-01",
    }

    # Create existing files to cause a collision
    (output_dir / "2023-01-01-my-post.md").touch()
    (output_dir / "2023-01-01-my-post-2.md").touch()

    # The new file should be named with the next available suffix, which is "-3"
    expected_path = output_dir / "2023-01-01-my-post-3.md"

    result_path = write_markdown_post(content, metadata, output_dir)

    assert result_path == str(expected_path)
    assert expected_path.exists()


def test_write_markdown_post_raises_error_after_too_many_collisions(tmp_path: Path):
    """
    GIVEN: A directory where 101 colliding filenames already exist.
    WHEN: write_markdown_post is called, triggering the filename resolution.
    THEN: It should raise UniqueFilenameError after exhausting all attempts.
    """
    output_dir = tmp_path
    metadata = {
        "title": "My Post",
        "slug": "my-post",
        "date": "2023-01-01",
    }

    # Create 101 files to exhaust the default attempts (100 suffixes + original)
    (output_dir / "2023-01-01-my-post.md").touch()
    for i in range(2, 103):
        (output_dir / f"2023-01-01-my-post-{i}.md").touch()

    with pytest.raises(UniqueFilenameError) as exc_info:
        write_markdown_post("content", metadata, output_dir)

    assert exc_info.value.base_slug == "my-post"
    assert exc_info.value.attempts == 100
=======
"""Unit tests for filesystem utilities."""

import pytest

from egregora.utils.exceptions import (
    FrontmatterDateFormattingError,
    MissingPostMetadataError,
)
from egregora.utils.filesystem import (
    _validate_post_metadata,
    format_frontmatter_datetime,
)


def test_validate_post_metadata_raises_for_missing_key():
    """Test that _validate_post_metadata raises MissingPostMetadataError for a missing key."""
    invalid_metadata = {"slug": "test-slug", "date": "2023-01-01"}
    with pytest.raises(MissingPostMetadataError) as excinfo:
        _validate_post_metadata(invalid_metadata)
    assert excinfo.value.missing_key == "title"


def test_format_frontmatter_datetime_raises_on_invalid_date():
    """Test that format_frontmatter_datetime raises on unparseable date."""
    with pytest.raises(FrontmatterDateFormattingError) as excinfo:
        format_frontmatter_datetime("not-a-real-date")
    assert excinfo.value.date_str == "not-a-real-date"
>>>>>>> d201cff2
<|MERGE_RESOLUTION|>--- conflicted
+++ resolved
@@ -1,4 +1,5 @@
-<<<<<<< HEAD
+"""Unit tests for filesystem utilities."""
+
 from __future__ import annotations
 
 from datetime import date, datetime
@@ -6,8 +7,17 @@
 
 import pytest
 
-from egregora.utils.exceptions import MissingMetadataError, UniqueFilenameError
-from egregora.utils.filesystem import _extract_clean_date, write_markdown_post
+from egregora.utils.exceptions import (
+    FrontmatterDateFormattingError,
+    MissingMetadataError,
+    UniqueFilenameError,
+)
+from egregora.utils.filesystem import (
+    _extract_clean_date,
+    _validate_post_metadata,
+    format_frontmatter_datetime,
+    write_markdown_post,
+)
 
 if TYPE_CHECKING:
     from pathlib import Path
@@ -103,32 +113,10 @@
 
     assert exc_info.value.base_slug == "my-post"
     assert exc_info.value.attempts == 100
-=======
-"""Unit tests for filesystem utilities."""
-
-import pytest
-
-from egregora.utils.exceptions import (
-    FrontmatterDateFormattingError,
-    MissingPostMetadataError,
-)
-from egregora.utils.filesystem import (
-    _validate_post_metadata,
-    format_frontmatter_datetime,
-)
-
-
-def test_validate_post_metadata_raises_for_missing_key():
-    """Test that _validate_post_metadata raises MissingPostMetadataError for a missing key."""
-    invalid_metadata = {"slug": "test-slug", "date": "2023-01-01"}
-    with pytest.raises(MissingPostMetadataError) as excinfo:
-        _validate_post_metadata(invalid_metadata)
-    assert excinfo.value.missing_key == "title"
 
 
 def test_format_frontmatter_datetime_raises_on_invalid_date():
     """Test that format_frontmatter_datetime raises on unparseable date."""
     with pytest.raises(FrontmatterDateFormattingError) as excinfo:
         format_frontmatter_datetime("not-a-real-date")
-    assert excinfo.value.date_str == "not-a-real-date"
->>>>>>> d201cff2
+    assert excinfo.value.date_str == "not-a-real-date"