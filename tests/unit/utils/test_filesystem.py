"""Unit tests for filesystem utilities."""

import pytest
from pathlib import Path
from unittest.mock import MagicMock, patch
from datetime import date, datetime

from egregora.utils.exceptions import (
<<<<<<< HEAD
=======
    DirectoryCreationError,
    FileWriteError,
    DateExtractionError,
>>>>>>> 66b5c288
    MissingMetadataError,
    UniqueFilenameError,
    FrontmatterDateFormattingError,
)
from egregora.utils.filesystem import (
    _extract_clean_date,
    _validate_post_metadata,
    format_frontmatter_datetime,
    _resolve_filepath,
    write_markdown_post,
)

<<<<<<< HEAD
if TYPE_CHECKING:
    from pathlib import Path


from egregora.utils.exceptions import DateTimeParsingError


@pytest.mark.parametrize(
    ("input_date", "expected"),
    [
        ("2023-10-26", "2023-10-26"),
        (date(2023, 10, 26), "2023-10-26"),
        (datetime(2023, 10, 26, 10, 30), "2023-10-26"),
        ("  2023-10-26T10:30:00Z  ", "2023-10-26"),
        ("Some random string 2023-10-26", "2023-10-26"),
        ("No date here", "No date here"),
        ("", ""),
    ],
)
def test_extract_clean_date_valid_inputs(input_date, expected):
    """
    GIVEN: Various valid date-like inputs.
    WHEN: The _extract_clean_date function is called.
    THEN: It should return a clean YYYY-MM-DD string or the original string if no date is found.
    """
    assert _extract_clean_date(input_date) == expected


def test_extract_clean_date_raises_on_invalid_pattern():
    """
    GIVEN: A string with a date pattern that is not a valid date.
    WHEN: The _extract_clean_date function is called.
    THEN: It should raise a DateTimeParsingError.
    """
    with pytest.raises(DateTimeParsingError):
        _extract_clean_date("2023-99-99")


def test_write_markdown_post_missing_metadata_raises_error(tmp_path: Path):
    """
    GIVEN: A call to write_markdown_post with missing metadata (missing slug and date).
    WHEN: The function is executed.
    THEN: It should raise MissingMetadataError.
    """
    output_dir = tmp_path
    content = "This is a test post."
    metadata = {"title": "Test Title"}  # Missing "slug" and "date"
=======
# region: Tests for _extract_clean_date
def test_extract_clean_date_with_datetime():
    assert _extract_clean_date(datetime(2023, 1, 1, 12, 30)) == "2023-01-01"
>>>>>>> 66b5c288

def test_extract_clean_date_with_date():
    assert _extract_clean_date(date(2023, 1, 1)) == "2023-01-01"

def test_extract_clean_date_with_string():
    assert _extract_clean_date("2023-01-01") == "2023-01-01"

def test_extract_clean_date_with_string_and_time():
    assert _extract_clean_date("2023-01-01 12:30") == "2023-01-01"

def test_extract_clean_date_raises_on_no_date_in_string():
    with pytest.raises(DateExtractionError):
        _extract_clean_date("hello world")

def test_extract_clean_date_raises_error_on_invalid_date():
    """Verify that _extract_clean_date raises DateExtractionError for invalid dates."""
    invalid_date_str = "2023-99-99"
    with pytest.raises(DateExtractionError) as excinfo:
        _extract_clean_date(invalid_date_str)

    assert "Could not extract a valid date" in str(excinfo.value)
    assert invalid_date_str in str(excinfo.value)

# endregion

# region: Tests for _validate_post_metadata
def test_validate_post_metadata_success():
    _validate_post_metadata({"title": "t", "slug": "s", "date": "d"})

def test_validate_post_metadata_raises_error_on_missing_keys():
    with pytest.raises(MissingMetadataError) as excinfo:
        _validate_post_metadata({"title": "t"})
    assert "slug" in str(excinfo.value)
    assert "date" in str(excinfo.value)

def test_format_frontmatter_datetime_raises_on_invalid_date():
    with pytest.raises(FrontmatterDateFormattingError):
        format_frontmatter_datetime("invalid-date")

# endregion

# region: Tests for _resolve_filepath
def test_resolve_filepath_no_collision(tmp_path: Path):
    output_dir = tmp_path
    filepath, slug = _resolve_filepath(output_dir, "2023-01-01", "test-slug")
    assert slug == "test-slug"
    assert filepath == output_dir / "2023-01-01-test-slug.md"

def test_resolve_filepath_with_collision(tmp_path: Path):
    output_dir = tmp_path
    (output_dir / "2023-01-01-test-slug.md").touch()
    filepath, slug = _resolve_filepath(output_dir, "2023-01-01", "test-slug")
    assert slug == "test-slug-2"
    assert filepath == output_dir / "2023-01-01-test-slug-2.md"

def test_resolve_filepath_raises_error_after_max_attempts(tmp_path: Path):
    output_dir = tmp_path
    (output_dir / "2023-01-01-test-slug.md").touch()
    # Create files to exhaust attempts
    for i in range(2, 5): # max_attempts=3
        (output_dir / f"2023-01-01-test-slug-{i}.md").touch()

    with pytest.raises(UniqueFilenameError):
        _resolve_filepath(output_dir, "2023-01-01", "test-slug", max_attempts=3)

# endregion

# region: Tests for write_markdown_post (including exception handling)
def test_write_markdown_post_success(tmp_path: Path):
    content = "Hello"
    metadata = {"title": "Test", "slug": "test", "date": "2023-01-01"}
    output_dir = tmp_path

<<<<<<< HEAD
def test_format_frontmatter_datetime_raises_on_invalid_date():
    """Test that format_frontmatter_datetime raises on unparseable date."""
    with pytest.raises(DateTimeParsingError) as excinfo:
        format_frontmatter_datetime("not-a-real-date")
    assert "Failed to parse date for frontmatter" in str(excinfo.value)
    assert "not-a-real-date" in str(excinfo.value)
=======
    filepath_str = write_markdown_post(content, metadata, output_dir)
    filepath = Path(filepath_str)

    assert filepath.exists()
    file_content = filepath.read_text()
    assert "title: Test" in file_content
    assert "slug: test" in file_content
    assert "date: 2023-01-01 00:00" in file_content
    assert "---" in file_content
    assert "Hello" in file_content

def test_write_markdown_post_raises_directory_creation_error(tmp_path: Path, monkeypatch):
    """Verify that write_markdown_post raises DirectoryCreationError on mkdir failure."""
    mock_mkdir = MagicMock(side_effect=OSError("Permission denied"))
    monkeypatch.setattr(Path, "mkdir", mock_mkdir)
    metadata = {"title": "t", "slug": "s", "date": "2023-01-01"}
    with pytest.raises(DirectoryCreationError):
        write_markdown_post("c", metadata, tmp_path)

def test_write_markdown_post_raises_file_write_error(tmp_path: Path, monkeypatch):
    """Verify that write_markdown_post raises FileWriteError on write_text failure."""
    mock_write_text = MagicMock(side_effect=OSError("Disk full"))
    monkeypatch.setattr(Path, "write_text", mock_write_text)
    metadata = {"title": "t", "slug": "s", "date": "2023-01-01"}
    with pytest.raises(FileWriteError):
        write_markdown_post("c", metadata, tmp_path)

# endregion
>>>>>>> 66b5c288
<|MERGE_RESOLUTION|>--- conflicted
+++ resolved
@@ -6,12 +6,9 @@
 from datetime import date, datetime
 
 from egregora.utils.exceptions import (
-<<<<<<< HEAD
-=======
     DirectoryCreationError,
     FileWriteError,
     DateExtractionError,
->>>>>>> 66b5c288
     MissingMetadataError,
     UniqueFilenameError,
     FrontmatterDateFormattingError,
@@ -24,59 +21,9 @@
     write_markdown_post,
 )
 
-<<<<<<< HEAD
-if TYPE_CHECKING:
-    from pathlib import Path
-
-
-from egregora.utils.exceptions import DateTimeParsingError
-
-
-@pytest.mark.parametrize(
-    ("input_date", "expected"),
-    [
-        ("2023-10-26", "2023-10-26"),
-        (date(2023, 10, 26), "2023-10-26"),
-        (datetime(2023, 10, 26, 10, 30), "2023-10-26"),
-        ("  2023-10-26T10:30:00Z  ", "2023-10-26"),
-        ("Some random string 2023-10-26", "2023-10-26"),
-        ("No date here", "No date here"),
-        ("", ""),
-    ],
-)
-def test_extract_clean_date_valid_inputs(input_date, expected):
-    """
-    GIVEN: Various valid date-like inputs.
-    WHEN: The _extract_clean_date function is called.
-    THEN: It should return a clean YYYY-MM-DD string or the original string if no date is found.
-    """
-    assert _extract_clean_date(input_date) == expected
-
-
-def test_extract_clean_date_raises_on_invalid_pattern():
-    """
-    GIVEN: A string with a date pattern that is not a valid date.
-    WHEN: The _extract_clean_date function is called.
-    THEN: It should raise a DateTimeParsingError.
-    """
-    with pytest.raises(DateTimeParsingError):
-        _extract_clean_date("2023-99-99")
-
-
-def test_write_markdown_post_missing_metadata_raises_error(tmp_path: Path):
-    """
-    GIVEN: A call to write_markdown_post with missing metadata (missing slug and date).
-    WHEN: The function is executed.
-    THEN: It should raise MissingMetadataError.
-    """
-    output_dir = tmp_path
-    content = "This is a test post."
-    metadata = {"title": "Test Title"}  # Missing "slug" and "date"
-=======
 # region: Tests for _extract_clean_date
 def test_extract_clean_date_with_datetime():
     assert _extract_clean_date(datetime(2023, 1, 1, 12, 30)) == "2023-01-01"
->>>>>>> 66b5c288
 
 def test_extract_clean_date_with_date():
     assert _extract_clean_date(date(2023, 1, 1)) == "2023-01-01"
@@ -150,14 +97,6 @@
     metadata = {"title": "Test", "slug": "test", "date": "2023-01-01"}
     output_dir = tmp_path
 
-<<<<<<< HEAD
-def test_format_frontmatter_datetime_raises_on_invalid_date():
-    """Test that format_frontmatter_datetime raises on unparseable date."""
-    with pytest.raises(DateTimeParsingError) as excinfo:
-        format_frontmatter_datetime("not-a-real-date")
-    assert "Failed to parse date for frontmatter" in str(excinfo.value)
-    assert "not-a-real-date" in str(excinfo.value)
-=======
     filepath_str = write_markdown_post(content, metadata, output_dir)
     filepath = Path(filepath_str)
 
@@ -185,5 +124,4 @@
     with pytest.raises(FileWriteError):
         write_markdown_post("c", metadata, tmp_path)
 
-# endregion
->>>>>>> 66b5c288
+# endregion