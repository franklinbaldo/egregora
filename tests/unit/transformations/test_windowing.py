--- conflicted
+++ resolved
@@ -185,17 +185,10 @@
     assert load_checkpoint(checkpoint_path) is None
 
 
-<<<<<<< HEAD
-def test_generate_window_signature(test_config):
-    """Test window signature generation."""
-    table = create_test_table(10)
-    config = test_config
-=======
 def test_generate_window_signature(config_factory):
     """Test window signature generation."""
     table = create_test_table(10)
     config = config_factory()
->>>>>>> 9b0144e2
 
     # Mock build_conversation_xml to return deterministic XML
     with patch("egregora.transformations.windowing.build_conversation_xml") as mock_build_xml:
