import pytest

from egregora.data_primitives.document import Document, DocumentType
from egregora.data_primitives.protocols import UrlContext
from egregora.output_adapters.conventions import StandardUrlConvention


@pytest.fixture
def convention():
    return StandardUrlConvention()


@pytest.fixture
def url_context():
    return UrlContext(base_url="", site_prefix="")


def test_format_media_url_with_suggested_path(convention, url_context):
    """
    Verify that _format_media_url respects the suggested_path if present,
    correctly handling the media subdirectory.
    """
    doc = Document(
        content=b"",
        type=DocumentType.MEDIA,
        id="test-id",
        metadata={
            "filename": "slug-name.jpg",
            "media_type": "image",
        },
        suggested_path="media/images/slug-name.jpg",
    )

    # The canonical URL should be 'media/images/slug-name.jpg'
    url = convention.canonical_url(doc, url_context)

    # ASSERTION (Desired behavior)
    assert url == "/media/images/slug-name.jpg"


def test_format_media_url_infers_subdirectory_from_extension(convention, url_context):
    """
    Verify that if suggested_path is missing, the convention can still
    infer the correct subdirectory from the filename extension.
    """
    doc = Document(
        content=b"",
        type=DocumentType.MEDIA,
        id="test-id",
        metadata={
            "filename": "some-image.png",
            "media_type": "image",
        },
    )

    url = convention.canonical_url(doc, url_context)

    # ASSERTION: When no suggested_path, falls back to posts/media prefix
<<<<<<< HEAD
    # (Current convention uses posts/media/{subfolder}/{filename})
    assert url == "/posts/media/images/some-image.png"
=======
    # (Current convention uses posts/media/ for media without explicit path)
    assert url == "/posts/media/some-image.png"
>>>>>>> 733dff1e
<|MERGE_RESOLUTION|>--- conflicted
+++ resolved
@@ -56,10 +56,5 @@
     url = convention.canonical_url(doc, url_context)
 
     # ASSERTION: When no suggested_path, falls back to posts/media prefix
-<<<<<<< HEAD
-    # (Current convention uses posts/media/{subfolder}/{filename})
-    assert url == "/posts/media/images/some-image.png"
-=======
     # (Current convention uses posts/media/ for media without explicit path)
-    assert url == "/posts/media/some-image.png"
->>>>>>> 733dff1e
+    assert url == "/posts/media/some-image.png"