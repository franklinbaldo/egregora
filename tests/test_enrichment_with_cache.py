from __future__ import annotations

import asyncio
import sys
from datetime import date, datetime
from pathlib import Path
from typing import Iterator

import pytest
from diskcache import Cache

sys.path.insert(0, str(Path(__file__).resolve().parents[1] / "src"))

import polars as pl
from diskcache import Cache

from egregora.config import EnrichmentConfig
from egregora.enrichment import AnalysisResult, ContentEnricher


@pytest.fixture()
<<<<<<< HEAD
def cache(tmp_path: Path) -> Cache:
    cache_dir = tmp_path / "cache"
    cache_dir.mkdir()
    cache_instance = Cache(directory=str(cache_dir), size_limit=1 * 1024 * 1024)
    try:
        yield cache_instance
    finally:
        cache_instance.close()
=======
def cache(tmp_path: Path) -> Iterator[Cache]:
    cache_dir = tmp_path / "cache"
    cache = Cache(directory=str(cache_dir), size_limit=1024 * 1024)
    try:
        yield cache
    finally:
        cache.close()
>>>>>>> 88733cd8


async def _fake_analysis(self, reference, *, client=None) -> AnalysisResult:
    return AnalysisResult(
        summary="Conteúdo resumido",
        topics=["a", "b"],
        actions=[],
        relevance=5,
        raw_response="{}",
    )


def _build_frame() -> pl.DataFrame:
    return pl.DataFrame(
        {
            "date": [date(2024, 1, 1)],
            "timestamp": [datetime(2024, 1, 1, 12, 0)],
            "author": ["Alice"],
            "message": ["Confira https://example.com/artigo incrivel"],
        }
    )


def test_enrichment_uses_cache_on_subsequent_runs(
    cache: Cache, monkeypatch: pytest.MonkeyPatch
) -> None:
    config = EnrichmentConfig()
    config.max_links = 5
    enricher = ContentEnricher(config, cache=cache)

    monkeypatch.setattr(ContentEnricher, "_analyze_reference", _fake_analysis, raising=True)

    frame = _build_frame()
    result_first = asyncio.run(enricher.enrich_dataframe(frame, client=None))
    assert result_first.items
    extracted_url = result_first.items[0].reference.url
    assert extracted_url is not None
<<<<<<< HEAD
    assert extracted_url in set(cache.iterkeys())
=======
    assert len(cache) == 1
>>>>>>> 88733cd8

    async def _fail(self, *args, **kwargs) -> None:
        raise AssertionError("Cache was not used")

    monkeypatch.setattr(ContentEnricher, "_analyze_reference", _fail, raising=True)

    result_second = asyncio.run(enricher.enrich_dataframe(frame, client=None))
    assert result_second.items
    assert result_second.items[0].analysis is not None
    assert result_second.items[0].analysis.summary == "Conteúdo resumido"

    metrics = enricher.metrics
<<<<<<< HEAD
    assert metrics["cache_hits"] == 1
=======
    assert metrics["cache_hits"] == 1
    assert metrics["cache_misses"] == 1
>>>>>>> 88733cd8
<|MERGE_RESOLUTION|>--- conflicted
+++ resolved
@@ -7,7 +7,6 @@
 from typing import Iterator
 
 import pytest
-from diskcache import Cache
 
 sys.path.insert(0, str(Path(__file__).resolve().parents[1] / "src"))
 
@@ -19,16 +18,6 @@
 
 
 @pytest.fixture()
-<<<<<<< HEAD
-def cache(tmp_path: Path) -> Cache:
-    cache_dir = tmp_path / "cache"
-    cache_dir.mkdir()
-    cache_instance = Cache(directory=str(cache_dir), size_limit=1 * 1024 * 1024)
-    try:
-        yield cache_instance
-    finally:
-        cache_instance.close()
-=======
 def cache(tmp_path: Path) -> Iterator[Cache]:
     cache_dir = tmp_path / "cache"
     cache = Cache(directory=str(cache_dir), size_limit=1024 * 1024)
@@ -36,7 +25,6 @@
         yield cache
     finally:
         cache.close()
->>>>>>> 88733cd8
 
 
 async def _fake_analysis(self, reference, *, client=None) -> AnalysisResult:
@@ -74,11 +62,7 @@
     assert result_first.items
     extracted_url = result_first.items[0].reference.url
     assert extracted_url is not None
-<<<<<<< HEAD
-    assert extracted_url in set(cache.iterkeys())
-=======
     assert len(cache) == 1
->>>>>>> 88733cd8
 
     async def _fail(self, *args, **kwargs) -> None:
         raise AssertionError("Cache was not used")
@@ -91,9 +75,5 @@
     assert result_second.items[0].analysis.summary == "Conteúdo resumido"
 
     metrics = enricher.metrics
-<<<<<<< HEAD
     assert metrics["cache_hits"] == 1
-=======
-    assert metrics["cache_hits"] == 1
-    assert metrics["cache_misses"] == 1
->>>>>>> 88733cd8
+    assert metrics["cache_misses"] == 1