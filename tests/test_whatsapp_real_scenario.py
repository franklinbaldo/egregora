--- conflicted
+++ resolved
@@ -462,7 +462,6 @@
             validate_zip_contents(archive)
 
 
-<<<<<<< HEAD
 def test_parser_enforces_message_schema(whatsapp_fixture: WhatsAppFixture):
     """Test that parser strictly enforces MESSAGE_SCHEMA without extra columns."""
     export = create_export_from_fixture(whatsapp_fixture)
@@ -476,7 +475,8 @@
     assert "time" not in table.columns
     assert "group_slug" not in table.columns
     assert "group_name" not in table.columns
-=======
+
+
 def test_enrichment_handles_schema_mismatch(
     whatsapp_fixture: WhatsAppFixture,
     tmp_path: Path,
@@ -526,5 +526,4 @@
         assert "egregora" in enriched.author.execute().tolist()
 
     finally:
-        cache.close()
->>>>>>> adbacf1d
+        cache.close()