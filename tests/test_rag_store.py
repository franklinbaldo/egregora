--- conflicted
+++ resolved
@@ -269,7 +269,6 @@
         connection.close()
 
 
-<<<<<<< HEAD
 def test_search_filters_accept_temporal_inputs(tmp_path, monkeypatch):
     """Temporal filters must accept typed inputs and cross-year comparisons."""
 
@@ -374,24 +373,4 @@
         )
         assert list(filtered_with_timezone["chunk_id"]) == ["chunk-after", "media-jan"]
     finally:
-        store.close()
-=======
-def _vector_store_row(module, **overrides):
-    """Create a fully-specified row for the vector store schema."""
-
-    base = {name: None for name in module.VECTOR_STORE_SCHEMA.names}
-    base.update(
-        {
-            "chunk_id": "chunk",
-            "document_type": "post",
-            "document_id": "chunk",
-            "chunk_index": 0,
-            "content": "",
-            "embedding": [],
-            "tags": [],
-            "authors": [],
-        }
-    )
-    base.update(overrides)
-    return base
->>>>>>> 1e161f55
+        store.close()