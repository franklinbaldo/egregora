"""Regression tests for the RAG vector store."""

from __future__ import annotations

from datetime import UTC, date, datetime

import duckdb
import ibis
import pytest

ROW_COUNT = 42
THRESHOLD = 10
NLIST = 8
EMBEDDING_DIM = 1536


def _vector_store_row(store_module, **overrides):
    """Construct a row matching VECTOR_STORE_SCHEMA with sensible defaults."""

    base = {name: None for name in store_module.VECTOR_STORE_SCHEMA.names}

    defaults = {
        "chunk_id": overrides.get("chunk_id"),
        "document_type": "post",
        "document_id": overrides.get("chunk_id"),
        "chunk_index": 0,
        "content": overrides.get("chunk_id"),
        "embedding": overrides.get("embedding", []),
        "tags": overrides.get("tags", []),
        "authors": overrides.get("authors", []),
    }
    defaults.update(overrides)

    if defaults.get("chunk_id") is None:
        raise ValueError("chunk_id is required for vector store rows")

    if defaults.get("document_id") is None:
        defaults["document_id"] = defaults["chunk_id"]

    if defaults.get("content") is None:
        defaults["content"] = defaults["chunk_id"]

    base.update(defaults)
    return base


def test_rag_metadata_schema_includes_nullable_checksum():
    store_module = _load_vector_store()
    schema = store_module.database_schema.RAG_CHUNKS_METADATA_SCHEMA

    assert list(schema.names) == ["path", "mtime_ns", "size", "row_count", "checksum"]
    assert schema["row_count"].is_integer()
    checksum_dtype = schema["checksum"]
    assert checksum_dtype.is_string()
    assert checksum_dtype.nullable


def test_vector_store_does_not_override_existing_backend(tmp_path, monkeypatch):
    """Instantiating a store must not clobber an existing Ibis backend."""

    previous_backend = ibis.get_backend()
    custom_backend = ibis.duckdb.connect()
    ibis.set_backend(custom_backend)

    try:
        store_module = _load_vector_store()
        monkeypatch.setattr(store_module.VectorStore, "_init_vss", lambda self: None)
        store = store_module.VectorStore(
            tmp_path / "chunks.parquet", connection=duckdb.connect(":memory:")
        )
        try:
            assert ibis.get_backend() is custom_backend
        finally:
            store.close()
    finally:
        ibis.set_backend(previous_backend)


def test_add_accepts_memtable_from_default_backend(tmp_path, monkeypatch):
    """VectorStore.add must materialize tables built on other backends."""

    store_module = _load_vector_store()
    monkeypatch.setattr(store_module.VectorStore, "_init_vss", lambda self: None)
    monkeypatch.setattr(store_module.VectorStore, "_rebuild_index", lambda self: None)

    other_backend = ibis.duckdb.connect()
    previous_backend = ibis.get_backend()
    ibis.set_backend(other_backend)

    try:
        store = store_module.VectorStore(
            tmp_path / "chunks.parquet", connection=duckdb.connect(":memory:")
        )
        try:
            first_batch = ibis.memtable(
                [
                    _vector_store_row(
                        store_module,
                        chunk_id="chunk-1",
                        document_id="doc-1",
                        chunk_index=0,
                        content="hello",
                        embedding=[0.0, 1.0],
                        tags=["tag"],
                    )
                ],
                schema=store_module.VECTOR_STORE_SCHEMA,
            )
            store.add(first_batch)

            second_batch = ibis.memtable(
                [
                    _vector_store_row(
                        store_module,
                        chunk_id="chunk-2",
                        document_id="doc-2",
                        chunk_index=0,
                        content="world",
                        embedding=[1.0, 0.0],
                        tags=["tag"],
                    )
                ],
                schema=store_module.VECTOR_STORE_SCHEMA,
            )
            store.add(second_batch)

            stored_rows = store.get_all().order_by("chunk_id").execute()
            assert list(stored_rows["chunk_id"]) == ["chunk-1", "chunk-2"]
        finally:
            store.close()
    finally:
        ibis.set_backend(previous_backend)


def test_add_rejects_tables_with_incorrect_schema(tmp_path, monkeypatch):
    """Adding rows must fail fast when the input schema diverges."""

    store_module = _load_vector_store()
    monkeypatch.setattr(store_module.VectorStore, "_init_vss", lambda self: None)
    monkeypatch.setattr(store_module.VectorStore, "_rebuild_index", lambda self: None)

    store = store_module.VectorStore(
        tmp_path / "chunks.parquet", connection=duckdb.connect(":memory:")
    )

    try:
        missing_column_rows = [
            {
                "chunk_id": "chunk-1",
                "content": "hello",
                "embedding": [0.0, 1.0],
            }
        ]

        with pytest.raises(ValueError, match="missing columns"):
            store.add(ibis.memtable(missing_column_rows))

        valid_rows = [
            _vector_store_row(
                store_module,
                chunk_id="chunk-1",
                document_id="doc-1",
                chunk_index=0,
                content="hello",
                embedding=[0.0, 1.0],
                tags=["tag"],
            )
        ]
        store.add(ibis.memtable(valid_rows, schema=store_module.VECTOR_STORE_SCHEMA))

        extra_column_row = _vector_store_row(
            store_module,
            chunk_id="chunk-2",
            document_id="doc-2",
            chunk_index=0,
            content="world",
            embedding=[1.0, 0.0],
            tags=["tag"],
        )
        extra_column_row["extra"] = "value"

        with pytest.raises(ValueError, match="unexpected columns"):
            store.add(ibis.memtable([extra_column_row]))
    finally:
        store.close()


def _load_vector_store():
    """Load the vector store module."""
    from egregora.knowledge.rag import store  # noqa: PLC0415

    return store


def _table_columns(connection, table_name: str) -> list[tuple[str, bool]]:
    """Return DuckDB column names and primary key flags for the given table."""

    pragma_rows = connection.execute(f"PRAGMA table_info('{table_name}')").fetchall()
    return [(str(row[1]), bool(row[5])) for row in pragma_rows]


def test_metadata_tables_match_central_schema(tmp_path):
    """Metadata tables must follow the centralized schema definitions."""

    store_module = _load_vector_store()
    conn = duckdb.connect(":memory:")
    store = store_module.VectorStore(tmp_path / "chunks.parquet", connection=conn)

    try:
        # Explicitly rerun the guards to verify idempotency
        store._ensure_metadata_table()
        store._ensure_metadata_table()
        store._ensure_index_meta_table()
        store._ensure_index_meta_table()

        metadata_columns = _table_columns(conn, store_module.METADATA_TABLE_NAME)
        index_meta_columns = _table_columns(conn, store_module.INDEX_META_TABLE)

        expected_metadata = set(store_module.database_schema.RAG_CHUNKS_METADATA_SCHEMA.names)
        expected_index_meta = set(store_module.database_schema.RAG_INDEX_META_SCHEMA.names)

        assert {name for name, _ in metadata_columns} == expected_metadata
        assert {name for name, _ in index_meta_columns} == expected_index_meta

        metadata_primary_keys = {name for name, is_pk in metadata_columns if is_pk}
        index_meta_primary_keys = {name for name, is_pk in index_meta_columns if is_pk}

        assert metadata_primary_keys == {"path"}
        assert index_meta_primary_keys == {"index_name"}
    finally:
        store.close()


def test_metadata_round_trip(tmp_path):
    """Persisted dataset metadata should be retrievable and removable."""

    store_module = _load_vector_store()
    conn = duckdb.connect(":memory:")
    store = store_module.VectorStore(tmp_path / "chunks.parquet", connection=conn)

    try:
        dataset_metadata = store_module.DatasetMetadata(mtime_ns=1, size=2, row_count=3)
        store._store_metadata(dataset_metadata)

        assert store._get_stored_metadata() == dataset_metadata

        store._store_metadata(None)
        assert store._get_stored_metadata() is None
    finally:
        store.close()


def test_upsert_index_meta_persists_values(tmp_path):
    """Index metadata upserts should reflect the latest configuration."""

    store_module = _load_vector_store()
    conn = duckdb.connect(":memory:")
    store = store_module.VectorStore(tmp_path / "chunks.parquet", connection=conn)

    try:
        store._upsert_index_meta(
            mode="ann",
<<<<<<< HEAD
            row_count=42,
            threshold=10,
            nlist=8,
            embedding_dim=1536,
=======
            row_count=ROW_COUNT,
            threshold=THRESHOLD,
            nlist=NLIST,
            embedding_dim=EMBEDDING_DIM,
>>>>>>> 4f8f4354
        )

        row = conn.execute(
            f"SELECT mode, row_count, threshold, nlist, embedding_dim, updated_at "
            f"FROM {store_module.INDEX_META_TABLE} WHERE index_name = ?",
            [store_module.INDEX_NAME],
        ).fetchone()

        assert row is not None
        assert row[0] == "ann"
<<<<<<< HEAD
        assert row[1] == 42
        assert row[2] == 10
        assert row[3] == 8
        assert row[4] == 1536
=======
        assert row[1] == ROW_COUNT
        assert row[2] == THRESHOLD
        assert row[3] == NLIST
        assert row[4] == EMBEDDING_DIM
>>>>>>> 4f8f4354
        assert row[5] is not None
    finally:
        store.close()


def test_search_builds_expected_sql(tmp_path, monkeypatch):
    """ANN mode should emit vss_search while exact mode falls back to cosine scans."""

    store_module = _load_vector_store()
    monkeypatch.setattr(store_module.VectorStore, "_init_vss", lambda self: True)
    monkeypatch.setattr(store_module.VectorStore, "_rebuild_index", lambda self: None)

    conn = duckdb.connect(":memory:")
    store = store_module.VectorStore(tmp_path / "chunks.parquet", connection=conn)

    try:
        rows = [
            _vector_store_row(
                store_module,
                chunk_id="chunk-1",
                document_id="doc-1",
                chunk_index=0,
                content="hello",
                embedding=[0.0, 1.0],
                tags=["tag"],
            )
        ]
        store.add(ibis.memtable(rows, schema=store_module.VECTOR_STORE_SCHEMA))

        captured_sql: list[str] = []

        class _ConnectionProxy:
            def __init__(self, inner):
                self._inner = inner

            def execute(self, sql: str, params=None):
                captured_sql.append(sql)
                if "vss_search" in sql:
                    empty = {name: [] for name in store_module.SEARCH_RESULT_SCHEMA.names}
                    empty["similarity"] = []

                    columns = list(empty.keys()) + ["similarity"]

                    class _Result:
                        description = [(name,) for name in columns]

                        def fetchall(self_inner):
                            return []

                    return _Result()

                return self._inner.execute(sql, params)

            def __getattr__(self, name):
                return getattr(self._inner, name)

        store.conn = _ConnectionProxy(store.conn)

        store.search(query_vec=[0.0, 1.0], top_k=1, mode="ann")
        assert any("vss_search" in sql for sql in captured_sql)

        store.search(query_vec=[0.0, 1.0], top_k=1, mode="exact")
        assert any("array_cosine_similarity" in sql for sql in captured_sql)
    finally:
        store.close()


def test_ann_mode_returns_expected_results_when_vss_available(tmp_path):
    """Run an end-to-end ANN query when the VSS extension can be installed."""

    store_module = _load_vector_store()
    connection = duckdb.connect(str(tmp_path / "chunks.duckdb"))

    try:
        try:
            connection.execute("INSTALL vss")
            connection.execute("LOAD vss")
        except duckdb.Error as err:
            pytest.skip(f"DuckDB VSS extension unavailable: {err}")

        store = store_module.VectorStore(tmp_path / "chunks.parquet", connection=connection)

        try:

            def build_row(chunk_id: str, embedding: list[float], *, chunk_index: int) -> dict:
                base = {name: None for name in store_module.VECTOR_STORE_SCHEMA.names}
                base.update(
                    {
                        "chunk_id": chunk_id,
                        "document_type": "post",
                        "document_id": chunk_id,
                        "chunk_index": chunk_index,
                        "content": f"content-{chunk_id}",
                        "embedding": embedding,
                        "tags": ["retrieval"],
                        "authors": ["author"],
                    }
                )
                return base

            rows = [
                build_row("chunk-1", [1.0, 0.0], chunk_index=0),
                build_row("chunk-2", [0.0, 1.0], chunk_index=1),
            ]

            table = ibis.memtable(rows, schema=store_module.VECTOR_STORE_SCHEMA)
            store.add(table)

            ann_results = store.search(query_vec=[0.0, 1.0], top_k=1, mode="ann").execute()
            exact_results = store.search(query_vec=[0.0, 1.0], top_k=1, mode="exact").execute()

            assert not ann_results.empty
            assert list(ann_results["chunk_id"]) == ["chunk-2"]
            assert list(exact_results["chunk_id"]) == ["chunk-2"]
        finally:
            store.close()
    finally:
        connection.close()


def test_search_filters_accept_temporal_inputs(tmp_path, monkeypatch):
    """Temporal filters must accept typed inputs and cross-year comparisons."""

    store_module = _load_vector_store()
    monkeypatch.setattr(store_module.VectorStore, "_init_vss", lambda self: None)
    monkeypatch.setattr(store_module.VectorStore, "_rebuild_index", lambda self: None)

    conn = duckdb.connect(":memory:")
    store = store_module.VectorStore(tmp_path / "chunks.parquet", connection=conn)

    try:

        def build_row(chunk_id: str, embedding: list[float], **overrides) -> dict:
            base = {name: None for name in store_module.VECTOR_STORE_SCHEMA.names}
            base.update(
                {
                    "chunk_id": chunk_id,
                    "document_type": overrides.get("document_type", "post"),
                    "document_id": overrides.get("document_id", chunk_id),
                    "chunk_index": overrides.get("chunk_index", 0),
                    "content": overrides.get("content", chunk_id),
                    "embedding": embedding,
                    "tags": overrides.get("tags", ["tag"]),
                    "authors": overrides.get("authors", ["author"]),
                }
            )
            base.update(overrides)
            return base

        rows = [
            build_row(
                "chunk-before",
                [0.0, 1.0],
                post_date=date(2023, 12, 31),
            ),
            build_row(
                "chunk-after",
                [1.0, 0.0],
                post_date=date(2024, 1, 5),
            ),
            build_row(
                "media-jan",
                [0.8, 0.2],
                document_type="media",
                document_id="media-jan",
                media_uuid="media-jan",
                media_type="image",
                message_date=datetime(2024, 1, 1, 12, tzinfo=UTC),
                tags=[],
                authors=[],
            ),
        ]

        table = ibis.memtable(rows, schema=store_module.VECTOR_STORE_SCHEMA)
        store.add(table)

        query_vector = [1.0, 0.0]

        baseline = store.search(
            query_vec=query_vector,
            top_k=5,
            min_similarity=0.0,
            mode="exact",
        ).execute()
        assert list(baseline["chunk_id"]) == ["chunk-after", "media-jan", "chunk-before"]

        filtered_by_date = store.search(
            query_vec=query_vector,
            top_k=5,
            min_similarity=0.0,
            mode="exact",
            date_after=date(2024, 1, 1),
        ).execute()
        assert list(filtered_by_date["chunk_id"]) == ["chunk-after", "media-jan"]

        filtered_by_datetime = store.search(
            query_vec=query_vector,
            top_k=5,
            min_similarity=0.0,
            mode="exact",
            date_after=datetime(2023, 12, 31, 18, 0),
        ).execute()
        assert list(filtered_by_datetime["chunk_id"]) == ["chunk-after", "media-jan"]

        filtered_with_timezone = store.search(
            query_vec=query_vector,
            top_k=5,
            min_similarity=0.0,
            mode="exact",
            date_after="2023-12-31T23:00:00+00:00",
        ).execute()
        assert list(filtered_with_timezone["chunk_id"]) == ["chunk-after", "media-jan"]
    finally:
        store.close()<|MERGE_RESOLUTION|>--- conflicted
+++ resolved
@@ -260,17 +260,10 @@
     try:
         store._upsert_index_meta(
             mode="ann",
-<<<<<<< HEAD
-            row_count=42,
-            threshold=10,
-            nlist=8,
-            embedding_dim=1536,
-=======
             row_count=ROW_COUNT,
             threshold=THRESHOLD,
             nlist=NLIST,
             embedding_dim=EMBEDDING_DIM,
->>>>>>> 4f8f4354
         )
 
         row = conn.execute(
@@ -281,17 +274,10 @@
 
         assert row is not None
         assert row[0] == "ann"
-<<<<<<< HEAD
-        assert row[1] == 42
-        assert row[2] == 10
-        assert row[3] == 8
-        assert row[4] == 1536
-=======
         assert row[1] == ROW_COUNT
         assert row[2] == THRESHOLD
         assert row[3] == NLIST
         assert row[4] == EMBEDDING_DIM
->>>>>>> 4f8f4354
         assert row[5] is not None
     finally:
         store.close()
