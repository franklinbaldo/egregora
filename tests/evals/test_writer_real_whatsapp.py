"""
Real-world evaluation of writer agent using pydantic-evals with actual WhatsApp data.

This test uses pydantic-evals to evaluate the writer agent on real WhatsApp conversations,
combining deterministic TestModel execution with LLM judges for quality assessment.
"""

from __future__ import annotations

import asyncio
from pathlib import Path

import pytest
from pydantic_ai import Agent
from pydantic_ai.models.test import TestModel
from pydantic_evals import Case, Dataset
from pydantic_evals.evaluators import IsInstance

<<<<<<< HEAD
=======
from egregora.generation.writer.pydantic_agent import (
    WriterAgentReturn,
    WriterAgentState,
    _register_writer_tools,
)
>>>>>>> ac244b20
from egregora.ingestion.parser import parse_export
from egregora.knowledge.annotations import AnnotationStore
from tests.conftest import WhatsAppFixture
from tests.mock_batch_client import create_mock_batch_client


def create_export_from_fixture(fixture: WhatsAppFixture):
    """Create WhatsAppExport from fixture."""
    return fixture.create_export()


def create_writer_real_world_dataset(whatsapp_fixture: WhatsAppFixture) -> Dataset:
    """Create evaluation dataset using real WhatsApp conversation data."""
    # Parse real WhatsApp export
    export = create_export_from_fixture(whatsapp_fixture)
    table = parse_export(export, timezone=whatsapp_fixture.timezone)

    # Convert to markdown for evaluation
    rows = table.head(10).execute().to_dict("records")
    conversation_md = "\n\n".join(
        f"**{row['author']}** ({row['date']}):\n{row['message']}" for row in rows
    )

    # Create test cases with real data
    cases = [
        Case(
            name="real_whatsapp_conversation",
            inputs={
                "conversation": conversation_md,
                "period_date": str(whatsapp_fixture.export_date),
                "zip_path": str(whatsapp_fixture.zip_path),
            },
            # Expected outputs defined by deterministic TestModel
            expected_output={
                "posts_created": True,
                "profiles_updated": True,
            },
        ),
    ]

    # Create evaluators
    evaluators = [
        # Basic type checking
        IsInstance(type_name="tuple"),
        # TODO: Add LLM judges for quality evaluation when needed
        # Requires GOOGLE_API_KEY and proper LLMJudge API usage
    ]

    return Dataset(cases=cases, evaluators=evaluators)


@pytest.fixture
def writer_test_model(whatsapp_fixture: WhatsAppFixture) -> TestModel:
    """Create deterministic TestModel for writer agent evaluation."""

    class RealWorldTestModel(TestModel):
        """TestModel with realistic tool arguments based on actual WhatsApp data."""

        def __init__(self):
            super().__init__(
                call_tools=["write_post_tool", "write_profile_tool"],
                custom_output_args={
                    "summary": "Real WhatsApp conversation processed",
                    "notes": "Deterministic evaluation with actual data",
                },
                seed=42,  # Reproducible results
            )

        def gen_tool_args(self, tool_def):  # type: ignore[override]
            if tool_def.name == "write_post_tool":
                return {
                    "metadata": {
                        "title": "Real Conversation Insights",
                        "slug": "real-conversation-insights",
                        "date": whatsapp_fixture.export_date.isoformat(),
                        "tags": ["real-world", "whatsapp"],
                        "authors": ["ca71a986"],  # Real anonymized UUID from fixture
                        "summary": "Insights extracted from actual WhatsApp conversation.",
                    },
                    "content": (
                        "# Real World Conversation\n\n"
                        "This post was generated from actual WhatsApp export data "
                        "to validate end-to-end pipeline with realistic inputs."
                    ),
                }
            if tool_def.name == "write_profile_tool":
                return {
                    "author_uuid": "ca71a986",
                    "content": "Active participant in test conversation.",
                }
            return super().gen_tool_args(tool_def)

    return RealWorldTestModel()


def test_writer_with_real_whatsapp_data(
    whatsapp_fixture: WhatsAppFixture,
    writer_test_model: TestModel,
    tmp_path: Path,
) -> None:
    """Evaluate writer agent using pydantic-evals with real WhatsApp data."""
<<<<<<< HEAD
    import asyncio
=======
>>>>>>> ac244b20

    # Setup directories
    output_dir = tmp_path / "output"
    posts_dir = output_dir / "posts"
    profiles_dir = output_dir / "profiles"
    rag_dir = output_dir / "rag"

    for d in [output_dir, posts_dir, profiles_dir, rag_dir]:
        d.mkdir(parents=True, exist_ok=True)

    # Create dataset
    dataset = create_writer_real_world_dataset(whatsapp_fixture)

    # Define task to evaluate
    async def run_writer(inputs: dict) -> tuple[list[str], list[str]]:
        """Run writer agent on real WhatsApp data."""

        # Parse conversation
        export = create_export_from_fixture(whatsapp_fixture)
        table = parse_export(export, timezone=whatsapp_fixture.timezone)

        # Build prompt (simplified for test)
        rows = table.head(10).execute().to_dict("records")
        conversation_md = "\n\n".join(
            f"**{row['author']}** ({row['date']}):\n{row['message']}" for row in rows
        )

        prompt = f"""
        Analyze this WhatsApp conversation and write a blog post:

        {conversation_md}

        Use the write_post_tool and write_profile_tool to create outputs.
        """

        # Setup agent directly (async-compatible)
        batch_client = create_mock_batch_client()
        annotations_store = AnnotationStore(rag_dir / "annotations.duckdb")

        # Create agent with tools
        agent = Agent[WriterAgentState, WriterAgentReturn](
            model=writer_test_model,
            deps_type=WriterAgentState,
            output_type=WriterAgentReturn,
        )
        _register_writer_tools(agent)

        # Create state
        state = WriterAgentState(
            period_date=inputs["period_date"],
            output_dir=posts_dir,
            profiles_dir=profiles_dir,
            rag_dir=rag_dir,
            batch_client=batch_client,
            embedding_model="models/text-embedding-004",
            embedding_output_dimensionality=3072,
            retrieval_mode="exact",
            retrieval_nprobe=None,
            retrieval_overfetch=None,
            annotations_store=annotations_store,
        )

        # Run agent asynchronously
        await agent.run(prompt, deps=state)

        return state.saved_posts, state.saved_profiles

    # Run evaluation in async context
    async def run_evaluation():
        return await dataset.evaluate(run_writer)

    report = asyncio.run(run_evaluation())

    # Print results
    print("\n" + "=" * 60)
    print("Real WhatsApp Data Evaluation Results")
    print("=" * 60)
    report.print()

    # Basic assertions - check that all evaluations passed
    assert len(report.cases) > 0, "Should have at least one case"
    for case in report.cases:
        # Check that all assertions passed for this case
        if case.assertions:
            failed_assertions = [
                name for name, assertion in case.assertions.items() if not assertion.value
            ]
            assert not failed_assertions, f"Case {case.name} failed assertions: {failed_assertions}"

    # Verify actual outputs
    case_result = report.cases[0]
    saved_posts, saved_profiles = case_result.output
    assert len(saved_posts) > 0, "Should create at least one post"
    assert len(saved_profiles) > 0, "Should update at least one profile"


@pytest.mark.skipif(
    "GOOGLE_API_KEY" not in __import__("os").environ,
    reason="Requires GOOGLE_API_KEY for LLM judge evaluation",
)
@pytest.mark.anyio
async def test_writer_quality_with_llm_judge(
    whatsapp_fixture: WhatsAppFixture,
    tmp_path: Path,
) -> None:
    """
    Evaluate writer output quality using LLM judges (requires API key).

    This test is SKIPPED unless GOOGLE_API_KEY is set, allowing:
    - Fast deterministic tests in CI (skipped)
    - Quality evaluation during development (run with API key)
    """
    # This test uses real LLM calls for quality assessment
    # Create more sophisticated evaluation with multiple LLM judges

    # TODO: Implement full quality evaluation
    # For now, this serves as a placeholder for future quality testing
    pytest.skip("Quality evaluation with LLM judges - implement when needed")<|MERGE_RESOLUTION|>--- conflicted
+++ resolved
@@ -7,6 +7,7 @@
 
 from __future__ import annotations
 
+import asyncio
 import asyncio
 from pathlib import Path
 
@@ -16,14 +17,11 @@
 from pydantic_evals import Case, Dataset
 from pydantic_evals.evaluators import IsInstance
 
-<<<<<<< HEAD
-=======
 from egregora.generation.writer.pydantic_agent import (
     WriterAgentReturn,
     WriterAgentState,
     _register_writer_tools,
 )
->>>>>>> ac244b20
 from egregora.ingestion.parser import parse_export
 from egregora.knowledge.annotations import AnnotationStore
 from tests.conftest import WhatsAppFixture
@@ -125,10 +123,6 @@
     tmp_path: Path,
 ) -> None:
     """Evaluate writer agent using pydantic-evals with real WhatsApp data."""
-<<<<<<< HEAD
-    import asyncio
-=======
->>>>>>> ac244b20
 
     # Setup directories
     output_dir = tmp_path / "output"
