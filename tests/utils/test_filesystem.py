--- conflicted
+++ resolved
@@ -2,18 +2,8 @@
 
 from __future__ import annotations
 
-from datetime import date, datetime
 from pathlib import Path
 
-<<<<<<< HEAD
-import pytest
-
-from egregora.utils.authors import find_authors_yml
-from egregora.utils.filesystem import (
-    _extract_clean_date,
-    _resolve_filepath,
-)
-=======
 import frontmatter
 import yaml
 
@@ -78,7 +68,6 @@
     # Assert
     assert new_count == 0
     assert not authors_path.exists()
->>>>>>> faec472f
 
 
 def test_find_authors_yml_standard_layout(tmp_path: Path) -> None:
@@ -91,56 +80,10 @@
     expected_path.touch()
 
     # Act
-    result = find_authors_yml(posts_dir)
+    result = _find_authors_yml(posts_dir)
 
     # Assert
     assert result == expected_path
-
-
-def test_resolve_filepath_handles_collisions(tmp_path: Path) -> None:
-    """Verify _resolve_filepath correctly appends a suffix to avoid collisions."""
-    # Arrange
-    output_dir = tmp_path / "posts"
-    output_dir.mkdir()
-    date_prefix = "2025-01-01"
-    base_slug = "my-post"
-
-    # Create a file that will cause a collision
-    (output_dir / f"{date_prefix}-{base_slug}.md").touch()
-    (output_dir / f"{date_prefix}-{base_slug}-2.md").touch()
-
-    # Act: The function should now resolve to the next available suffix, which is 3
-    resolved_path, final_slug = _resolve_filepath(output_dir, date_prefix, base_slug)
-
-    # Assert
-    assert final_slug == f"{base_slug}-3"
-    assert resolved_path == output_dir / f"{date_prefix}-{final_slug}.md"
-    assert (output_dir / f"{date_prefix}-{base_slug}.md").exists()  # Should not overwrite
-
-
-@pytest.mark.parametrize(
-    ("input_val", "expected"),
-    [
-        # Object Inputs
-        (date(2023, 1, 15), "2023-01-15"),
-        (datetime(2023, 1, 15, 10, 30), "2023-01-15"),
-        # Valid String Inputs
-        ("2023-01-15", "2023-01-15"),
-        ("  2023-01-15  ", "2023-01-15"),
-        # Valid String with surrounding text
-        ("prefix-2023-01-15-suffix", "2023-01-15"),
-        ("Date: 2023-01-15", "2023-01-15"),
-        # Invalid but date-like strings (should pass through)
-        ("2023-99-99", "2023-99-99"),
-        ("not-a-date-2023-13-40", "not-a-date-2023-13-40"),
-        # Non-date strings (should pass through)
-        ("random string", "random string"),
-        ("2023-01-15-invalid-date", "2023-01-15"),
-    ],
-)
-def test_extract_clean_date(input_val, expected):
-    """Verify _extract_clean_date handles various inputs correctly."""
-    assert _extract_clean_date(input_val) == expected
 
 
 def test_find_authors_yml_nested_layout(tmp_path: Path) -> None:
@@ -153,7 +96,7 @@
     expected_path.touch()
 
     # Act
-    result = find_authors_yml(deep_dir)
+    result = _find_authors_yml(deep_dir)
 
     # Assert
     assert result == expected_path
@@ -169,7 +112,7 @@
     expected_path.touch()
 
     # Act
-    result = find_authors_yml(output_dir)
+    result = _find_authors_yml(output_dir)
 
     # Assert
     assert result == expected_path