"""Enrichment system tests using WhatsApp test data."""

from __future__ import annotations

import asyncio
import csv
import json
import os
import re
import subprocess
import sys
from collections.abc import Sequence
from datetime import date, datetime, time, timedelta
from pathlib import Path
from unittest.mock import MagicMock, patch

sys.path.insert(0, str(Path(__file__).resolve().parents[1] / "src"))
sys.path.insert(0, str(Path(__file__).resolve().parent))

import polars as pl
from diskcache import Cache
from test_framework.helpers import TestDataGenerator

<<<<<<< HEAD
=======
from diskcache import Cache

>>>>>>> 88733cd8
from egregora.config import EnrichmentConfig
from egregora.enrichment import ContentEnricher, EnrichmentResult

MINIMUM_RELEVANCE_SCORE = 3
EXPECTED_TIMESTAMP_PARTS = 2
EXPECTED_ANALYSIS_RELEVANCE = 5
EXPECTED_ITEMS_PER_TRANSCRIPT = 3
EXPECTED_RELEVANCE_FILTERED_ITEMS = 2

_LINE_PATTERN = re.compile(
    r"^(?P<date>\d{1,2}/\d{1,2}/\d{2,4})\s+(?P<time>\d{1,2}:\d{2})\s*-\s*(?P<rest>.+)$"
)


def _transcripts_to_frame(transcripts: Sequence[tuple[date, str]]) -> pl.DataFrame:
    rows: list[dict[str, object]] = []

    for provided_date, transcript in transcripts:
        base_dt = datetime.combine(provided_date, time.min)
        offset = 0
        for raw_line in transcript.splitlines():
            line = raw_line.strip()
            if not line:
                continue

            match = _LINE_PATTERN.match(line)
            if match:
                date_str = match.group("date")
                time_str = match.group("time")
                rest = match.group("rest")
                try:
                    parsed_dt = datetime.strptime(f"{date_str} {time_str}", "%d/%m/%Y %H:%M")
                except ValueError:
                    parsed_dt = base_dt + timedelta(minutes=offset)
                if ": " in rest:
                    author, message = rest.split(": ", 1)
                else:
                    author, message = "", rest
                rows.append(
                    {
                        "date": parsed_dt.date(),
                        "timestamp": parsed_dt,
                        "author": author,
                        "message": message,
                    }
                )
            else:
                current_dt = base_dt + timedelta(minutes=offset)
                rows.append(
                    {
                        "date": current_dt.date(),
                        "timestamp": current_dt,
                        "author": "",
                        "message": line,
                    }
                )
            offset += 1

    if not rows:
        return pl.DataFrame(
            {
                "date": [transcripts[0][0]],
                "timestamp": [datetime.combine(transcripts[0][0], time.min)],
                "author": [""],
                "message": [transcripts[0][1]],
            }
        )

    return pl.DataFrame(rows)


class MockGeminiModel:
    def __init__(self, relevance=5, error=None):
        self.call_count = 0
        self.relevance = relevance
        self.error = error

    def generate_content(self, model, contents, config):
        self.call_count += 1
        if self.error:
            raise self.error

        response_data = {
            "summary": "Mocked summary",
            "topics": ["Point 1", "Point 2"],
            "actions": [
                {
                    "description": "Revisar conteúdo compartilhado",
                    "owner": "time",
                }
            ],
        }
        mock_response = MagicMock()
        mock_part = MagicMock()
        mock_part.text = json.dumps(response_data)
        mock_response.candidates = [MagicMock(content=MagicMock(parts=[mock_part]))]
        mock_response.text = mock_part.text
        return mock_response


class MockGeminiClient:
    def __init__(self, relevance=5, error=None):
        self.models = MockGeminiModel(relevance, error)

    @property
    def call_count(self):
        return self.models.call_count


def test_parse_response_with_valid_json():
    payload = {
        "summary": "Conteúdo estruturado",
        "topics": ["a", "b"],
        "actions": [
            {
                "description": "Revisar conteúdo compartilhado",
                "owner": "time",
            }
        ],
    }
    mock_response = MagicMock()
    mock_response.text = json.dumps(payload)

    analysis = ContentEnricher._parse_response(mock_response)

    assert analysis.summary == payload["summary"]
    assert analysis.topics == payload["topics"]
    assert [item.description for item in analysis.actions] == [payload["actions"][0]["description"]]
    assert analysis.relevance == EXPECTED_ANALYSIS_RELEVANCE
    assert analysis.raw_response == mock_response.text


def test_parse_response_falls_back_to_plain_text():
    mock_response = MagicMock()
    mock_response.text = "Resposta sem JSON estruturado"

    analysis = ContentEnricher._parse_response(mock_response)

    assert analysis.summary == "Resposta sem JSON estruturado"
    assert analysis.topics == []
    assert analysis.actions == []
    assert analysis.relevance == 1


def test_parse_response_handles_missing_payload():
    mock_response = MagicMock()
    mock_response.text = None
    mock_response.candidates = []

    analysis = ContentEnricher._parse_response(mock_response)

    assert analysis.error == "Resposta vazia do modelo."
    assert analysis.relevance == 1


@patch("mimetypes.guess_type", return_value=("text/html", None))
def test_content_enrichment_with_whatsapp_urls(mock_guess_type, tmp_path):
    conversation_with_urls = TestDataGenerator.create_complex_conversation()
    config = EnrichmentConfig(
        enabled=True,
        max_concurrent_analyses=2,
        metrics_csv_path=tmp_path / "metrics.csv",
    )
<<<<<<< HEAD
    cache_dir = tmp_path / "cache"
    cache_dir.mkdir()
    cache = Cache(directory=str(cache_dir), size_limit=10 * 1024 * 1024)
=======
    cache = Cache(directory=str(tmp_path / "cache"), size_limit=10 * 1024 * 1024)
>>>>>>> 88733cd8
    mock_client = MockGeminiClient()

    try:
        enricher = ContentEnricher(config, cache=cache)
        transcripts = [(date.today(), conversation_with_urls)]
        frame = _transcripts_to_frame(transcripts)
        result = asyncio.run(enricher.enrich_dataframe(frame, client=mock_client))
    finally:
        cache.close()

    assert isinstance(result, EnrichmentResult)
    assert len(result.items) >= 1
    assert result.items[0].analysis is not None
    assert result.items[0].analysis.summary == "Mocked summary"
    assert result.items[0].analysis.topics == ["Point 1", "Point 2"]
    assert [item.description for item in result.items[0].analysis.actions] == [
        "Revisar conteúdo compartilhado"
    ]


@patch("mimetypes.guess_type", return_value=("text/html", None))
def test_enrichment_caching_functionality(mock_guess_type, tmp_path):
    test_url = "https://example.com/test-article"
    transcript = [(date.today(), f"Check this out: {test_url}")]
    config = EnrichmentConfig(enabled=True, metrics_csv_path=tmp_path / "metrics.csv")
<<<<<<< HEAD
    cache_dir = tmp_path / "cache"
    cache_dir.mkdir()
    cache = Cache(directory=str(cache_dir), size_limit=10 * 1024 * 1024)
=======
    cache = Cache(directory=str(tmp_path / "cache"), size_limit=10 * 1024 * 1024)
>>>>>>> 88733cd8
    mock_client = MockGeminiClient()

    try:
        enricher = ContentEnricher(config, cache=cache)
        frame = _transcripts_to_frame(transcript)
        asyncio.run(enricher.enrich_dataframe(frame, client=mock_client))
        assert mock_client.call_count == 1

        frame = _transcripts_to_frame(transcript)
        asyncio.run(enricher.enrich_dataframe(frame, client=mock_client))
<<<<<<< HEAD
    finally:
        cache.close()

    assert mock_client.call_count == 1
    assert enricher.metrics["cache_hits"] == 1
=======
        assert mock_client.call_count == 1
    finally:
        cache.close()
>>>>>>> 88733cd8


def test_media_placeholder_handling(tmp_path):
    content_with_media = "09:46 - Franklin: <mídia oculta>"
    config = EnrichmentConfig(enabled=True, metrics_csv_path=tmp_path / "metrics.csv")
    enricher = ContentEnricher(config)
    transcripts = [(date.today(), content_with_media)]
    frame = _transcripts_to_frame(transcripts)
    result = asyncio.run(enricher.enrich_dataframe(frame, client=None))

    assert isinstance(result, EnrichmentResult)
    assert len(result.items) == 1
    assert result.items[0].reference.is_media_placeholder
    assert "Mídia sem descrição" in result.items[0].analysis.summary


def test_enrichment_with_disabled_config(tmp_path):
    conversation = TestDataGenerator.create_complex_conversation()
    config = EnrichmentConfig(enabled=False, metrics_csv_path=tmp_path / "metrics.csv")
    enricher = ContentEnricher(config)
    frame = _transcripts_to_frame([(date.today(), conversation)])
    result = asyncio.run(enricher.enrich_dataframe(frame, client=None))
    assert isinstance(result, EnrichmentResult)
    assert len(result.items) == 0


@patch("mimetypes.guess_type", return_value=("text/html", None))
def test_error_handling_in_enrichment(mock_guess_type, tmp_path):
    config = EnrichmentConfig(enabled=True, metrics_csv_path=tmp_path / "metrics.csv")
    transcript = [(date.today(), "https://example.com/failing-url")]
    mock_client = MockGeminiClient(error=Exception("API Error"))

    enricher = ContentEnricher(config)
    frame = _transcripts_to_frame(transcript)
    result = asyncio.run(enricher.enrich_dataframe(frame, client=mock_client))

    assert len(result.errors) == 1
    assert "API Error" in result.errors[0]


@patch("mimetypes.guess_type", return_value=("text/html", None))
def test_concurrent_url_processing(mock_guess_type, tmp_path):
    content = "https://a.com\nhttps://b.com\nhttps://c.com"
    config = EnrichmentConfig(
        enabled=True,
        max_concurrent_analyses=3,
        metrics_csv_path=tmp_path / "metrics.csv",
    )
    mock_client = MockGeminiClient()
    enricher = ContentEnricher(config)
    frame = _transcripts_to_frame([(date.today(), content)])
    result = asyncio.run(enricher.enrich_dataframe(frame, client=mock_client))
    assert len(result.items) == EXPECTED_ITEMS_PER_TRANSCRIPT
    assert mock_client.call_count == EXPECTED_ITEMS_PER_TRANSCRIPT


@patch("mimetypes.guess_type", return_value=("text/html", None))
def test_relevance_filtering(mock_guess_type, tmp_path):
    config = EnrichmentConfig(enabled=True, relevance_threshold=MINIMUM_RELEVANCE_SCORE)
    content = "https://low.com\nhttps://high.com"

    class VarRelevanceClient:
        def __init__(self):
            self.models = self
            self.calls = 0

        def generate_content(self, model, contents, config):
            self.calls += 1
            prompt_text = contents[0].parts[0].text
            is_low = '"url": "https://low.com"' in prompt_text
            response_data = {
                "summary": "Resumo",
                "topics": [] if is_low else ["Tema"],
                "actions": [],
            }
            mock_response = MagicMock()
            mock_part = MagicMock()
            mock_part.text = json.dumps(response_data)
            mock_response.candidates = [MagicMock(content=MagicMock(parts=[mock_part]))]
            mock_response.text = mock_part.text
            return mock_response

    mock_client = VarRelevanceClient()
    enricher = ContentEnricher(
        config.model_copy(update={"metrics_csv_path": tmp_path / "metrics.csv"})
    )
    frame = _transcripts_to_frame([(date.today(), content)])
    result = asyncio.run(enricher.enrich_dataframe(frame, client=mock_client))

    assert len(result.items) == EXPECTED_RELEVANCE_FILTERED_ITEMS
    relevant_items = result.relevant_items(config.relevance_threshold)
    assert len(relevant_items) == 1
    assert relevant_items[0].analysis.relevance >= MINIMUM_RELEVANCE_SCORE


@patch("mimetypes.guess_type", return_value=("text/html", None))
def test_enrich_with_real_transcript_and_metrics(mock_guess_type, tmp_path):
    transcript_path = Path(__file__).parent / "data" / "Conversa do WhatsApp com Teste.txt"
    raw_text = transcript_path.read_text(encoding="utf-8")

    processed_lines: list[str] = []
    for raw_line in raw_text.splitlines():
        parts = raw_line.split(" - ", 1)
        if len(parts) != EXPECTED_TIMESTAMP_PARTS:
            continue
        timestamp_block, message = parts
        pieces = timestamp_block.strip().split()
        if not pieces:
            continue
        time_value = pieces[-1]
        processed_lines.append(f"{time_value} - {message.strip()}")

    transcript = "\n".join(processed_lines)
    metrics_path = tmp_path / "metrics.csv"
    config = EnrichmentConfig(
        enabled=True,
        max_links=5,
        metrics_csv_path=metrics_path,
    )
    mock_client = MockGeminiClient(relevance=4)
    enricher = ContentEnricher(config)

    frame = _transcripts_to_frame([(date(2025, 10, 3), transcript)])
    enrichment_task = enricher.enrich_dataframe(frame, client=mock_client)
    result = asyncio.run(enrichment_task)

    assert result.errors == []
    assert result.duration_seconds >= 0
    assert result.metrics is not None

    metrics = result.metrics
    assert metrics is not None
    assert metrics.total_references >= 1
    assert metrics.analyzed_items == len(result.items)
    assert metrics.relevant_items == len(result.relevant_items(config.relevance_threshold))
    assert any("youtu" in domain for domain in metrics.domains)

    assert metrics_path.exists()
    with metrics_path.open(encoding="utf-8") as handle:
        rows = list(csv.DictReader(handle))
    assert rows
    assert rows[-1]["relevant_items"] == str(metrics.relevant_items)


def test_example_enrichment_script_runs_with_stub(tmp_path):
    metrics_path = tmp_path / "metrics.csv"
    env = os.environ.copy()
    pythonpath_parts = [
        str(Path(__file__).resolve().parents[1] / "src"),
        str(Path(__file__).resolve().parents[0] / "stubs"),
        env.get("PYTHONPATH", ""),
    ]
    env["PYTHONPATH"] = os.pathsep.join(part for part in pythonpath_parts if part)
    env["GEMINI_API_KEY"] = "offline-key"
    env["FAKE_GEMINI_RESPONSE"] = json.dumps(
        {
            "summary": "Smoke test response",
            "topics": ["Ponto 1"],
            "actions": [
                {
                    "description": "Revisar notas compartilhadas",
                    "owner": "time",
                }
            ],
            "relevance": MINIMUM_RELEVANCE_SCORE,
        },
        ensure_ascii=False,
    )
    env["EGREGORA_METRICS_PATH"] = str(metrics_path)
    env["EGREGORA_ENRICHMENT_OFFLINE"] = "1"

    result = subprocess.run(
        [sys.executable, "example_enrichment.py"],
        capture_output=True,
        text=True,
        env=env,
        cwd=Path(__file__).resolve().parents[1],
        check=False,
    )

    assert result.returncode == 0, result.stdout + result.stderr
    assert "✅" in result.stdout
    assert metrics_path.exists()<|MERGE_RESOLUTION|>--- conflicted
+++ resolved
@@ -18,14 +18,10 @@
 sys.path.insert(0, str(Path(__file__).resolve().parent))
 
 import polars as pl
+from test_framework.helpers import TestDataGenerator
+
 from diskcache import Cache
-from test_framework.helpers import TestDataGenerator
-
-<<<<<<< HEAD
-=======
-from diskcache import Cache
-
->>>>>>> 88733cd8
+
 from egregora.config import EnrichmentConfig
 from egregora.enrichment import ContentEnricher, EnrichmentResult
 
@@ -189,13 +185,7 @@
         max_concurrent_analyses=2,
         metrics_csv_path=tmp_path / "metrics.csv",
     )
-<<<<<<< HEAD
-    cache_dir = tmp_path / "cache"
-    cache_dir.mkdir()
-    cache = Cache(directory=str(cache_dir), size_limit=10 * 1024 * 1024)
-=======
     cache = Cache(directory=str(tmp_path / "cache"), size_limit=10 * 1024 * 1024)
->>>>>>> 88733cd8
     mock_client = MockGeminiClient()
 
     try:
@@ -221,13 +211,7 @@
     test_url = "https://example.com/test-article"
     transcript = [(date.today(), f"Check this out: {test_url}")]
     config = EnrichmentConfig(enabled=True, metrics_csv_path=tmp_path / "metrics.csv")
-<<<<<<< HEAD
-    cache_dir = tmp_path / "cache"
-    cache_dir.mkdir()
-    cache = Cache(directory=str(cache_dir), size_limit=10 * 1024 * 1024)
-=======
     cache = Cache(directory=str(tmp_path / "cache"), size_limit=10 * 1024 * 1024)
->>>>>>> 88733cd8
     mock_client = MockGeminiClient()
 
     try:
@@ -238,17 +222,9 @@
 
         frame = _transcripts_to_frame(transcript)
         asyncio.run(enricher.enrich_dataframe(frame, client=mock_client))
-<<<<<<< HEAD
-    finally:
-        cache.close()
-
-    assert mock_client.call_count == 1
-    assert enricher.metrics["cache_hits"] == 1
-=======
         assert mock_client.call_count == 1
     finally:
         cache.close()
->>>>>>> 88733cd8
 
 
 def test_media_placeholder_handling(tmp_path):
