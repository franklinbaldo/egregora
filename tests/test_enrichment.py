"""Enrichment system tests using WhatsApp test data."""

from __future__ import annotations

import asyncio
import csv
import json
import os
import re
import subprocess
import sys
from datetime import date
from pathlib import Path
from unittest.mock import MagicMock, patch

sys.path.insert(0, str(Path(__file__).resolve().parents[1] / "src"))
sys.path.insert(0, str(Path(__file__).resolve().parent))

from egregora.config import EnrichmentConfig
from egregora.enrichment import (
    ContentEnricher,
    URL_RE,
    MESSAGE_RE,
    EnrichmentResult,
)
from egregora.cache_manager import CacheManager
from test_framework.helpers import TestDataGenerator


class MockGeminiModel:
    def __init__(self, relevance=5, error=None):
        self.call_count = 0
        self.relevance = relevance
        self.error = error

    def generate_content(self, model, contents, config):
        self.call_count += 1
        if self.error:
            raise self.error

        response_data = {
            "summary": "Mocked summary",
            "topics": ["Point 1", "Point 2"],
            "actions": [
                {
                    "description": "Revisar conteúdo compartilhado",
                    "owner": "time",
                }
            ],
        }
        mock_response = MagicMock()
        mock_part = MagicMock()
        mock_part.text = json.dumps(response_data)
        mock_response.candidates = [MagicMock(content=MagicMock(parts=[mock_part]))]
        mock_response.text = mock_part.text
        return mock_response


class MockGeminiClient:
    def __init__(self, relevance=5, error=None):
        self.models = MockGeminiModel(relevance, error)

    @property
    def call_count(self):
        return self.models.call_count


def test_parse_response_with_valid_json():
    payload = {
        "summary": "Conteúdo estruturado",
<<<<<<< HEAD
        "key_points": ["a", "b"],
        "tone": "positivo",
        "relevance": 4,
=======
        "topics": ["a", "b"],
        "actions": [
            {
                "description": "Revisar conteúdo compartilhado",
                "owner": "time",
            }
        ],
>>>>>>> 63c6da15
    }
    mock_response = MagicMock()
    mock_response.text = json.dumps(payload)

    analysis = ContentEnricher._parse_response(mock_response)

    assert analysis.summary == payload["summary"]
<<<<<<< HEAD
    assert analysis.key_points == payload["key_points"]
    assert analysis.tone == payload["tone"]
    assert analysis.relevance == payload["relevance"]
=======
    assert analysis.topics == payload["topics"]
    assert [item.description for item in analysis.actions] == [
        payload["actions"][0]["description"]
    ]
    assert analysis.relevance == 5
>>>>>>> 63c6da15
    assert analysis.raw_response == mock_response.text


def test_parse_response_falls_back_to_plain_text():
    mock_response = MagicMock()
    mock_response.text = "Resposta sem JSON estruturado"

    analysis = ContentEnricher._parse_response(mock_response)

    assert analysis.summary == "Resposta sem JSON estruturado"
<<<<<<< HEAD
    assert analysis.key_points == []
=======
    assert analysis.topics == []
    assert analysis.actions == []
>>>>>>> 63c6da15
    assert analysis.relevance == 1


def test_parse_response_handles_missing_payload():
    mock_response = MagicMock()
    mock_response.text = None
    mock_response.candidates = []

    analysis = ContentEnricher._parse_response(mock_response)

    assert analysis.error == "Resposta vazia do modelo."
    assert analysis.relevance == 1

@patch("mimetypes.guess_type", return_value=("text/html", None))
def test_content_enrichment_with_whatsapp_urls(mock_guess_type, tmp_path):
    conversation_with_urls = TestDataGenerator.create_complex_conversation()
    config = EnrichmentConfig(
        enabled=True,
        max_concurrent_analyses=2,
        metrics_csv_path=tmp_path / "metrics.csv",
    )
    cache_manager = CacheManager(tmp_path / "cache", size_limit_mb=10)
    mock_client = MockGeminiClient()

    enricher = ContentEnricher(config, cache_manager=cache_manager)
    result = asyncio.run(enricher.enrich([(date.today(), conversation_with_urls)], client=mock_client))

    assert isinstance(result, EnrichmentResult)
    assert len(result.items) >= 1
    assert result.items[0].analysis is not None
    assert result.items[0].analysis.summary == "Mocked summary"
    assert result.items[0].analysis.topics == ["Point 1", "Point 2"]
    assert [item.description for item in result.items[0].analysis.actions] == [
        "Revisar conteúdo compartilhado"
    ]

@patch("mimetypes.guess_type", return_value=("text/html", None))
def test_enrichment_caching_functionality(mock_guess_type, tmp_path):
    test_url = "https://example.com/test-article"
    transcript = [(date.today(), f"Check this out: {test_url}")]
    config = EnrichmentConfig(enabled=True, metrics_csv_path=tmp_path / "metrics.csv")
    cache_manager = CacheManager(tmp_path / "cache", size_limit_mb=10)
    mock_client = MockGeminiClient()

    enricher = ContentEnricher(config, cache_manager=cache_manager)
    asyncio.run(enricher.enrich(transcript, client=mock_client))
    assert mock_client.call_count == 1

    asyncio.run(enricher.enrich(transcript, client=mock_client))
    assert mock_client.call_count == 1

def test_media_placeholder_handling(tmp_path):
    content_with_media = "09:46 - Franklin: <mídia oculta>"
    config = EnrichmentConfig(enabled=True, metrics_csv_path=tmp_path / "metrics.csv")
    enricher = ContentEnricher(config)
    result = asyncio.run(enricher.enrich([(date.today(), content_with_media)], client=None))

    assert isinstance(result, EnrichmentResult)
    assert len(result.items) == 1
    assert result.items[0].reference.is_media_placeholder
    assert "Mídia sem descrição" in result.items[0].analysis.summary

def test_enrichment_with_disabled_config(tmp_path):
    conversation = TestDataGenerator.create_complex_conversation()
    config = EnrichmentConfig(enabled=False, metrics_csv_path=tmp_path / "metrics.csv")
    enricher = ContentEnricher(config)
    result = asyncio.run(enricher.enrich([(date.today(), conversation)], client=None))
    assert isinstance(result, EnrichmentResult)
    assert len(result.items) == 0

@patch("mimetypes.guess_type", return_value=("text/html", None))
def test_error_handling_in_enrichment(mock_guess_type, tmp_path):
    config = EnrichmentConfig(enabled=True, metrics_csv_path=tmp_path / "metrics.csv")
    transcript = [(date.today(), "https://example.com/failing-url")]
    mock_client = MockGeminiClient(error=Exception("API Error"))

    enricher = ContentEnricher(config)
    result = asyncio.run(enricher.enrich(transcript, client=mock_client))

    assert len(result.errors) == 1
    assert "API Error" in result.errors[0]

@patch("mimetypes.guess_type", return_value=("text/html", None))
def test_concurrent_url_processing(mock_guess_type, tmp_path):
    content = "https://a.com\nhttps://b.com\nhttps://c.com"
    config = EnrichmentConfig(
        enabled=True,
        max_concurrent_analyses=3,
        metrics_csv_path=tmp_path / "metrics.csv",
    )
    mock_client = MockGeminiClient()
    enricher = ContentEnricher(config)
    result = asyncio.run(enricher.enrich([(date.today(), content)], client=mock_client))
    assert len(result.items) == 3
    assert mock_client.call_count == 3

@patch("mimetypes.guess_type", return_value=("text/html", None))
def test_relevance_filtering(mock_guess_type, tmp_path):
    config = EnrichmentConfig(enabled=True, relevance_threshold=3)
    content = "https://low.com\nhttps://high.com"

    class VarRelevanceClient:
        def __init__(self):
            self.models = self
            self.calls = 0
        def generate_content(self, model, contents, config):
            self.calls += 1
            prompt_text = contents[0].parts[0].text
            is_low = '"url": "https://low.com"' in prompt_text
            response_data = {
                "summary": "Resumo",
                "topics": [] if is_low else ["Tema"],
                "actions": [],
            }
            mock_response = MagicMock()
            mock_part = MagicMock()
            mock_part.text = json.dumps(response_data)
            mock_response.candidates = [MagicMock(content=MagicMock(parts=[mock_part]))]
            mock_response.text = mock_part.text
            return mock_response

    mock_client = VarRelevanceClient()
    enricher = ContentEnricher(
        config.model_copy(update={"metrics_csv_path": tmp_path / "metrics.csv"})
    )
    result = asyncio.run(enricher.enrich([(date.today(), content)], client=mock_client))

    assert len(result.items) == 2
    relevant_items = result.relevant_items(config.relevance_threshold)
    assert len(relevant_items) == 1
    assert relevant_items[0].analysis.relevance >= 3


@patch("mimetypes.guess_type", return_value=("text/html", None))
def test_enrich_with_real_transcript_and_metrics(mock_guess_type, tmp_path):
    transcript_path = Path(__file__).parent / "data" / "Conversa do WhatsApp com Teste.txt"
    raw_text = transcript_path.read_text(encoding="utf-8")

    processed_lines: list[str] = []
    for raw_line in raw_text.splitlines():
        parts = raw_line.split(" - ", 1)
        if len(parts) != 2:
            continue
        timestamp_block, message = parts
        pieces = timestamp_block.strip().split()
        if not pieces:
            continue
        time_value = pieces[-1]
        processed_lines.append(f"{time_value} - {message.strip()}")

    transcript = "\n".join(processed_lines)
    metrics_path = tmp_path / "metrics.csv"
    config = EnrichmentConfig(
        enabled=True,
        max_links=5,
        metrics_csv_path=metrics_path,
    )
    mock_client = MockGeminiClient(relevance=4)
    enricher = ContentEnricher(config)

    result = asyncio.run(
        enricher.enrich([(date(2025, 10, 3), transcript)], client=mock_client)
    )

    assert result.errors == []
    assert result.duration_seconds >= 0
    assert result.metrics is not None

    metrics = result.metrics
    assert metrics is not None
    assert metrics.total_references >= 1
    assert metrics.analyzed_items == len(result.items)
    assert metrics.relevant_items == len(
        result.relevant_items(config.relevance_threshold)
    )
    assert any("youtu" in domain for domain in metrics.domains)

    assert metrics_path.exists()
    with metrics_path.open(encoding="utf-8") as handle:
        rows = list(csv.DictReader(handle))
    assert rows
    assert rows[-1]["relevant_items"] == str(metrics.relevant_items)


def test_example_enrichment_script_runs_with_stub(tmp_path):
    metrics_path = tmp_path / "metrics.csv"
    env = os.environ.copy()
    pythonpath_parts = [
        str(Path(__file__).resolve().parents[1] / "src"),
        str(Path(__file__).resolve().parents[0] / "stubs"),
        env.get("PYTHONPATH", ""),
    ]
    env["PYTHONPATH"] = os.pathsep.join(part for part in pythonpath_parts if part)
    env["GEMINI_API_KEY"] = "offline-key"
    env["FAKE_GEMINI_RESPONSE"] = json.dumps(
        {
            "summary": "Smoke test response",
            "key_points": ["Ponto 1"],
            "tone": "claro",
            "relevance": 3,
        },
        ensure_ascii=False,
    )
    env["EGREGORA_METRICS_PATH"] = str(metrics_path)
    env["EGREGORA_ENRICHMENT_OFFLINE"] = "1"

    result = subprocess.run(
        [sys.executable, "example_enrichment.py"],
        capture_output=True,
        text=True,
        env=env,
        cwd=Path(__file__).resolve().parents[1],
        check=False,
    )

    assert result.returncode == 0, result.stdout + result.stderr
    assert "✅" in result.stdout
    assert metrics_path.exists()


if __name__ == "__main__":
    # Manual test runner
    from pathlib import Path
    import tempfile
    
    with tempfile.TemporaryDirectory() as tmp:
        temp_dir = Path(tmp)
        
        print("Running enrichment tests...")
        
        try:
            test_url_extraction_whatsapp_content(temp_dir)
            print("✓ URL extraction test passed")
            
            test_whatsapp_message_parsing(temp_dir)
            print("✓ Message parsing test passed")
            
            test_content_enrichment_with_whatsapp_urls(temp_dir)
            print("✓ Content enrichment test passed")
            
            test_enrichment_caching_functionality(temp_dir)
            print("✓ Caching test passed")
            
            test_media_placeholder_handling(temp_dir)
            print("✓ Media placeholder test passed")
            
            test_enrichment_with_disabled_config(temp_dir)
            print("✓ Disabled config test passed")
            
            test_error_handling_in_enrichment(temp_dir)
            print("✓ Error handling test passed")
            
            test_concurrent_url_processing(temp_dir)
            print("✓ Concurrent processing test passed")
            
            test_relevance_filtering(temp_dir)
            print("✓ Relevance filtering test passed")
            
            print("\n🎉 All enrichment tests passed!")
            
        except Exception as e:
            print(f"❌ Test failed: {e}")
            import traceback
            traceback.print_exc()<|MERGE_RESOLUTION|>--- conflicted
+++ resolved
@@ -68,11 +68,6 @@
 def test_parse_response_with_valid_json():
     payload = {
         "summary": "Conteúdo estruturado",
-<<<<<<< HEAD
-        "key_points": ["a", "b"],
-        "tone": "positivo",
-        "relevance": 4,
-=======
         "topics": ["a", "b"],
         "actions": [
             {
@@ -80,7 +75,6 @@
                 "owner": "time",
             }
         ],
->>>>>>> 63c6da15
     }
     mock_response = MagicMock()
     mock_response.text = json.dumps(payload)
@@ -88,17 +82,11 @@
     analysis = ContentEnricher._parse_response(mock_response)
 
     assert analysis.summary == payload["summary"]
-<<<<<<< HEAD
-    assert analysis.key_points == payload["key_points"]
-    assert analysis.tone == payload["tone"]
-    assert analysis.relevance == payload["relevance"]
-=======
     assert analysis.topics == payload["topics"]
     assert [item.description for item in analysis.actions] == [
         payload["actions"][0]["description"]
     ]
     assert analysis.relevance == 5
->>>>>>> 63c6da15
     assert analysis.raw_response == mock_response.text
 
 
@@ -109,12 +97,8 @@
     analysis = ContentEnricher._parse_response(mock_response)
 
     assert analysis.summary == "Resposta sem JSON estruturado"
-<<<<<<< HEAD
-    assert analysis.key_points == []
-=======
     assert analysis.topics == []
     assert analysis.actions == []
->>>>>>> 63c6da15
     assert analysis.relevance == 1
 
 
