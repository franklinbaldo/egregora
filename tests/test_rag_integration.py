"""Integration tests covering keyword extraction and post retrieval."""

from __future__ import annotations

import json
import shutil
import sys
from pathlib import Path
from typing import Any

import pytest

sys.path.insert(0, str(Path(__file__).resolve().parents[1] / "src"))
sys.path.insert(0, str(Path(__file__).resolve().parent))

from egregora.config import PipelineConfig, RAGConfig
from egregora.rag.index import PostRAG
from egregora.rag.indexer import detect_post_date, hash_text
<<<<<<< HEAD
from egregora.rag.keyword_utils import KeywordExtractor, tokenize_text
=======
from egregora.rag.keyword_utils import KeywordExtractor, KeywordProvider
>>>>>>> 63c6da15
from egregora.rag.query_gen import QueryGenerator
from test_framework.helpers import (
    load_real_whatsapp_transcript,
    summarize_whatsapp_content,
)

BASELINE_PATH = Path(__file__).parent / "data" / "rag_query_baseline.json"
POSTS_FIXTURE = Path(__file__).parent / "data" / "rag_posts"


@pytest.fixture(scope="module")
def rag_baseline() -> dict[str, Any]:
    return json.loads(BASELINE_PATH.read_text(encoding="utf-8"))


@pytest.fixture()
def rag_posts_dir(tmp_path: Path) -> Path:
    target = tmp_path / "posts"
    shutil.copytree(POSTS_FIXTURE, target)
    return target


<<<<<<< HEAD
def test_keyword_tokenization_filters_stop_words(whatsapp_real_content: str) -> None:
    tokens = tokenize_text(whatsapp_real_content)
    assert tokens, "expected tokenizer to produce tokens"

    extractor = KeywordExtractor(max_keywords=5)
    keywords = extractor.select_keywords(tokens)

    assert "franklin" in keywords
    assert all(len(keyword) >= extractor.min_token_length for keyword in keywords)


def test_query_generator_matches_baseline(
    whatsapp_real_content: str, rag_baseline: dict[str, object]
) -> None:
    generator = QueryGenerator()
=======
@pytest.fixture()
def stub_keyword_provider() -> KeywordProvider:
    def _provider(text: str, *, max_keywords: int) -> list[str]:
        summary = summarize_whatsapp_content(text)
        keywords: list[str] = [author.lower() for author in summary["authors"]]
        if summary["has_media_attachment"]:
            keywords.append("anexos de mídia")
        keywords.append(str(summary["line_count"]))
        keywords.append("whatsapp")

        deduped: list[str] = []
        for keyword in keywords:
            if keyword not in deduped:
                deduped.append(keyword)
            if len(deduped) >= max_keywords:
                break
        return deduped[:max_keywords]

    return _provider


def test_keyword_extractor_uses_provider(
    whatsapp_real_content: str, stub_keyword_provider
) -> None:
    extractor = KeywordExtractor(
        max_keywords=5,
        keyword_provider=stub_keyword_provider,
    )
    keywords = extractor.extract(whatsapp_real_content)

    assert keywords
    assert len(keywords) <= 5
    assert keywords[0] == keywords[0].lower()


def test_query_generator_matches_baseline(
    whatsapp_real_content: str,
    rag_baseline: dict[str, object],
    stub_keyword_provider,
) -> None:
    generator = QueryGenerator(keyword_provider=stub_keyword_provider)
>>>>>>> 63c6da15
    result = generator.generate(whatsapp_real_content)

    expected = rag_baseline["query_generation"]["whatsapp_transcript"]
    assert result.keywords[: len(expected["keywords"])] == expected["keywords"]
    assert result.main_topics == expected["main_topics"]
    assert result.search_query == expected["search_query"]
    assert result.context.startswith("03/10/2025 09:45")


<<<<<<< HEAD
def test_query_generator_respects_max_keywords(whatsapp_real_content: str) -> None:
    config = RAGConfig(max_keywords=3, keyword_stop_words=("2025", "franklin"))
    generator = QueryGenerator(config)
    result = generator.generate(whatsapp_real_content)

    assert len(result.keywords) <= 3
    assert all(keyword not in {"2025", "franklin"} for keyword in result.keywords)


@pytest.mark.skip(reason="Temporarily disabled while RAG scores are recalibrated")
=======
def test_query_generator_respects_max_keywords(
    whatsapp_real_content: str, stub_keyword_provider
) -> None:
    config = RAGConfig(max_keywords=3)
    generator = QueryGenerator(config, keyword_provider=stub_keyword_provider)
    result = generator.generate(whatsapp_real_content)

    assert len(result.keywords) <= 3


>>>>>>> 63c6da15
def test_post_rag_search_matches_baseline(
    rag_posts_dir: Path, rag_baseline: dict[str, object], tmp_path: Path
) -> None:
    config = RAGConfig(
        persist_dir=tmp_path / "vector",
        cache_dir=tmp_path / "cache",
        min_similarity=0.0,
        top_k=3,
    )
    rag = PostRAG(posts_dir=rag_posts_dir, config=config)
    rag.update_index(force_rebuild=True)

    expected_queries = rag_baseline["post_search_queries"]
    expected_results = rag_baseline["post_search"]

    for slug, query in expected_queries.items():
        hits = rag.search(query, top_k=3, min_similarity=0.0)
        assert hits, f"expected hits for query '{query}'"

        expected_hit = expected_results[slug]
        observed_files = []
        for hit in hits:
            metadata = getattr(hit.node, "metadata", {}) or {}
            observed_files.append(metadata.get("file_name"))
        expected_files = [item["file"] for item in expected_hit]
        assert observed_files == expected_files

        for hit, expected_info in zip(hits, expected_hit, strict=True):
            assert hit.node.ref_doc_id == expected_info["doc_id"]
            assert hit.score == pytest.approx(expected_info["score"], rel=0.05, abs=0.01)


<<<<<<< HEAD
def test_post_date_detection() -> None:
    test_files = [
        "2025-10-03.md",
        "post-2025-10-03.md",
        "daily-2025-12-25.txt",
        "no-date-file.md",
    ]
    expected_dates = [
        date(2025, 10, 3),
        date(2025, 10, 3),
        date(2025, 12, 25),
        None,
    ]

    for filename, expected in zip(test_files, expected_dates, strict=True):
        result = detect_post_date(Path(filename))
        assert result == expected, f"Failed for {filename}: got {result}, expected {expected}"


=======
>>>>>>> 63c6da15
def test_rag_config_validation(temp_dir: Path) -> None:
    configs = [
        RAGConfig(enabled=True, max_context_chars=1000),
        RAGConfig(enabled=False),
        RAGConfig(enabled=True, min_similarity=0.8),
    ]

    for rag_config in configs:
        config = PipelineConfig.with_defaults(
            zips_dir=temp_dir,
            posts_dir=temp_dir,
        )
        config.rag = rag_config

        assert config.rag.enabled == rag_config.enabled
        if rag_config.enabled:
            assert config.rag.max_context_chars > 0
            assert 0.0 <= config.rag.min_similarity <= 1.0


def test_whatsapp_data_processing_pipeline(temp_dir: Path, whatsapp_zip_path: Path) -> None:
    zips_dir = temp_dir / "zips"
    zips_dir.mkdir()

    test_zip = zips_dir / "2025-10-03.zip"
    shutil.copy2(whatsapp_zip_path, test_zip)

    assert test_zip.exists()

    content = load_real_whatsapp_transcript(test_zip)
    metadata = summarize_whatsapp_content(content)
    assert metadata["url_count"] >= 1
    assert metadata["has_media_attachment"]
<<<<<<< HEAD
    assert metadata["authors"]


def test_text_hashing_functionality(whatsapp_real_content: str) -> None:
    lines = [
        line for line in whatsapp_real_content.splitlines()
        if line.startswith("03/10/2025") and "Franklin:" in line
    ]
    assert len(lines) >= 3

    whatsapp_texts = [lines[0], lines[1], lines[0]]

    hashes = [hash_text(text) for text in whatsapp_texts]

    assert len(hashes) == 3
    assert all(isinstance(h, str) for h in hashes)
    assert all(len(h) > 0 for h in hashes)
    assert hashes[0] == hashes[2]
    assert hashes[0] != hashes[1]
=======
    assert metadata["authors"]
>>>>>>> 63c6da15
<|MERGE_RESOLUTION|>--- conflicted
+++ resolved
@@ -16,11 +16,7 @@
 from egregora.config import PipelineConfig, RAGConfig
 from egregora.rag.index import PostRAG
 from egregora.rag.indexer import detect_post_date, hash_text
-<<<<<<< HEAD
-from egregora.rag.keyword_utils import KeywordExtractor, tokenize_text
-=======
 from egregora.rag.keyword_utils import KeywordExtractor, KeywordProvider
->>>>>>> 63c6da15
 from egregora.rag.query_gen import QueryGenerator
 from test_framework.helpers import (
     load_real_whatsapp_transcript,
@@ -43,23 +39,6 @@
     return target
 
 
-<<<<<<< HEAD
-def test_keyword_tokenization_filters_stop_words(whatsapp_real_content: str) -> None:
-    tokens = tokenize_text(whatsapp_real_content)
-    assert tokens, "expected tokenizer to produce tokens"
-
-    extractor = KeywordExtractor(max_keywords=5)
-    keywords = extractor.select_keywords(tokens)
-
-    assert "franklin" in keywords
-    assert all(len(keyword) >= extractor.min_token_length for keyword in keywords)
-
-
-def test_query_generator_matches_baseline(
-    whatsapp_real_content: str, rag_baseline: dict[str, object]
-) -> None:
-    generator = QueryGenerator()
-=======
 @pytest.fixture()
 def stub_keyword_provider() -> KeywordProvider:
     def _provider(text: str, *, max_keywords: int) -> list[str]:
@@ -101,7 +80,6 @@
     stub_keyword_provider,
 ) -> None:
     generator = QueryGenerator(keyword_provider=stub_keyword_provider)
->>>>>>> 63c6da15
     result = generator.generate(whatsapp_real_content)
 
     expected = rag_baseline["query_generation"]["whatsapp_transcript"]
@@ -111,18 +89,6 @@
     assert result.context.startswith("03/10/2025 09:45")
 
 
-<<<<<<< HEAD
-def test_query_generator_respects_max_keywords(whatsapp_real_content: str) -> None:
-    config = RAGConfig(max_keywords=3, keyword_stop_words=("2025", "franklin"))
-    generator = QueryGenerator(config)
-    result = generator.generate(whatsapp_real_content)
-
-    assert len(result.keywords) <= 3
-    assert all(keyword not in {"2025", "franklin"} for keyword in result.keywords)
-
-
-@pytest.mark.skip(reason="Temporarily disabled while RAG scores are recalibrated")
-=======
 def test_query_generator_respects_max_keywords(
     whatsapp_real_content: str, stub_keyword_provider
 ) -> None:
@@ -133,7 +99,6 @@
     assert len(result.keywords) <= 3
 
 
->>>>>>> 63c6da15
 def test_post_rag_search_matches_baseline(
     rag_posts_dir: Path, rag_baseline: dict[str, object], tmp_path: Path
 ) -> None:
@@ -166,28 +131,6 @@
             assert hit.score == pytest.approx(expected_info["score"], rel=0.05, abs=0.01)
 
 
-<<<<<<< HEAD
-def test_post_date_detection() -> None:
-    test_files = [
-        "2025-10-03.md",
-        "post-2025-10-03.md",
-        "daily-2025-12-25.txt",
-        "no-date-file.md",
-    ]
-    expected_dates = [
-        date(2025, 10, 3),
-        date(2025, 10, 3),
-        date(2025, 12, 25),
-        None,
-    ]
-
-    for filename, expected in zip(test_files, expected_dates, strict=True):
-        result = detect_post_date(Path(filename))
-        assert result == expected, f"Failed for {filename}: got {result}, expected {expected}"
-
-
-=======
->>>>>>> 63c6da15
 def test_rag_config_validation(temp_dir: Path) -> None:
     configs = [
         RAGConfig(enabled=True, max_context_chars=1000),
@@ -221,26 +164,4 @@
     metadata = summarize_whatsapp_content(content)
     assert metadata["url_count"] >= 1
     assert metadata["has_media_attachment"]
-<<<<<<< HEAD
-    assert metadata["authors"]
-
-
-def test_text_hashing_functionality(whatsapp_real_content: str) -> None:
-    lines = [
-        line for line in whatsapp_real_content.splitlines()
-        if line.startswith("03/10/2025") and "Franklin:" in line
-    ]
-    assert len(lines) >= 3
-
-    whatsapp_texts = [lines[0], lines[1], lines[0]]
-
-    hashes = [hash_text(text) for text in whatsapp_texts]
-
-    assert len(hashes) == 3
-    assert all(isinstance(h, str) for h in hashes)
-    assert all(len(h) > 0 for h in hashes)
-    assert hashes[0] == hashes[2]
-    assert hashes[0] != hashes[1]
-=======
-    assert metadata["authors"]
->>>>>>> 63c6da15
+    assert metadata["authors"]