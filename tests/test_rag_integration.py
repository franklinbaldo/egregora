"""Integration tests covering keyword extraction and post retrieval."""

from __future__ import annotations

import json
import shutil
import sys
from pathlib import Path
from typing import Any

import pytest

sys.path.insert(0, str(Path(__file__).resolve().parents[1] / "src"))
sys.path.insert(0, str(Path(__file__).resolve().parent))

<<<<<<< HEAD
from test_framework.helpers import (
    load_real_whatsapp_transcript,
    summarize_whatsapp_content,
)
=======
from egregora.config import PipelineConfig, RAGConfig
from egregora.rag.query_gen import QueryGenerator, QueryResult
from egregora.rag.indexer import detect_post_date, hash_text
from egregora.rag.search import tokenize, STOP_WORDS
from test_framework.helpers import create_test_zip


def test_query_generation_whatsapp_content(temp_dir):
    """Test query generation components with WhatsApp conversation content."""
    whatsapp_content = """03/10/2025 09:45 - Franklin: Teste de grupo sobre tecnologia
03/10/2025 09:46 - Franklin: Vamos discutir IA e machine learning
03/10/2025 09:47 - Franklin: Legal esse vídeo sobre programação"""
    
    # Test tokenization functionality
    tokens = tokenize(whatsapp_content)
    
    # Validate tokenization
    assert len(tokens) > 0
    assert 'tecnologia' in tokens or 'tecnologia' in whatsapp_content.lower()
    assert 'machine' in tokens or 'learning' in tokens
    
    # Test stop words filtering
    meaningful_tokens = [token for token in tokens if token not in STOP_WORDS]
    assert len(meaningful_tokens) > 0
    
    # Test query generator initialization
    query_gen = QueryGenerator()
    assert hasattr(query_gen, 'config')
    assert isinstance(query_gen.config, RAGConfig)


def test_post_date_detection(temp_dir):
    """Test post date detection functionality."""
    # Test date detection in file paths
    test_files = [
        "2025-10-03.md",
        "post-2025-10-03.md",
        "daily-2025-12-25.txt",
        "no-date-file.md",
    ]
    
    expected_dates = [
        date(2025, 10, 3),
        date(2025, 10, 3),
        date(2025, 12, 25),
        None,
    ]
    
    for filename, expected in zip(test_files, expected_dates):
        result = detect_post_date(Path(filename))
        assert result == expected, f"Failed for {filename}: got {result}, expected {expected}"

>>>>>>> 73e5e8a7

from egregora.config import PipelineConfig, RAGConfig
from egregora.rag.index import PostRAG
from egregora.rag.keyword_utils import KeywordExtractor, KeywordProvider
from egregora.rag.query_gen import QueryGenerator

BASELINE_PATH = Path(__file__).parent / "data" / "rag_query_baseline.json"
POSTS_FIXTURE = Path(__file__).parent / "data" / "rag_posts"
MAX_KEYWORDS_DEFAULT = 5
STRICT_KEYWORD_LIMIT = 3


@pytest.fixture(scope="module")
def rag_baseline() -> dict[str, Any]:
    return json.loads(BASELINE_PATH.read_text(encoding="utf-8"))


@pytest.fixture()
def rag_posts_dir(tmp_path: Path) -> Path:
    target = tmp_path / "posts"
    shutil.copytree(POSTS_FIXTURE, target)
    return target


@pytest.fixture()
def stub_keyword_provider() -> KeywordProvider:
    def _provider(text: str, *, max_keywords: int) -> list[str]:
        summary = summarize_whatsapp_content(text)
        keywords: list[str] = [author.lower() for author in summary["authors"]]
        if summary["has_media_attachment"]:
            keywords.append("anexos de mídia")
        keywords.append(str(summary["line_count"]))
        keywords.append("whatsapp")

        deduped: list[str] = []
        for keyword in keywords:
            if keyword not in deduped:
                deduped.append(keyword)
            if len(deduped) >= max_keywords:
                break
        return deduped[:max_keywords]

    return _provider


def test_keyword_extractor_uses_provider(whatsapp_real_content: str, stub_keyword_provider) -> None:
    extractor = KeywordExtractor(
        max_keywords=MAX_KEYWORDS_DEFAULT,
        keyword_provider=stub_keyword_provider,
    )
    keywords = extractor.extract(whatsapp_real_content)

    assert keywords
    assert len(keywords) <= MAX_KEYWORDS_DEFAULT
    assert keywords[0] == keywords[0].lower()


def test_query_generator_matches_baseline(
    whatsapp_real_content: str,
    rag_baseline: dict[str, object],
    stub_keyword_provider,
) -> None:
    generator = QueryGenerator(keyword_provider=stub_keyword_provider)
    result = generator.generate(whatsapp_real_content)

    expected = rag_baseline["query_generation"]["whatsapp_transcript"]
    assert result.keywords[: len(expected["keywords"])] == expected["keywords"]
    assert result.main_topics == expected["main_topics"]
    assert result.search_query == expected["search_query"]
    assert result.context.startswith("03/10/2025 09:45")


def test_query_generator_respects_max_keywords(
    whatsapp_real_content: str, stub_keyword_provider
) -> None:
    config = RAGConfig(max_keywords=STRICT_KEYWORD_LIMIT)
    generator = QueryGenerator(config, keyword_provider=stub_keyword_provider)
    result = generator.generate(whatsapp_real_content)

    assert len(result.keywords) <= STRICT_KEYWORD_LIMIT


def test_post_rag_search_matches_baseline(
    rag_posts_dir: Path, rag_baseline: dict[str, object], tmp_path: Path
) -> None:
    config = RAGConfig(
        persist_dir=tmp_path / "vector",
        cache_dir=tmp_path / "cache",
        min_similarity=0.0,
        top_k=3,
    )
    rag = PostRAG(posts_dir=rag_posts_dir, config=config)
    rag.update_index(force_rebuild=True)

    expected_queries = rag_baseline["post_search_queries"]
    expected_results = rag_baseline["post_search"]

    for slug, query in expected_queries.items():
        hits = rag.search(query, top_k=3, min_similarity=0.0)
        assert hits, f"expected hits for query '{query}'"

        expected_hit = expected_results[slug]
        observed_files = []
        for hit in hits:
            metadata = getattr(hit.node, "metadata", {}) or {}
            observed_files.append(metadata.get("file_name"))
        expected_files = [item["file"] for item in expected_hit]
        assert observed_files == expected_files

        for hit, expected_info in zip(hits, expected_hit, strict=True):
            assert hit.node.ref_doc_id == expected_info["doc_id"]
            assert hit.score == pytest.approx(expected_info["score"], rel=0.05, abs=0.01)


def test_rag_config_validation(temp_dir: Path) -> None:
    configs = [
        RAGConfig(enabled=True, max_context_chars=1000),
        RAGConfig(enabled=False),
        RAGConfig(enabled=True, min_similarity=0.8),
    ]

    for rag_config in configs:
        config = PipelineConfig.with_defaults(
            zips_dir=temp_dir,
            posts_dir=temp_dir,
        )
        config.rag = rag_config

        assert config.rag.enabled == rag_config.enabled
        if rag_config.enabled:
            assert config.rag.max_context_chars > 0
            assert 0.0 <= config.rag.min_similarity <= 1.0


def test_whatsapp_data_processing_pipeline(temp_dir: Path, whatsapp_zip_path: Path) -> None:
    zips_dir = temp_dir / "zips"
    zips_dir.mkdir()

    test_zip = zips_dir / "2025-10-03.zip"
    shutil.copy2(whatsapp_zip_path, test_zip)

    assert test_zip.exists()
<<<<<<< HEAD

    content = load_real_whatsapp_transcript(test_zip)
    metadata = summarize_whatsapp_content(content)
    assert metadata["url_count"] >= 1
    assert metadata["has_media_attachment"]
    assert metadata["authors"]
=======
    
    # Test that the content can be read
    import zipfile
    with zipfile.ZipFile(test_zip, 'r') as zf:
        files = zf.namelist()
        assert "conversation.txt" in files
        
        with zf.open("conversation.txt") as f:
            content = f.read().decode('utf-8')
            assert "Franklin" in content
            assert "IA" in content


def test_rag_performance_considerations(temp_dir):
    """Test performance considerations for RAG with large datasets."""
    # Simulate large conversation dataset
    large_conversations = []
    
    for day in range(10):  # 10 days of conversations
        for hour in range(8, 18):  # 8 AM to 6 PM
            for message in range(5):  # 5 messages per hour
                content = f"{hour:02d}:{message*10:02d} - User{message}: Message about topic {day}-{hour}-{message}"
                large_conversations.append(content)
    
    all_content = '\n'.join(large_conversations)
    
    # Test content size management
    max_chars = 10000
    if len(all_content) > max_chars:
        # Truncate to fit within limits
        truncated = all_content[:max_chars]
        # Ensure we don't cut in middle of line
        if '\n' in truncated:
            truncated = truncated.rsplit('\n', 1)[0]
        
        assert len(truncated) <= max_chars
        assert truncated.endswith('User0: Message about topic') or 'User' in truncated


def test_search_result_structure():
    """Test search result data structure."""
    # Test SearchResult structure without actual search
    test_results = []
    
    # Simulate search results
    for i in range(3):
        result = {
            'content': f"Test content {i}",
            'score': 0.9 - (i * 0.1),
            'metadata': {'date': f'2025-10-0{i+1}', 'source': 'whatsapp'}
        }
        test_results.append(result)
    
    # Validate result structure
    assert len(test_results) == 3
    
    for result in test_results:
        assert 'content' in result
        assert 'score' in result
        assert 'metadata' in result
        assert 0.0 <= result['score'] <= 1.0


if __name__ == "__main__":
    from pathlib import Path
    import tempfile
    
    with tempfile.TemporaryDirectory() as tmp:
        temp_dir = Path(tmp)
        
        print("Running RAG integration tests...")
        
        try:
            test_query_generation_whatsapp_content(temp_dir)
            print("✓ Query generation test passed")
            
            test_post_date_detection(temp_dir)
            print("✓ Post date detection test passed")
            
            test_rag_config_validation(temp_dir)
            print("✓ RAG config validation test passed")
            
            test_search_functionality_patterns(temp_dir)
            print("✓ Search functionality patterns test passed")
            
            test_rag_context_preparation(temp_dir)
            print("✓ RAG context preparation test passed")
            
            test_text_hashing_functionality(temp_dir)
            print("✓ Text hashing functionality test passed")
            
            test_whatsapp_data_processing_pipeline(temp_dir)
            print("✓ WhatsApp data processing pipeline test passed")
            
            test_rag_performance_considerations(temp_dir)
            print("✓ RAG performance considerations test passed")
            
            test_search_result_structure()
            print("✓ Search result structure test passed")
            
            print("\n🎉 All RAG integration tests passed!")
            
        except Exception as e:
            print(f"❌ Test failed: {e}")
            import traceback
            traceback.print_exc()
>>>>>>> 73e5e8a7
<|MERGE_RESOLUTION|>--- conflicted
+++ resolved
@@ -13,12 +13,6 @@
 sys.path.insert(0, str(Path(__file__).resolve().parents[1] / "src"))
 sys.path.insert(0, str(Path(__file__).resolve().parent))
 
-<<<<<<< HEAD
-from test_framework.helpers import (
-    load_real_whatsapp_transcript,
-    summarize_whatsapp_content,
-)
-=======
 from egregora.config import PipelineConfig, RAGConfig
 from egregora.rag.query_gen import QueryGenerator, QueryResult
 from egregora.rag.indexer import detect_post_date, hash_text
@@ -71,7 +65,6 @@
         result = detect_post_date(Path(filename))
         assert result == expected, f"Failed for {filename}: got {result}, expected {expected}"
 
->>>>>>> 73e5e8a7
 
 from egregora.config import PipelineConfig, RAGConfig
 from egregora.rag.index import PostRAG
@@ -214,14 +207,6 @@
     shutil.copy2(whatsapp_zip_path, test_zip)
 
     assert test_zip.exists()
-<<<<<<< HEAD
-
-    content = load_real_whatsapp_transcript(test_zip)
-    metadata = summarize_whatsapp_content(content)
-    assert metadata["url_count"] >= 1
-    assert metadata["has_media_attachment"]
-    assert metadata["authors"]
-=======
     
     # Test that the content can be read
     import zipfile
@@ -327,5 +312,4 @@
         except Exception as e:
             print(f"❌ Test failed: {e}")
             import traceback
-            traceback.print_exc()
->>>>>>> 73e5e8a7
+            traceback.print_exc()