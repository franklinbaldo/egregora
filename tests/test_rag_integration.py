--- conflicted
+++ resolved
@@ -1,22 +1,5 @@
-"""RAG system integration tests using WhatsApp test data."""
-
-from __future__ import annotations
-
-import sys
-from datetime import date
-from pathlib import Path
-
-sys.path.insert(0, str(Path(__file__).resolve().parents[1] / "src"))
-sys.path.insert(0, str(Path(__file__).resolve().parent))
-
-from egregora.config import PipelineConfig, RAGConfig
-from egregora.rag.query_gen import QueryGenerator, QueryResult
 from egregora.rag.indexer import detect_post_date, hash_text
-<<<<<<< HEAD
-
-=======
-from egregora.rag.search import tokenize, STOP_WORDS
->>>>>>> 6c1f1250
+
 from test_framework.helpers import create_test_zip
 
 
@@ -37,44 +20,22 @@
     whatsapp_content = """03/10/2025 09:45 - Franklin: Teste de grupo sobre tecnologia
 03/10/2025 09:46 - Franklin: Vamos discutir IA e machine learning
 03/10/2025 09:47 - Franklin: Legal esse vídeo sobre programação"""
-<<<<<<< HEAD
 
     def mock_keyword_provider(text: str, *, max_keywords: int) -> list[str]:
         return ["tecnologia", "IA", "machine learning", "programação"]
 
     # Test query generator initialization
     query_gen = QueryGenerator(keyword_provider=mock_keyword_provider)
-=======
-    
-    # Test tokenization functionality
-    tokens = tokenize(whatsapp_content)
-    
-    # Validate tokenization
-    assert len(tokens) > 0
-    assert 'tecnologia' in tokens or 'tecnologia' in whatsapp_content.lower()
-    assert 'machine' in tokens or 'learning' in tokens
-    
-    # Test stop words filtering
-    meaningful_tokens = [token for token in tokens if token not in STOP_WORDS]
-    assert len(meaningful_tokens) > 0
-    
-    # Test query generator initialization with deterministic keywords
-    query_gen = QueryGenerator(keyword_provider=_stub_keyword_provider)
->>>>>>> 6c1f1250
     assert hasattr(query_gen, 'config')
     assert isinstance(query_gen.config, RAGConfig)
 
     result = query_gen.generate(whatsapp_content)
     assert isinstance(result, QueryResult)
-<<<<<<< HEAD
     assert "tecnologia" in result.keywords
     assert "IA" in result.keywords
     assert "machine learning" in result.keywords
     assert "programação" in result.keywords
-=======
-    assert result.keywords[:3] == ["tecnologia", "machine", "learning"]
-    assert result.search_query.startswith("tecnologia, machine, learning")
->>>>>>> 6c1f1250
+
 
 
 def test_post_date_detection(temp_dir):
