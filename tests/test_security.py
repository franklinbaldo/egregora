import zipfile
from datetime import date

import pytest

from egregora.config import PipelineConfig, _ensure_safe_directory
from egregora.models import WhatsAppExport
from egregora.zip_utils import ZipValidationError, validate_zip_contents

try:  # pragma: no cover - defensive import for optional dependency
    from egregora.parser import parse_export
except ModuleNotFoundError as exc:  # pragma: no cover - executed only when polars missing
    PARSER_IMPORT_ERROR = exc
    parse_export = None  # type: ignore[assignment]
else:
    PARSER_IMPORT_ERROR = None


def make_export(zip_path, chat_file: str) -> WhatsAppExport:
    return WhatsAppExport(
        zip_path=zip_path,
        group_name="Test Group",
        group_slug="test-group",
        export_date=date(2024, 1, 1),
        chat_file=chat_file,
        media_files=[],
    )


def test_validate_zip_contents_rejects_path_traversal(tmp_path):
    zip_path = tmp_path / "bad.zip"
    with zipfile.ZipFile(zip_path, "w") as zf:
        zf.writestr("../evil.txt", "data")

    with zipfile.ZipFile(zip_path) as zf:
        with pytest.raises(ZipValidationError):
            validate_zip_contents(zf)


def test_parse_export_rejects_invalid_utf8(tmp_path):
    if parse_export is None:  # pragma: no cover - depends on optional dependency
        pytest.skip(f"parser import failed: {PARSER_IMPORT_ERROR}")

    chat_file = "WhatsApp Chat with Test.txt"
    zip_path = tmp_path / "invalid.zip"
    with zipfile.ZipFile(zip_path, "w") as zf:
        zf.writestr(chat_file, b"\xff\xfe\x00bad")

    export = make_export(zip_path, chat_file)

    with pytest.raises(ZipValidationError):
        parse_export(export)


def test_pipeline_config_validates_merges():
<<<<<<< HEAD
    """Test that PipelineConfig validates merge configurations."""
    from egregora.models import MergeConfig
    
    # Test invalid merge config structure
    with pytest.raises(Exception):  # Validation will fail
        PipelineConfig(
            merges={"bad": "not-a-merge-config"}  # type: ignore[dict-item]
        )


def test_pipeline_config_direct_initialization():
    """Test that PipelineConfig can be initialized directly."""
    config = PipelineConfig()
    assert config.posts_dir is not None
    assert config.model == "gemini-flash-lite-latest"


def test_pipeline_config_validates_paths():
    """Test that PipelineConfig validates path fields."""
    from pathlib import Path
    config = PipelineConfig(posts_dir=Path("/tmp/test"))
    assert config.posts_dir == Path("/tmp/test")
=======
    """Ensure that merge configurations are properly validated."""
    bad_merges_config = {
        "bad": {
            "name": "Bad",
            "source_groups": "not-a-list",  # This should be a list of strings
        }
    }
    with pytest.raises(ValueError, match="Invalid merge configuration for 'bad'"):
        PipelineConfig(merges=bad_merges_config)
>>>>>>> 56eba9df


def test_ensure_safe_directory_rejects_parent_escape():
    with pytest.raises(ValueError):
        _ensure_safe_directory("../outside")<|MERGE_RESOLUTION|>--- conflicted
+++ resolved
@@ -53,30 +53,6 @@
 
 
 def test_pipeline_config_validates_merges():
-<<<<<<< HEAD
-    """Test that PipelineConfig validates merge configurations."""
-    from egregora.models import MergeConfig
-    
-    # Test invalid merge config structure
-    with pytest.raises(Exception):  # Validation will fail
-        PipelineConfig(
-            merges={"bad": "not-a-merge-config"}  # type: ignore[dict-item]
-        )
-
-
-def test_pipeline_config_direct_initialization():
-    """Test that PipelineConfig can be initialized directly."""
-    config = PipelineConfig()
-    assert config.posts_dir is not None
-    assert config.model == "gemini-flash-lite-latest"
-
-
-def test_pipeline_config_validates_paths():
-    """Test that PipelineConfig validates path fields."""
-    from pathlib import Path
-    config = PipelineConfig(posts_dir=Path("/tmp/test"))
-    assert config.posts_dir == Path("/tmp/test")
-=======
     """Ensure that merge configurations are properly validated."""
     bad_merges_config = {
         "bad": {
@@ -86,7 +62,6 @@
     }
     with pytest.raises(ValueError, match="Invalid merge configuration for 'bad'"):
         PipelineConfig(merges=bad_merges_config)
->>>>>>> 56eba9df
 
 
 def test_ensure_safe_directory_rejects_parent_escape():
