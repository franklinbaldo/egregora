--- conflicted
+++ resolved
@@ -112,21 +112,9 @@
     # We need to mock the agent's behavior without bypassing the orchestration logic.
     # We do this by patching `_setup_agent_and_state` to return an agent using a TestModel.
 
-<<<<<<< HEAD
-    from egregora.agents.writer.agent import (
-        WriterAgentReturn,
-        WriterAgentState,
-        _create_writer_agent_state,
-        register_writer_tools,
-    )
-
-    def _stub_agent_setup(config, context, test_model=None):
-        window_label = f"{context.start_time:%Y-%m-%d %H:%M} to {context.end_time:%H:%M}"
-=======
     # Mock write_posts_with_pydantic_agent to simulate agent run
     def _stub_write_posts(prompt, config, context, test_model=None):
         window_label = context.window_label
->>>>>>> 61289261
         captured_dates.append(window_label)
 
         # Directly simulate the tool execution without invoking the actual agent runtime
