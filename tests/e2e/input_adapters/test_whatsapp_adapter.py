--- conflicted
+++ resolved
@@ -22,19 +22,12 @@
 import ibis
 import pytest
 
-<<<<<<< HEAD
-from egregora.data_primitives.document import Document, DocumentType
-from egregora.data_primitives.protocols import UrlContext, UrlConvention
-from egregora.database.schemas import INGESTION_MESSAGE_SCHEMA
-=======
 from egregora.data_primitives.document import Document, DocumentType, UrlContext, UrlConvention
 from egregora.database.ir_schema import IR_MESSAGE_SCHEMA
->>>>>>> 51ece75d
 from egregora.input_adapters.whatsapp.adapter import WhatsAppAdapter
 from egregora.input_adapters.whatsapp.commands import filter_egregora_messages
-from egregora.input_adapters.whatsapp.exceptions import MediaNotFoundError
 from egregora.input_adapters.whatsapp.parsing import parse_source
-from egregora.orchestration.pipelines.modules.media import process_media_for_window
+from egregora.ops.media import process_media_for_window
 from egregora.transformations.windowing import Window
 from egregora.utils.zip import ZipValidationError, validate_zip_contents
 
@@ -87,7 +80,7 @@
     export = create_export_from_fixture(whatsapp_fixture)
     table = parse_source(export, timezone=whatsapp_fixture.timezone)
 
-    assert set(table.columns) == set(INGESTION_MESSAGE_SCHEMA.names)
+    assert set(table.columns) == set(IR_MESSAGE_SCHEMA.names)
     assert table.count().execute() == 10
     messages = table["text"].execute().tolist()
     assert all(message is not None and message.strip() for message in messages)
@@ -130,7 +123,7 @@
     export = create_export_from_fixture(whatsapp_fixture)
     table = parse_source(export, timezone=whatsapp_fixture.timezone)
 
-    expected_columns = set(INGESTION_MESSAGE_SCHEMA.names)
+    expected_columns = set(IR_MESSAGE_SCHEMA.names)
     assert set(table.columns) == expected_columns
 
 
@@ -221,9 +214,7 @@
     assert len(doc.content) > 0
 
     # Test extracting a non-existent file
-    with pytest.raises(MediaNotFoundError) as excinfo:
-        adapter.deliver_media("non_existent.jpg", zip_path=whatsapp_fixture.zip_path)
-    assert "not found in" in str(excinfo.value)
+    assert adapter.deliver_media("non_existent.jpg", zip_path=whatsapp_fixture.zip_path) is None
 
 
 def test_media_references_replaced_in_messages(
