--- conflicted
+++ resolved
@@ -296,16 +296,11 @@
             ],
         )
 
-<<<<<<< HEAD
-        # Command should fail (either due to date format or API key validation)
-        assert result.exit_code == 1, "Should fail with invalid input"
-=======
         assert result.exit_code == 1, "Should fail with invalid date format"
         assert result.exception is not None
         assert "invalid" in str(result.exception).lower() or "format" in str(result.exception).lower(), (
             f"Should report invalid format error, got: {result.exception}"
         )
->>>>>>> 9b22f3da
 
     def test_write_command_invalid_to_date_format(
         self, test_zip_file, test_output_dir, test_dates: DateConfig
