"""Common test configuration and fixtures."""

import shutil
import warnings
from types import SimpleNamespace
from unittest.mock import MagicMock

import pytest

# Suppress Pydantic V2 warnings about fields not being initialized
# (Common in tests when using mocks or partial models)
warnings.filterwarnings("ignore", category=UserWarning, module="pydantic")


@pytest.fixture
def gemini_api_key(monkeypatch):
    """Provide a mock Gemini API key."""
    monkeypatch.setenv("GOOGLE_API_KEY", "mock-key-for-testing")
    return "mock-key-for-testing"


@pytest.fixture
def clean_env(monkeypatch):
    """Ensure environment is clean of API keys for specific tests."""
    monkeypatch.delenv("GOOGLE_API_KEY", raising=False)
    monkeypatch.delenv("GEMINI_API_KEY", raising=False)


@pytest.fixture
def mock_batch_client(monkeypatch):
    """Mock Gemini batch client to prevent actual API calls."""
    mock_client = MagicMock()
    # Mock batch operations if needed
    return mock_client


@pytest.fixture
def mocked_writer_agent(writer_test_agent):
    """
    Alias for writer_test_agent to match E2E test expectations.
    """
    return writer_test_agent


@pytest.fixture
def mock_vector_store(monkeypatch):
    """Mock RAG vector store to prevent LanceDB/DuckDB creation."""
    # We use a simple list to track indexed documents instead of a full mock class
    indexed_documents = []

    # Define mock functions that match the egress API of egregora.rag
    def mock_index_documents(documents, **kwargs):
        indexed_documents.extend(documents)
        return len(documents)

    def mock_search(query, **kwargs):
        return SimpleNamespace(hits=[])

    # Patch the RAG module functions
    monkeypatch.setattr("egregora.rag.index_documents", mock_index_documents)
    monkeypatch.setattr("egregora.rag.search", mock_search)

    # Also patch where it's imported in pipelines.write
    monkeypatch.setattr(
        "egregora.orchestration.pipelines.write.index_documents", mock_index_documents, raising=False
    )

    # Patch where search is used in writer_helpers
    monkeypatch.setattr("egregora.agents.writer_helpers.search", mock_search, raising=False)

    # Return the list so tests can verify what was indexed
    return indexed_documents


@pytest.fixture
<<<<<<< HEAD
def mock_vector_store(monkeypatch):
    """Mock RAG functions for E2E tests.

    This mocks the new egregora.rag API (index_documents and search) to return
    deterministic results without requiring real embeddings or vector search.
    """
    # Track what's been indexed for assertions
    indexed_docs = []

    def mock_index_documents(documents):
        """Mock document indexing (sync)."""
        indexed_docs.extend(documents)
        # Silently succeed - indexing is non-critical

    def mock_search(request):
        """Mock RAG search that returns deterministic results (sync)."""
        # Return mock results
        hits = [
            RAGHit(
                chunk_id="test-chunk-1",
                document_id="test-doc-1",
                text="This is a test document about AI and machine learning.",
                score=0.85,
                metadata={"document_type": "POST", "slug": "test-post"},
            )
        ]
        return RAGQueryResponse(hits=hits[: request.top_k])

    # Patch the new RAG API
    try:
        monkeypatch.setattr(egregora.rag, "index_documents", mock_index_documents)
        monkeypatch.setattr(egregora.rag, "search", mock_search)

        # Also patch where it's imported in write_pipeline
        monkeypatch.setattr(
            "egregora.orchestration.pipelines.write.index_documents", mock_index_documents, raising=False
        )
        monkeypatch.setattr("egregora.agents.writer_helpers.search", mock_search, raising=False)
    except AttributeError:
        # RAG module may not exist yet - this is optional
        pass

    # Return the indexed_docs list for test assertions
    return indexed_docs
=======
def temp_site_dir(tmp_path):
    """Create a temporary site directory."""
    site_dir = tmp_path / "site"
    site_dir.mkdir()
    yield site_dir
    # Cleanup
    if site_dir.exists():
        shutil.rmtree(site_dir)
>>>>>>> d178794a


@pytest.fixture
def llm_response_mocks():
    """Mock responses for LLM calls (enrichment, writer, etc)."""
    # Simple dictionary mock. In a real scenario, this might load from a JSON file.
    return {"url_enrichments": {}, "media_enrichments": {}, "writer_post": "Mock post content"}<|MERGE_RESOLUTION|>--- conflicted
+++ resolved
@@ -73,52 +73,6 @@
 
 
 @pytest.fixture
-<<<<<<< HEAD
-def mock_vector_store(monkeypatch):
-    """Mock RAG functions for E2E tests.
-
-    This mocks the new egregora.rag API (index_documents and search) to return
-    deterministic results without requiring real embeddings or vector search.
-    """
-    # Track what's been indexed for assertions
-    indexed_docs = []
-
-    def mock_index_documents(documents):
-        """Mock document indexing (sync)."""
-        indexed_docs.extend(documents)
-        # Silently succeed - indexing is non-critical
-
-    def mock_search(request):
-        """Mock RAG search that returns deterministic results (sync)."""
-        # Return mock results
-        hits = [
-            RAGHit(
-                chunk_id="test-chunk-1",
-                document_id="test-doc-1",
-                text="This is a test document about AI and machine learning.",
-                score=0.85,
-                metadata={"document_type": "POST", "slug": "test-post"},
-            )
-        ]
-        return RAGQueryResponse(hits=hits[: request.top_k])
-
-    # Patch the new RAG API
-    try:
-        monkeypatch.setattr(egregora.rag, "index_documents", mock_index_documents)
-        monkeypatch.setattr(egregora.rag, "search", mock_search)
-
-        # Also patch where it's imported in write_pipeline
-        monkeypatch.setattr(
-            "egregora.orchestration.pipelines.write.index_documents", mock_index_documents, raising=False
-        )
-        monkeypatch.setattr("egregora.agents.writer_helpers.search", mock_search, raising=False)
-    except AttributeError:
-        # RAG module may not exist yet - this is optional
-        pass
-
-    # Return the indexed_docs list for test assertions
-    return indexed_docs
-=======
 def temp_site_dir(tmp_path):
     """Create a temporary site directory."""
     site_dir = tmp_path / "site"
@@ -127,7 +81,6 @@
     # Cleanup
     if site_dir.exists():
         shutil.rmtree(site_dir)
->>>>>>> d178794a
 
 
 @pytest.fixture
