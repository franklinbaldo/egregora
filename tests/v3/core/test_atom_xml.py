--- conflicted
+++ resolved
@@ -1,29 +1,22 @@
 """Tests for V3 Core Types and Atom Serialization."""
 
 from datetime import UTC, datetime
-from pathlib import Path
 
-from egregora_v3.core.types import Author, Document, DocumentType, Feed, Link
-from egregora_v3.infra.sinks.atom import AtomSink
+from egregora_v3.core.types import Author, Document, DocumentStatus, DocumentType, Entry, Feed, Link
 
 
-def test_feed_to_xml_serialization(tmp_path: Path):
+def test_feed_to_xml_serialization():
     """Test that a Feed can be serialized to valid Atom XML."""
     entry = Document(
-<<<<<<< HEAD
-        id="test-post",
         doc_type=DocumentType.POST,
         title="Test Post",
         content="Hello World",
-        updated=datetime(2025, 1, 1, 12, 0, 0, tzinfo=UTC),
-=======
-        doc_type=DocumentType.POST,
-        title="Test Post",
-        content="Hello World",
->>>>>>> f376b330
         internal_metadata={"slug": "test-post"},
     )
+    # The filter normalizes "text/markdown" -> "text" or "html".
+    # Let's check filters.py: "text/markdown" -> "text"
     entry.content_type = "text/markdown"
+
     entry.authors = [Author(name="Test Author", email="test@example.com")]
     entry.published = datetime(2025, 1, 1, 12, 0, 0, tzinfo=UTC)
 
@@ -36,10 +29,7 @@
         links=[Link(href="http://example.com/feed", rel="self")],
     )
 
-    output_path = tmp_path / "feed.xml"
-    sink = AtomSink(output_path)
-    sink.publish(feed)
-    xml_output = output_path.read_text(encoding="utf-8")
+    xml_output = feed.to_xml()
 
     # Basic assertions
     assert '<?xml version=\'1.0\' encoding=\'UTF-8\'?>' in xml_output
@@ -52,7 +42,8 @@
     assert '<entry>' in xml_output
     assert '<title>Test Post</title>' in xml_output
     assert '<id>test-post</id>' in xml_output
-    assert '<content type="text/markdown"><p>Hello World</p>\n</content>' in xml_output
+    # The filter converts "text/markdown" to "text"
+    assert '<content type="text">Hello World</content>' in xml_output
     # Check for document type category
     assert 'term="post"' in xml_output
     assert 'scheme="https://egregora.app/schema#doc_type"' in xml_output
@@ -64,7 +55,6 @@
         doc_type=DocumentType.POST,
         title="  My Semantic Title  ",
         content="Content",
-        updated=datetime(2025, 1, 1, 12, 0, 0, tzinfo=UTC),
         # No slug provided, should derive from title
     )
 
@@ -76,12 +66,6 @@
         doc_type=DocumentType.POST,
         title="Title",
         content="Content",
-<<<<<<< HEAD
-        id="explicit-slug",
-        updated=datetime(2025, 1, 1, 12, 0, 0, tzinfo=UTC),
-        internal_metadata={"slug": "explicit-slug"},
-=======
         internal_metadata={"slug": "explicit-slug"}
->>>>>>> f376b330
     )
     assert doc2.id == "explicit-slug"