
import uuid
import pytest

from egregora_v3.core.types import Document, DocumentType


def test_id_override_takes_precedence():
    """id_override should take precedence over slug and UUID."""
    doc = Document.create(
        content="Content",
        doc_type=DocumentType.POST,
        title="Test",
        slug="my-slug",
        id_override="custom-id-123",
    )
    assert doc.id == "custom-id-123"
    assert doc.internal_metadata.get("slug") == "my-slug"


def test_slug_as_id():
    """A provided slug should be used as the ID."""
    doc = Document.create(content="Content", doc_type=DocumentType.POST, title="Test", slug="my-post")
    assert doc.id == "my-post"
    assert doc.internal_metadata.get("slug") == "my-post"


def test_slug_derived_from_title():
    """If no slug is provided, it should be derived from the title."""
    doc = Document.create(content="Content", doc_type=DocumentType.POST, title="My Awesome Post")
    assert doc.id == "my-awesome-post"
    assert doc.internal_metadata.get("slug") == "my-awesome-post"


<<<<<<< HEAD
import pytest
=======
def test_random_uuid_fallback():
    """If slug and title are empty, a random UUID should be generated."""
    doc = Document.create(content="Content", doc_type=DocumentType.POST, title="", slug="")
>>>>>>> 5daf2de7

    # Check if it's a valid UUID
    try:
        uuid.UUID(doc.id, version=4)
    except ValueError:
        pytest.fail(f"{doc.id} is not a valid UUIDv4")

<<<<<<< HEAD
def test_error_on_empty_slug_and_title():
    """If slug and title are empty, a ValueError should be raised."""
    with pytest.raises(ValueError, match="must have a slug or a title"):
        Document.create(content="Content", doc_type=DocumentType.POST, title="", slug="")
=======
def test_fallback_uuids_are_not_stable():
    """Fallback UUIDs should be random, not content-addressed."""
    doc1 = Document.create(content="Same content", doc_type=DocumentType.NOTE, title="")
    doc2 = Document.create(content="Same content", doc_type=DocumentType.NOTE, title="")
    assert doc1.id != doc2.id
>>>>>>> 5daf2de7
<|MERGE_RESOLUTION|>--- conflicted
+++ resolved
@@ -32,13 +32,7 @@
     assert doc.internal_metadata.get("slug") == "my-awesome-post"
 
 
-<<<<<<< HEAD
 import pytest
-=======
-def test_random_uuid_fallback():
-    """If slug and title are empty, a random UUID should be generated."""
-    doc = Document.create(content="Content", doc_type=DocumentType.POST, title="", slug="")
->>>>>>> 5daf2de7
 
     # Check if it's a valid UUID
     try:
@@ -46,15 +40,7 @@
     except ValueError:
         pytest.fail(f"{doc.id} is not a valid UUIDv4")
 
-<<<<<<< HEAD
 def test_error_on_empty_slug_and_title():
     """If slug and title are empty, a ValueError should be raised."""
     with pytest.raises(ValueError, match="must have a slug or a title"):
-        Document.create(content="Content", doc_type=DocumentType.POST, title="", slug="")
-=======
-def test_fallback_uuids_are_not_stable():
-    """Fallback UUIDs should be random, not content-addressed."""
-    doc1 = Document.create(content="Same content", doc_type=DocumentType.NOTE, title="")
-    doc2 = Document.create(content="Same content", doc_type=DocumentType.NOTE, title="")
-    assert doc1.id != doc2.id
->>>>>>> 5daf2de7
+        Document.create(content="Content", doc_type=DocumentType.POST, title="", slug="")