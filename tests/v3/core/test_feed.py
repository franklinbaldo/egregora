<<<<<<< HEAD
"""Tests for the Feed model and its factory methods."""
from datetime import datetime, timedelta

from egregora_v3.core.types import Author, Document, DocumentStatus, DocumentType, Feed


def test_from_documents_factory_creates_feed_with_correct_metadata():
    """Test that Feed.from_documents creates a feed with correct metadata."""
    docs = [
        Document(
            id="doc1",
            title="Post 1",
            updated=datetime.now(),
            doc_type=DocumentType.POST,
            status=DocumentStatus.PUBLISHED,
        )
    ]
    authors = [Author(name="Test Author")]
    feed = Feed.from_documents(docs, feed_id="test-feed", title="Test Feed", authors=authors)

    assert feed.id == "test-feed"
    assert feed.title == "Test Feed"
    assert feed.authors == authors
    assert len(feed.entries) == 1


def test_from_documents_factory_sorts_entries_newest_first():
    """Test that Feed.from_documents sorts entries by updated timestamp."""
    now = datetime.now()
    doc1 = Document(
        id="doc1",
        title="Old Post",
        updated=now - timedelta(days=1),
=======
from datetime import UTC, datetime

from defusedxml import ElementTree

from egregora_v3.core.types import Document, DocumentStatus, DocumentType, Feed, documents_to_feed, Entry


def test_feed_to_xml_exposes_doc_type_and_status_categories():
    doc = Document(
        content="Example body",
>>>>>>> f376b330
        doc_type=DocumentType.POST,
        status=DocumentStatus.PUBLISHED,
    )
<<<<<<< HEAD
    doc2 = Document(
        id="doc2",
        title="New Post",
        updated=now,
        doc_type=DocumentType.POST,
        status=DocumentStatus.PUBLISHED,
=======
    doc.status = DocumentStatus.PUBLISHED

    feed = Feed(
        id="urn:egregora:feed:test",
        title="Test Feed",
        updated=doc.updated,
        entries=[doc],
    )

    xml_output = feed.to_xml()
    root = ElementTree.fromstring(xml_output)
    entry = root.find("{http://www.w3.org/2005/Atom}entry")
    assert entry is not None

    categories = entry.findall("{http://www.w3.org/2005/Atom}category")
    exported_terms = {(cat.get("scheme"), cat.get("term")) for cat in categories}

    assert (
        "https://egregora.app/schema#doc_type",
        DocumentType.POST.value,
    ) in exported_terms
    assert (
        "https://egregora.app/schema#status",
        DocumentStatus.PUBLISHED.value,
    ) in exported_terms


def test_documents_to_feed_sorts_entries_newest_first():
    older = Document(
        content="Older entry",
        doc_type=DocumentType.NOTE,
        title="Older",
    )
    newer = Document(
        content="Newer entry",
        doc_type=DocumentType.NOTE,
        title="Newer",
    )

    older.updated = datetime(2024, 1, 1, tzinfo=UTC)
    newer.updated = datetime(2024, 1, 2, tzinfo=UTC)

    feed = documents_to_feed(
        [
            older,
            newer,
        ],
        feed_id="urn:egregora:feed:test",
        title="Test Feed",
>>>>>>> f376b330
    )
    feed = Feed.from_documents([doc1, doc2], feed_id="test-feed", title="Test Feed")

    assert len(feed.entries) == 2
    assert feed.entries[0].id == "doc2"
    assert feed.entries[1].id == "doc1"


<<<<<<< HEAD
def test_from_documents_factory_sets_updated_from_most_recent_entry():
    """Test that Feed.from_documents sets the feed's updated time correctly."""
    now = datetime.now()
    doc1 = Document(
        id="doc1",
        title="Old Post",
        updated=now - timedelta(days=1),
=======
def test_feed_to_xml_handles_mixed_entry_types():
    """Ensures that only Documents get special category tags."""
    doc = Document(
        content="A document.",
>>>>>>> f376b330
        doc_type=DocumentType.POST,
        status=DocumentStatus.PUBLISHED,
    )
    doc2 = Document(
        id="doc2",
        title="New Post",
        updated=now,
        doc_type=DocumentType.POST,
        status=DocumentStatus.PUBLISHED,
    )
    feed = Feed.from_documents([doc1, doc2], feed_id="test-feed", title="Test Feed")

    assert feed.updated == doc2.updated<|MERGE_RESOLUTION|>--- conflicted
+++ resolved
@@ -1,38 +1,3 @@
-<<<<<<< HEAD
-"""Tests for the Feed model and its factory methods."""
-from datetime import datetime, timedelta
-
-from egregora_v3.core.types import Author, Document, DocumentStatus, DocumentType, Feed
-
-
-def test_from_documents_factory_creates_feed_with_correct_metadata():
-    """Test that Feed.from_documents creates a feed with correct metadata."""
-    docs = [
-        Document(
-            id="doc1",
-            title="Post 1",
-            updated=datetime.now(),
-            doc_type=DocumentType.POST,
-            status=DocumentStatus.PUBLISHED,
-        )
-    ]
-    authors = [Author(name="Test Author")]
-    feed = Feed.from_documents(docs, feed_id="test-feed", title="Test Feed", authors=authors)
-
-    assert feed.id == "test-feed"
-    assert feed.title == "Test Feed"
-    assert feed.authors == authors
-    assert len(feed.entries) == 1
-
-
-def test_from_documents_factory_sorts_entries_newest_first():
-    """Test that Feed.from_documents sorts entries by updated timestamp."""
-    now = datetime.now()
-    doc1 = Document(
-        id="doc1",
-        title="Old Post",
-        updated=now - timedelta(days=1),
-=======
 from datetime import UTC, datetime
 
 from defusedxml import ElementTree
@@ -43,18 +8,10 @@
 def test_feed_to_xml_exposes_doc_type_and_status_categories():
     doc = Document(
         content="Example body",
->>>>>>> f376b330
         doc_type=DocumentType.POST,
+        title="Hello World",
         status=DocumentStatus.PUBLISHED,
     )
-<<<<<<< HEAD
-    doc2 = Document(
-        id="doc2",
-        title="New Post",
-        updated=now,
-        doc_type=DocumentType.POST,
-        status=DocumentStatus.PUBLISHED,
-=======
     doc.status = DocumentStatus.PUBLISHED
 
     feed = Feed(
@@ -104,39 +61,52 @@
         ],
         feed_id="urn:egregora:feed:test",
         title="Test Feed",
->>>>>>> f376b330
     )
-    feed = Feed.from_documents([doc1, doc2], feed_id="test-feed", title="Test Feed")
 
-    assert len(feed.entries) == 2
-    assert feed.entries[0].id == "doc2"
-    assert feed.entries[1].id == "doc1"
+    assert feed.updated == newer.updated
+    assert feed.entries[0].id == newer.id
 
 
-<<<<<<< HEAD
-def test_from_documents_factory_sets_updated_from_most_recent_entry():
-    """Test that Feed.from_documents sets the feed's updated time correctly."""
-    now = datetime.now()
-    doc1 = Document(
-        id="doc1",
-        title="Old Post",
-        updated=now - timedelta(days=1),
-=======
 def test_feed_to_xml_handles_mixed_entry_types():
     """Ensures that only Documents get special category tags."""
     doc = Document(
         content="A document.",
->>>>>>> f376b330
         doc_type=DocumentType.POST,
-        status=DocumentStatus.PUBLISHED,
+        title="Document Title",
     )
-    doc2 = Document(
-        id="doc2",
-        title="New Post",
-        updated=now,
-        doc_type=DocumentType.POST,
-        status=DocumentStatus.PUBLISHED,
+    entry = Entry(
+        id="urn:uuid:1234",
+        title="Plain Entry",
+        updated=datetime.now(UTC),
     )
-    feed = Feed.from_documents([doc1, doc2], feed_id="test-feed", title="Test Feed")
 
-    assert feed.updated == doc2.updated+    feed = Feed(
+        id="urn:egregora:feed:mixed",
+        title="Mixed Feed",
+        updated=doc.updated,
+        entries=[doc, entry],
+    )
+
+    xml_output = feed.to_xml()
+    root = ElementTree.fromstring(xml_output)
+
+    doc_entry_xml = None
+    plain_entry_xml = None
+    for e in root.findall("{http://www.w3.org/2005/Atom}entry"):
+        entry_id = e.find("{http://www.w3.org/2005/Atom}id").text
+        if entry_id == doc.id:
+            doc_entry_xml = e
+        elif entry_id == entry.id:
+            plain_entry_xml = e
+
+    # Check the Document entry
+    assert doc_entry_xml is not None, "Document entry not found in feed XML"
+    doc_categories = doc_entry_xml.findall("{http://www.w3.org/2005/Atom}category")
+    doc_terms = {cat.get("term") for cat in doc_categories}
+    assert DocumentType.POST.value in doc_terms
+    assert DocumentStatus.DRAFT.value in doc_terms
+
+    # Check the plain Entry
+    assert plain_entry_xml is not None, "Plain entry not found in feed XML"
+    plain_categories = plain_entry_xml.findall("{http://www.w3.org/2005/Atom}category")
+    assert not plain_categories, "Plain entry should not have any categories"