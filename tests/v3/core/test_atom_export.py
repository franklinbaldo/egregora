--- conflicted
+++ resolved
@@ -123,10 +123,7 @@
 def test_feed_parses_as_valid_xml(snapshot):
     """Test that generated XML is valid and matches snapshot."""
     doc = Document(
-<<<<<<< HEAD
-=======
         id="test-post-123",
->>>>>>> 9b22f3da
         content="Test content",
         doc_type=DocumentType.POST,
         title="Test Post",
