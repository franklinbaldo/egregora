--- conflicted
+++ resolved
@@ -1,6 +1,5 @@
 import pytest
 from pathlib import Path
-<<<<<<< HEAD
 import os
 import pytest
 from egregora_v3.core.config import EgregoraConfig
@@ -65,35 +64,4 @@
 
     # 3. Test resolving an absolute path
     absolute_path = Path("/etc/passwd")
-    assert paths_settings.resolve(absolute_path) == absolute_path
-=======
-from egregora_v3.core.config import EgregoraConfig
-
-
-@pytest.fixture
-def chdir_tmp(tmp_path: Path, monkeypatch):
-    """Fixture to change the current working directory to a temporary directory."""
-    monkeypatch.chdir(tmp_path)
-    return tmp_path
-
-
-def test_egregora_config_loads_from_toml_in_cwd(chdir_tmp: Path):
-    """Test that EgregoraConfig loads from a .egregora.toml file in the current working directory."""
-    config_content = """
-    [models]
-    writer = "test-writer"
-
-    [paths]
-    site_root = "."
-    """
-    (chdir_tmp / ".egregora.toml").write_text(config_content)
-    config = EgregoraConfig()
-    assert config.models.writer == "test-writer"
-    assert config.paths.site_root == chdir_tmp.resolve()
-
-
-def test_egregora_config_uses_cwd_as_default_site_root(chdir_tmp: Path):
-    """Test that EgregoraConfig defaults to the current working directory for site_root."""
-    config = EgregoraConfig()
-    assert config.paths.site_root == chdir_tmp.resolve()
->>>>>>> 7ecd4a2a
+    assert paths_settings.resolve(absolute_path) == absolute_path