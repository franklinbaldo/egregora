--- conflicted
+++ resolved
@@ -33,16 +33,12 @@
 def test_content_library_routing(mock_library: ContentLibrary, doc_type: DocumentType, repo_name: str):
     """Test that documents are saved to the correct repository based on their type."""
     # Arrange
-<<<<<<< HEAD
-    doc = Document(content=f"Content for {doc_type.value}", doc_type=doc_type, title=f"Title {doc_type.value}")
-=======
     doc = Document(
         content=f"Content for {doc_type.value}",
         doc_type=doc_type,
         title=f"Title {doc_type.value}",
         updated=datetime.now(UTC),
     )
->>>>>>> 9b22f3da
     target_repo: Mock = getattr(mock_library, repo_name)
 
     # Act
