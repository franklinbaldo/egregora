from datetime import datetime, timezone
import xml.etree.ElementTree as ET

import pytest
from hypothesis import given, strategies as st

from egregora_v3.core.types import (
    Document,
    DocumentType,
    Feed,
    Entry,
    Author,
    Link,
    InReplyTo
)

# --- Strategies ---

def xml_safe_text(min_size=0, max_size=100):
    """Generate XML-safe text with configurable size limits.

    Default max_size reduced from 500 to 100 for faster property test execution.
    """
    return st.text(alphabet=st.characters(blacklist_categories=('Cc', 'Cs', 'Co')), min_size=min_size, max_size=max_size)

def document_strategy():
    return st.builds(
        Document.create,
        content=xml_safe_text(min_size=1),
        doc_type=st.sampled_from(DocumentType),
        title=xml_safe_text(min_size=1),
        slug=st.one_of(st.none(), st.text(min_size=1, alphabet=st.characters(whitelist_categories=('L', 'N')))),
        id_override=st.one_of(st.none(), st.text(min_size=1, alphabet=st.characters(whitelist_categories=('L', 'N')))),
        searchable=st.booleans(),
    )

def author_strategy():
    """Generate Author objects with optimized constraints.

    Uses simpler email generation for better performance.
    """
    # Simple email pattern instead of full st.emails() which can be slow
    simple_email = st.builds(
        lambda user, domain: f"{user}@{domain}",
        user=st.text(alphabet=st.characters(whitelist_categories=('L', 'N')), min_size=1, max_size=20),
        domain=st.sampled_from(['example.com', 'test.org', 'mail.net'])
    )
    return st.builds(
        Author,
        name=xml_safe_text(min_size=1, max_size=50),
        email=st.one_of(st.none(), simple_email)
    )

def entry_strategy():
    """Generate Entry objects with optimized constraints for faster tests.

    Reduced authors from max_size=3 to max_size=1 to minimize nested object generation.
    """
    return st.builds(
        Entry,
        id=xml_safe_text(min_size=1, max_size=50),
        title=xml_safe_text(min_size=1, max_size=50),
        updated=st.datetimes(timezones=st.just(timezone.utc)),
        content=xml_safe_text(max_size=200),
        authors=st.lists(author_strategy(), max_size=1),
        in_reply_to=st.one_of(
            st.none(),
            st.builds(InReplyTo, ref=xml_safe_text(min_size=1, max_size=50))
        )
    )

def feed_strategy():
    """Generate Feed objects with optimized constraints for faster tests.

    Reduced entries from max_size=5 to max_size=2 to minimize nested object generation.
    With max 2 entries and max 1 author each, we generate at most 2 nested objects,
    down from 15 (5 entries × 3 authors).
    """
    return st.builds(
        Feed,
        id=xml_safe_text(min_size=1, max_size=50),
        title=xml_safe_text(min_size=1, max_size=50),
        updated=st.datetimes(timezones=st.just(timezone.utc)),
        entries=st.lists(entry_strategy(), max_size=2)
    )

# --- Tests ---

@given(document_strategy())
def test_document_invariants(doc: Document):
    """Test core invariants for Document creation."""
    # 1. ID must exist
    assert doc.id is not None
    assert len(doc.id) > 0

    # 3. Slug behavior
    # Note: We rely on deterministic tests for Semantic Identity (slug == id)
    # because property-based testing with id_override makes this complex to assert.
    if doc.internal_metadata.get("slug"):
        pass

    # 3. Content addressing (Stability)
    # Re-creating the same doc (with no random ID/slug) should yield same ID
    # This is tricky with Property-Based testing because we don't know the inputs used.
    # We'll do a separate deterministic test for this.

def test_document_id_stability():
    """Ensure identical inputs produce identical IDs for UUIDv5 path."""
    content = "Hello world"
    title = "My Title"
    doc_type = DocumentType.NOTE

    doc1 = Document.create(content, doc_type, title)
    doc2 = Document.create(content, doc_type, title)

    assert doc1.id == doc2.id
    assert doc1.id != title # Should be a hash

def test_document_semantic_identity():
    """Ensure slug is used as ID for semantic types."""
    slug = "my-custom-slug"
    doc = Document.create(
        "content",
        DocumentType.POST,
        "Title",
        slug=slug
    )

    assert doc.id == slug
    assert doc.internal_metadata["slug"] == slug

<<<<<<< HEAD
@settings(suppress_health_check=[HealthCheck.too_slow], deadline=None, max_examples=50)
=======
>>>>>>> 63c4ee72
@given(feed_strategy())
def test_feed_xml_validity(feed: Feed):
    """Test that generated XML is valid and parseable."""
    xml_str = feed.to_xml()

    # 1. Must be parseable
    root = ET.fromstring(xml_str)

    # 2. Namespace check
    # ElementTree parser strips namespaces in tag names usually like {uri}tag
    # Atom NS: http://www.w3.org/2005/Atom
    assert "feed" in root.tag

    # 3. Check for children
    assert root.find("{http://www.w3.org/2005/Atom}id") is not None
    assert root.find("{http://www.w3.org/2005/Atom}title") is not None

    # 4. Check Threading Namespace if present
    # This is harder to test with ElementTree simplistic API, but if it parsed, it's well-formed.

def test_threading_extension_xml():
    """Specific test for RFC 4685 threading output."""
    entry = Entry(
        id="child",
        title="Re: Parent",
        updated=datetime.now(timezone.utc),
        in_reply_to=InReplyTo(ref="parent-id", href="http://example.com/parent")
    )
    feed = Feed(
        id="feed",
        title="Thread Feed",
        updated=datetime.now(timezone.utc),
        entries=[entry]
    )

    xml_str = feed.to_xml()

    # We expect thr:in-reply-to
    assert 'xmlns:thr="http://purl.org/syndication/thread/1.0"' in xml_str
    assert '<thr:in-reply-to' in xml_str
    assert 'ref="parent-id"' in xml_str<|MERGE_RESOLUTION|>--- conflicted
+++ resolved
@@ -129,10 +129,7 @@
     assert doc.id == slug
     assert doc.internal_metadata["slug"] == slug
 
-<<<<<<< HEAD
 @settings(suppress_health_check=[HealthCheck.too_slow], deadline=None, max_examples=50)
-=======
->>>>>>> 63c4ee72
 @given(feed_strategy())
 def test_feed_xml_validity(feed: Feed):
     """Test that generated XML is valid and parseable."""
