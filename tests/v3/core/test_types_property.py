--- conflicted
+++ resolved
@@ -16,17 +16,8 @@
 
 # --- Strategies ---
 
-<<<<<<< HEAD
-def xml_safe_text(min_size=0, max_size=100):
-    """Generate XML-safe text with configurable size limits.
-
-    Default max_size reduced from 500 to 100 for faster property test execution.
-    """
-    return st.text(alphabet=st.characters(blacklist_categories=('Cc', 'Cs', 'Co')), min_size=min_size, max_size=max_size)
-=======
 def xml_safe_text(min_size=0):
     return st.text(alphabet=st.characters(blacklist_categories=('Cc', 'Cs', 'Co')), min_size=min_size)
->>>>>>> 733dff1e
 
 def document_strategy():
     return st.builds(
@@ -40,43 +31,11 @@
     )
 
 def author_strategy():
-<<<<<<< HEAD
-    """Generate Author objects with optimized constraints.
-
-    Uses simpler email generation for better performance.
-    """
-    # Simple email pattern instead of full st.emails() which can be slow
-    simple_email = st.builds(
-        lambda user, domain: f"{user}@{domain}",
-        user=st.text(alphabet=st.characters(whitelist_categories=('L', 'N')), min_size=1, max_size=20),
-        domain=st.sampled_from(['example.com', 'test.org', 'mail.net'])
-    )
-    return st.builds(
-        Author,
-        name=xml_safe_text(min_size=1, max_size=50),
-        email=st.one_of(st.none(), simple_email)
-    )
-=======
     return st.builds(Author, name=xml_safe_text(min_size=1), email=st.one_of(st.none(), st.emails()))
->>>>>>> 733dff1e
 
 def entry_strategy():
-    """Generate Entry objects with optimized constraints for faster tests.
-
-    Reduced authors from max_size=3 to max_size=1 to minimize nested object generation.
-    """
     return st.builds(
         Entry,
-<<<<<<< HEAD
-        id=xml_safe_text(min_size=1, max_size=50),
-        title=xml_safe_text(min_size=1, max_size=50),
-        updated=st.datetimes(timezones=st.just(timezone.utc)),
-        content=xml_safe_text(max_size=200),
-        authors=st.lists(author_strategy(), max_size=1),
-        in_reply_to=st.one_of(
-            st.none(),
-            st.builds(InReplyTo, ref=xml_safe_text(min_size=1, max_size=50))
-=======
         id=xml_safe_text(min_size=1),
         title=xml_safe_text(min_size=1),
         updated=st.datetimes(timezones=st.just(timezone.utc)),
@@ -85,28 +44,16 @@
         in_reply_to=st.one_of(
             st.none(),
             st.builds(InReplyTo, ref=xml_safe_text(min_size=1))
->>>>>>> 733dff1e
         )
     )
 
 def feed_strategy():
-    """Generate Feed objects with optimized constraints for faster tests.
-
-    Reduced entries from max_size=5 to max_size=2 to minimize nested object generation.
-    With max 2 entries and max 1 author each, we generate at most 2 nested objects,
-    down from 15 (5 entries × 3 authors).
-    """
     return st.builds(
         Feed,
-<<<<<<< HEAD
-        id=xml_safe_text(min_size=1, max_size=50),
-        title=xml_safe_text(min_size=1, max_size=50),
-=======
         id=xml_safe_text(min_size=1),
         title=xml_safe_text(min_size=1),
->>>>>>> 733dff1e
         updated=st.datetimes(timezones=st.just(timezone.utc)),
-        entries=st.lists(entry_strategy(), max_size=2)
+        entries=st.lists(entry_strategy(), max_size=5)
     )
 
 # --- Tests ---
