--- conflicted
+++ resolved
@@ -67,28 +67,11 @@
     )
 
 
-<<<<<<< HEAD
-# ========== Basic Functionality Tests ==========
-
-
-def test_writer_agent_initialization() -> None:
-    """Test that WriterAgent can be initialized."""
-    agent = WriterAgent.for_test()
-    assert agent is not None
-
-
-def test_writer_agent_has_generate_method() -> None:
-    """Test that WriterAgent has generate method."""
-    agent = WriterAgent.for_test()
-    assert hasattr(agent, "generate")
-    assert callable(agent.generate)
-=======
 @pytest.fixture
 def template_loader() -> TemplateLoader:
     """Create a TemplateLoader for testing."""
     return TemplateLoader()
 
->>>>>>> ca64aaf0
 
 @pytest.fixture
 def test_model() -> TestModel:
@@ -103,17 +86,6 @@
     }
     return TestModel(custom_output_args=valid_doc_dict)
 
-<<<<<<< HEAD
-@pytest.mark.asyncio
-async def test_writer_agent_generates_document(
-    sample_entries: list[Entry],
-    pipeline_context: PipelineContext,
-) -> None:
-    """Test that WriterAgent generates a Document from entries."""
-    # Use TestModel for deterministic testing
-    agent = WriterAgent.for_test()
-=======
->>>>>>> ca64aaf0
 
 # ========== Initialization Tests ==========
 
@@ -121,12 +93,6 @@
 class TestWriterAgentInitialization:
     """Test WriterAgent initialization."""
 
-<<<<<<< HEAD
-@pytest.mark.asyncio
-async def test_writer_agent_uses_test_model(content_library: ContentLibrary) -> None:
-    """Test that WriterAgent works with TestModel (no live API calls)."""
-    agent = WriterAgent.for_test()
-=======
     def test_writer_agent_initialization_with_deps(
         self, template_loader: TemplateLoader, test_model: TestModel
     ) -> None:
@@ -134,7 +100,6 @@
         agent = WriterAgent(model=test_model, template_loader=template_loader)
         assert agent is not None
         assert agent.template_loader is template_loader
->>>>>>> ca64aaf0
 
     # This is the new failing test
     def test_writer_agent_fails_without_dependencies(self) -> None:
@@ -150,26 +115,6 @@
 
 
 @pytest.mark.asyncio
-<<<<<<< HEAD
-async def test_writer_agent_structured_output(content_library: ContentLibrary) -> None:
-    """Test that WriterAgent returns structured Document output."""
-    agent = WriterAgent.for_test()
-
-    entries = [
-        Entry(
-            id="test-1",
-            title="Test",
-            summary="Test summary",
-            updated="2025-12-06T10:00:00Z",
-        ),
-    ]
-
-    context = PipelineContext(library=content_library, run_id="test-run")
-
-    result = await agent.generate(entries=entries, context=context)
-
-    # Verify structured output fields
-=======
 async def test_writer_agent_generates_document(
     sample_entries: list[Entry],
     pipeline_context: PipelineContext,
@@ -179,7 +124,6 @@
     """Test that WriterAgent generates a Document from entries."""
     agent = WriterAgent(model=test_model, template_loader=template_loader)
     result = await agent.generate(entries=sample_entries, context=pipeline_context)
->>>>>>> ca64aaf0
     assert isinstance(result, Document)
 
 
@@ -190,21 +134,9 @@
     template_loader: TemplateLoader,
     test_model: TestModel,
 ) -> None:
-<<<<<<< HEAD
-    """Test that WriterAgent receives PipelineContext."""
-    agent = WriterAgent.for_test()
-
-    # Context should be passed through
-    result = await agent.generate(
-        entries=sample_entries,
-        context=pipeline_context,
-    )
-
-=======
     """Test that WriterAgent returns structured Document output."""
     agent = WriterAgent(model=test_model, template_loader=template_loader)
     result = await agent.generate(entries=sample_entries, context=pipeline_context)
->>>>>>> ca64aaf0
     assert isinstance(result, Document)
     assert result.title
     assert result.content
@@ -221,58 +153,16 @@
     test_model: TestModel,
 ) -> None:
     """Test that WriterAgent handles empty entry list."""
-<<<<<<< HEAD
-    agent = WriterAgent.for_test()
-    context = PipelineContext(library=content_library, run_id="test-run")
-
-    # Should handle gracefully
-    with pytest.raises(ValueError, match="at least one entry"):
-        await agent.generate(entries=[], context=context)
-
-
-@pytest.mark.asyncio
-async def test_writer_agent_handles_single_entry(
-    content_library: ContentLibrary,
-) -> None:
-    """Test that WriterAgent handles single entry."""
-    agent = WriterAgent.for_test()
-
-    entries = [
-        Entry(
-            id="single",
-            title="Single Entry",
-            summary="Only one",
-            updated="2025-12-06T10:00:00Z",
-        ),
-    ]
-
-    context = PipelineContext(library=content_library, run_id="test-run")
-
-    result = await agent.generate(entries=entries, context=context)
-
-    assert isinstance(result, Document)
-    assert result.title
-=======
     agent = WriterAgent(model=test_model, template_loader=template_loader)
     with pytest.raises(ValueError, match="at least one entry"):
         await agent.generate(entries=[], context=pipeline_context)
->>>>>>> ca64aaf0
 
 
 # ========== Prompt Template Tests ==========
 
 
-<<<<<<< HEAD
-@pytest.mark.asyncio
-async def test_writer_agent_output_has_required_fields(
-    content_library: ContentLibrary,
-) -> None:
-    """Test that generated Document has all required fields."""
-    agent = WriterAgent.for_test()
-=======
 class TestWriterAgentPromptTemplates:
     """Test WriterAgent prompt generation from Jinja2 templates."""
->>>>>>> ca64aaf0
 
     def test_writer_agent_loads_system_prompt_from_template(
         self, template_loader: TemplateLoader, test_model: TestModel
@@ -306,27 +196,6 @@
     template_loader: TemplateLoader,
     test_model: TestModel,
 ) -> None:
-<<<<<<< HEAD
-    """Test that WriterAgent generates markdown content."""
-    agent = WriterAgent.for_test()
-
-    entries = [
-        Entry(
-            id="test-1",
-            title="Test Post",
-            summary="Test summary",
-            updated="2025-12-06T10:00:00Z",
-        ),
-    ]
-
-    context = PipelineContext(library=content_library, run_id="test-run")
-
-    result = await agent.generate(entries=entries, context=context)
-
-    # Content should be non-empty string
-    assert isinstance(result.content, str)
-    assert len(result.content) > 0
-=======
     """WriterAgent should generate a document using Jinja2 templates."""
     agent = WriterAgent(model=test_model, template_loader=template_loader)
     result = await agent.generate(entries=sample_entries, context=pipeline_context)
@@ -334,5 +203,4 @@
     assert result.title
     assert result.content
     assert result.doc_type == "post"
-    assert result.status == "draft"
->>>>>>> ca64aaf0
+    assert result.status == "draft"