from datetime import datetime, timezone
from unittest.mock import MagicMock, PropertyMock

import pytest

from egregora_v3.core.context import PipelineContext
from egregora_v3.core.types import Document, DocumentType
from egregora_v3.engine.tools import (
    count_documents_by_type,
    get_document_by_id,
    get_pipeline_metadata,
    get_recent_posts,
    search_prior_work,
)


@pytest.fixture
def mock_context() -> PipelineContext:
    """Provides a mocked PipelineContext for tool tests."""
    mock_library = MagicMock()
    mock_library.posts = MagicMock()
    mock_library.get = MagicMock()
    mock_library.count = MagicMock()

    context = MagicMock(spec=PipelineContext)
    context.library = mock_library
    context.run_id = "test-run-123"
    context.metadata = {"extra": "data"}
    return context


@pytest.mark.asyncio
async def test_get_recent_posts_delegates_sorting_and_limiting_to_repository(
    mock_context: PipelineContext,
):
    """Tests that get_recent_posts uses repository for sorting and limiting."""
    limit = 7
    await get_recent_posts(mock_context, limit=limit)
    mock_context.library.posts.list.assert_called_once_with(
        doc_type=DocumentType.POST, order_by="updated", limit=limit
    )


@pytest.mark.asyncio
async def test_search_prior_work_placeholder(mock_context: PipelineContext):
    """Tests the placeholder implementation of search_prior_work."""
    result = await search_prior_work(mock_context, "test query")
    assert result == []


@pytest.mark.asyncio
async def test_get_document_by_id(mock_context: PipelineContext):
    """Tests retrieving a document by its ID."""
    doc_id = "test-doc-id"
    expected_doc = Document(
<<<<<<< HEAD
        content="Test", doc_type=DocumentType.POST, title="Test"
=======
        id=doc_id,
        content="Test",
        doc_type=DocumentType.POST,
        title="Test",
        updated=datetime.now(timezone.utc),
>>>>>>> 1399c287
    )
    mock_context.library.get.return_value = expected_doc

    result = await get_document_by_id(mock_context, doc_id)

    mock_context.library.get.assert_called_once_with(doc_id)
    assert result == expected_doc


@pytest.mark.asyncio
async def test_count_documents_by_type(mock_context: PipelineContext):
    """Tests counting documents of a specific type."""
    doc_type = DocumentType.POST
    expected_count = 42
    mock_context.library.count.return_value = expected_count

    result = await count_documents_by_type(mock_context, doc_type)

    mock_context.library.count.assert_called_once_with(doc_type)
    assert result == expected_count


@pytest.mark.asyncio
async def test_get_pipeline_metadata_uses_full_metadata_property(
    mock_context: PipelineContext,
):
    """Tests that get_pipeline_metadata uses the full_metadata property."""
    expected_metadata = {"run_id": "test-run-123", "extra": "data"}
    # Store the mock in a variable for later assertion
    prop_mock = PropertyMock(return_value=expected_metadata)
    type(mock_context).full_metadata = prop_mock

    result = await get_pipeline_metadata(mock_context)

    assert result == expected_metadata
    # Assert that the property was accessed once
    prop_mock.assert_called_once()<|MERGE_RESOLUTION|>--- conflicted
+++ resolved
@@ -53,15 +53,11 @@
     """Tests retrieving a document by its ID."""
     doc_id = "test-doc-id"
     expected_doc = Document(
-<<<<<<< HEAD
-        content="Test", doc_type=DocumentType.POST, title="Test"
-=======
         id=doc_id,
         content="Test",
         doc_type=DocumentType.POST,
         title="Test",
         updated=datetime.now(timezone.utc),
->>>>>>> 1399c287
     )
     mock_context.library.get.return_value = expected_doc
 
