"""WhatsApp source adapter - parses WhatsApp ZIP exports into IR format.

This adapter wraps the existing WhatsApp parsing logic and exposes it through
the standard SourceAdapter interface, making WhatsApp just another source in
the pipeline.

Media Handling:
- parse() converts WhatsApp media references to markdown format
- deliver_media() extracts specific files from ZIP on demand
"""

from __future__ import annotations

import logging
import re
import warnings
import zipfile
from datetime import datetime
from pathlib import Path
from typing import TYPE_CHECKING, Any

import ibis

from egregora.ingestion.parser import parse_export
from egregora.pipeline.adapters import MediaMapping, SourceAdapter
from egregora.pipeline.ir import create_ir_table
from egregora.sources.whatsapp.models import WhatsAppExport
from egregora.sources.whatsapp.pipeline import discover_chat_file
from egregora.types import GroupSlug

if TYPE_CHECKING:
    from ibis.expr.types import Table
logger = logging.getLogger(__name__)
__all__ = ["WhatsAppAdapter"]
ATTACHMENT_MARKERS = ("(arquivo anexado)", "(file attached)", "(archivo adjunto)", "\u200e<attached:")
WA_MEDIA_PATTERN = re.compile("\\b((?:IMG|VID|AUD|PTT|DOC)-\\d+-WA\\d+\\.\\w+)\\b")
MEDIA_EXTENSIONS = {
    ".jpg": "image",
    ".jpeg": "image",
    ".png": "image",
    ".gif": "image",
    ".webp": "image",
    ".mp4": "video",
    ".mov": "video",
    ".3gp": "video",
    ".avi": "video",
    ".opus": "audio",
    ".ogg": "audio",
    ".mp3": "audio",
    ".m4a": "audio",
    ".aac": "audio",
    ".pdf": "document",
    ".doc": "document",
    ".docx": "document",
}


def _detect_media_type(filename: str) -> str:
    """Detect media type from filename for markdown alt text."""
    ext = Path(filename).suffix.lower()
    return MEDIA_EXTENSIONS.get(ext, "file")


def _convert_whatsapp_media_to_markdown(message: str) -> str:
    """Convert WhatsApp media references to markdown format.

    Converts:
        "IMG-20250101-WA0001.jpg (file attached)" → "![Image](IMG-20250101-WA0001.jpg)"
        "VID-20250101-WA0001.mp4 (arquivo anexado)" → "[Video](VID-20250101-WA0001.mp4)"

    Args:
        message: Original WhatsApp message text

    Returns:
        Message with media references converted to markdown

    """
    if not message:
        return message
    result = message
    media_files = WA_MEDIA_PATTERN.findall(message)
    for filename in media_files:
        media_type = _detect_media_type(filename)
        if media_type == "image":
            markdown = f"![Image]({filename})"
        elif media_type == "video":
            markdown = f"[Video]({filename})"
        elif media_type == "audio":
            markdown = f"[Audio]({filename})"
        elif media_type == "document":
            markdown = f"[Document]({filename})"
        else:
            markdown = f"[File]({filename})"
        for marker in ATTACHMENT_MARKERS:
            pattern = re.escape(filename) + "\\s*" + re.escape(marker)
            result = re.sub(pattern, markdown, result, flags=re.IGNORECASE)
        if filename in result and markdown not in result:
            result = re.sub("\\b" + re.escape(filename) + "\\b", markdown, result)
    return result


class WhatsAppAdapter(SourceAdapter):
    """Source adapter for WhatsApp ZIP exports.

    This adapter handles:
    1. Discovering the chat file in the ZIP
    2. Parsing WhatsApp message format
    3. Anonymizing author names
    4. Converting to standardized IR schema

    Example:
        >>> adapter = WhatsAppAdapter()
        >>> table = adapter.parse(Path("export.zip"), timezone="UTC")
        >>> metadata = adapter.get_metadata(Path("export.zip"))
        >>> print(metadata["group_name"])

    """

    @property
    def source_name(self) -> str:
        return "WhatsApp"

    @property
    def source_identifier(self) -> str:
        return "whatsapp"

<<<<<<< HEAD
    def parse(
        self,
        input_path: Path,
        *,
        timezone: str | None = None,
        **_kwargs: Any,
    ) -> Table:
=======
    def parse(self, input_path: Path, *, timezone: str | None = None, **kwargs: Any) -> Table:
>>>>>>> 6a7b3962
        """Parse WhatsApp ZIP export into IR-compliant table.

        Converts WhatsApp media references to standard markdown format:
        - "IMG-001.jpg (file attached)" → "![Image](IMG-001.jpg)"
        - "VID-001.mp4 (arquivo anexado)" → "[Video](VID-001.mp4)"

        Args:
            input_path: Path to WhatsApp ZIP export
            timezone: Timezone for timestamp normalization (phone export timezone)
            **kwargs: Additional parameters (unused)

        Returns:
            Ibis Table conforming to IR_SCHEMA with markdown media references

        Raises:
            ValueError: If ZIP is invalid or chat file not found
            FileNotFoundError: If input_path does not exist

        """
        if not input_path.exists():
            msg = f"Input path does not exist: {input_path}"
            raise FileNotFoundError(msg)
        if not input_path.is_file() or not str(input_path).endswith(".zip"):
            msg = f"Expected a ZIP file, got: {input_path}"
            raise ValueError(msg)
        group_name, chat_file = discover_chat_file(input_path)
        export = WhatsAppExport(
            zip_path=input_path,
            group_name=group_name,
            group_slug=GroupSlug(group_name.lower().replace(" ", "-")),
            export_date=datetime.now().date(),
            chat_file=chat_file,
            media_files=[],
        )
        messages_table = parse_export(export, timezone=timezone)

        @ibis.udf.scalar.python
        def convert_media_to_markdown(message: str | None) -> str | None:
            if message is None:
                return None
            return _convert_whatsapp_media_to_markdown(message)

        messages_table = messages_table.mutate(message=convert_media_to_markdown(messages_table.message))
        ir_table = create_ir_table(messages_table, timezone=timezone)
        logger.debug("Parsed WhatsApp export with %s messages", ir_table.count().execute())
        return ir_table

    def deliver_media(self, media_reference: str, temp_dir: Path, **kwargs: Any) -> Path | None:
        """Deliver media file from WhatsApp ZIP to temporary directory.

        Extracts the requested media file from the ZIP and writes it to temp_dir.
        The file is extracted with its original name for the runner to process.

        Args:
            media_reference: Media filename from markdown link (e.g., "IMG-20250101-WA0001.jpg")
            temp_dir: Temporary directory where file should be written
            **kwargs: Must include 'zip_path' (Path to WhatsApp ZIP export)

        Returns:
            Path to the delivered file in temp_dir, or None if not found

        Example:
            >>> adapter = WhatsAppAdapter()
            >>> # Message contains: ![Image](IMG-20250101-WA0001.jpg)
            >>> temp_file = adapter.deliver_media(
            ...     "IMG-20250101-WA0001.jpg",
            ...     Path("/tmp"),
            ...     zip_path=Path("export.zip")
            ... )
            >>> # Returns: Path("/tmp/IMG-20250101-WA0001.jpg")

        """
        if ".." in media_reference or "/" in media_reference or "\\" in media_reference:
            logger.warning("Suspicious media reference (path traversal attempt): %s", media_reference)
            return None
        zip_path = kwargs.get("zip_path")
        if not zip_path:
            logger.warning("deliver_media() called without zip_path kwarg")
            return None
        if not isinstance(zip_path, Path):
            zip_path = Path(zip_path)
        if not zip_path.exists():
            logger.warning("ZIP file does not exist: %s", zip_path)
            return None
        try:
            with zipfile.ZipFile(zip_path, "r") as zf:
                found_path = None
                for info in zf.infolist():
                    if info.is_dir():
                        continue
                    if Path(info.filename).name.lower() == media_reference.lower():
                        found_path = info.filename
                        break
                if not found_path:
                    logger.debug("Media file not found in ZIP: %s", media_reference)
                    return None
                file_content = zf.read(found_path)
                output_file = temp_dir / media_reference
                output_file.write_bytes(file_content)
                logger.debug("Delivered media: %s → %s", media_reference, output_file)
                return output_file
        except zipfile.BadZipFile as e:
            logger.exception("Invalid ZIP file: %s: %s", zip_path, e)
            return None
        except (KeyError, OSError, PermissionError) as e:
            logger.exception("Failed to extract %s from %s: %s", media_reference, zip_path, e)
            return None
        except Exception as e:
            logger.warning(
                "Unexpected error extracting %s from %s: %s: %s",
                media_reference,
                zip_path,
                type(e).__name__,
                e,
                exc_info=True,
            )
            return None

<<<<<<< HEAD
    def extract_media(
        self,
        _input_path: Path,
        _output_dir: Path,
        **_kwargs: Any,
    ) -> MediaMapping:
=======
    def extract_media(self, input_path: Path, output_dir: Path, **kwargs: Any) -> MediaMapping:
>>>>>>> 6a7b3962
        """Extract media files from WhatsApp ZIP (DEPRECATED).

        This method is deprecated in favor of deliver_media(). Media extraction
        is now handled lazily by the runner calling deliver_media() for each
        markdown reference found in messages.

        Args:
            input_path: Path to WhatsApp ZIP export
            output_dir: Directory where media should be extracted
            **kwargs: Additional parameters

        Returns:
            Empty dict (media extraction handled by deliver_media())

        """
        warnings.warn(
            "extract_media() is deprecated and will be removed in a future version. Use deliver_media() for lazy media extraction instead.",
            DeprecationWarning,
            stacklevel=2,
        )
        return {}

    def get_metadata(self, input_path: Path, **_kwargs: Any) -> dict[str, Any]:
        """Extract metadata from WhatsApp export.

        Args:
            input_path: Path to WhatsApp ZIP export
            **kwargs: Additional parameters

        Returns:
            Dictionary with:
                - group_name: Discovered group name
                - group_slug: URL-safe group identifier
                - chat_file: Name of chat file in ZIP
                - export_date: Current date

        """
        if not input_path.exists():
            msg = f"Input path does not exist: {input_path}"
            raise FileNotFoundError(msg)
        group_name, chat_file = discover_chat_file(input_path)
        group_slug = GroupSlug(group_name.lower().replace(" ", "-"))
        return {
            "group_name": group_name,
            "group_slug": str(group_slug),
            "chat_file": chat_file,
            "export_date": datetime.now().date().isoformat(),
        }<|MERGE_RESOLUTION|>--- conflicted
+++ resolved
@@ -124,17 +124,7 @@
     def source_identifier(self) -> str:
         return "whatsapp"
 
-<<<<<<< HEAD
-    def parse(
-        self,
-        input_path: Path,
-        *,
-        timezone: str | None = None,
-        **_kwargs: Any,
-    ) -> Table:
-=======
-    def parse(self, input_path: Path, *, timezone: str | None = None, **kwargs: Any) -> Table:
->>>>>>> 6a7b3962
+    def parse(self, input_path: Path, *, timezone: str | None = None, **_kwargs: Any) -> Table:
         """Parse WhatsApp ZIP export into IR-compliant table.
 
         Converts WhatsApp media references to standard markdown format:
@@ -253,16 +243,7 @@
             )
             return None
 
-<<<<<<< HEAD
-    def extract_media(
-        self,
-        _input_path: Path,
-        _output_dir: Path,
-        **_kwargs: Any,
-    ) -> MediaMapping:
-=======
-    def extract_media(self, input_path: Path, output_dir: Path, **kwargs: Any) -> MediaMapping:
->>>>>>> 6a7b3962
+    def extract_media(self, _input_path: Path, _output_dir: Path, **_kwargs: Any) -> MediaMapping:
         """Extract media files from WhatsApp ZIP (DEPRECATED).
 
         This method is deprecated in favor of deliver_media(). Media extraction
