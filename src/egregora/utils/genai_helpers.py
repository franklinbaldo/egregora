--- conflicted
+++ resolved
@@ -14,16 +14,10 @@
 from __future__ import annotations
 
 import logging
-<<<<<<< HEAD
-from typing import TYPE_CHECKING, Annotated
-
-from google.genai import types as genai_types
-=======
 import os
 from typing import Annotated, Any
 
 import httpx
->>>>>>> 28693271
 
 from egregora.config import EMBEDDING_DIM, from_pydantic_ai_model
 
@@ -113,11 +107,7 @@
 
     Raises:
         RuntimeError: If embedding fails
-<<<<<<< HEAD
-
-=======
         ValueError: If GOOGLE_API_KEY is not available
->>>>>>> 28693271
     """
     # Get API key
     effective_api_key = api_key or _get_api_key()
@@ -159,13 +149,7 @@
                 if not values:
                     raise RuntimeError(f"No values in embedding: {embedding}")
 
-<<<<<<< HEAD
-        if values is None:
-            msg = f"No embedding returned for text: {text[:50]}..."
-            raise RuntimeError(msg)
-=======
                 return list(values)
->>>>>>> 28693271
 
         return _call_with_retries(_make_request)
 
@@ -200,33 +184,13 @@
 
     Raises:
         RuntimeError: If any embedding fails
-<<<<<<< HEAD
-
-=======
         ValueError: If GOOGLE_API_KEY is not available
->>>>>>> 28693271
     """
     if not texts:
         return []
 
     logger.info("[blue]📚 Embedding model:[/] %s — %d text(s)", model, len(texts))
 
-<<<<<<< HEAD
-    embeddings: list[list[float]] = []
-    for i, text in enumerate(texts):
-        try:
-            embedding = embed_text(
-                client,
-                text,
-                model=model,
-                task_type=task_type,
-                output_dimensionality=output_dimensionality,
-            )
-            embeddings.append(embedding)
-        except Exception as e:
-            logger.exception("Failed to embed text %d/%d: %s", i + 1, len(texts), e)
-            raise
-=======
     # Get API key
     effective_api_key = api_key or _get_api_key()
 
@@ -246,7 +210,6 @@
         requests.append(request)
 
     payload = {"requests": requests}
->>>>>>> 28693271
 
     # API endpoint
     url = f"{GENAI_API_BASE}/{google_model}:batchEmbedContents"
