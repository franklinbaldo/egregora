"""Shared helpers for working with the google.genai SDK."""

from __future__ import annotations

import asyncio
import logging
import os
import re
import threading
import time
from collections.abc import Callable
from typing import Annotated, Any

from rich.console import Console
from rich.progress import BarColumn, Progress, SpinnerColumn, TimeRemainingColumn

logger = logging.getLogger(__name__)
_console = Console(stderr=True, soft_wrap=True)

# Ensure we space out requests so we do not burst through short-term quota limits.
_rate_lock = asyncio.Lock()
_last_call_monotonic = 0.0
_sync_rate_lock = threading.Lock()
_sync_last_call_monotonic = 0.0
_MIN_INTERVAL_SECONDS = 1.5  # free tier tolerates ~40 RPM, so keep a healthy gap


def _is_rate_limit_error(error: Exception) -> bool:
    """Return True when ``error`` looks like a quota/rate limit or transient failure."""
    message = str(error).lower()
    return any(
        token in message
        for token in (
            "429",
            "resource_exhausted",
            "quota",
            "rate limit",
            "503",
            "unavailable",
            "overloaded",
        )
    )


def _extract_retry_delay(error: Exception) -> float | None:
    """Try to extract server-recommended retry delay from the error message."""
    text = str(error)

    # gRPC style: `'retryDelay': '19s'`
    match = re.search(r"['\"]retryDelay['\"]\s*:\s*['\"](\d+)(?:\\.(\d+))?s['\"]", text)

    # REST style: `Retry-After: 20`
    match = re.search(r"retry-after[:=]\s*(\d+)", text, flags=re.IGNORECASE)
    if match:
        return float(match.group(1))

    return None


def is_rate_limit_error(
    error: Annotated[Exception, "The exception to check"],
) -> Annotated[bool, "True if the error is a rate limit error"]:
    """Public helper to determine if an error is retryable."""
    return _is_rate_limit_error(error)


def extract_retry_delay(
    error: Annotated[Exception, "The exception to parse"],
) -> Annotated[float | None, "The recommended retry delay in seconds, or None"]:
    """Expose retry delay parsing for synchronous helpers."""
    return _extract_retry_delay(error)


async def _respect_min_interval() -> None:
    """Wait if necessary so consecutive API calls honour `_MIN_INTERVAL_SECONDS`."""
    global _last_call_monotonic  # noqa: PLW0603
    async with _rate_lock:
        now = time.monotonic()
        elapsed = now - _last_call_monotonic
        if elapsed < _MIN_INTERVAL_SECONDS:
            await asyncio.sleep(_MIN_INTERVAL_SECONDS - elapsed)
            now = time.monotonic()
        _last_call_monotonic = now


def _respect_min_interval_sync() -> None:
    """Synchronous equivalent of `_respect_min_interval`."""
    global _sync_last_call_monotonic  # noqa: PLW0603
    with _sync_rate_lock:
        now = time.monotonic()
        elapsed = now - _sync_last_call_monotonic
        if elapsed < _MIN_INTERVAL_SECONDS:
            time.sleep(_MIN_INTERVAL_SECONDS - elapsed)
            now = time.monotonic()
        _sync_last_call_monotonic = now


async def _sleep_with_progress(delay: float, description: str) -> None:
    """Sleep for ``delay`` seconds, showing a progress bar when interactive."""

    if delay <= 0:
        return

    if not _console.is_terminal or os.environ.get("EGREGORA_PROGRESS", "0").lower() not in {
        "1",
        "true",
        "yes",
    }:
        await asyncio.sleep(delay)
        return

    progress = Progress(
        SpinnerColumn(),
        BarColumn(bar_width=None),
        TimeRemainingColumn(),
        console=_console,
        transient=True,
    )

    start_time = time.monotonic()
    with progress:
        task_id = progress.add_task(description, total=delay)

        while True:
            elapsed = time.monotonic() - start_time
            progress.update(task_id, completed=min(elapsed, delay))
            if elapsed >= delay:
                break
            await asyncio.sleep(min(0.5, delay - elapsed))


def _sleep_with_progress_sync(delay: float, description: str) -> None:
    """Synchronous sleep that mirrors `_sleep_with_progress`."""
    if delay <= 0:
        return

    if not _console.is_terminal or os.environ.get("EGREGORA_PROGRESS", "0").lower() not in {
        "1",
        "true",
        "yes",
    }:
        time.sleep(delay)
        return

    progress = Progress(
        SpinnerColumn(),
        BarColumn(bar_width=None),
        TimeRemainingColumn(),
        console=_console,
        transient=True,
    )

    start_time = time.monotonic()
    with progress:
        task_id = progress.add_task(description, total=delay)

        while True:
            elapsed = time.monotonic() - start_time
            progress.update(task_id, completed=min(elapsed, delay))
            if elapsed >= delay:
                break
            time.sleep(min(0.5, delay - elapsed))


<<<<<<< HEAD
async def call_with_retries[RateLimitFn](
    async_fn: Annotated[RateLimitFn, "The asynchronous function to call"],
=======
async def call_with_retries[RateLimitFn: Callable[..., Awaitable[Any]]](
    async_fn: _RateLimitFn,
>>>>>>> 4f909d95
    *args: Any,
    max_attempts: Annotated[int, "The maximum number of attempts"] = 5,
    base_delay: Annotated[float, "The base delay for exponential backoff"] = 2.0,
    **kwargs: Any,
) -> Any:
    """Invoke ``async_fn`` retrying on rate-limit errors with adaptive delays."""
    attempt = 1
    fn_name = getattr(async_fn, "__qualname__", repr(async_fn))

    while True:
        await _respect_min_interval()
        try:
            return await async_fn(*args, **kwargs)
        except Exception as exc:  # noqa: BLE001
            if not _is_rate_limit_error(exc) or attempt >= max_attempts:
                raise

            recommended_delay = _extract_retry_delay(exc)
            if recommended_delay is not None:
                delay = max(recommended_delay, 0.0)
            else:
                delay = base_delay * (2 ** (attempt - 1))

            logger.info(
                f"[yellow]⏳ Retry[/] {fn_name} — attempt {attempt}/{max_attempts}. "
                f"Waiting {delay:.2f}s before retry.\n[dim]{exc}[/]"
            )

            await _sleep_with_progress(delay, f"Rate limit cooldown ({delay:.0f}s)")
            attempt += 1


def call_with_retries_sync(
    fn: Annotated[Callable[..., Any], "The synchronous function to call"],
    *args: Any,
    max_attempts: Annotated[int, "The maximum number of attempts"] = 5,
    base_delay: Annotated[float, "The base delay for exponential backoff"] = 2.0,
    **kwargs: Any,
) -> Any:
    """Synchronous twin of ``call_with_retries`` for Batch API usage."""
    attempt = 1
    fn_name = getattr(fn, "__qualname__", repr(fn))

    while True:
        _respect_min_interval_sync()
        try:
            return fn(*args, **kwargs)
        except Exception as exc:  # noqa: BLE001
            if not _is_rate_limit_error(exc) or attempt >= max_attempts:
                raise

            recommended_delay = _extract_retry_delay(exc)
            if recommended_delay is not None:
                delay = max(recommended_delay, 0.0)
            else:
                delay = base_delay * (2 ** (attempt - 1))

            logger.info(
                f"[yellow]⏳ Retry[/] {fn_name} — attempt {attempt}/{max_attempts}. "
                f"Waiting {delay:.2f}s before retry.\n[dim]{exc}[/]"
            )

            _sleep_with_progress_sync(delay, f"Rate limit cooldown ({delay:.0f}s)")
            attempt += 1


def sleep_with_progress_sync(
    delay: Annotated[float, "The number of seconds to sleep"],
    description: Annotated[str, "The description to display in the progress bar"],
) -> None:
    """Public wrapper around the synchronous sleep helper."""
    _sleep_with_progress_sync(delay, description)<|MERGE_RESOLUTION|>--- conflicted
+++ resolved
@@ -8,14 +8,16 @@
 import re
 import threading
 import time
-from collections.abc import Callable
-from typing import Annotated, Any
+from collections.abc import Awaitable, Callable
+from typing import Any, TypeVar
 
 from rich.console import Console
 from rich.progress import BarColumn, Progress, SpinnerColumn, TimeRemainingColumn
 
 logger = logging.getLogger(__name__)
 _console = Console(stderr=True, soft_wrap=True)
+
+_RateLimitFn = TypeVar("_RateLimitFn", bound=Callable[..., Awaitable[Any]])
 
 # Ensure we space out requests so we do not burst through short-term quota limits.
 _rate_lock = asyncio.Lock()
@@ -57,16 +59,12 @@
     return None
 
 
-def is_rate_limit_error(
-    error: Annotated[Exception, "The exception to check"],
-) -> Annotated[bool, "True if the error is a rate limit error"]:
+def is_rate_limit_error(error: Exception) -> bool:
     """Public helper to determine if an error is retryable."""
     return _is_rate_limit_error(error)
 
 
-def extract_retry_delay(
-    error: Annotated[Exception, "The exception to parse"],
-) -> Annotated[float | None, "The recommended retry delay in seconds, or None"]:
+def extract_retry_delay(error: Exception) -> float | None:
     """Expose retry delay parsing for synchronous helpers."""
     return _extract_retry_delay(error)
 
@@ -162,16 +160,11 @@
             time.sleep(min(0.5, delay - elapsed))
 
 
-<<<<<<< HEAD
-async def call_with_retries[RateLimitFn](
-    async_fn: Annotated[RateLimitFn, "The asynchronous function to call"],
-=======
 async def call_with_retries[RateLimitFn: Callable[..., Awaitable[Any]]](
     async_fn: _RateLimitFn,
->>>>>>> 4f909d95
     *args: Any,
-    max_attempts: Annotated[int, "The maximum number of attempts"] = 5,
-    base_delay: Annotated[float, "The base delay for exponential backoff"] = 2.0,
+    max_attempts: int = 5,
+    base_delay: float = 2.0,
     **kwargs: Any,
 ) -> Any:
     """Invoke ``async_fn`` retrying on rate-limit errors with adaptive delays."""
@@ -202,10 +195,10 @@
 
 
 def call_with_retries_sync(
-    fn: Annotated[Callable[..., Any], "The synchronous function to call"],
+    fn: Callable[..., Any],
     *args: Any,
-    max_attempts: Annotated[int, "The maximum number of attempts"] = 5,
-    base_delay: Annotated[float, "The base delay for exponential backoff"] = 2.0,
+    max_attempts: int = 5,
+    base_delay: float = 2.0,
     **kwargs: Any,
 ) -> Any:
     """Synchronous twin of ``call_with_retries`` for Batch API usage."""
@@ -235,9 +228,6 @@
             attempt += 1
 
 
-def sleep_with_progress_sync(
-    delay: Annotated[float, "The number of seconds to sleep"],
-    description: Annotated[str, "The description to display in the progress bar"],
-) -> None:
+def sleep_with_progress_sync(delay: float, description: str) -> None:
     """Public wrapper around the synchronous sleep helper."""
     _sleep_with_progress_sync(delay, description)