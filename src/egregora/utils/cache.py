"""Unified tiered caching system for Egregora.

This module implements simple disk-based caching using diskcache.
"""

from __future__ import annotations

import logging
from hashlib import sha256
<<<<<<< HEAD
from pathlib import Path
from typing import Annotated
=======
from typing import TYPE_CHECKING, Annotated, Any, Protocol
>>>>>>> 80892e66

import diskcache

if TYPE_CHECKING:
    from pathlib import Path

logger = logging.getLogger(__name__)

ENRICHMENT_CACHE_VERSION = "v2"


def make_enrichment_cache_key(
    *,
    kind: Annotated[str, "The type of enrichment, e.g., 'url' or 'media'"],
    identifier: Annotated[str, "A unique identifier for the content being enriched"],
    version: Annotated[
        str, "A version string to invalidate caches when the format changes"
    ] = ENRICHMENT_CACHE_VERSION,
) -> Annotated[str, "A stable, unique cache key"]:
    """Create a stable cache key using the enrichment type and identifier.

    Args:
        kind: Entry type, e.g. "url" or "media".
        identifier: Unique identifier for the entry.
        version: Optional semantic version to bust caches when format changes.

    """
    raw = f"{version}:{kind}:{identifier}".encode()
    return sha256(raw).hexdigest()


class PipelineCache:
    """Unified caching system.

    Manages separate DiskCache instances for each tier.
    """

    def __init__(
        self,
        base_dir: Path,
        refresh_tiers: set[str] | None = None,
    ) -> None:
        """Initialize the pipeline cache.

        Args:
            base_dir: Base directory for cache storage.
            refresh_tiers: Set of tier names to force-refresh.
                           'all' refreshes everything.

        """
        self.base_dir = base_dir.expanduser().resolve()
        self.refresh_tiers = refresh_tiers or set()

        # Ensure base directory exists
        self.base_dir.mkdir(parents=True, exist_ok=True)

        # Initialize tiers
        # L1: Assets - Uses JSONDisk for dict compatibility
        enrichment_dir = self.base_dir / "enrichment"
        self.enrichment = diskcache.Cache(str(enrichment_dir), disk=diskcache.JSONDisk)

        # L2: Retrieval
        rag_dir = self.base_dir / "rag"
        self.rag = diskcache.Cache(str(rag_dir))

        # L3: Synthesis
        writer_dir = self.base_dir / "writer"
        self.writer = diskcache.Cache(str(writer_dir))

        logger.debug("Initialized PipelineCache at %s", self.base_dir)
        if self.refresh_tiers:
            logger.info("Refresh requested for tiers: %s", self.refresh_tiers)

    def should_refresh(self, tier: str) -> bool:
        """Check if a specific tier was requested for refresh via CLI."""
        return "all" in self.refresh_tiers or tier in self.refresh_tiers

    def close(self) -> None:
        """Close all underlying cache connections."""
        self.enrichment.close()
        self.rag.close()
        self.writer.close()<|MERGE_RESOLUTION|>--- conflicted
+++ resolved
@@ -7,12 +7,7 @@
 
 import logging
 from hashlib import sha256
-<<<<<<< HEAD
-from pathlib import Path
-from typing import Annotated
-=======
 from typing import TYPE_CHECKING, Annotated, Any, Protocol
->>>>>>> 80892e66
 
 import diskcache
 
