--- conflicted
+++ resolved
@@ -13,12 +13,6 @@
 
 import diskcache
 
-<<<<<<< HEAD
-=======
-from egregora.agents.cache import EnrichmentCache
-from egregora.utils.cache_backend import DiskCacheBackend
-
->>>>>>> 42a143c1
 if TYPE_CHECKING:
     from pathlib import Path
 
