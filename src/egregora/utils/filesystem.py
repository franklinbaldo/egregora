"""Filesystem utilities for writing structured content.

This module consolidates file writing logic previously scattered across adapters.
It provides standard helpers for:
- Writing markdown posts with frontmatter
- Handling safe filenames and collision resolution
- Managing directory structures
"""

from __future__ import annotations

import logging
from datetime import UTC, date, datetime
from typing import TYPE_CHECKING, Any

import yaml

from egregora.utils.authors import ensure_author_entries
from egregora.utils.datetime_utils import parse_datetime_flexible
from egregora.utils.exceptions import (
    FrontmatterDateFormattingError,
    MissingMetadataError,
    UniqueFilenameError,
)
from egregora.utils.paths import safe_path_join, slugify

if TYPE_CHECKING:
    from pathlib import Path

logger = logging.getLogger(__name__)

ISO_DATE_LENGTH = 10  # Length of ISO date format (YYYY-MM-DD)


def _extract_clean_date(date_obj: str | date | datetime) -> str:
    """Extract a clean ``YYYY-MM-DD`` date from user-provided input."""
<<<<<<< HEAD
    # Handle date/datetime objects directly
    if isinstance(date_obj, datetime):
        return date_obj.date().isoformat()
    if isinstance(date_obj, date):
        return date_obj.isoformat()

    # Process string-like inputs
    date_str = str(date_obj).strip()
    match = _DATE_PATTERN.search(date_str)

    if not match:
        return date_str  # No YYYY-MM-DD pattern found

    # Found a pattern, now validate if it's a real date
    potential_date = match.group(1)
    try:
        datetime.strptime(potential_date, "%Y-%m-%d")
        # It's a valid date, return the clean string
        return potential_date
    except ValueError:
        # The pattern looked like a date but wasn't (e.g., 2023-02-30)
        # Fallback to the original stripped string
        return date_str
=======
    # `parse_datetime_flexible` can handle date/datetime objects and strings.
    parsed_dt = parse_datetime_flexible(date_obj)
    if parsed_dt:
        return parsed_dt.date().isoformat()

    # If parsing fails, return the original string representation as a fallback.
    # The `str(date_obj)` handles the `None` case, returning "None", which
    # matches original behavior.
    return str(date_obj).strip()
>>>>>>> 1cf46001


def format_frontmatter_datetime(raw_date: str | date | datetime) -> str:
    """Normalize a metadata date into the RSS-friendly ``YYYY-MM-DD HH:MM`` string."""
    try:
        dt = parse_datetime_flexible(raw_date, default_timezone=UTC)
        if dt is None:
            raise AttributeError("Parsed datetime is None")
        return dt.strftime("%Y-%m-%d %H:%M")
    except (AttributeError, ValueError) as e:
        # This will be raised if parse_datetime_flexible returns None,
        # which covers all failure modes (None input, empty strings, bad data).
        raise FrontmatterDateFormattingError(str(raw_date), e) from e


def _prepare_frontmatter(metadata: dict[str, Any], slug: str) -> dict[str, Any]:
    """Prepare the YAML frontmatter dictionary from post metadata.

    Args:
        metadata: The raw metadata dictionary for the post.
        slug: The final, resolved slug for the post.

    Returns:
        A dictionary containing the formatted frontmatter.

    """
    front_matter = {
        "title": metadata["title"],
        "slug": slug,
        "date": format_frontmatter_datetime(metadata["date"]),
    }
    for key in ["tags", "summary", "authors", "category"]:
        if key in metadata:
            front_matter[key] = metadata[key]
    return front_matter


def _resolve_filepath(
    output_dir: Path, date_prefix: str, base_slug: str, max_attempts: int = 100
) -> tuple[Path, str]:
    """Resolve a unique filepath and slug, handling collisions.

    Appends a numeric suffix to the slug if a file with the same name already exists.

    Args:
        output_dir: The directory where the file will be saved.
        date_prefix: The YYYY-MM-DD date prefix for the filename.
        base_slug: The initial slug to use.
        max_attempts: The maximum number of attempts to find a unique filename.

    Returns:
        A tuple containing the unique Path object and the final resolved slug.

    Raises:
        UniqueFilenameError: If a unique filename cannot be found after max_attempts.

    """
    original_filename = f"{date_prefix}-{base_slug}.md"
    original_filepath = safe_path_join(output_dir, original_filename)

    if not original_filepath.exists():
        return original_filepath, base_slug

    for i in range(2, max_attempts + 2):
        slug_candidate = f"{base_slug}-{i}"
        filename = f"{date_prefix}-{slug_candidate}.md"
        filepath = safe_path_join(output_dir, filename)
        if not filepath.exists():
            return filepath, slug_candidate

    raise UniqueFilenameError(base_slug, max_attempts)


def _validate_post_metadata(metadata: dict[str, Any]) -> None:
    """Ensure required metadata keys are present."""
    required = {"title", "slug", "date"}
    missing_keys = list(required - set(metadata.keys()))
    if missing_keys:
        raise MissingMetadataError(missing_keys)


def _write_post_file(filepath: Path, content: str, front_matter: dict[str, Any]) -> None:
    """Construct the full post content and write it to a file."""
    yaml_front = yaml.dump(front_matter, default_flow_style=False, allow_unicode=True, sort_keys=False)
    full_post = f"---\n{yaml_front}---\n\n{content}"
    filepath.write_text(full_post, encoding="utf-8")


def write_markdown_post(content: str, metadata: dict[str, Any], output_dir: Path) -> str:
    """Save a markdown post with YAML front matter and unique slugging."""
    _validate_post_metadata(metadata)

    output_dir.mkdir(parents=True, exist_ok=True)

    date_prefix = _extract_clean_date(metadata["date"])
    base_slug = slugify(metadata["slug"])

    filepath, final_slug = _resolve_filepath(output_dir, date_prefix, base_slug)

    front_matter = _prepare_frontmatter(metadata, final_slug)

    if "authors" in front_matter:
        ensure_author_entries(output_dir, front_matter.get("authors"))

    _write_post_file(filepath, content, front_matter)

    return str(filepath)<|MERGE_RESOLUTION|>--- conflicted
+++ resolved
@@ -34,31 +34,6 @@
 
 def _extract_clean_date(date_obj: str | date | datetime) -> str:
     """Extract a clean ``YYYY-MM-DD`` date from user-provided input."""
-<<<<<<< HEAD
-    # Handle date/datetime objects directly
-    if isinstance(date_obj, datetime):
-        return date_obj.date().isoformat()
-    if isinstance(date_obj, date):
-        return date_obj.isoformat()
-
-    # Process string-like inputs
-    date_str = str(date_obj).strip()
-    match = _DATE_PATTERN.search(date_str)
-
-    if not match:
-        return date_str  # No YYYY-MM-DD pattern found
-
-    # Found a pattern, now validate if it's a real date
-    potential_date = match.group(1)
-    try:
-        datetime.strptime(potential_date, "%Y-%m-%d")
-        # It's a valid date, return the clean string
-        return potential_date
-    except ValueError:
-        # The pattern looked like a date but wasn't (e.g., 2023-02-30)
-        # Fallback to the original stripped string
-        return date_str
-=======
     # `parse_datetime_flexible` can handle date/datetime objects and strings.
     parsed_dt = parse_datetime_flexible(date_obj)
     if parsed_dt:
@@ -68,7 +43,6 @@
     # The `str(date_obj)` handles the `None` case, returning "None", which
     # matches original behavior.
     return str(date_obj).strip()
->>>>>>> 1cf46001
 
 
 def format_frontmatter_datetime(raw_date: str | date | datetime) -> str:
