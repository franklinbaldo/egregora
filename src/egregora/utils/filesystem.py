"""Filesystem utilities for writing structured content.

This module consolidates file writing logic previously scattered across adapters.
It provides standard helpers for:
- Writing markdown posts with frontmatter
- Handling safe filenames and collision resolution
- Managing directory structures
"""

from __future__ import annotations

import logging
import re
from datetime import UTC, date, datetime
from typing import TYPE_CHECKING, Any

import yaml

from egregora.utils.authors import ensure_author_entries
from egregora.utils.datetime_utils import parse_datetime_flexible
<<<<<<< HEAD
from egregora.utils.exceptions import MissingMetadataError, UniqueFilenameError
=======
from egregora.utils.exceptions import (
    FrontmatterDateFormattingError,
    MissingPostMetadataError,
)
>>>>>>> d201cff2
from egregora.utils.paths import safe_path_join, slugify

if TYPE_CHECKING:
    from pathlib import Path

logger = logging.getLogger(__name__)

ISO_DATE_LENGTH = 10  # Length of ISO date format (YYYY-MM-DD)
_DATE_PATTERN = re.compile(r"(\d{4}-\d{2}-\d{2})")


def _extract_clean_date(date_obj: str | date | datetime) -> str:
    """Extract a clean ``YYYY-MM-DD`` date from user-provided input."""
    if isinstance(date_obj, datetime):
        return date_obj.date().isoformat()
    if isinstance(date_obj, date):
        return date_obj.isoformat()

    date_str = str(date_obj).strip()

    match = _DATE_PATTERN.search(date_str)
    if not match:
        return date_str  # No date pattern found.

    # Use our robust parser on the *matched part* of the string.
    parsed_dt = parse_datetime_flexible(match.group(1))
    if parsed_dt:
        return parsed_dt.date().isoformat()

    # The pattern was not a valid date (e.g., "2023-99-99"), so fallback.
    return date_str


def format_frontmatter_datetime(raw_date: str | date | datetime) -> str:
    """Normalize a metadata date into the RSS-friendly ``YYYY-MM-DD HH:MM`` string."""
    try:
        dt = parse_datetime_flexible(raw_date, default_timezone=UTC)
        if dt is None:
            raise AttributeError("Parsed datetime is None")
        return dt.strftime("%Y-%m-%d %H:%M")
    except (AttributeError, ValueError) as e:
        # This will be raised if parse_datetime_flexible returns None,
        # which covers all failure modes (None input, empty strings, bad data).
        raise FrontmatterDateFormattingError(str(raw_date), e) from e


def _prepare_frontmatter(metadata: dict[str, Any], slug: str) -> dict[str, Any]:
    """Prepare the YAML frontmatter dictionary from post metadata.

    Args:
        metadata: The raw metadata dictionary for the post.
        slug: The final, resolved slug for the post.

    Returns:
        A dictionary containing the formatted frontmatter.

    """
    front_matter = {
        "title": metadata["title"],
        "slug": slug,
        "date": format_frontmatter_datetime(metadata["date"]),
    }
    for key in ["tags", "summary", "authors", "category"]:
        if key in metadata:
            front_matter[key] = metadata[key]
    return front_matter


def _resolve_filepath(
    output_dir: Path, date_prefix: str, base_slug: str, max_attempts: int = 100
) -> tuple[Path, str]:
    """Resolve a unique filepath and slug, handling collisions.

    Appends a numeric suffix to the slug if a file with the same name already exists.

    Args:
        output_dir: The directory where the file will be saved.
        date_prefix: The YYYY-MM-DD date prefix for the filename.
        base_slug: The initial slug to use.
        max_attempts: The maximum number of attempts to find a unique filename.

    Returns:
        A tuple containing the unique Path object and the final resolved slug.

    Raises:
        UniqueFilenameError: If a unique filename cannot be found after max_attempts.

    """
    original_filename = f"{date_prefix}-{base_slug}.md"
    original_filepath = safe_path_join(output_dir, original_filename)

    if not original_filepath.exists():
        return original_filepath, base_slug

    for i in range(2, max_attempts + 2):
        slug_candidate = f"{base_slug}-{i}"
        filename = f"{date_prefix}-{slug_candidate}.md"
        filepath = safe_path_join(output_dir, filename)
        if not filepath.exists():
            return filepath, slug_candidate

    raise UniqueFilenameError(base_slug, max_attempts)


def _validate_post_metadata(metadata: dict[str, Any]) -> None:
    """Ensure required metadata keys are present."""
<<<<<<< HEAD
    required = {"title", "slug", "date"}
    missing_keys = list(required - set(metadata.keys()))
    if missing_keys:
        raise MissingMetadataError(missing_keys)
=======
    required = ["title", "slug", "date"]
    for key in required:
        if key not in metadata:
            raise MissingPostMetadataError(key)
>>>>>>> d201cff2


def _write_post_file(filepath: Path, content: str, front_matter: dict[str, Any]) -> None:
    """Construct the full post content and write it to a file."""
    yaml_front = yaml.dump(front_matter, default_flow_style=False, allow_unicode=True, sort_keys=False)
    full_post = f"---\n{yaml_front}---\n\n{content}"
    filepath.write_text(full_post, encoding="utf-8")


def write_markdown_post(content: str, metadata: dict[str, Any], output_dir: Path) -> str:
    """Save a markdown post with YAML front matter and unique slugging."""
    _validate_post_metadata(metadata)

    output_dir.mkdir(parents=True, exist_ok=True)

    date_prefix = _extract_clean_date(metadata["date"])
    base_slug = slugify(metadata["slug"])

    filepath, final_slug = _resolve_filepath(output_dir, date_prefix, base_slug)

    front_matter = _prepare_frontmatter(metadata, final_slug)

    if "authors" in front_matter:
        ensure_author_entries(output_dir, front_matter.get("authors"))

    _write_post_file(filepath, content, front_matter)

    return str(filepath)<|MERGE_RESOLUTION|>--- conflicted
+++ resolved
@@ -18,14 +18,11 @@
 
 from egregora.utils.authors import ensure_author_entries
 from egregora.utils.datetime_utils import parse_datetime_flexible
-<<<<<<< HEAD
-from egregora.utils.exceptions import MissingMetadataError, UniqueFilenameError
-=======
 from egregora.utils.exceptions import (
     FrontmatterDateFormattingError,
-    MissingPostMetadataError,
+    MissingMetadataError,
+    UniqueFilenameError,
 )
->>>>>>> d201cff2
 from egregora.utils.paths import safe_path_join, slugify
 
 if TYPE_CHECKING:
@@ -132,17 +129,10 @@
 
 def _validate_post_metadata(metadata: dict[str, Any]) -> None:
     """Ensure required metadata keys are present."""
-<<<<<<< HEAD
     required = {"title", "slug", "date"}
     missing_keys = list(required - set(metadata.keys()))
     if missing_keys:
         raise MissingMetadataError(missing_keys)
-=======
-    required = ["title", "slug", "date"]
-    for key in required:
-        if key not in metadata:
-            raise MissingPostMetadataError(key)
->>>>>>> d201cff2
 
 
 def _write_post_file(filepath: Path, content: str, front_matter: dict[str, Any]) -> None:
