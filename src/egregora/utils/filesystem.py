--- conflicted
+++ resolved
@@ -14,18 +14,15 @@
 from datetime import UTC, date, datetime
 from typing import TYPE_CHECKING, Any
 
-import frontmatter
 import yaml
 
+from egregora.utils.authors import ensure_author_entries
 from egregora.utils.datetime_utils import parse_datetime_flexible
-<<<<<<< HEAD
-=======
 from egregora.utils.exceptions import (
     DateTimeParsingError,
     MissingMetadataError,
     UniqueFilenameError,
 )
->>>>>>> 292b2aca
 from egregora.utils.paths import safe_path_join, slugify
 
 if TYPE_CHECKING:
@@ -46,27 +43,6 @@
 
     date_str = str(date_obj).strip()
 
-<<<<<<< HEAD
-    # First, try to parse the whole string directly
-    try:
-        # This handles "YYYY-MM-DD" and other ISO-like formats
-        return date.fromisoformat(date_str[:ISO_DATE_LENGTH]).isoformat()
-    except (ValueError, TypeError):
-        pass
-
-    # If direct parsing fails, search for a date pattern
-    match = _DATE_PATTERN.search(date_str)
-    if match:
-        clean_date_str = match.group(1)
-        try:
-            # Validate that the matched pattern is a real date
-            return date.fromisoformat(clean_date_str).isoformat()
-        except ValueError:
-            pass  # The matched pattern was not a valid date
-
-    # Fallback to the original string if no valid date is found
-    return date_str
-=======
     match = _DATE_PATTERN.search(date_str)
     if not match:
         return date_str  # No date pattern found.
@@ -75,15 +51,10 @@
     # This will raise DateTimeParsingError if the matched pattern is not a valid date.
     parsed_dt = parse_datetime_flexible(match.group(1))
     return parsed_dt.date().isoformat()
->>>>>>> 292b2aca
 
 
 def format_frontmatter_datetime(raw_date: str | date | datetime) -> str:
     """Normalize a metadata date into the RSS-friendly ``YYYY-MM-DD HH:MM`` string."""
-<<<<<<< HEAD
-    if raw_date is None:
-        return ""
-=======
     try:
         dt = parse_datetime_flexible(raw_date, default_timezone=UTC)
         return dt.strftime("%Y-%m-%d %H:%M")
@@ -91,154 +62,97 @@
         # Catches parsing failures from the flexible parser as well as any
         # downstream formatting errors.
         raise DateTimeParsingError(f"Failed to parse date for frontmatter: '{raw_date}'", original_exception=e) from e
->>>>>>> 292b2aca
-
-    dt = parse_datetime_flexible(raw_date, default_timezone=UTC)
-    if dt is None:
-        return str(raw_date).strip()
-
-    return dt.strftime("%Y-%m-%d %H:%M")
 
 
-def ensure_author_entries(output_dir: Path, author_ids: list[str] | None) -> None:
-    """Ensure every referenced author has an entry in `.authors.yml`.
+def _prepare_frontmatter(metadata: dict[str, Any], slug: str) -> dict[str, Any]:
+    """Prepare the YAML frontmatter dictionary from post metadata.
 
-    This logic is specific to MkDocs/Material theme but stored here for reuse
-    if other adapters adopt similar conventions.
+    Args:
+        metadata: The raw metadata dictionary for the post.
+        slug: The final, resolved slug for the post.
+
+    Returns:
+        A dictionary containing the formatted frontmatter.
+
     """
-    if not author_ids:
-        return
-
-    authors_path = _find_authors_yml(output_dir)
-    authors = _load_authors_yml(authors_path)
-
-    new_ids = _register_new_authors(authors, author_ids)
-
-    if new_ids:
-        _save_authors_yml(authors_path, authors, len(new_ids))
+    front_matter = {
+        "title": metadata["title"],
+        "slug": slug,
+        "date": format_frontmatter_datetime(metadata["date"]),
+    }
+    for key in ["tags", "summary", "authors", "category"]:
+        if key in metadata:
+            front_matter[key] = metadata[key]
+    return front_matter
 
 
-def _find_authors_yml(output_dir: Path) -> Path:
-    """Finds the .authors.yml file assuming a standard project structure."""
-    # Assumes output_dir is something like /path/to/docs/posts/posts
-    docs_dir = output_dir.resolve().parent.parent
-    return docs_dir / ".authors.yml"
+def _resolve_filepath(
+    output_dir: Path, date_prefix: str, base_slug: str, max_attempts: int = 100
+) -> tuple[Path, str]:
+    """Resolve a unique filepath and slug, handling collisions.
+
+    Appends a numeric suffix to the slug if a file with the same name already exists.
+
+    Args:
+        output_dir: The directory where the file will be saved.
+        date_prefix: The YYYY-MM-DD date prefix for the filename.
+        base_slug: The initial slug to use.
+        max_attempts: The maximum number of attempts to find a unique filename.
+
+    Returns:
+        A tuple containing the unique Path object and the final resolved slug.
+
+    Raises:
+        UniqueFilenameError: If a unique filename cannot be found after max_attempts.
+
+    """
+    original_filename = f"{date_prefix}-{base_slug}.md"
+    original_filepath = safe_path_join(output_dir, original_filename)
+
+    if not original_filepath.exists():
+        return original_filepath, base_slug
+
+    for i in range(2, max_attempts + 2):
+        slug_candidate = f"{base_slug}-{i}"
+        filename = f"{date_prefix}-{slug_candidate}.md"
+        filepath = safe_path_join(output_dir, filename)
+        if not filepath.exists():
+            return filepath, slug_candidate
+
+    raise UniqueFilenameError(base_slug, max_attempts)
 
 
-def _load_authors_yml(path: Path) -> dict:
-    try:
-        return yaml.safe_load(path.read_text(encoding="utf-8")) or {}
-    except (OSError, yaml.YAMLError):
-        return {}
+def _validate_post_metadata(metadata: dict[str, Any]) -> None:
+    """Ensure required metadata keys are present."""
+    required = {"title", "slug", "date"}
+    missing_keys = list(required - set(metadata.keys()))
+    if missing_keys:
+        raise MissingMetadataError(missing_keys)
 
 
-def _register_new_authors(authors: dict, author_ids: list[str]) -> list[str]:
-    new_ids = []
-    for author_id in author_ids:
-        if author_id and author_id not in authors:
-            authors[author_id] = {
-                "name": author_id,
-                "url": f"profiles/{author_id}.md",
-            }
-            new_ids.append(author_id)
-    return new_ids
-
-
-def _save_authors_yml(path: Path, authors: dict, count: int) -> None:
-    try:
-        path.parent.mkdir(parents=True, exist_ok=True)
-        path.write_text(
-            yaml.dump(authors, default_flow_style=False, allow_unicode=True, sort_keys=False),
-            encoding="utf-8",
-        )
-        logger.info("Registered %d new author(s) in %s", count, path)
-    except OSError as exc:
-        logger.warning("Failed to update %s: %s", path, exc)
+def _write_post_file(filepath: Path, content: str, front_matter: dict[str, Any]) -> None:
+    """Construct the full post content and write it to a file."""
+    yaml_front = yaml.dump(front_matter, default_flow_style=False, allow_unicode=True, sort_keys=False)
+    full_post = f"---\n{yaml_front}---\n\n{content}"
+    filepath.write_text(full_post, encoding="utf-8")
 
 
 def write_markdown_post(content: str, metadata: dict[str, Any], output_dir: Path) -> str:
-    """Save a markdown post with YAML front matter and unique slugging.
-
-    Handles:
-    - Slug generation and collision resolution
-    - Date formatting
-    - Frontmatter serialization
-    - Author registration (side effect)
-    """
-    required = ["title", "slug", "date"]
-    for key in required:
-        if key not in metadata:
-            msg = f"Missing required metadata: {key}"
-            raise ValueError(msg)
+    """Save a markdown post with YAML front matter and unique slugging."""
+    _validate_post_metadata(metadata)
 
     output_dir.mkdir(parents=True, exist_ok=True)
 
-    raw_date = metadata["date"]
-    date_prefix = _extract_clean_date(raw_date)
+    date_prefix = _extract_clean_date(metadata["date"])
+    base_slug = slugify(metadata["slug"])
 
-    base_slug = slugify(metadata["slug"])
-    slug_candidate = base_slug
-    filename = f"{date_prefix}-{slug_candidate}.md"
-    filepath = safe_path_join(output_dir, filename)
-    suffix = 2
-    while filepath.exists():
-        slug_candidate = f"{base_slug}-{suffix}"
-        filename = f"{date_prefix}-{slug_candidate}.md"
-        filepath = safe_path_join(output_dir, filename)
-        suffix += 1
+    filepath, final_slug = _resolve_filepath(output_dir, date_prefix, base_slug)
 
-    front_matter = {
-        "title": metadata["title"],
-        "slug": slug_candidate,
-        "date": format_frontmatter_datetime(raw_date),
-    }
+    front_matter = _prepare_frontmatter(metadata, final_slug)
 
-    # Copy optional metadata fields
-    for key in ["tags", "summary", "authors", "category"]:
-        if key in metadata:
-            front_matter[key] = metadata[key]
-
-    if "authors" in metadata:
+    if "authors" in front_matter:
         ensure_author_entries(output_dir, front_matter.get("authors"))
 
-    yaml_front = yaml.dump(front_matter, default_flow_style=False, allow_unicode=True, sort_keys=False)
-    full_post = f"---\n{yaml_front}---\n\n{content}"
-    filepath.write_text(full_post, encoding="utf-8")
-    return str(filepath)
+    _write_post_file(filepath, content, front_matter)
 
-
-def sync_authors_from_posts(posts_dir: Path, docs_dir: Path | None = None) -> int:
-    """Scan all posts and ensure every referenced author exists in .authors.yml."""
-    if docs_dir is None:
-        # Derive docs_dir: posts_dir is typically docs/posts/posts, so go up 2 levels
-        docs_dir = posts_dir.resolve().parent.parent
-
-    authors_path = docs_dir / ".authors.yml"
-    authors = _load_authors_yml(authors_path)
-
-    all_author_ids: set[str] = set()
-    for md_file in posts_dir.rglob("*.md"):
-        try:
-            post = frontmatter.load(md_file)
-            post_authors = post.metadata.get("authors")
-            if not post_authors:
-                continue
-
-            # Ensure authors are always treated as a list
-            if not isinstance(post_authors, list):
-                post_authors = [post_authors]
-
-            all_author_ids.update(str(author) for author in post_authors if author)
-
-        except (OSError, ValueError) as exc:
-            logger.debug("Skipping %s: %s", md_file, exc)
-            continue
-
-    # Register missing authors, sorting for deterministic output
-    new_ids = _register_new_authors(authors, sorted(list(all_author_ids)))
-
-    if new_ids:
-        _save_authors_yml(authors_path, authors, len(new_ids))
-        logger.info("Synced %d new author(s) from posts to %s", len(new_ids), authors_path)
-
-    return len(new_ids)+    return str(filepath)