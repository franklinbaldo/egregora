--- conflicted
+++ resolved
@@ -141,53 +141,6 @@
     if "authors" in front_matter:
         ensure_author_entries(output_dir, front_matter.get("authors"))
 
-<<<<<<< HEAD
-    yaml_front = yaml.dump(front_matter, default_flow_style=False, allow_unicode=True, sort_keys=False)
-    full_post = f"---\n{yaml_front}---\n\n{content}"
-    filepath.write_text(full_post, encoding="utf-8")
-    return str(filepath)
-=======
     _write_post_file(filepath, content, front_matter)
 
-    return str(filepath)
-
-
-def _extract_authors_from_post(md_file: Path) -> set[str]:
-    """Load a single post file and extract its author IDs."""
-    try:
-        post = frontmatter.load(str(md_file))
-        authors_meta = post.metadata.get("authors")
-        if not authors_meta:
-            return set()
-
-        # Normalize to a list
-        if not isinstance(authors_meta, list):
-            authors_meta = [authors_meta]
-
-        return {str(a) for a in authors_meta if a}
-
-    except OSError as exc:
-        logger.debug("Skipping %s: %s", md_file, exc)
-        return set()
-
-
-def sync_authors_from_posts(posts_dir: Path, docs_dir: Path | None = None) -> int:
-    """Scan all posts and ensure every referenced author exists in .authors.yml."""
-    if docs_dir is None:
-        docs_dir = posts_dir.resolve().parent.parent
-
-    authors_path = docs_dir / ".authors.yml"
-
-    all_author_ids: set[str] = set()
-    for md_file in posts_dir.rglob("*.md"):
-        all_author_ids.update(_extract_authors_from_post(md_file))
-
-    if not all_author_ids:
-        return 0
-
-    new_count = _update_authors_file(authors_path, list(all_author_ids))
-    if new_count > 0:
-        logger.info("Synced %d new author(s) from posts to %s", new_count, authors_path)
-
-    return new_count
->>>>>>> 6ff60497
+    return str(filepath)