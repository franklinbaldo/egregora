--- conflicted
+++ resolved
@@ -12,11 +12,12 @@
 import logging
 import re
 from datetime import UTC, date, datetime
+from itertools import count
 from typing import TYPE_CHECKING, Any
 
-import frontmatter
 import yaml
 
+from egregora.utils.authors import ensure_author_entries
 from egregora.utils.datetime_utils import parse_datetime_flexible
 from egregora.utils.paths import safe_path_join, slugify
 
@@ -38,27 +39,16 @@
 
     date_str = str(date_obj).strip()
 
-    # Search for a YYYY-MM-DD pattern anywhere in the string.
-    # This unifies the logic that previously had two separate checks.
     match = _DATE_PATTERN.search(date_str)
-    if match:
-        try:
-            # Validate that the matched pattern is a real date
-            return date.fromisoformat(match.group(1)).isoformat()
-        except ValueError:
-            # The matched pattern was not a valid date (e.g., "2023-99-99")
-            pass
+    if not match:
+        return date_str  # No date pattern found.
 
-<<<<<<< HEAD
-    # Fallback to the original string if no valid date is found
-=======
     # Use our robust parser on the *matched part* of the string.
     parsed_dt = parse_datetime_flexible(match.group(1))
     if parsed_dt:
         return parsed_dt.date().isoformat()
 
     # The pattern was not a valid date (e.g., "2023-99-99"), so fallback.
->>>>>>> b8184ac0
     return date_str
 
 
@@ -71,82 +61,6 @@
         # This will be raised if parse_datetime_flexible returns None,
         # which covers all failure modes (None input, empty strings, bad data).
         return str(raw_date).strip() if raw_date is not None else ""
-
-
-def _update_authors_file(authors_path: Path, author_ids: list[str]) -> int:
-    """Load, update, and save the .authors.yml file.
-
-    This is the core, shared logic for registering new authors.
-
-    Args:
-        authors_path: The path to the .authors.yml file.
-        author_ids: A list of author IDs to ensure are registered.
-
-    Returns:
-        The number of new authors that were added to the file.
-
-    """
-    authors = _load_authors_yml(authors_path)
-    new_ids = _register_new_authors(authors, author_ids)
-    if new_ids:
-        _save_authors_yml(authors_path, authors, len(new_ids))
-    return len(new_ids)
-
-
-def ensure_author_entries(output_dir: Path, author_ids: list[str] | None) -> None:
-    """Ensure every referenced author has an entry in `.authors.yml`."""
-    if not author_ids:
-        return
-
-    authors_path = _find_authors_yml(output_dir)
-    _update_authors_file(authors_path, author_ids)
-
-
-def _find_authors_yml(output_dir: Path) -> Path:
-    """Finds the .authors.yml file by searching upwards for a `docs` directory."""
-    current_dir = output_dir.resolve()
-    # More robustly search up the tree for a 'docs' directory
-    for parent in [current_dir, *current_dir.parents]:
-        if parent.name == "docs":
-            return parent / ".authors.yml"
-
-    logger.warning(
-        "Could not find 'docs' directory in ancestry of %s. "
-        "Falling back to legacy path resolution for .authors.yml.",
-        output_dir,
-    )
-    return output_dir.resolve().parent.parent / ".authors.yml"
-
-
-def _load_authors_yml(path: Path) -> dict:
-    try:
-        return yaml.safe_load(path.read_text(encoding="utf-8")) or {}
-    except (OSError, yaml.YAMLError):
-        return {}
-
-
-def _register_new_authors(authors: dict, author_ids: list[str]) -> list[str]:
-    new_ids = []
-    for author_id in author_ids:
-        if author_id and author_id not in authors:
-            authors[author_id] = {
-                "name": author_id,
-                "url": f"profiles/{author_id}.md",
-            }
-            new_ids.append(author_id)
-    return new_ids
-
-
-def _save_authors_yml(path: Path, authors: dict, count: int) -> None:
-    try:
-        path.parent.mkdir(parents=True, exist_ok=True)
-        path.write_text(
-            yaml.dump(authors, default_flow_style=False, allow_unicode=True, sort_keys=False),
-            encoding="utf-8",
-        )
-        logger.info("Registered %d new author(s) in %s", count, path)
-    except OSError as exc:
-        logger.warning("Failed to update %s: %s", path, exc)
 
 
 def _prepare_frontmatter(metadata: dict[str, Any], slug: str) -> dict[str, Any]:
@@ -185,25 +99,40 @@
         A tuple containing the unique Path object and the final resolved slug.
 
     """
-    slug_candidate = base_slug
-    filename = f"{date_prefix}-{slug_candidate}.md"
-    filepath = safe_path_join(output_dir, filename)
-    suffix = 2
-    while filepath.exists():
-        slug_candidate = f"{base_slug}-{suffix}"
+    original_filename = f"{date_prefix}-{base_slug}.md"
+    original_filepath = safe_path_join(output_dir, original_filename)
+
+    if not original_filepath.exists():
+        return original_filepath, base_slug
+
+    for i in count(2):
+        slug_candidate = f"{base_slug}-{i}"
         filename = f"{date_prefix}-{slug_candidate}.md"
         filepath = safe_path_join(output_dir, filename)
-        suffix += 1
-    return filepath, slug_candidate
+        if not filepath.exists():
+            return filepath, slug_candidate
+    return None
 
 
-def write_markdown_post(content: str, metadata: dict[str, Any], output_dir: Path) -> str:
-    """Save a markdown post with YAML front matter and unique slugging."""
+def _validate_post_metadata(metadata: dict[str, Any]) -> None:
+    """Ensure required metadata keys are present."""
     required = ["title", "slug", "date"]
     for key in required:
         if key not in metadata:
             msg = f"Missing required metadata: {key}"
             raise ValueError(msg)
+
+
+def _write_post_file(filepath: Path, content: str, front_matter: dict[str, Any]) -> None:
+    """Construct the full post content and write it to a file."""
+    yaml_front = yaml.dump(front_matter, default_flow_style=False, allow_unicode=True, sort_keys=False)
+    full_post = f"---\n{yaml_front}---\n\n{content}"
+    filepath.write_text(full_post, encoding="utf-8")
+
+
+def write_markdown_post(content: str, metadata: dict[str, Any], output_dir: Path) -> str:
+    """Save a markdown post with YAML front matter and unique slugging."""
+    _validate_post_metadata(metadata)
 
     output_dir.mkdir(parents=True, exist_ok=True)
 
@@ -217,44 +146,6 @@
     if "authors" in front_matter:
         ensure_author_entries(output_dir, front_matter.get("authors"))
 
-    yaml_front = yaml.dump(front_matter, default_flow_style=False, allow_unicode=True, sort_keys=False)
-    full_post = f"---\n{yaml_front}---\n\n{content}"
-    filepath.write_text(full_post, encoding="utf-8")
-    return str(filepath)
+    _write_post_file(filepath, content, front_matter)
 
-
-def _extract_authors_from_post(md_file: Path) -> set[str]:
-    """Load a single post file and extract its author IDs."""
-    try:
-        post = frontmatter.load(str(md_file))
-        authors_meta = post.metadata.get("authors")
-        if not authors_meta:
-            return set()
-
-        # Normalize to a list
-        if not isinstance(authors_meta, list):
-            authors_meta = [authors_meta]
-
-        return {str(a) for a in authors_meta if a}
-
-    except OSError as exc:
-        logger.debug("Skipping %s: %s", md_file, exc)
-        return set()
-
-
-def sync_authors_from_posts(posts_dir: Path) -> int:
-    """Scan all posts and ensure every referenced author exists in .authors.yml."""
-    authors_path = _find_authors_yml(posts_dir)
-
-    all_author_ids: set[str] = set()
-    for md_file in posts_dir.rglob("*.md"):
-        all_author_ids.update(_extract_authors_from_post(md_file))
-
-    if not all_author_ids:
-        return 0
-
-    new_count = _update_authors_file(authors_path, list(all_author_ids))
-    if new_count > 0:
-        logger.info("Synced %d new author(s) from posts to %s", new_count, authors_path)
-
-    return new_count+    return str(filepath)