"""Filesystem utilities for writing structured content.

This module consolidates file writing logic previously scattered across adapters.
It provides standard helpers for:
- Writing markdown posts with frontmatter
- Handling safe filenames and collision resolution
- Managing directory structures
"""

from __future__ import annotations

import logging
import re
from datetime import UTC, date, datetime
from typing import TYPE_CHECKING, Any

import yaml

from egregora.utils.authors import ensure_author_entries
from egregora.utils.datetime_utils import parse_datetime_flexible
from egregora.utils.exceptions import (
<<<<<<< HEAD
    DateTimeParsingError,
=======
    DateExtractionError,
    DirectoryCreationError,
    FileWriteError,
    FrontmatterDateFormattingError,
>>>>>>> 66b5c288
    MissingMetadataError,
    UniqueFilenameError,
)
from egregora.utils.paths import safe_path_join, slugify

if TYPE_CHECKING:
    from pathlib import Path

logger = logging.getLogger(__name__)

ISO_DATE_LENGTH = 10  # Length of ISO date format (YYYY-MM-DD)
_DATE_PATTERN = re.compile(r"(\d{4}-\d{2}-\d{2})")


def _extract_clean_date(date_obj: str | date | datetime) -> str:
    """Extract a clean ``YYYY-MM-DD`` date from user-provided input."""
    if isinstance(date_obj, datetime):
        return date_obj.date().isoformat()
    if isinstance(date_obj, date):
        return date_obj.isoformat()

    date_str = str(date_obj).strip()

    match = _DATE_PATTERN.search(date_str)
    if not match:
        raise DateExtractionError(date_str)

    # Use our robust parser on the *matched part* of the string.
    # This will raise DateTimeParsingError if the matched pattern is not a valid date.
    parsed_dt = parse_datetime_flexible(match.group(1))
<<<<<<< HEAD
    return parsed_dt.date().isoformat()
=======
    if parsed_dt:
        return parsed_dt.date().isoformat()

    # The pattern was not a valid date (e.g., "2023-99-99"), so fallback.
    raise DateExtractionError(date_str)
>>>>>>> 66b5c288


def format_frontmatter_datetime(raw_date: str | date | datetime) -> str:
    """Normalize a metadata date into the RSS-friendly ``YYYY-MM-DD HH:MM`` string."""
    try:
        dt = parse_datetime_flexible(raw_date, default_timezone=UTC)
        return dt.strftime("%Y-%m-%d %H:%M")
    except (DateTimeParsingError, AttributeError, ValueError) as e:
        # Catches parsing failures from the flexible parser as well as any
        # downstream formatting errors.
        raise DateTimeParsingError(f"Failed to parse date for frontmatter: '{raw_date}'", original_exception=e) from e


def _prepare_frontmatter(metadata: dict[str, Any], slug: str) -> dict[str, Any]:
    """Prepare the YAML frontmatter dictionary from post metadata.

    Args:
        metadata: The raw metadata dictionary for the post.
        slug: The final, resolved slug for the post.

    Returns:
        A dictionary containing the formatted frontmatter.

    """
    front_matter = {
        "title": metadata["title"],
        "slug": slug,
        "date": format_frontmatter_datetime(metadata["date"]),
    }
    for key in ["tags", "summary", "authors", "category"]:
        if key in metadata:
            front_matter[key] = metadata[key]
    return front_matter


def _resolve_filepath(
    output_dir: Path, date_prefix: str, base_slug: str, max_attempts: int = 100
) -> tuple[Path, str]:
    """Resolve a unique filepath and slug, handling collisions.

    Appends a numeric suffix to the slug if a file with the same name already exists.

    Args:
        output_dir: The directory where the file will be saved.
        date_prefix: The YYYY-MM-DD date prefix for the filename.
        base_slug: The initial slug to use.
        max_attempts: The maximum number of attempts to find a unique filename.

    Returns:
        A tuple containing the unique Path object and the final resolved slug.

    Raises:
        UniqueFilenameError: If a unique filename cannot be found after max_attempts.

    """
    original_filename = f"{date_prefix}-{base_slug}.md"
    original_filepath = safe_path_join(output_dir, original_filename)

    if not original_filepath.exists():
        return original_filepath, base_slug

    for i in range(2, max_attempts + 2):
        slug_candidate = f"{base_slug}-{i}"
        filename = f"{date_prefix}-{slug_candidate}.md"
        filepath = safe_path_join(output_dir, filename)
        if not filepath.exists():
            return filepath, slug_candidate

    raise UniqueFilenameError(base_slug, max_attempts)


def _validate_post_metadata(metadata: dict[str, Any]) -> None:
    """Ensure required metadata keys are present."""
    required = {"title", "slug", "date"}
    missing_keys = list(required - set(metadata.keys()))
    if missing_keys:
        raise MissingMetadataError(missing_keys)


def _write_post_file(filepath: Path, content: str, front_matter: dict[str, Any]) -> None:
    """Construct the full post content and write it to a file."""
    yaml_front = yaml.dump(front_matter, default_flow_style=False, allow_unicode=True, sort_keys=False)
    full_post = f"---\n{yaml_front}---\n\n{content}"
    try:
        filepath.write_text(full_post, encoding="utf-8")
    except OSError as e:
        raise FileWriteError(str(filepath), e) from e


def write_markdown_post(content: str, metadata: dict[str, Any], output_dir: Path) -> str:
    """Save a markdown post with YAML front matter and unique slugging."""
    _validate_post_metadata(metadata)

    try:
        output_dir.mkdir(parents=True, exist_ok=True)
    except OSError as e:
        raise DirectoryCreationError(str(output_dir), e) from e

    date_prefix = _extract_clean_date(metadata["date"])
    base_slug = slugify(metadata["slug"])

    filepath, final_slug = _resolve_filepath(output_dir, date_prefix, base_slug)

    front_matter = _prepare_frontmatter(metadata, final_slug)

    if "authors" in front_matter:
        ensure_author_entries(output_dir, front_matter.get("authors"))

    _write_post_file(filepath, content, front_matter)

    return str(filepath)<|MERGE_RESOLUTION|>--- conflicted
+++ resolved
@@ -19,14 +19,10 @@
 from egregora.utils.authors import ensure_author_entries
 from egregora.utils.datetime_utils import parse_datetime_flexible
 from egregora.utils.exceptions import (
-<<<<<<< HEAD
-    DateTimeParsingError,
-=======
     DateExtractionError,
     DirectoryCreationError,
     FileWriteError,
     FrontmatterDateFormattingError,
->>>>>>> 66b5c288
     MissingMetadataError,
     UniqueFilenameError,
 )
@@ -55,28 +51,25 @@
         raise DateExtractionError(date_str)
 
     # Use our robust parser on the *matched part* of the string.
-    # This will raise DateTimeParsingError if the matched pattern is not a valid date.
     parsed_dt = parse_datetime_flexible(match.group(1))
-<<<<<<< HEAD
-    return parsed_dt.date().isoformat()
-=======
     if parsed_dt:
         return parsed_dt.date().isoformat()
 
     # The pattern was not a valid date (e.g., "2023-99-99"), so fallback.
     raise DateExtractionError(date_str)
->>>>>>> 66b5c288
 
 
 def format_frontmatter_datetime(raw_date: str | date | datetime) -> str:
     """Normalize a metadata date into the RSS-friendly ``YYYY-MM-DD HH:MM`` string."""
     try:
         dt = parse_datetime_flexible(raw_date, default_timezone=UTC)
+        if dt is None:
+            raise AttributeError("Parsed datetime is None")
         return dt.strftime("%Y-%m-%d %H:%M")
-    except (DateTimeParsingError, AttributeError, ValueError) as e:
-        # Catches parsing failures from the flexible parser as well as any
-        # downstream formatting errors.
-        raise DateTimeParsingError(f"Failed to parse date for frontmatter: '{raw_date}'", original_exception=e) from e
+    except (AttributeError, ValueError) as e:
+        # This will be raised if parse_datetime_flexible returns None,
+        # which covers all failure modes (None input, empty strings, bad data).
+        raise FrontmatterDateFormattingError(str(raw_date), e) from e
 
 
 def _prepare_frontmatter(metadata: dict[str, Any], slug: str) -> dict[str, Any]:
