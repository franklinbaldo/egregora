"""Date and time utilities."""

from __future__ import annotations

from datetime import UTC, date, datetime, tzinfo
from typing import TYPE_CHECKING, Any

from dateutil import parser as dateutil_parser

from egregora.utils.exceptions import DateTimeParsingError

if TYPE_CHECKING:
    from collections.abc import Mapping


def parse_datetime_flexible(
    value: datetime | date | str | Any | None,
    *,
    default_timezone: tzinfo = UTC,
    parser_kwargs: Mapping[str, Any] | None = None,
) -> datetime:
    """Parse a datetime value using a flexible approach.

    Args:
        value: Datetime-like input (datetime/date/str/other). ``None`` or empty strings
            will raise an exception.
        default_timezone: Timezone assigned to naive datetimes and used for
            normalization when a timezone is present.
        parser_kwargs: Additional keyword arguments forwarded to ``dateutil.parser``.

    Returns:
<<<<<<< HEAD
        A timezone-aware ``datetime`` object normalized to the ``default_timezone``,
        or ``None`` if parsing is unsuccessful.
=======
        A timezone-normalized ``datetime``.

    Raises:
        DateTimeParsingError: if parsing fails or input is None/empty.
>>>>>>> 6bb79f0f

    """
    dt = _to_datetime(value, parser_kwargs=parser_kwargs)
    return normalize_timezone(dt, default_timezone=default_timezone)


def _to_datetime(value: Any, *, parser_kwargs: Mapping[str, Any] | None = None) -> datetime:
    """Convert a value to a datetime object without timezone normalization."""
    if value is None:
        raise DateTimeParsingError("None", ValueError("Input value cannot be None"))

    # Handle objects with a .to_pydatetime() method (e.g., pandas Timestamps)
    if hasattr(value, "to_pydatetime") and callable(value.to_pydatetime):
        value = value.to_pydatetime()

    if isinstance(value, datetime):
        return value
    if isinstance(value, date):
        return datetime.combine(value, datetime.min.time())

    raw = str(value).strip()
    if not raw:
        raise DateTimeParsingError("", ValueError("Input value cannot be an empty string"))

    try:
        return dateutil_parser.parse(raw, **(parser_kwargs or {}))
    except (TypeError, ValueError, OverflowError) as e:
        raise DateTimeParsingError(raw, e) from e


def normalize_timezone(dt: datetime, *, default_timezone: tzinfo = UTC) -> datetime:
    """Normalize a datetime to a specific timezone.

    - If the datetime is naive, it's made aware in the `default_timezone`.
    - If the datetime is aware, it's converted to the `default_timezone`.

    Args:
        dt: The datetime to normalize.
        default_timezone: The target timezone.

    Returns:
        A timezone-aware datetime.

    """
    if dt.tzinfo is None:
        return dt.replace(tzinfo=default_timezone)
    return dt.astimezone(default_timezone)


def ensure_datetime(value: datetime | str | Any) -> datetime:
<<<<<<< HEAD
    """Parse a value into a timezone-aware datetime, raising TypeError on failure.

    This serves as a strict version of ``parse_datetime_flexible``, suitable for
    cases where a valid datetime is required.

    Args:
        value: The value to convert.

    Returns:
        A timezone-aware ``datetime`` object.

    Raises:
        TypeError: If the value cannot be converted to a ``datetime``.

    """
    parsed = parse_datetime_flexible(value, default_timezone=UTC)
    if parsed is not None:
        return parsed

    msg = f"Unsupported datetime type: {type(value)}"
    raise TypeError(msg)
=======
    """Convert various datetime representations to Python datetime."""
    try:
        return parse_datetime_flexible(value, default_timezone=UTC)
    except DateTimeParsingError as e:
        msg = f"Unsupported datetime type: {type(value)}"
        raise TypeError(msg) from e
>>>>>>> 6bb79f0f


__all__ = ["ensure_datetime", "normalize_timezone", "parse_datetime_flexible"]<|MERGE_RESOLUTION|>--- conflicted
+++ resolved
@@ -29,15 +29,10 @@
         parser_kwargs: Additional keyword arguments forwarded to ``dateutil.parser``.
 
     Returns:
-<<<<<<< HEAD
-        A timezone-aware ``datetime`` object normalized to the ``default_timezone``,
-        or ``None`` if parsing is unsuccessful.
-=======
         A timezone-normalized ``datetime``.
 
     Raises:
         DateTimeParsingError: if parsing fails or input is None/empty.
->>>>>>> 6bb79f0f
 
     """
     dt = _to_datetime(value, parser_kwargs=parser_kwargs)
@@ -88,36 +83,12 @@
 
 
 def ensure_datetime(value: datetime | str | Any) -> datetime:
-<<<<<<< HEAD
-    """Parse a value into a timezone-aware datetime, raising TypeError on failure.
-
-    This serves as a strict version of ``parse_datetime_flexible``, suitable for
-    cases where a valid datetime is required.
-
-    Args:
-        value: The value to convert.
-
-    Returns:
-        A timezone-aware ``datetime`` object.
-
-    Raises:
-        TypeError: If the value cannot be converted to a ``datetime``.
-
-    """
-    parsed = parse_datetime_flexible(value, default_timezone=UTC)
-    if parsed is not None:
-        return parsed
-
-    msg = f"Unsupported datetime type: {type(value)}"
-    raise TypeError(msg)
-=======
     """Convert various datetime representations to Python datetime."""
     try:
         return parse_datetime_flexible(value, default_timezone=UTC)
     except DateTimeParsingError as e:
         msg = f"Unsupported datetime type: {type(value)}"
         raise TypeError(msg) from e
->>>>>>> 6bb79f0f
 
 
 __all__ = ["ensure_datetime", "normalize_timezone", "parse_datetime_flexible"]