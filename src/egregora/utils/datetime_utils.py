"""Date and time utilities."""

from __future__ import annotations

from datetime import UTC, date, datetime, tzinfo
from typing import TYPE_CHECKING, Any

from dateutil import parser as dateutil_parser

from egregora.utils.exceptions import DateTimeParsingError

if TYPE_CHECKING:
    from collections.abc import Mapping


def parse_datetime_flexible(
    value: datetime | date | str | Any | None,
    *,
    default_timezone: tzinfo = UTC,
    parser_kwargs: Mapping[str, Any] | None = None,
) -> datetime:
    """Parse a datetime value using a flexible approach.

    Args:
        value: Datetime-like input (datetime/date/str/other).
        default_timezone: Timezone assigned to naive datetimes and used for
            normalization when a timezone is present.
        parser_kwargs: Additional keyword arguments forwarded to ``dateutil.parser``.

    Returns:
        A timezone-normalized ``datetime``.

    Raises:
        DateTimeParsingError: If the value cannot be parsed.
    """
    dt = _to_datetime(value, parser_kwargs=parser_kwargs)
    return normalize_timezone(dt, default_timezone=default_timezone)


def _to_datetime(value: Any, *, parser_kwargs: Mapping[str, Any] | None = None) -> datetime:
    """Convert a value to a datetime object without timezone normalization."""
    if value is None:
<<<<<<< HEAD
        return None
    if isinstance(value, str):
        return _parse_str_to_datetime(value, parser_kwargs=parser_kwargs)
    return _parse_obj_to_datetime(value)
=======
        raise DateTimeParsingError("None")
>>>>>>> 292b2aca


def _parse_str_to_datetime(raw: str, *, parser_kwargs: Mapping[str, Any] | None = None) -> datetime | None:
    """Parse a string into a datetime object."""
    stripped = raw.strip()
    if not stripped:
        return None
    try:
        return dateutil_parser.parse(stripped, **(parser_kwargs or {}))
    except (TypeError, ValueError, OverflowError):
        return None


def _parse_obj_to_datetime(value: Any) -> datetime | None:
    """Parse a non-string object into a datetime object."""
    if hasattr(value, "to_pydatetime"):
        value = value.to_pydatetime()

    if isinstance(value, datetime):
        return value
    if isinstance(value, date):
        return datetime.combine(value, datetime.min.time())
<<<<<<< HEAD
    return None
=======

    raw = str(value).strip()
    if not raw:
        raise DateTimeParsingError(str(value))

    try:
        return dateutil_parser.parse(raw, **(parser_kwargs or {}))
    except (TypeError, ValueError, OverflowError) as e:
        raise DateTimeParsingError(raw, original_exception=e) from e
>>>>>>> 292b2aca


def normalize_timezone(dt: datetime, *, default_timezone: tzinfo = UTC) -> datetime:
    """Normalize a datetime to a specific timezone.

    - If the datetime is naive, it's made aware in the `default_timezone`.
    - If the datetime is aware, it's converted to the `default_timezone`.

    Args:
        dt: The datetime to normalize.
        default_timezone: The target timezone.

    Returns:
        A timezone-aware datetime.

    """
    if dt.tzinfo is None:
        return dt.replace(tzinfo=default_timezone)
    return dt.astimezone(default_timezone)


__all__ = ["normalize_timezone", "parse_datetime_flexible"]<|MERGE_RESOLUTION|>--- conflicted
+++ resolved
@@ -40,29 +40,8 @@
 def _to_datetime(value: Any, *, parser_kwargs: Mapping[str, Any] | None = None) -> datetime:
     """Convert a value to a datetime object without timezone normalization."""
     if value is None:
-<<<<<<< HEAD
-        return None
-    if isinstance(value, str):
-        return _parse_str_to_datetime(value, parser_kwargs=parser_kwargs)
-    return _parse_obj_to_datetime(value)
-=======
         raise DateTimeParsingError("None")
->>>>>>> 292b2aca
 
-
-def _parse_str_to_datetime(raw: str, *, parser_kwargs: Mapping[str, Any] | None = None) -> datetime | None:
-    """Parse a string into a datetime object."""
-    stripped = raw.strip()
-    if not stripped:
-        return None
-    try:
-        return dateutil_parser.parse(stripped, **(parser_kwargs or {}))
-    except (TypeError, ValueError, OverflowError):
-        return None
-
-
-def _parse_obj_to_datetime(value: Any) -> datetime | None:
-    """Parse a non-string object into a datetime object."""
     if hasattr(value, "to_pydatetime"):
         value = value.to_pydatetime()
 
@@ -70,9 +49,6 @@
         return value
     if isinstance(value, date):
         return datetime.combine(value, datetime.min.time())
-<<<<<<< HEAD
-    return None
-=======
 
     raw = str(value).strip()
     if not raw:
@@ -82,7 +58,6 @@
         return dateutil_parser.parse(raw, **(parser_kwargs or {}))
     except (TypeError, ValueError, OverflowError) as e:
         raise DateTimeParsingError(raw, original_exception=e) from e
->>>>>>> 292b2aca
 
 
 def normalize_timezone(dt: datetime, *, default_timezone: tzinfo = UTC) -> datetime:
