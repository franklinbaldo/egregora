--- conflicted
+++ resolved
@@ -32,16 +32,11 @@
         parser_kwargs: Additional keyword arguments forwarded to ``dateutil.parser``.
 
     Returns:
-<<<<<<< HEAD
-        A timezone-normalized ``datetime``.
+        A timezone-aware ``datetime`` object normalized to the ``default_timezone``.
 
     Raises:
         InvalidDateTimeInputError: if the input is None or an empty string.
         DateTimeParsingError: if parsing fails.
-=======
-        A timezone-aware ``datetime`` object normalized to the ``default_timezone``,
-        or ``None`` if parsing is unsuccessful.
->>>>>>> fe550595
 
     """
     dt = _to_datetime(value, parser_kwargs=parser_kwargs)
@@ -93,14 +88,6 @@
 
 
 def ensure_datetime(value: datetime | str | Any) -> datetime:
-<<<<<<< HEAD
-    """Convert various datetime representations to Python datetime."""
-    try:
-        return parse_datetime_flexible(value, default_timezone=UTC)
-    except (DateTimeParsingError, InvalidDateTimeInputError) as e:
-        msg = f"Unsupported datetime type: {type(value)}"
-        raise TypeError(msg) from e
-=======
     """Parse a value into a timezone-aware datetime, raising TypeError on failure.
 
     This serves as a strict version of ``parse_datetime_flexible``, suitable for
@@ -116,13 +103,11 @@
         TypeError: If the value cannot be converted to a ``datetime``.
 
     """
-    parsed = parse_datetime_flexible(value, default_timezone=UTC)
-    if parsed is not None:
-        return parsed
-
-    msg = f"Unsupported datetime type: {type(value)}"
-    raise TypeError(msg)
->>>>>>> fe550595
+    try:
+        return parse_datetime_flexible(value, default_timezone=UTC)
+    except (DateTimeParsingError, InvalidDateTimeInputError) as e:
+        msg = f"Unsupported datetime type: {type(value)}"
+        raise TypeError(msg) from e
 
 
 __all__ = ["ensure_datetime", "normalize_timezone", "parse_datetime_flexible"]