--- conflicted
+++ resolved
@@ -1,38 +1,39 @@
-"""Exceptions for the utils package."""
-
-from __future__ import annotations
+"""Custom exceptions for filesystem operations."""
 
 
-class UtilsError(Exception):
-    """Base class for exceptions in this module."""
+class FilesystemError(Exception):
+    """Base exception for filesystem-related errors."""
 
 
-class AuthorsFileError(UtilsError):
-    """Base class for errors related to the .authors.yml file."""
+class MissingMetadataError(FilesystemError):
+    """Raised when required metadata for a post is missing."""
+
+    def __init__(self, missing_keys: list[str]) -> None:
+        self.missing_keys = missing_keys
+        message = f"Missing required metadata keys: {', '.join(missing_keys)}"
+        super().__init__(message)
 
 
-class AuthorsFileParseError(AuthorsFileError):
-    """Raised when the .authors.yml file cannot be parsed."""
+class UniqueFilenameError(FilesystemError):
+    """Raised when a unique filename cannot be generated after a set number of attempts."""
+
+    def __init__(self, base_slug: str, attempts: int) -> None:
+        self.base_slug = base_slug
+        self.attempts = attempts
+        message = f"Could not generate a unique filename for slug '{base_slug}' after {attempts} attempts."
+        super().__init__(message)
 
 
-class AuthorsFileIOError(AuthorsFileError):
-    """Raised when there is an error reading or writing the .authors.yml file."""
+class MissingPostMetadataError(FilesystemError):
+    """Raised when required post metadata is missing."""
+
+    def __init__(self, missing_key: str) -> None:
+        self.missing_key = missing_key
+        super().__init__(f"Missing required metadata key: '{self.missing_key}'")
 
 
-class PostParseError(UtilsError):
-    """Raised when a post file cannot be parsed."""
-
-
-class PathResolutionError(UtilsError):
-    """Raised when a path cannot be resolved."""
-
-
-class InvalidFrontmatterError(UtilsError):
-    """Raised for invalid frontmatter."""
-
-
-class FrontmatterDateFormattingError(InvalidFrontmatterError):
-    """Raised for date formatting errors in frontmatter."""
+class FrontmatterDateFormattingError(FilesystemError):
+    """Raised when a date string for frontmatter cannot be parsed."""
 
     def __init__(self, date_str: str, original_exception: Exception) -> None:
         self.date_str = date_str
@@ -43,24 +44,6 @@
         )
 
 
-<<<<<<< HEAD
-class MissingMetadataError(InvalidFrontmatterError):
-    """Raised when required metadata is missing."""
-
-    def __init__(self, missing_keys: list[str]) -> None:
-        self.missing_keys = missing_keys
-        message = f"Missing required metadata keys: {', '.join(missing_keys)}"
-        super().__init__(message)
-
-
-class UniqueFilenameError(UtilsError):
-    """Raised when a unique filename cannot be generated."""
-
-    def __init__(self, base_slug: str, attempts: int) -> None:
-        self.base_slug = base_slug
-        self.attempts = attempts
-        message = f"Could not generate a unique filename for slug '{base_slug}' after {attempts} attempts."
-=======
 class CacheError(Exception):
     """Base exception for cache-related errors."""
 
@@ -72,5 +55,4 @@
         self.key = key
         self.original_exception = original_exception
         message = f"Failed to deserialize cache entry for key '{key}'. Original error: {original_exception}"
->>>>>>> f965e946
         super().__init__(message)