--- conflicted
+++ resolved
@@ -32,21 +32,12 @@
         super().__init__(f"Missing required metadata key: '{self.missing_key}'")
 
 
-class DateTimeUtilsError(Exception):
-    """Base exception for datetime utility errors."""
+class FrontmatterDateFormattingError(FilesystemError):
+    """Raised when a date string for frontmatter cannot be parsed."""
 
-
-class DateTimeParsingError(DateTimeUtilsError):
-    """Raised when a date/time string cannot be parsed."""
-
-    def __init__(self, value: str, original_exception: Exception | None = None) -> None:
-        self.value = value
+    def __init__(self, date_str: str, original_exception: Exception) -> None:
+        self.date_str = date_str
         self.original_exception = original_exception
-<<<<<<< HEAD
-        message = f"Failed to parse date/time string: '{self.value}'"
-        if original_exception:
-            message += f". Original error: {original_exception}"
-=======
         super().__init__(
             f"Failed to parse date string for frontmatter: '{self.date_str}'. "
             f"Original error: {original_exception}"
@@ -86,5 +77,4 @@
     def __init__(self, date_str: str) -> None:
         self.date_str = date_str
         message = f"Could not extract a valid date from '{self.date_str}'"
->>>>>>> 66b5c288
         super().__init__(message)