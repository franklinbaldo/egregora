--- conflicted
+++ resolved
@@ -58,7 +58,6 @@
 class DirectoryCreationError(FilesystemOperationError):
     """Raised when creating a directory fails."""
 
-<<<<<<< HEAD
     def __init__(self, path: str, original_exception: Exception) -> None:
         message = f"Failed to create directory at: {path}. Original error: {original_exception}"
         super().__init__(path, original_exception, message=message)
@@ -93,12 +92,6 @@
         self.original_exception = original_exception
         message = f"Failed to deserialize cache entry for key '{key}'. Original error: {original_exception}"
         super().__init__(message)
-=======
-    def __init__(self, base_slug: str, attempts: int) -> None:
-        self.base_slug = base_slug
-        self.attempts = attempts
-        message = f"Could not generate a unique filename for slug '{base_slug}' after {attempts} attempts."
-        super().__init__(message)
 
 
 class ModelError(UtilsError):
@@ -114,5 +107,4 @@
 
 
 class ModelConfigurationError(ModelError):
-    """Raised for model configuration errors."""
->>>>>>> 6e38fa2c
+    """Raised for model configuration errors."""