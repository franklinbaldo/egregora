--- conflicted
+++ resolved
@@ -42,7 +42,21 @@
 )
 from egregora.utils.datetime_utils import DateTimeError, DateTimeParsingError, InvalidDateTimeInputError
 
-<<<<<<< HEAD
+
+# Base exception for Egregora
+class EgregoraError(Exception):
+    """Base exception for all Egregora errors."""
+
+
+# Slugify-specific exceptions (defined here as they're utils-level)
+class SlugifyError(EgregoraError):
+    """Base exception for slugify-related errors."""
+
+
+class InvalidInputError(SlugifyError):
+    """Raised when the input to a function is invalid."""
+
+
 __all__ = [
     # Orchestration
     "ApiKeyInvalidError",
@@ -64,10 +78,13 @@
     # Datetime utilities
     "DateTimeError",
     "DateTimeParsingError",
+    # Base exceptions
+    "EgregoraError",
     "EnrichmentError",
     "InvalidAliasError",
     "InvalidDateArgumentError",
     "InvalidDateTimeInputError",
+    "InvalidInputError",
     "InvalidTimezoneArgumentError",
     "OrchestrationError",
     "OutputSinkError",
@@ -76,52 +93,9 @@
     "ProfileGenerationError",
     "ProfileNotFoundError",
     "ProfileParseError",
+    "SlugifyError",
     "SourceNotFoundError",
     "WindowError",
     "WindowSizeError",
     "WindowSplitError",
-]
-=======
-
-class CacheKeyNotFoundError(EgregoraError):
-    """Raised when a cache key is not found."""
-
-    def __init__(self, key: str) -> None:
-        self.key = key
-        message = f"Key not found in cache: '{key}'"
-        super().__init__(message)
-
-
-class CacheError(EgregoraError):
-    """Base exception for cache-related errors."""
-
-
-class CacheDeserializationError(CacheError):
-    """Raised when a cache entry cannot be deserialized."""
-
-    def __init__(self, key: str, original_exception: Exception) -> None:
-        self.key = key
-        self.original_exception = original_exception
-        message = f"Failed to deserialize cache entry for key '{key}'. Original error: {original_exception}"
-        super().__init__(message)
-
-
-class CachePayloadTypeError(CacheError):
-    """Raised when a cache entry has an unexpected type."""
-
-    def __init__(self, key: str, payload_type: type) -> None:
-        self.key = key
-        self.payload_type = payload_type
-        message = (
-            f"Unexpected cache payload type for key '{key}': got {payload_type.__name__}, expected dict."
-        )
-        super().__init__(message)
-
-
-class SlugifyError(EgregoraError):
-    """Base exception for slugify-related errors."""
-
-
-class InvalidInputError(SlugifyError):
-    """Raised when the input to a function is invalid."""
->>>>>>> 24ee725a
+]