"""Pydantic AI-powered editor agent with RAG and meta-LLM capabilities.

Autonomous post editing with line-by-line precision, RAG context queries,
and meta-LLM consultation for creative suggestions.

This is the Pydantic AI implementation of the editor agent. It replaces the
legacy google.genai implementation with a type-safe, testable agent using
Pydantic AI's tool calling and state management.
"""

from __future__ import annotations

import logging
from typing import TYPE_CHECKING, Any

import frontmatter
import ibis
from pydantic import BaseModel, ConfigDict, Field
from pydantic_ai import Agent, RunContext

from egregora.agents.banner import generate_banner_for_post
from egregora.agents.editor.document import DocumentSnapshot, Editor
from egregora.agents.tools.rag import VectorStore, query_similar_posts
from egregora.config import ModelConfig
from egregora.prompt_templates import EditorPromptTemplate
from egregora.utils.genai import call_with_retries
from egregora.utils.logfire_config import logfire_span

if TYPE_CHECKING:
    from pathlib import Path

    from google import genai
logger = logging.getLogger(__name__)


class EditLineResult(BaseModel):
    """Result of an edit_line operation."""

    success: bool
    message: str
    new_version: int | None = None


class FullRewriteResult(BaseModel):
    """Result of a full_rewrite operation."""

    success: bool
    message: str
    new_version: int | None = None


class QueryRAGResult(BaseModel):
    """Result of a query_rag operation."""

    results: list[dict[str, Any]] = Field(default_factory=list)
    summary: str


class AskLLMResult(BaseModel):
    """Result of an ask_llm operation."""

    answer: str


class FinishResult(BaseModel):
    """Result of a finish operation."""

    success: bool
    decision: str
    notes: str = ""


class BannerResult(BaseModel):
    """Result of a banner generation operation."""

    status: str
    path: str | None = None


class EditorAgentResult(BaseModel):
    """Final result from the editor agent."""

    decision: str = Field(description="'publish' or 'hold'")
    notes: str = Field(default="", description="Editor notes or explanation")


class EditorAgentState(BaseModel):
    """State passed to editor agent tools."""

    model_config = ConfigDict(arbitrary_types_allowed=True)
    editor: Editor
    rag_dir: Path
    client: Any
    model_config_obj: ModelConfig
    post_path: Path
    tool_calls_log: list[dict[str, Any]] = Field(default_factory=list)


def markdown_to_snapshot(content: str, doc_id: str) -> DocumentSnapshot:
    """Convert markdown content to DocumentSnapshot."""
    lines = content.split("\n")
    return DocumentSnapshot(doc_id=doc_id, version=1, meta={}, lines=dict(enumerate(lines)))


def snapshot_to_markdown(snapshot: DocumentSnapshot) -> str:
    """Convert DocumentSnapshot back to markdown."""
    sorted_lines = [snapshot.lines[i] for i in sorted(snapshot.lines.keys())]
    return "\n".join(sorted_lines)


async def query_rag_impl(
<<<<<<< HEAD
    query: str,
    max_results: int,
    rag_dir: Path,
    _client: genai.Client,
    model_config: ModelConfig,
=======
    query: str, max_results: int, rag_dir: Path, client: genai.Client, model_config: ModelConfig
>>>>>>> 6a7b3962
) -> QueryRAGResult:
    """RAG search implementation."""
    if not rag_dir.exists():
        return QueryRAGResult(results=[], summary="RAG system not available (no posts indexed yet)")
    try:
        store = VectorStore(rag_dir / "chunks.parquet")
        embedding_model = model_config.get_model("embedding")
        dummy_table = ibis.memtable({"query_text": [query]})
        results = await query_similar_posts(
            table=dummy_table, store=store, embedding_model=embedding_model, top_k=max_results
        )
        if not results:
            return QueryRAGResult(results=[], summary=f"No relevant results found for: {query}")
        result_dicts = [
            {
                "post_id": result.get("post_id", "unknown"),
                "similarity": float(result.get("similarity", 0)),
                "text": result.get("text", "")[:400],
            }
            for result in results
        ]
        summary = f"Found {len(result_dicts)} relevant results for: {query}"
        return QueryRAGResult(results=result_dicts, summary=summary)
    except Exception as e:
        logger.exception("RAG query failed")
        return QueryRAGResult(results=[], summary=f"RAG query failed: {e!s}")


async def ask_llm_impl(question: str, client: genai.Client, model: str) -> AskLLMResult:
    """Simple Q&A with fresh LLM instance."""
    from google.genai import types as genai_types

    try:
        response = await call_with_retries(
            client.aio.models.generate_content,
            model=model,
            contents=[genai_types.Content(role="user", parts=[genai_types.Part(text=question)])],
            config=genai_types.GenerateContentConfig(temperature=0.7),
        )
        answer = (response.text or "No response").strip()
        return AskLLMResult(answer=answer)
    except Exception as e:
        logger.exception("ask_llm failed")
        return AskLLMResult(answer=f"[LLM query failed: {e!s}]")


def _register_editor_tools(agent: Agent) -> None:
    """Register all editor tools on the agent."""

    @agent.tool
    def edit_line_tool(
        ctx: RunContext[EditorAgentState], expect_version: int, index: int, new_text: str
    ) -> EditLineResult:
        """Replace a single line in the document.

        Args:
            expect_version: Expected document version (for optimistic concurrency)
            index: Line index to edit (0-based)
            new_text: New content for this line

        """
        result_dict = ctx.deps.editor.edit_line(expect_version=expect_version, index=index, new=new_text)
        ctx.deps.tool_calls_log.append(
            {"tool": "edit_line", "args": {"expect_version": expect_version, "index": index}}
        )
        if result_dict.get("ok"):
            return EditLineResult(
                success=True,
                message=f"Line {index} edited successfully",
                new_version=result_dict.get("version"),
            )
        return EditLineResult(
            success=False, message=result_dict.get("error", "Edit failed"), new_version=None
        )

    @agent.tool
    def full_rewrite_tool(
        ctx: RunContext[EditorAgentState], expect_version: int, content: str
    ) -> FullRewriteResult:
        """Replace the entire document content.

        Args:
            expect_version: Expected document version
            content: New complete document content

        """
        result_dict = ctx.deps.editor.full_rewrite(expect_version=expect_version, content=content)
        ctx.deps.tool_calls_log.append({"tool": "full_rewrite", "args": {"expect_version": expect_version}})
        if result_dict.get("ok"):
            return FullRewriteResult(
                success=True,
                message="Document rewritten successfully",
                new_version=result_dict.get("version"),
            )
        return FullRewriteResult(
            success=False, message=result_dict.get("error", "Rewrite failed"), new_version=None
        )

    @agent.tool
    async def query_rag_tool(
        ctx: RunContext[EditorAgentState], query: str, max_results: int = 5
    ) -> QueryRAGResult:
        """Search past Egregora posts and enrichments for relevant context.

        Use this to find related discussions, definitions, or examples from previous posts.

        Args:
            query: Search query (e.g. 'consciousness emergence', 'AI alignment')
            max_results: Maximum results to return (default 5)

        """
        ctx.deps.tool_calls_log.append(
            {"tool": "query_rag", "args": {"query": query, "max_results": max_results}}
        )
        return await query_rag_impl(
            query=query,
            max_results=max_results,
            rag_dir=ctx.deps.rag_dir,
            client=ctx.deps.client,
            model_config=ctx.deps.model_config_obj,
        )

    @agent.tool
    async def ask_llm_tool(ctx: RunContext[EditorAgentState], question: str) -> AskLLMResult:
        """Ask a separate LLM for ideas, clarification, or creative input.

        Use cases:
        - "What are good metaphors for X?"
        - "What are obscure facts about Y?"
        - "What else would you say about Z in this context?"
        - "Is this analogy scientifically accurate?"
        - "Suggest 3 alternative titles for this section"
        - "What's a clearer way to explain X?"

        Args:
            question: Question to ask the LLM

        """
        ctx.deps.tool_calls_log.append({"tool": "ask_llm", "args": {"question": question}})
        model = ctx.deps.model_config_obj.get_model("editor")
        return await ask_llm_impl(question=question, client=ctx.deps.client, model=model)

    @agent.tool
    def generate_banner_tool(ctx: RunContext[EditorAgentState]) -> BannerResult:
        """Generate a cover banner image for this post.

        Creates an AI-generated banner image based on the post's title and summary
        from its front matter. The banner will be saved in the same directory as
        the post.

        Returns:
            BannerResult with status and path to the generated banner

        """
        try:
            post = frontmatter.load(ctx.deps.post_path)
            title = post.get("title", "")
            summary = post.get("summary", "")
            slug = post.get("slug", ctx.deps.post_path.stem)
            if not title:
                return BannerResult(status="error", path=None)
            output_dir = ctx.deps.post_path.parent
            ctx.deps.tool_calls_log.append(
                {"tool": "generate_banner", "args": {"slug": slug, "title": title}}
            )
            banner_path = generate_banner_for_post(
                post_title=title, post_summary=summary or title, output_dir=output_dir, slug=slug
            )
            if banner_path:
                return BannerResult(status="success", path=str(banner_path))
            return BannerResult(status="failed", path=None)
        except Exception:
            logger.exception("Banner generation failed in editor")
            return BannerResult(status="error", path=None)


async def run_editor_session_with_pydantic_agent(
    post_path: Path,
    client: genai.Client,
    model_config: ModelConfig,
    rag_dir: Path,
    context: dict[str, Any] | None = None,
    _max_turns: int = 15,
    agent_model: Any | None = None,
) -> dict[str, Any]:
    """Run a full editing session on a post using Pydantic AI agent.

    Args:
        post_path: Path to the post markdown file
        client: genai.Client instance
        model_config: Model configuration
        rag_dir: Path to RAG database
        context: Optional context (ELO score, ranking comments, etc.)
        max_turns: Maximum number of conversation turns
        agent_model: Optional test model for deterministic tests

    Returns:
        Dictionary with:
        - final_content: str - Final post content
        - decision: str - "publish" or "hold"
        - notes: str - Editor notes
        - edits_made: bool - Whether any edits were made
        - tool_calls: list - Log of tool calls

    """
    if not post_path.exists():
        msg = f"Post not found: {post_path}"
        raise FileNotFoundError(msg)
    original_content = post_path.read_text(encoding="utf-8")
    snapshot = markdown_to_snapshot(original_content, doc_id=str(post_path))
    editor = Editor(snapshot)
    context = context or {}
    prompt = EditorPromptTemplate(
        post_content=original_content,
        doc_id=str(post_path),
        version=snapshot.version,
        lines=snapshot.lines,
        context=context,
    ).render()
    state = EditorAgentState(
        editor=editor,
        rag_dir=rag_dir,
        client=client,
        model_config_obj=model_config,
        post_path=post_path,
        tool_calls_log=[],
    )
    model_name = model_config.get_model("editor")
    logger.info("[blue]✏️  Editor model:[/] %s", model_name)
    with logfire_span("editor_agent", post_path=str(post_path), model=model_name):
        if agent_model is None:
            model = model_name
        else:
            model = agent_model
        agent = Agent[EditorAgentState, EditorAgentResult](
            model=model, deps_type=EditorAgentState, output_type=EditorAgentResult
        )

        @agent.system_prompt
        def editor_system_prompt(ctx: RunContext[EditorAgentState]) -> str:
            """Generate system prompt from template."""
            template = EditorPromptTemplate(
                post_content=snapshot_to_markdown(ctx.deps.editor.snapshot),
                doc_id=ctx.deps.post_path.stem,
                version=ctx.deps.editor.snapshot.version,
                lines=ctx.deps.editor.snapshot.lines,
            )
            return template.render()

        _register_editor_tools(agent)
        try:
            result = await agent.run(prompt, deps=state)
            final_result = result.output
            return {
                "final_content": snapshot_to_markdown(editor.snapshot),
                "decision": final_result.decision,
                "notes": final_result.notes,
                "edits_made": editor.snapshot.version > 1,
                "tool_calls": state.tool_calls_log,
            }
        except Exception as e:
            logger.exception("Editor agent failed")
            msg = "Editor agent execution failed"
            raise RuntimeError(msg) from e<|MERGE_RESOLUTION|>--- conflicted
+++ resolved
@@ -109,15 +109,7 @@
 
 
 async def query_rag_impl(
-<<<<<<< HEAD
-    query: str,
-    max_results: int,
-    rag_dir: Path,
-    _client: genai.Client,
-    model_config: ModelConfig,
-=======
-    query: str, max_results: int, rag_dir: Path, client: genai.Client, model_config: ModelConfig
->>>>>>> 6a7b3962
+    query: str, max_results: int, rag_dir: Path, _client: genai.Client, model_config: ModelConfig
 ) -> QueryRAGResult:
     """RAG search implementation."""
     if not rag_dir.exists():
