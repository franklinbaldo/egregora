"""Conversation annotation system for threading, metadata, and conversation units.

This module provides a unified annotation storage layer that treats annotations
as standard Document objects, persisting them via ContentRepository.

Architecture:
    - Annotations are DocumentType.ANNOTATION Documents
    - Stored in the 'annotations' table
    - UUID-based deterministic identity (v5)
    - Parent-child relationships via parent_id/parent_type metadata
"""

from __future__ import annotations

import logging
import uuid
from datetime import UTC, datetime
from typing import TYPE_CHECKING, Any, Literal

from ibis.common.exceptions import IbisError

<<<<<<< HEAD
from egregora.data_primitives.document import Document, DocumentType
from egregora.database import schemas as database_schema
=======
from egregora.data_primitives.document import Document, DocumentType, OutputSink
from egregora.database import ir_schema as database_schema
>>>>>>> 51ece75d

if TYPE_CHECKING:
    from collections.abc import Iterable

    from egregora.database.repository import ContentRepository

logger = logging.getLogger(__name__)

# Default author identifier for all annotations created by the writer agent
ANNOTATION_AUTHOR = "egregora"

# DuckDB table name where annotations are persisted
ANNOTATIONS_TABLE = "annotations"


class AnnotationStore:
    """High-level API for managing conversation annotations as Documents.

    Refactored in V2 to use ContentRepository for persistence, eliminating
    redundant storage logic and sequence dependency.
    """

    def __init__(
        self,
        repository: ContentRepository,
    ) -> None:
        """Initialize annotation store.

        Args:
            repository: Unified content repository for document persistence

        """
        self.repository = repository
        self._initialize()

    def _initialize(self) -> None:
        """Ensure annotations table exists."""
        database_schema.create_table_if_not_exists(
            self.repository.db.ibis_conn,
            ANNOTATIONS_TABLE,
            database_schema.ANNOTATIONS_SCHEMA,
        )

    def save_annotation(
        self,
        parent_id: str,
        parent_type: Literal["message", "annotation"],
        commentary: str,
        author_id: str = ANNOTATION_AUTHOR,
        category: str | None = "Annotations",
        tags: list[str] | None = None,
    ) -> Document:
        """Persist an annotation Document and return it.

        Uses UUID v5 for deterministic identity based on parent and content.
        """
        created_at = datetime.now(UTC)

        # Deterministic UUID based on parent and commentary to prevent duplicates
        namespace = uuid.NAMESPACE_URL
        seed = f"annotation:{parent_id}:{commentary}"
        annotation_id = str(uuid.uuid5(namespace, seed))

        metadata = {
            "parent_id": parent_id,
            "parent_type": parent_type,
            "author_id": author_id,
            "category": category,
            "tags": tags or [],
            "slug": f"annotation-{annotation_id[:8]}",
            "title": f"Annotation on {parent_id}",
        }

        doc = Document(
            id=annotation_id,
            content=commentary,
            type=DocumentType.ANNOTATION,
            metadata=metadata,
            created_at=created_at,
        )

        self.repository.save(doc)
        return doc

    def list_annotations_for_message(self, msg_id: str) -> list[Document]:
        """Return annotation Documents for ``msg_id`` ordered by creation time."""
        try:
            t = self.repository.db.read_table(ANNOTATIONS_TABLE)
            res = (
                t.filter((t.parent_id == msg_id) & (t.parent_type == "message"))
                .order_by(t.created_at)
                .execute()
            )
            if res.empty:
                return []

            records = res.to_dict(orient="records")
            return [self.repository._row_to_document(row, DocumentType.ANNOTATION) for row in records]
        except (IbisError, AttributeError) as e:
            logger.debug("Failed to list annotations for message %s: %s", msg_id, e)
            return []

    def iter_all_annotations(self) -> Iterable[Document]:
        """Yield all annotation Documents sorted by insertion order."""
        try:
            t = self.repository.db.read_table(ANNOTATIONS_TABLE)
            res = t.order_by(t.created_at).execute()
            records = res.to_dict(orient="records")
            for row in records:
                yield self.repository._row_to_document(row, DocumentType.ANNOTATION)
        except (IbisError, AttributeError) as e:
            logger.debug("Failed to iterate annotations: %s", e)

    def join_with_messages(self, messages_table: Any) -> Any:
        """Join annotations with messages using message_id as foreign key."""
        annotations_table = self.repository.db.ibis_conn.table(ANNOTATIONS_TABLE)
        message_annotations = annotations_table[annotations_table.parent_type == "message"]

        # Rename columns to avoid conflicts if necessary
        # But usually we just want to join them
        return messages_table.left_join(
            message_annotations, messages_table.msg_id == message_annotations.parent_id
        )


__all__ = ["ANNOTATIONS_TABLE", "ANNOTATION_AUTHOR", "AnnotationStore"]<|MERGE_RESOLUTION|>--- conflicted
+++ resolved
@@ -1,39 +1,95 @@
 """Conversation annotation system for threading, metadata, and conversation units.
 
-This module provides a unified annotation storage layer that treats annotations
-as standard Document objects, persisting them via ContentRepository.
+This module provides a DuckDB-backed annotation storage layer that enables the writer
+agent to attach metadata and commentary to messages and other annotations, creating
+threaded conversation structures. Privacy filtering is expected to occur upstream
+before LLM invocation; the annotation store does not run PII detection when saving
+records.
 
 Architecture:
-    - Annotations are DocumentType.ANNOTATION Documents
-    - Stored in the 'annotations' table
-    - UUID-based deterministic identity (v5)
-    - Parent-child relationships via parent_id/parent_type metadata
+    - DuckDB storage with Ibis query interface for type-safe operations
+    - Auto-incrementing sequences for annotation IDs
+    - Parent-child relationships via parent_id/parent_type foreign keys
+    - Supports annotation threading: annotations can reference messages or other annotations
+
+Key Components:
+    - AnnotationStore: Main storage class with DuckDB persistence
+    - Annotation: Dataclass representing a stored annotation record
+    - ANNOTATIONS_TABLE: Table name constant for the annotations storage
+    - ANNOTATION_AUTHOR: Default author identifier ("egregora")
+
+Schema:
+    The annotations table follows this structure:
+    - id: INTEGER (auto-increment primary key)
+    - parent_id: VARCHAR (message_id or annotation_id)
+    - parent_type: VARCHAR ("message" or "annotation")
+    - author: VARCHAR (typically "egregora")
+    - commentary: VARCHAR (the annotation content; PII masking occurs upstream)
+    - created_at: TIMESTAMP (UTC)
+
+Use Cases:
+    1. Conversation threading: Link related messages and annotations
+    2. Metadata tagging: Attach context, themes, or editorial notes to messages
+    3. RAG context enrichment: Provide additional context for retrieval operations
+    4. Post generation: Guide the writer agent with conversation structure insights
+
+Example:
+    >>> from pathlib import Path
+    >>> from egregora.agents.shared.annotations import AnnotationStore
+    >>>
+    >>> # Initialize annotation storage
+    >>> from egregora.database.duckdb_manager import DuckDBStorageManager
+    >>> storage = DuckDBStorageManager(db_path=Path(".egregora-cache/annotations.duckdb"))
+    >>> store = AnnotationStore(storage)
+    >>>
+    >>> # Annotate a message
+    >>> annotation = store.save_annotation(
+    ...     parent_id="msg_abc123",
+    ...     parent_type="message",
+    ...     commentary="This message introduces the main topic of discussion"
+    ... )
+    >>>
+    >>> # Retrieve annotations for a message
+    >>> msg_annotations = store.list_annotations_for_message("msg_abc123")
+    >>> for ann in msg_annotations:
+    ...     print(f"{ann.created_at}: {ann.commentary}")
+    >>>
+    >>> # Join annotations with messages for vectorized operations
+    >>> import ibis
+    >>> messages = ibis.table(...)  # Your messages table
+    >>> joined = store.join_with_messages(messages)
+    >>> annotated = joined.filter(joined.commentary.notnull())
+
+Note:
+    This module does NOT use the centralized schemas from database.schema.ANNOTATIONS_SCHEMA.
+    The schema is defined inline via CREATE TABLE statements for tighter control over
+    sequences and auto-increment behavior.
+
 """
 
 from __future__ import annotations
 
 import logging
-import uuid
+from dataclasses import dataclass
 from datetime import UTC, datetime
 from typing import TYPE_CHECKING, Any, Literal
 
-from ibis.common.exceptions import IbisError
-
-<<<<<<< HEAD
-from egregora.data_primitives.document import Document, DocumentType
-from egregora.database import schemas as database_schema
-=======
+import ibis
+
 from egregora.data_primitives.document import Document, DocumentType, OutputSink
 from egregora.database import ir_schema as database_schema
->>>>>>> 51ece75d
 
 if TYPE_CHECKING:
-    from collections.abc import Iterable
-
-    from egregora.database.repository import ContentRepository
+    from collections.abc import Iterable, Sequence
+
+    from egregora.database.protocols import SequenceStorageProtocol, StorageProtocol
 
 logger = logging.getLogger(__name__)
 
+
+# ============================================================================
+# Constants
+# ============================================================================
 # Default author identifier for all annotations created by the writer agent
 ANNOTATION_AUTHOR = "egregora"
 
@@ -41,114 +97,332 @@
 ANNOTATIONS_TABLE = "annotations"
 
 
+# ============================================================================
+# Data Models
+# ============================================================================
+
+
+@dataclass(slots=True)
+class Annotation:
+    """Representation of a stored conversation annotation.
+
+    This is the in-memory representation of an annotation record retrieved
+    from the DuckDB storage. Annotations form a tree structure where each
+    annotation can reference either a message or another annotation as its parent.
+
+    Attributes:
+        id: Unique annotation identifier (auto-generated)
+        parent_id: ID of the parent entity (message_id or annotation_id)
+        parent_type: Type of parent entity ("message" or "annotation")
+        author: Author identifier (typically "egregora")
+        commentary: The annotation content (not privacy-validated here)
+        created_at: UTC timestamp of annotation creation
+
+    """
+
+    id: int
+    parent_id: str
+    parent_type: str
+    author: str
+    commentary: str
+    created_at: datetime
+
+    def to_document(self) -> Document:
+        """Convert this annotation into a lightweight :class:`Document` instance.
+
+        Annotations are treated as dedicated :class:`DocumentType.ANNOTATION` documents.
+        They carry stable identity, authorship, and parent references.
+
+        Returns:
+            Document representation of the annotation ready for serving/indexing.
+
+        """
+        # Ensure title and slug for Post compatibility
+        slug = f"annotation-{self.id}"
+        metadata = {
+            "annotation_id": str(self.id),
+            "title": f"Annotation {self.id}",
+            "parent_id": self.parent_id,
+            "parent_type": self.parent_type,
+            "author": self.author,  # Defaults to "egregora"
+            "categories": ["Annotations"],
+            "slug": slug,
+            "date": self.created_at,
+        }
+
+        identity_header = (
+            "<!--\n"
+            f"annotation_id: {self.id}\n"
+            f"parent_type: {self.parent_type}\n"
+            f"parent_id: {self.parent_id}\n"
+            "-->\n\n"
+        )
+
+        return Document(
+            content=f"{identity_header}{self.commentary}",
+            type=DocumentType.ANNOTATION,
+            metadata=metadata,
+            created_at=self.created_at,
+        )
+
+
+# ============================================================================
+# Storage Layer
+# ============================================================================
+
+
 class AnnotationStore:
-    """High-level API for managing conversation annotations as Documents.
-
-    Refactored in V2 to use ContentRepository for persistence, eliminating
-    redundant storage logic and sequence dependency.
+    """DuckDB-backed storage for writer annotations accessed via Ibis.
+
+    This class manages the lifecycle of annotations including schema initialization,
+    sequence management, and CRUD operations. It uses DuckDB for persistence with
+    an Ibis interface for type-safe queries.
+
+    The store handles:
+    - Auto-incrementing sequence management for annotation IDs
+    - Parent-child relationship validation (annotations can only reference existing parents)
+    - Efficient joins with message tables for vectorized operations
+
+    Storage Format:
+        - Database: DuckDB (single file)
+        - Table: annotations
+        - Indexes: (parent_id, parent_type, created_at) for efficient lookups
+        - Sequences: annotations_id_seq for auto-increment
     """
 
     def __init__(
         self,
-        repository: ContentRepository,
+        storage: StorageProtocol & SequenceStorageProtocol,  # type: ignore[misc]
+        output_sink: OutputSink | None = None,
     ) -> None:
         """Initialize annotation store.
 
         Args:
-            repository: Unified content repository for document persistence
+            storage: Storage backend implementing both StorageProtocol and SequenceStorageProtocol
+            output_sink: Optional sink for persisting annotations as documents
 
         """
-        self.repository = repository
+        self.storage = storage
+        self.output_sink = output_sink
+        self._backend = storage.ibis_conn
+        self._sequence_name = f"{ANNOTATIONS_TABLE}_id_seq"
         self._initialize()
 
+    # Note: Removed _connection property - use storage.connection() context manager instead
+
+    # ========================================================================
+    # Schema Initialization
+    # ========================================================================
+
     def _initialize(self) -> None:
-        """Ensure annotations table exists."""
+        """Initialize database schema, sequences, and indexes.
+
+        This method is called during __init__ and performs:
+        1. Create auto-increment sequence for annotation IDs
+        2. Create annotations table with proper schema
+        3. Add primary key constraint
+        4. Set default value for id column to use sequence
+        5. Create composite index on (parent_id, parent_type, created_at)
+        6. Sync sequence state with existing data (handles database restarts)
+
+        The sequence synchronization ensures that if the database already contains
+        annotations, the sequence starts at max(id) + 1 to avoid conflicts.
+        """
+        sequence_name = self._sequence_name
+        self.storage.ensure_sequence(sequence_name)
+        # Use centralized schema definition
         database_schema.create_table_if_not_exists(
-            self.repository.db.ibis_conn,
-            ANNOTATIONS_TABLE,
-            database_schema.ANNOTATIONS_SCHEMA,
-        )
+            self._backend, ANNOTATIONS_TABLE, database_schema.ANNOTATIONS_SCHEMA
+        )
+        # Manually alter ID to use sequence (ibis create_table doesn't support DEFAULT nextval yet)
+        try:
+            self._backend.raw_sql(
+                f"ALTER TABLE {ANNOTATIONS_TABLE} ALTER COLUMN id SET DEFAULT nextval('{sequence_name}')"
+            )
+        except Exception as e:
+            # Table may already have the sequence default set, or have dependencies
+            if "depend" in str(e).lower() or "already" in str(e).lower():
+                pass  # Sequence default already set or dependencies exist - this is fine
+            else:
+                raise
+
+        # Use protocol method instead of accessing protected member
+        with self.storage.connection() as conn:
+            database_schema.add_primary_key(conn, ANNOTATIONS_TABLE, "id")
+
+        self.storage.ensure_sequence_default(ANNOTATIONS_TABLE, "id", sequence_name)
+        self._backend.raw_sql(
+            f"\n            CREATE INDEX IF NOT EXISTS idx_annotations_parent_created\n            ON {ANNOTATIONS_TABLE} (parent_id, parent_type, created_at)\n            "
+        )
+        self.storage.sync_sequence_with_table(sequence_name, table=ANNOTATIONS_TABLE, column="id")
+
+    # ========================================================================
+    # Internal Utilities
+    # ========================================================================
+
+    def _fetch_records(self, query: str, params: Sequence[object] | None = None) -> list[dict[str, object]]:
+        """Execute a query and return results as a list of dictionaries."""
+        # Use protocol method instead of accessing protected member
+        with self.storage.connection() as conn:
+            cursor = conn.execute(query, params or [])
+            column_names = [description[0] for description in cursor.description]
+            return [dict(zip(column_names, row, strict=False)) for row in cursor.fetchall()]
+
+    # ========================================================================
+    # CRUD Operations
+    # ========================================================================
 
     def save_annotation(
         self,
         parent_id: str,
         parent_type: Literal["message", "annotation"],
         commentary: str,
-        author_id: str = ANNOTATION_AUTHOR,
-        category: str | None = "Annotations",
-        tags: list[str] | None = None,
-    ) -> Document:
-        """Persist an annotation Document and return it.
-
-        Uses UUID v5 for deterministic identity based on parent and content.
+    ) -> Annotation:
+        """Persist an annotation and return the saved record."""
+        # Trust internal callers, type hints enforce contract
+        created_at = datetime.now(UTC)
+        annotation_id = self.storage.next_sequence_value(self._sequence_name)
+        insert_row = ibis.memtable(
+            [
+                {
+                    "id": annotation_id,
+                    "parent_id": parent_id,
+                    "parent_type": parent_type,
+                    "author": ANNOTATION_AUTHOR,
+                    "commentary": commentary,
+                    "created_at": created_at,
+                }
+            ]
+        )
+        self._backend.insert(ANNOTATIONS_TABLE, insert_row)
+        annotation = Annotation(
+            id=annotation_id,
+            parent_id=parent_id,
+            parent_type=parent_type,
+            author=ANNOTATION_AUTHOR,
+            commentary=commentary,
+            created_at=created_at,
+        )
+
+        if self.output_sink:
+            try:
+                self.output_sink.persist(annotation.to_document())
+            except Exception as e:
+                logger.warning("Failed to persist annotation %s: %s", annotation.id, e)
+
+        return annotation
+
+    # ========================================================================
+    # Query Operations
+    # ========================================================================
+
+    def list_annotations_for_message(self, msg_id: str) -> list[Annotation]:
+        """Return annotations for ``msg_id`` ordered by creation time."""
+        records = self._fetch_records(
+            f"\n            SELECT id, parent_id, parent_type, author, commentary, created_at\n            FROM {ANNOTATIONS_TABLE}\n            WHERE parent_id = ? AND parent_type = 'message'\n            ORDER BY created_at ASC, id ASC\n            ",  # nosec B608 - ANNOTATIONS_TABLE is module constant
+            [msg_id],
+        )
+        return [self._row_to_annotation(row) for row in records]
+
+    def get_last_annotation_id(self, msg_id: str) -> int | None:
+        """Return the most recent annotation ID for ``msg_id`` if any exist."""
+        # Use protocol method instead of accessing protected member
+        with self.storage.connection() as conn:
+            cursor = conn.execute(
+                f"\n            SELECT id FROM {ANNOTATIONS_TABLE}\n            WHERE parent_id = ? AND parent_type = 'message'\n            ORDER BY created_at DESC, id DESC\n            LIMIT 1\n            ",  # nosec B608 - ANNOTATIONS_TABLE is module constant
+                [msg_id],
+            )
+            row = cursor.fetchone()
+            return int(row[0]) if row else None
+
+    def iter_all_annotations(self) -> Iterable[Annotation]:
+        """Yield all annotations sorted by insertion order."""
+        records = self._fetch_records(
+            f"\n            SELECT id, parent_id, parent_type, author, commentary, created_at\n            FROM {ANNOTATIONS_TABLE}\n            ORDER BY created_at ASC, id ASC\n            "  # nosec B608 - ANNOTATIONS_TABLE is module constant
+        )
+        for row in records:
+            yield self._row_to_annotation(row)
+
+    def iter_annotation_documents(self) -> Iterable[Document]:
+        """Yield all annotations transformed into :class:`Document` objects."""
+        for annotation in self.iter_all_annotations():
+            yield annotation.to_document()
+
+    # ========================================================================
+    # Vectorized Operations
+    # ========================================================================
+
+    def join_with_messages(self, messages_table: ibis.expr.types.Table) -> ibis.expr.types.Table:
+        """Join annotations with messages using message_id as foreign key.
+
+        This enables vectorized operations on the combined data.
+
+        Args:
+            messages_table: Ibis Table with 'message_id' column
+
+        Returns:
+            Joined Ibis Table with both message and annotation columns
+
+        Example:
+            >>> # Assuming messages_table has message_id column
+            >>> annotations_store = AnnotationStore(db_path)
+            >>> joined = annotations_store.join_with_messages(messages_table)
+            >>> # Now you can do vectorized operations like:
+            >>> annotated_messages = joined.filter(joined.commentary.notnull())
+
         """
-        created_at = datetime.now(UTC)
-
-        # Deterministic UUID based on parent and commentary to prevent duplicates
-        namespace = uuid.NAMESPACE_URL
-        seed = f"annotation:{parent_id}:{commentary}"
-        annotation_id = str(uuid.uuid5(namespace, seed))
-
-        metadata = {
-            "parent_id": parent_id,
-            "parent_type": parent_type,
-            "author_id": author_id,
-            "category": category,
-            "tags": tags or [],
-            "slug": f"annotation-{annotation_id[:8]}",
-            "title": f"Annotation on {parent_id}",
-        }
-
-        doc = Document(
-            id=annotation_id,
-            content=commentary,
-            type=DocumentType.ANNOTATION,
-            metadata=metadata,
+        annotations_table = self._backend.table(ANNOTATIONS_TABLE)
+        message_annotations = annotations_table[annotations_table.parent_type == "message"]
+        return messages_table.left_join(
+            message_annotations, messages_table.message_id == message_annotations.parent_id
+        )
+
+    # ========================================================================
+    # Data Conversion
+    # ========================================================================
+
+    @staticmethod
+    def _row_to_annotation(row: dict[str, Any]) -> Annotation:
+        """Convert a database row dictionary to an Annotation instance.
+
+        Handles various datetime formats from DuckDB (datetime, ISO strings)
+        and ensures all timestamps are in UTC timezone.
+
+        Args:
+            row: Dictionary with keys matching Annotation fields
+
+        Returns:
+            Annotation instance with properly typed and timezone-aware created_at
+
+        """
+        created_at_obj = row["created_at"]
+        if hasattr(created_at_obj, "to_pydatetime"):
+            created_at = created_at_obj.to_pydatetime()
+        elif isinstance(created_at_obj, datetime):
+            created_at = created_at_obj
+        else:
+            dt_str = str(created_at_obj).replace("Z", "+00:00")
+            created_at = datetime.fromisoformat(dt_str)
+        if created_at.tzinfo is None:
+            created_at = created_at.replace(tzinfo=UTC)
+        else:
+            created_at = created_at.astimezone(UTC)
+        return Annotation(
+            id=int(row["id"]),
+            parent_id=str(row["parent_id"]),
+            parent_type=str(row["parent_type"]),
+            author=str(row["author"]),
+            commentary=str(row["commentary"]),
             created_at=created_at,
         )
 
-        self.repository.save(doc)
-        return doc
-
-    def list_annotations_for_message(self, msg_id: str) -> list[Document]:
-        """Return annotation Documents for ``msg_id`` ordered by creation time."""
-        try:
-            t = self.repository.db.read_table(ANNOTATIONS_TABLE)
-            res = (
-                t.filter((t.parent_id == msg_id) & (t.parent_type == "message"))
-                .order_by(t.created_at)
-                .execute()
-            )
-            if res.empty:
-                return []
-
-            records = res.to_dict(orient="records")
-            return [self.repository._row_to_document(row, DocumentType.ANNOTATION) for row in records]
-        except (IbisError, AttributeError) as e:
-            logger.debug("Failed to list annotations for message %s: %s", msg_id, e)
-            return []
-
-    def iter_all_annotations(self) -> Iterable[Document]:
-        """Yield all annotation Documents sorted by insertion order."""
-        try:
-            t = self.repository.db.read_table(ANNOTATIONS_TABLE)
-            res = t.order_by(t.created_at).execute()
-            records = res.to_dict(orient="records")
-            for row in records:
-                yield self.repository._row_to_document(row, DocumentType.ANNOTATION)
-        except (IbisError, AttributeError) as e:
-            logger.debug("Failed to iterate annotations: %s", e)
-
-    def join_with_messages(self, messages_table: Any) -> Any:
-        """Join annotations with messages using message_id as foreign key."""
-        annotations_table = self.repository.db.ibis_conn.table(ANNOTATIONS_TABLE)
-        message_annotations = annotations_table[annotations_table.parent_type == "message"]
-
-        # Rename columns to avoid conflicts if necessary
-        # But usually we just want to join them
-        return messages_table.left_join(
-            message_annotations, messages_table.msg_id == message_annotations.parent_id
-        )
-
-
-__all__ = ["ANNOTATIONS_TABLE", "ANNOTATION_AUTHOR", "AnnotationStore"]+
+# ============================================================================
+# Public API
+# ============================================================================
+# Export the core components for external use:
+# - ANNOTATIONS_TABLE: Table name constant
+# - ANNOTATION_AUTHOR: Default author identifier
+# - Annotation: Dataclass for annotation records
+# - AnnotationStore: Main storage class for CRUD operations
+__all__ = ["ANNOTATIONS_TABLE", "ANNOTATION_AUTHOR", "Annotation", "AnnotationStore"]