"""Conversation annotation system for threading, metadata, and conversation units.

This module provides a DuckDB-backed annotation storage layer that enables the writer
agent to attach metadata and commentary to messages and other annotations, creating
threaded conversation structures. Privacy filtering is expected to occur upstream
before LLM invocation; the annotation store does not run PII detection when saving
records.

Architecture:
    - DuckDB storage with Ibis query interface for type-safe operations
    - Auto-incrementing sequences for annotation IDs
    - Parent-child relationships via parent_id/parent_type foreign keys
    - Supports annotation threading: annotations can reference messages or other annotations

Key Components:
    - AnnotationStore: Main storage class with DuckDB persistence
    - Annotation: Dataclass representing a stored annotation record
    - ANNOTATIONS_TABLE: Table name constant for the annotations storage
    - ANNOTATION_AUTHOR: Default author identifier ("egregora")

Schema:
    The annotations table follows this structure:
    - id: INTEGER (auto-increment primary key)
    - parent_id: VARCHAR (message_id or annotation_id)
    - parent_type: VARCHAR ("message" or "annotation")
    - author: VARCHAR (typically "egregora")
    - commentary: VARCHAR (the annotation content; PII masking occurs upstream)
    - created_at: TIMESTAMP (UTC)

Use Cases:
    1. Conversation threading: Link related messages and annotations
    2. Metadata tagging: Attach context, themes, or editorial notes to messages
    3. RAG context enrichment: Provide additional context for retrieval operations
    4. Post generation: Guide the writer agent with conversation structure insights

Example:
    >>> from pathlib import Path
    >>> from egregora.agents.shared.annotations import AnnotationStore
    >>>
    >>> # Initialize annotation storage
    >>> from egregora.database.duckdb_manager import DuckDBStorageManager
    >>> storage = DuckDBStorageManager(db_path=Path(".egregora-cache/annotations.duckdb"))
    >>> store = AnnotationStore(storage)
    >>>
    >>> # Annotate a message
    >>> annotation = store.save_annotation(
    ...     parent_id="msg_abc123",
    ...     parent_type="message",
    ...     commentary="This message introduces the main topic of discussion"
    ... )
    >>>
    >>> # Retrieve annotations for a message
    >>> msg_annotations = store.list_annotations_for_message("msg_abc123")
    >>> for ann in msg_annotations:
    ...     print(f"{ann.created_at}: {ann.commentary}")
    >>>
    >>> # Join annotations with messages for vectorized operations
    >>> import ibis
    >>> messages = ibis.table(...)  # Your messages table
    >>> joined = store.join_with_messages(messages)
    >>> annotated = joined.filter(joined.commentary.notnull())

Note:
    This module does NOT use the centralized schemas from database.schema.ANNOTATIONS_SCHEMA.
    The schema is defined inline via CREATE TABLE statements for tighter control over
    sequences and auto-increment behavior.

"""

from __future__ import annotations

import logging
from dataclasses import dataclass
from datetime import UTC, datetime
from typing import TYPE_CHECKING, Any, Literal

import ibis

<<<<<<< HEAD
from egregora.data_primitives.document import Document, DocumentType, OutputSink
from egregora.database import ir_schema as database_schema
=======
from egregora.data_primitives.document import Document, DocumentType
from egregora.data_primitives.protocols import OutputSink
from egregora.database import schemas as database_schema
>>>>>>> fd538472

if TYPE_CHECKING:
    from collections.abc import Iterable, Sequence

    from egregora.database.protocols import SequenceStorageProtocol, StorageProtocol

logger = logging.getLogger(__name__)


# ============================================================================
# Constants
# ============================================================================
# Default author identifier for all annotations created by the writer agent
ANNOTATION_AUTHOR = "egregora"

# DuckDB table name where annotations are persisted
ANNOTATIONS_TABLE = "annotations"


# ============================================================================
# Data Models
# ============================================================================


@dataclass(slots=True)
class Annotation:
    """Representation of a stored conversation annotation.

    This is the in-memory representation of an annotation record retrieved
    from the DuckDB storage. Annotations form a tree structure where each
    annotation can reference either a message or another annotation as its parent.

    Attributes:
        id: Unique annotation identifier (auto-generated)
        parent_id: ID of the parent entity (message_id or annotation_id)
        parent_type: Type of parent entity ("message" or "annotation")
        author: Author identifier (typically "egregora")
        commentary: The annotation content (not privacy-validated here)
        created_at: UTC timestamp of annotation creation

    """

    id: int
    parent_id: str
    parent_type: str
    author: str
    commentary: str
    created_at: datetime

    def to_document(self) -> Document:
        """Convert this annotation into a lightweight :class:`Document` instance.

        Annotations are treated as dedicated :class:`DocumentType.ANNOTATION` documents.
        They carry stable identity, authorship, and parent references.

        Returns:
            Document representation of the annotation ready for serving/indexing.

        """
        # Ensure title and slug for Post compatibility
        slug = f"annotation-{self.id}"
        metadata = {
            "annotation_id": str(self.id),
            "title": f"Annotation {self.id}",
            "parent_id": self.parent_id,
            "parent_type": self.parent_type,
            "author": self.author,  # Defaults to "egregora"
            "categories": ["Annotations"],
            "slug": slug,
            "date": self.created_at,
        }

        identity_header = (
            "<!--\n"
            f"annotation_id: {self.id}\n"
            f"parent_type: {self.parent_type}\n"
            f"parent_id: {self.parent_id}\n"
            "-->\n\n"
        )

        return Document(
            content=f"{identity_header}{self.commentary}",
            type=DocumentType.ANNOTATION,
            metadata=metadata,
            created_at=self.created_at,
        )


# ============================================================================
# Storage Layer
# ============================================================================


class AnnotationStore:
    """DuckDB-backed storage for writer annotations accessed via Ibis.

    This class manages the lifecycle of annotations including schema initialization,
    sequence management, and CRUD operations. It uses DuckDB for persistence with
    an Ibis interface for type-safe queries.

    The store handles:
    - Auto-incrementing sequence management for annotation IDs
    - Parent-child relationship validation (annotations can only reference existing parents)
    - Efficient joins with message tables for vectorized operations

    Storage Format:
        - Database: DuckDB (single file)
        - Table: annotations
        - Indexes: (parent_id, parent_type, created_at) for efficient lookups
        - Sequences: annotations_id_seq for auto-increment
    """

    def __init__(
        self,
        storage: StorageProtocol & SequenceStorageProtocol,  # type: ignore[misc]
        output_sink: OutputSink | None = None,
    ) -> None:
        """Initialize annotation store.

        Args:
            storage: Storage backend implementing both StorageProtocol and SequenceStorageProtocol
            output_sink: Optional sink for persisting annotations as documents

        """
        self.storage = storage
        self.output_sink = output_sink
        self._backend = storage.ibis_conn
        self._sequence_name = f"{ANNOTATIONS_TABLE}_id_seq"
        self._initialize()

    # Note: Removed _connection property - use storage.connection() context manager instead

    # ========================================================================
    # Schema Initialization
    # ========================================================================

    def _initialize(self) -> None:
        """Initialize database schema, sequences, and indexes.

        This method is called during __init__ and performs:
        1. Create auto-increment sequence for annotation IDs
        2. Create annotations table with proper schema
        3. Add primary key constraint
        4. Set default value for id column to use sequence
        5. Create composite index on (parent_id, parent_type, created_at)
        6. Sync sequence state with existing data (handles database restarts)

        The sequence synchronization ensures that if the database already contains
        annotations, the sequence starts at max(id) + 1 to avoid conflicts.
        """
        sequence_name = self._sequence_name
        self.storage.ensure_sequence(sequence_name)
        # Use centralized schema definition
        database_schema.create_table_if_not_exists(
            self._backend, ANNOTATIONS_TABLE, database_schema.ANNOTATIONS_SCHEMA
        )
        # Manually alter ID to use sequence (ibis create_table doesn't support DEFAULT nextval yet)
        try:
            self._backend.raw_sql(
                f"ALTER TABLE {ANNOTATIONS_TABLE} ALTER COLUMN id SET DEFAULT nextval('{sequence_name}')"
            )
        except Exception as e:
            # Table may already have the sequence default set, or have dependencies
            if "depend" in str(e).lower() or "already" in str(e).lower():
                pass  # Sequence default already set or dependencies exist - this is fine
            else:
                raise

        # Use protocol method instead of accessing protected member
        with self.storage.connection() as conn:
            database_schema.add_primary_key(conn, ANNOTATIONS_TABLE, "id")

        self.storage.ensure_sequence_default(ANNOTATIONS_TABLE, "id", sequence_name)
        self._backend.raw_sql(
            f"\n            CREATE INDEX IF NOT EXISTS idx_annotations_parent_created\n            ON {ANNOTATIONS_TABLE} (parent_id, parent_type, created_at)\n            "
        )
        self.storage.sync_sequence_with_table(sequence_name, table=ANNOTATIONS_TABLE, column="id")

    # ========================================================================
    # Internal Utilities
    # ========================================================================

    def _fetch_records(self, query: str, params: Sequence[object] | None = None) -> list[dict[str, object]]:
        """Execute a query and return results as a list of dictionaries."""
        # Use protocol method instead of accessing protected member
        with self.storage.connection() as conn:
            cursor = conn.execute(query, params or [])
            column_names = [description[0] for description in cursor.description]
            return [dict(zip(column_names, row, strict=False)) for row in cursor.fetchall()]

    # ========================================================================
    # CRUD Operations
    # ========================================================================

    def save_annotation(
        self,
        parent_id: str,
        parent_type: Literal["message", "annotation"],
        commentary: str,
    ) -> Annotation:
        """Persist an annotation and return the saved record."""
        # Trust internal callers, type hints enforce contract
        created_at = datetime.now(UTC)
        annotation_id = self.storage.next_sequence_value(self._sequence_name)
        insert_row = ibis.memtable(
            [
                {
                    "id": annotation_id,
                    "parent_id": parent_id,
                    "parent_type": parent_type,
                    "author": ANNOTATION_AUTHOR,
                    "commentary": commentary,
                    "created_at": created_at,
                }
            ]
        )
        self._backend.insert(ANNOTATIONS_TABLE, insert_row)
        annotation = Annotation(
            id=annotation_id,
            parent_id=parent_id,
            parent_type=parent_type,
            author=ANNOTATION_AUTHOR,
            commentary=commentary,
            created_at=created_at,
        )

        if self.output_sink:
            try:
                self.output_sink.persist(annotation.to_document())
            except Exception as e:
                logger.warning("Failed to persist annotation %s: %s", annotation.id, e)

        return annotation

    # ========================================================================
    # Query Operations
    # ========================================================================

    def list_annotations_for_message(self, msg_id: str) -> list[Annotation]:
        """Return annotations for ``msg_id`` ordered by creation time."""
        records = self._fetch_records(
            f"\n            SELECT id, parent_id, parent_type, author, commentary, created_at\n            FROM {ANNOTATIONS_TABLE}\n            WHERE parent_id = ? AND parent_type = 'message'\n            ORDER BY created_at ASC, id ASC\n            ",  # nosec B608 - ANNOTATIONS_TABLE is module constant
            [msg_id],
        )
        return [self._row_to_annotation(row) for row in records]

    def get_last_annotation_id(self, msg_id: str) -> int | None:
        """Return the most recent annotation ID for ``msg_id`` if any exist."""
        # Use protocol method instead of accessing protected member
        with self.storage.connection() as conn:
            cursor = conn.execute(
                f"\n            SELECT id FROM {ANNOTATIONS_TABLE}\n            WHERE parent_id = ? AND parent_type = 'message'\n            ORDER BY created_at DESC, id DESC\n            LIMIT 1\n            ",  # nosec B608 - ANNOTATIONS_TABLE is module constant
                [msg_id],
            )
            row = cursor.fetchone()
            return int(row[0]) if row else None

    def iter_all_annotations(self) -> Iterable[Annotation]:
        """Yield all annotations sorted by insertion order."""
        records = self._fetch_records(
            f"\n            SELECT id, parent_id, parent_type, author, commentary, created_at\n            FROM {ANNOTATIONS_TABLE}\n            ORDER BY created_at ASC, id ASC\n            "  # nosec B608 - ANNOTATIONS_TABLE is module constant
        )
        for row in records:
            yield self._row_to_annotation(row)

    def iter_annotation_documents(self) -> Iterable[Document]:
        """Yield all annotations transformed into :class:`Document` objects."""
        for annotation in self.iter_all_annotations():
            yield annotation.to_document()

    # ========================================================================
    # Vectorized Operations
    # ========================================================================

    def join_with_messages(self, messages_table: ibis.expr.types.Table) -> ibis.expr.types.Table:
        """Join annotations with messages using message_id as foreign key.

        This enables vectorized operations on the combined data.

        Args:
            messages_table: Ibis Table with 'message_id' column

        Returns:
            Joined Ibis Table with both message and annotation columns

        Example:
            >>> # Assuming messages_table has message_id column
            >>> annotations_store = AnnotationStore(db_path)
            >>> joined = annotations_store.join_with_messages(messages_table)
            >>> # Now you can do vectorized operations like:
            >>> annotated_messages = joined.filter(joined.commentary.notnull())

        """
        annotations_table = self._backend.table(ANNOTATIONS_TABLE)
        message_annotations = annotations_table[annotations_table.parent_type == "message"]
        return messages_table.left_join(
            message_annotations, messages_table.message_id == message_annotations.parent_id
        )

    # ========================================================================
    # Data Conversion
    # ========================================================================

    @staticmethod
    def _row_to_annotation(row: dict[str, Any]) -> Annotation:
        """Convert a database row dictionary to an Annotation instance.

        Handles various datetime formats from DuckDB (datetime, ISO strings)
        and ensures all timestamps are in UTC timezone.

        Args:
            row: Dictionary with keys matching Annotation fields

        Returns:
            Annotation instance with properly typed and timezone-aware created_at

        """
        created_at_obj = row["created_at"]
        if hasattr(created_at_obj, "to_pydatetime"):
            created_at = created_at_obj.to_pydatetime()
        elif isinstance(created_at_obj, datetime):
            created_at = created_at_obj
        else:
            dt_str = str(created_at_obj).replace("Z", "+00:00")
            created_at = datetime.fromisoformat(dt_str)
        if created_at.tzinfo is None:
            created_at = created_at.replace(tzinfo=UTC)
        else:
            created_at = created_at.astimezone(UTC)
        return Annotation(
            id=int(row["id"]),
            parent_id=str(row["parent_id"]),
            parent_type=str(row["parent_type"]),
            author=str(row["author"]),
            commentary=str(row["commentary"]),
            created_at=created_at,
        )


# ============================================================================
# Public API
# ============================================================================
# Export the core components for external use:
# - ANNOTATIONS_TABLE: Table name constant
# - ANNOTATION_AUTHOR: Default author identifier
# - Annotation: Dataclass for annotation records
# - AnnotationStore: Main storage class for CRUD operations
__all__ = ["ANNOTATIONS_TABLE", "ANNOTATION_AUTHOR", "Annotation", "AnnotationStore"]<|MERGE_RESOLUTION|>--- conflicted
+++ resolved
@@ -76,14 +76,9 @@
 
 import ibis
 
-<<<<<<< HEAD
-from egregora.data_primitives.document import Document, DocumentType, OutputSink
-from egregora.database import ir_schema as database_schema
-=======
 from egregora.data_primitives.document import Document, DocumentType
 from egregora.data_primitives.protocols import OutputSink
 from egregora.database import schemas as database_schema
->>>>>>> fd538472
 
 if TYPE_CHECKING:
     from collections.abc import Iterable, Sequence
@@ -313,8 +308,8 @@
         if self.output_sink:
             try:
                 self.output_sink.persist(annotation.to_document())
-            except Exception as e:
-                logger.warning("Failed to persist annotation %s: %s", annotation.id, e)
+            except Exception as exc:  # noqa: BLE001
+                logger.warning("Failed to persist annotation %s: %s", annotation.id, exc)
 
         return annotation
 
