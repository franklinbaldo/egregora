--- conflicted
+++ resolved
@@ -1,92 +1,3 @@
-<<<<<<< HEAD
-"""Shared LLM helper functions exposed to interactive agents."""
-
-from __future__ import annotations
-
-from collections.abc import Awaitable, Callable
-from pathlib import Path
-
-import ibis
-from google import genai
-
-from egregora.agents.shared.rag import VectorStore, query_similar_posts
-from egregora.config import get_model_for_task
-from egregora.config.settings import EgregoraConfig
-from egregora.utils.genai import call_with_retries
-
-Tool = Callable[..., Awaitable[str]]
-
-
-async def query_rag(
-    query: str,
-    max_results: int,
-    rag_dir: Path,
-    _client: genai.Client,
-    egregora_config: EgregoraConfig | None,
-    cli_model: str | None,
-) -> str:
-    """Return formatted RAG context for ``query``.
-
-    Falls back to informative status messages when the index is missing or
-    the similarity search fails.
-    """
-    if not rag_dir.exists():
-        return "RAG system not available (no posts indexed yet)"
-
-    try:
-        store = VectorStore(rag_dir / "chunks.parquet")
-        embedding_model = get_model_for_task("embedding", egregora_config, cli_model)
-        dummy_table = ibis.memtable({"query_text": [query]})
-        results = await query_similar_posts(
-            table=dummy_table,
-            store=store,
-            embedding_model=embedding_model,
-            top_k=max_results,
-        )
-        if not results:
-            return f"No relevant results found for: {query}"
-
-        formatted = [f"RAG Results for '{query}':\n"]
-        for i, result in enumerate(results, 1):
-            formatted.append(f"[{i}] Post: {result.get('post_id', 'unknown')}")
-            formatted.append(f"    Similarity: {result.get('similarity', 0):.2f}")
-            formatted.append(f"    Excerpt: {result.get('text', '')[:400]}...")
-            formatted.append("")
-        return "\n".join(formatted)
-    except (ValueError, TypeError, AttributeError, OSError, RuntimeError) as exc:
-        return f"RAG query failed: {exc!s}"
-
-
-async def ask_llm(
-    question: str,
-    client: genai.Client,
-    egregora_config: EgregoraConfig | None,
-    cli_model: str | None,
-) -> str:
-    """Ask the configured editor model a free-form question."""
-    try:
-        model_google = get_model_for_task("editor", egregora_config, cli_model)
-        if ":" in model_google:
-            model_google = model_google.split(":", 1)[1]
-        if not model_google.startswith("models/"):
-            model_google = f"models/{model_google}"
-
-        response = await call_with_retries(
-            client.aio.models.generate_content,
-            model=model_google,
-            contents=[genai.types.Content(role="user", parts=[genai.types.Part(text=question)])],
-            config=genai.types.GenerateContentConfig(temperature=0.7),
-        )
-        return (response.text or "No response").strip()
-    except (ValueError, TypeError, AttributeError, OSError, RuntimeError) as exc:
-        return f"[LLM query failed: {exc!s}]"
-
-
-AVAILABLE_TOOLS: dict[str, Tool] = {
-    "query_rag": query_rag,
-    "ask_llm": ask_llm,
-}
-=======
 """Shared LLM tools for agents.
 
 This module previously contained agent tools but they are no longer used.
@@ -96,5 +7,4 @@
 # NOTE: This file previously contained unused stub functions:
 # - query_rag, ask_llm, finish, diversity_sampler, link_rewriter
 # These were removed during cleanup as they were never used by any CLI command.
-# RAG functionality is implemented in agents.writer.context_builder instead.
->>>>>>> 3d12e766
+# RAG functionality is implemented in agents.writer.context_builder instead.