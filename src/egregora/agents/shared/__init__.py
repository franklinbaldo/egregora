<<<<<<< HEAD
"""Agent tools and utilities."""
=======
"""Agent tools and utilities.

This package contains tools that agents use to perform their tasks:
- rag: Retrieval augmented generation
- annotations: Conversation annotation storage
- author_profiles: Author profiling and active user tracking
"""
>>>>>>> 3d12e766

from egregora.agents.shared.annotations import AnnotationStore
from egregora.agents.shared.author_profiles import get_active_authors

__all__ = ["AnnotationStore", "get_active_authors"]<|MERGE_RESOLUTION|>--- conflicted
+++ resolved
@@ -1,6 +1,3 @@
-<<<<<<< HEAD
-"""Agent tools and utilities."""
-=======
 """Agent tools and utilities.
 
 This package contains tools that agents use to perform their tasks:
@@ -8,7 +5,6 @@
 - annotations: Conversation annotation storage
 - author_profiles: Author profiling and active user tracking
 """
->>>>>>> 3d12e766
 
 from egregora.agents.shared.annotations import AnnotationStore
 from egregora.agents.shared.author_profiles import get_active_authors
