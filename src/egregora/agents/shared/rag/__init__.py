--- conflicted
+++ resolved
@@ -14,13 +14,6 @@
     └── pydantic_helpers.py
 """
 
-<<<<<<< HEAD
-import os
-
-from egregora.agents.shared.rag.operations import (
-    index_all_media,
-    index_document,
-=======
 from egregora.agents.shared.rag.core import (
     chunk_document,
     chunk_from_document,
@@ -34,16 +27,10 @@
     index_all_media,
     index_document,
     index_documents_for_rag,
->>>>>>> 61289261
     index_media_enrichment,
     index_post,
     query_media,
     query_similar_posts,
-)
-from egregora.agents.shared.rag.pydantic_helpers import (
-    build_rag_context_for_writer,
-    find_relevant_docs,
-    format_rag_context,
 )
 from egregora.agents.shared.rag.store import VectorStore
 
