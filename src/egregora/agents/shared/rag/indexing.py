--- conflicted
+++ resolved
@@ -22,12 +22,8 @@
 from egregora.utils.frontmatter_utils import parse_frontmatter
 
 if TYPE_CHECKING:
-<<<<<<< HEAD
-    from egregora.data_primitives.protocols import OutputSink
-=======
     from egregora.agents.shared.rag.store import VectorStore
     from egregora.data_primitives.protocols import OutputAdapter
->>>>>>> 73587584
 
 # Use schema directly to avoid circular import with store.py
 VECTOR_STORE_SCHEMA = ir_schema.RAG_CHUNKS_SCHEMA
@@ -381,14 +377,8 @@
 
 
 def index_documents_for_rag(
-<<<<<<< HEAD
-    output_format: OutputSink,
-    rag_dir: Path,
-    storage: DuckDBStorageManager,
-=======
     output_format: OutputAdapter,
     store: VectorStore,
->>>>>>> 73587584
     *,
     embedding_model: str,
 ) -> int:
