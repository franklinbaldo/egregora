"""Indexing operations for RAG knowledge system.

Handles indexing of Documents and media enrichments into the vector store.
"""

from __future__ import annotations

import logging
import re
from datetime import UTC, date, datetime
from pathlib import Path
from typing import TYPE_CHECKING, Any, TypedDict

import ibis

# Import from other RAG modules
from egregora.agents.model_limits import PromptTooLargeError
from egregora.agents.shared.rag.chunker import chunk_document, chunk_from_document
from egregora.agents.shared.rag.embedder import embed_chunks
from egregora.data_primitives.document import Document, DocumentType
from egregora.database import ir_schema
from egregora.utils.frontmatter_utils import parse_frontmatter

if TYPE_CHECKING:
<<<<<<< HEAD
    from egregora.agents.shared.rag.store import VectorStore
    from egregora.data_primitives.protocols import OutputAdapter
=======
    from egregora.data_primitives.protocols import OutputSink
>>>>>>> 3843426f

# Use schema directly to avoid circular import with store.py
VECTOR_STORE_SCHEMA = ir_schema.RAG_CHUNKS_SCHEMA

logger = logging.getLogger(__name__)

# Default chunk size for indexing
DEFAULT_INDEX_MAX_TOKENS = 1800

# Regex patterns for media enrichment parsing
DATE_MATCH_PATTERN = re.compile(r"- \*\*Date:\*\* (.+)")
TIME_MATCH_PATTERN = re.compile(r"- \*\*Time:\*\* (.+)")
SENDER_MATCH_PATTERN = re.compile(r"- \*\*Sender:\*\* (.+)")
MEDIA_TYPE_MATCH_PATTERN = re.compile(r"- \*\*Media Type:\*\* (.+)")
FILE_MATCH_PATTERN = re.compile(r"- \*\*File:\*\* (.+)")
FILENAME_MATCH_PATTERN = re.compile(r"# Enrichment: (.+)")


class MediaEnrichmentMetadata(TypedDict):
    message_date: datetime | None
    author_uuid: str | None
    media_type: str | None
    media_path: str | None
    original_filename: str


def _load_document_from_path(path: Path) -> Document | None:
    """Load a Document from a filesystem path."""
    try:
        content = path.read_text(encoding="utf-8")
    except (OSError, UnicodeDecodeError) as e:
        logger.warning("Failed to read document at %s: %s", path, e)
        return None

    metadata, body = parse_frontmatter(content)

    path_str = str(path)
    if "/posts/" in path_str and "/journal/" not in path_str:
        doc_type = DocumentType.POST
    elif "/journal/" in path_str:
        doc_type = DocumentType.JOURNAL
    elif "/profiles/" in path_str:
        doc_type = DocumentType.PROFILE
    elif "/urls/" in path_str:
        doc_type = DocumentType.ENRICHMENT_URL
    elif path_str.endswith(".md") and "/media/" in path_str:
        doc_type = DocumentType.ENRICHMENT_MEDIA
    else:
        doc_type = DocumentType.MEDIA

    return Document(
        content=body,
        type=doc_type,
        metadata=metadata,
    )


def _coerce_post_date(value: object) -> date | None:
    """Normalize post metadata values to ``date`` objects."""
    if value is None:
        return None
    result: date | None = None
    if isinstance(value, datetime):
        result = value.date()
    elif isinstance(value, date):
        result = value
    elif isinstance(value, str):
        text = value.strip()
        text = text.removesuffix("Z")
        if text:
            try:
                result = datetime.fromisoformat(text).date()
            except ValueError:
                try:
                    result = date.fromisoformat(text)
                except ValueError:
                    logger.warning("Unable to parse post date: %s", value)
        else:
            result = None
    else:
        logger.warning("Unsupported post date type: %s", type(value))
    return result


def _coerce_message_datetime(value: object) -> datetime | None:
    """Ensure message timestamps are timezone-aware UTC datetimes."""
    if value is None:
        return None
    result: datetime | None = None
    if isinstance(value, datetime):
        result = value.replace(tzinfo=UTC) if value.tzinfo is None else value.astimezone(UTC)
    elif isinstance(value, str):
        text = value.strip()
        if text.endswith("Z"):
            text = text[:-1] + "+00:00"
        if text:
            try:
                parsed = datetime.fromisoformat(text)
            except ValueError:
                logger.warning("Unable to parse message datetime: %s", value)
            else:
                result = parsed.replace(tzinfo=UTC) if parsed.tzinfo is None else parsed.astimezone(UTC)
    else:
        logger.warning("Unsupported message datetime type: %s", type(value))
    return result


def _build_vector_store_row(
    chunk: dict[str, Any],
    chunk_index: int,
    embedding: list[float],
    *,
    document_type: str,
    document_id: str,
    source_path: str,
    source_mtime_ns: int,
) -> dict[str, Any]:
    """Build a single vector store row from chunk data.

    Args:
        chunk: Chunk dictionary with content and metadata
        chunk_index: Index of chunk within document
        embedding: Embedding vector for the chunk
        document_type: Type of document (post, media, etc.)
        document_id: Unique document identifier
        source_path: Filesystem path to source document
        source_mtime_ns: Modification time in nanoseconds

    Returns:
        Dictionary compatible with VECTOR_STORE_SCHEMA

    """
    metadata = chunk.get("metadata", {})
    post_slug = chunk.get("post_slug")
    post_title = chunk.get("post_title")

    # Normalize authors and tags
    authors = metadata.get("authors", [])
    if isinstance(authors, str):
        authors = [authors]
    tags = metadata.get("tags", [])
    if isinstance(tags, str):
        tags = [tags]

    # Build base row structure
    row = {
        "chunk_id": f"{document_id}_{chunk_index}",
        "document_type": document_type,
        "document_id": document_id,
        "source_path": source_path,
        "source_mtime_ns": source_mtime_ns,
        "chunk_index": chunk_index,
        "content": chunk["content"],
        "embedding": embedding,
        "tags": tags,
        "category": metadata.get("category"),
        "authors": authors,
    }

    # Add document-type-specific fields
    if document_type in ("media", "enrichment_media"):
        # Media documents
        row.update(
            {
                "post_slug": None,
                "post_title": None,
                "post_date": None,
                "media_uuid": metadata.get("media_uuid") or metadata.get("uuid"),
                "media_type": metadata.get("media_type"),
                "media_path": metadata.get("media_path"),
                "original_filename": metadata.get("original_filename"),
                "message_date": _coerce_message_datetime(metadata.get("message_date")),
                "author_uuid": metadata.get("author_uuid"),
            }
        )
    else:
        # Post/Profile/Journal documents
        post_date = _coerce_post_date(metadata.get("date"))
        row.update(
            {
                "post_slug": post_slug,
                "post_title": post_title,
                "post_date": post_date,
                "media_uuid": None,
                "media_type": None,
                "media_path": None,
                "original_filename": None,
                "message_date": None,
                "author_uuid": None,
            }
        )

    return row


def index_document(
    document: Document,
    store: VectorStore,
    *,
    embedding_model: str,
    source_path: str | None = None,
    source_mtime_ns: int | None = None,
) -> int:
    """Chunk, embed, and index a Document object."""
    logger.info("Indexing Document %s (type=%s)", document.document_id[:8], document.type.value)

    # Chunk the document
    chunks = chunk_from_document(document, max_tokens=DEFAULT_INDEX_MAX_TOKENS)
    if not chunks:
        logger.warning("No chunks generated from Document %s", document.document_id[:8])
        return 0

    # Use document_id as source_path fallback (content-addressed)
    if source_path is None:
        source_path = f"document:{document.document_id}"
    if source_mtime_ns is None:
        # Use document creation time as mtime (content changes → new ID → new timestamp)
        source_mtime_ns = int(document.created_at.timestamp() * 1_000_000_000)

    # Embed chunks
    chunk_texts = [chunk["content"] for chunk in chunks]
    embeddings = embed_chunks(chunk_texts, model=embedding_model, task_type="RETRIEVAL_DOCUMENT")

    # Build rows for vector store using helper function
    rows = [
        _build_vector_store_row(
            chunk,
            i,
            embedding,
            document_type=document.type.value,
            document_id=document.document_id,
            source_path=source_path,
            source_mtime_ns=source_mtime_ns,
        )
        for i, (chunk, embedding) in enumerate(zip(chunks, embeddings, strict=False))
    ]

    # Add to store
    chunks_table = ibis.memtable(rows, schema=VECTOR_STORE_SCHEMA)
    store.add(chunks_table)
    logger.info("Indexed %s chunks from Document %s", len(chunks), document.document_id[:8])
    return len(chunks)


def _collect_document_metadata(output_format: OutputSink) -> tuple[list[dict[str, Any]], int]:
    """Collect metadata from all documents in the output adapter.

    Args:
        output_format: Output adapter providing documents

    Returns:
        Tuple of (metadata rows list, total document count)

    """
    rows: list[dict[str, Any]] = []
    doc_count = 0

    for document in output_format.documents():
        doc_count += 1
        identifier = document.metadata.get("storage_identifier") or document.suggested_path
        if not identifier:
            continue

        source_path = document.metadata.get("source_path")
        # Note: source_path might be missing if the document was not loaded from a filesystem adapter
        # that populates it (e.g. MkDocsAdapter populates it). Without source_path, we can't index
        # the document as it requires a physical path for the vector store schema.
        if not source_path and hasattr(output_format, "resolve_document_path"):
            try:
                source_path = str(output_format.resolve_document_path(identifier))
            except (ValueError, RuntimeError, OSError) as e:
                logger.warning("Failed to resolve identifier %s: %s", identifier, e)
                source_path = ""

        rows.append(
            {
                "storage_identifier": identifier,
                "source_path": source_path or "",
                "mtime_ns": document.metadata.get("mtime_ns") or 0,
            }
        )

    return rows, doc_count


def _identify_documents_to_index(docs_table: ibis.Table, store: VectorStore) -> ibis.Table:
    """Perform delta detection to identify new or changed documents.

    Args:
        docs_table: Table of document metadata from output adapter
        store: Vector store with indexed sources

    Returns:
        Table of documents that need indexing (new or changed)

    """
    indexed_table = store.get_indexed_sources_table()
    logger.debug("Found %d already indexed sources in RAG", indexed_table.count().execute())

    indexed_renamed = indexed_table.select(
        indexed_path=indexed_table.source_path, indexed_mtime=indexed_table.source_mtime_ns
    )

    joined = docs_table.left_join(indexed_renamed, docs_table.source_path == indexed_renamed.indexed_path)

    needs_index = (joined.indexed_mtime.isnull()) | (joined.mtime_ns > joined.indexed_mtime)

    return joined.filter(needs_index).select(
        storage_identifier=joined.storage_identifier,
        source_path=joined.source_path,
        mtime_ns=joined.mtime_ns,
    )


def _index_new_documents(to_index, store: VectorStore, *, embedding_model: str) -> int:
    """Index a set of new or changed documents.

    Args:
        to_index: DataFrame/table of documents to index
        store: Vector store for indexing
        embedding_model: Model name for embeddings

    Returns:
        Count of successfully indexed documents

    """
    indexed_count = 0
    for row in to_index.itertuples():
        try:
            document_path = Path(row.source_path)

            doc = _load_document_from_path(document_path)
            if doc is None:
                logger.warning("Failed to load document %s, skipping", row.storage_identifier)
                continue

            index_document(
                doc,
                store,
                embedding_model=embedding_model,
                source_path=str(document_path),
                source_mtime_ns=row.mtime_ns,
            )
            indexed_count += 1
            logger.debug("Indexed document: %s", row.storage_identifier)
        except Exception as e:  # noqa: BLE001
            logger.warning("Failed to index document %s: %s", row.storage_identifier, e)
            continue

    return indexed_count


def index_documents_for_rag(
<<<<<<< HEAD
    output_format: OutputAdapter,
    store: VectorStore,
=======
    output_format: OutputSink,
    rag_dir: Path,
    storage: DuckDBStorageManager,
>>>>>>> 3843426f
    *,
    embedding_model: str,
) -> int:
    """Index new/changed documents using incremental indexing via OutputSink.

    Args:
        output_format: Output adapter providing documents
        store: Vector store instance
        embedding_model: Model name for embeddings

    Returns:
        Number of documents successfully indexed

    """
    try:
        # Step 1: Collect metadata from all documents
        rows, doc_count = _collect_document_metadata(output_format)

        if doc_count == 0:
            logger.debug("No documents found by output format")
            return 0

        logger.debug("Output sink reported %d documents", doc_count)

        # Step 2: Build table and filter out unresolved paths
        docs_table = ibis.memtable(rows)
        docs_table = docs_table.filter(docs_table["source_path"] != "")

        remaining = docs_table.count().execute()
        if hasattr(remaining, "iloc"):
            remaining_count = int(remaining.iloc[0, 0])
        else:
            remaining_count = int(remaining)

        if remaining_count == 0:
            logger.warning("All document identifiers failed to resolve to paths")
            return 0

        # Step 3: Perform delta detection
        new_or_changed = _identify_documents_to_index(docs_table, store)

        to_index = new_or_changed.execute()

        if to_index.empty:
            logger.debug("All documents already indexed with current mtime - no work needed")
            return 0

        logger.info(
            "Incremental indexing: %d new/changed documents (skipped %d unchanged)",
            len(to_index),
            doc_count - len(to_index),
        )

        indexed_count = 0
        all_chunks_rows = []  # Accumulate all chunks here

        for row in to_index.itertuples():
            try:
                document_path = Path(row.source_path)

                doc = _load_document_from_path(document_path)
                if doc is None:
                    logger.warning("Failed to load document %s, skipping", row.storage_identifier)
                    continue

                # Chunk and embed the document, but don't persist yet
                chunks = chunk_from_document(doc)
                if not chunks:
                    logger.debug("No chunks generated from document %s", doc.document_id[:8])
                    continue

                chunk_texts = [chunk["content"] for chunk in chunks]
                embeddings = embed_chunks(chunk_texts, model=embedding_model, task_type="RETRIEVAL_DOCUMENT")

                # Build chunk rows for this document
                for i, (chunk, embedding) in enumerate(zip(chunks, embeddings, strict=False)):
                    metadata = chunk["metadata"]
                    post_date = _coerce_post_date(metadata.get("date"))
                    authors = metadata.get("authors", [])
                    if isinstance(authors, str):
                        authors = [authors]
                    tags = metadata.get("tags", [])
                    if isinstance(tags, str):
                        tags = [tags]

                    # Handle media-specific fields for enrichments
                    if doc.type in (DocumentType.ENRICHMENT_MEDIA, DocumentType.MEDIA):
                        media_uuid = metadata.get("media_uuid") or metadata.get("uuid")
                        media_type = metadata.get("media_type")
                        media_path = metadata.get("media_path")
                        original_filename = metadata.get("original_filename")
                        message_date = _coerce_message_datetime(metadata.get("message_date"))
                        author_uuid = metadata.get("author_uuid")
                        post_slug_val = None
                        post_title_val = None
                        post_date_val = None
                    else:
                        media_uuid = None
                        media_type = None
                        media_path = None
                        original_filename = None
                        message_date = None
                        author_uuid = None
                        post_slug_val = chunk["post_slug"]
                        post_title_val = chunk["post_title"]
                        post_date_val = post_date

                    all_chunks_rows.append(
                        {
                            "chunk_id": f"{doc.document_id}_{i}",
                            "document_type": doc.type.value,
                            "document_id": doc.document_id,
                            "source_path": str(document_path),
                            "source_mtime_ns": row.mtime_ns,
                            "post_slug": post_slug_val,
                            "post_title": post_title_val,
                            "post_date": post_date_val,
                            "media_uuid": media_uuid,
                            "media_type": media_type,
                            "media_path": media_path,
                            "original_filename": original_filename,
                            "message_date": message_date,
                            "author_uuid": author_uuid,
                            "chunk_index": i,
                            "content": chunk["content"],
                            "embedding": embedding,
                            "tags": tags,
                            "category": metadata.get("category"),
                            "authors": authors,
                        }
                    )

                indexed_count += 1
                logger.debug("Indexed document: %s (%d chunks)", row.storage_identifier, len(chunks))
            except Exception as e:  # noqa: BLE001
                logger.warning("Failed to index document %s: %s", row.storage_identifier, e)
                continue

        # Persist all chunks at once
        if all_chunks_rows:
            chunks_table = ibis.memtable(all_chunks_rows, schema=VECTOR_STORE_SCHEMA)
            store.add(chunks_table)
            logger.info(
                "Indexed %d chunks from %d documents (batched save)",
                len(all_chunks_rows),
                indexed_count,
            )
        elif indexed_count > 0:
            logger.info("Indexed %d new/changed documents in RAG (incremental)", indexed_count)

        return indexed_count

    except PromptTooLargeError:
        raise
    except Exception:
        logger.exception("Failed to index documents in RAG")
        return 0


def index_post(post_path: Path, store: VectorStore, *, embedding_model: str) -> int:
    """Chunk, embed, and index a blog post."""
    logger.info("Indexing post: %s", post_path.name)
    chunks = chunk_document(post_path, max_tokens=DEFAULT_INDEX_MAX_TOKENS)
    if not chunks:
        logger.warning("No chunks generated from %s", post_path.name)
        return 0

    absolute_path = str(post_path.resolve())
    mtime_ns = post_path.stat().st_mtime_ns

    chunk_texts = [chunk["content"] for chunk in chunks]
    embeddings = embed_chunks(chunk_texts, model=embedding_model, task_type="RETRIEVAL_DOCUMENT")

    # Build rows using helper function
    rows = [
        _build_vector_store_row(
            chunk,
            i,
            embedding,
            document_type="post",
            document_id=chunk["post_slug"],
            source_path=absolute_path,
            source_mtime_ns=mtime_ns,
        )
        for i, (chunk, embedding) in enumerate(zip(chunks, embeddings, strict=False))
    ]

    chunks_table = ibis.memtable(rows, schema=VECTOR_STORE_SCHEMA)
    store.add(chunks_table)
    logger.info("Indexed %s chunks from %s", len(chunks), post_path.name)
    return len(chunks)


def _parse_media_enrichment(enrichment_path: Path) -> MediaEnrichmentMetadata | None:
    """Parse a media enrichment markdown file to extract metadata."""
    try:
        content = enrichment_path.read_text(encoding="utf-8")
        metadata: MediaEnrichmentMetadata = {
            "message_date": None,
            "author_uuid": None,
            "media_type": None,
            "media_path": None,
            "original_filename": enrichment_path.name,
        }
        date_match = DATE_MATCH_PATTERN.search(content)
        time_match = TIME_MATCH_PATTERN.search(content)
        sender_match = SENDER_MATCH_PATTERN.search(content)
        media_type_match = MEDIA_TYPE_MATCH_PATTERN.search(content)
        file_match = FILE_MATCH_PATTERN.search(content)
        filename_match = FILENAME_MATCH_PATTERN.search(content)
        original_filename_from_content = filename_match.group(1).strip() if filename_match else None
        if original_filename_from_content:
            metadata["original_filename"] = original_filename_from_content
        if date_match and time_match:
            date_str = date_match.group(1).strip()
            time_str = time_match.group(1).strip()
            try:
                metadata["message_date"] = datetime.strptime(
                    f"{date_str} {time_str}", "%Y-%m-%d %H:%M"
                ).replace(tzinfo=UTC)
            except ValueError:
                logger.warning("Failed to parse date/time: %s %s", date_str, time_str)
                metadata["message_date"] = None
        metadata["author_uuid"] = sender_match.group(1).strip() if sender_match else None
        metadata["media_type"] = media_type_match.group(1).strip() if media_type_match else None
        metadata["media_path"] = file_match.group(1).strip() if file_match else None
        metadata["original_filename"] = original_filename_from_content or enrichment_path.name
    except Exception:
        logger.exception("Failed to parse media enrichment %s", enrichment_path)
        return None
    else:
        return metadata


def index_media_enrichment(
    enrichment_path: Path, _docs_dir: Path, store: VectorStore, *, embedding_model: str
) -> int:
    """Chunk, embed, and index a media enrichment file."""
    logger.info("Indexing media enrichment: %s", enrichment_path.name)
    media_metadata = _parse_media_enrichment(enrichment_path)
    if not media_metadata:
        logger.warning("Failed to parse metadata from %s", enrichment_path.name)
        return 0

    absolute_path = str(enrichment_path.resolve())
    mtime_ns = enrichment_path.stat().st_mtime_ns

    media_uuid = enrichment_path.stem
    chunks = chunk_document(enrichment_path, max_tokens=DEFAULT_INDEX_MAX_TOKENS)
    if not chunks:
        logger.warning("No chunks generated from %s", enrichment_path.name)
        return 0

    # Merge media metadata into chunk metadata
    for chunk in chunks:
        chunk["metadata"].update(
            {
                "media_uuid": media_uuid,
                "media_type": media_metadata.get("media_type"),
                "media_path": media_metadata.get("media_path"),
                "original_filename": media_metadata.get("original_filename"),
                "message_date": media_metadata.get("message_date"),
                "author_uuid": media_metadata.get("author_uuid"),
            }
        )

    chunk_texts = [chunk["content"] for chunk in chunks]
    embeddings = embed_chunks(chunk_texts, model=embedding_model, task_type="RETRIEVAL_DOCUMENT")

    # Build rows using helper function
    rows = [
        _build_vector_store_row(
            chunk,
            i,
            embedding,
            document_type="media",
            document_id=media_uuid,
            source_path=absolute_path,
            source_mtime_ns=mtime_ns,
        )
        for i, (chunk, embedding) in enumerate(zip(chunks, embeddings, strict=False))
    ]

    chunks_table = ibis.memtable(rows, schema=VECTOR_STORE_SCHEMA)
    store.add(chunks_table)
    logger.info("Indexed %s chunks from %s", len(chunks), enrichment_path.name)
    return len(chunks)


def index_all_media(docs_dir: Path, store: VectorStore, *, embedding_model: str) -> int:  # noqa: C901, PLR0912, PLR0915
    """Index new/changed media enrichments using incremental indexing."""
    # Compute media_dir using MkDocs convention
    media_dir = docs_dir / "media"
    if not media_dir.exists():
        logger.warning("Media directory does not exist: %s", media_dir)
        return 0

    # Phase 1: Get already indexed sources (path -> mtime mapping)
    indexed_sources = store.get_indexed_sources()
    logger.debug("Found %d already indexed sources in RAG", len(indexed_sources))

    # Phase 2: Scan filesystem for all enrichment files
    enrichment_files = list(media_dir.rglob("*.md"))
    enrichment_files = [f for f in enrichment_files if f.name != "index.md"]

    if not enrichment_files:
        logger.info("No media enrichments to index")
        return 0

    # Phase 3: Delta detection - find new or changed files
    filesystem_enrichments = {}
    for enrichment_path in enrichment_files:
        absolute_path = str(enrichment_path.resolve())
        try:
            mtime_ns = enrichment_path.stat().st_mtime_ns
            filesystem_enrichments[absolute_path] = (enrichment_path, mtime_ns)
        except OSError as e:
            logger.warning("Failed to stat file %s: %s", enrichment_path.name, e)
            continue

    files_to_index = []
    for absolute_path, (enrichment_path, mtime_ns) in filesystem_enrichments.items():
        indexed_mtime = indexed_sources.get(absolute_path)

        if indexed_mtime is None:
            # File not in RAG - needs indexing
            files_to_index.append((enrichment_path, "new"))
        elif mtime_ns > indexed_mtime:
            # File modified since last index - needs re-indexing
            files_to_index.append((enrichment_path, "changed"))
        # else: file unchanged, skip

    if not files_to_index:
        logger.debug("All media enrichments already indexed with current mtime - no work needed")
        return 0

    logger.info(
        "Incremental indexing: %d new/changed media enrichments (skipped %d unchanged)",
        len(files_to_index),
        len(filesystem_enrichments) - len(files_to_index),
    )

    # Phase 4: Index only new/changed files
    total_chunks = 0
    all_media_rows = []  # Accumulate all media chunks here

    for enrichment_path, change_type in files_to_index:
        try:
            # Parse metadata
            metadata = _parse_media_enrichment(enrichment_path)
            if not metadata:
                logger.warning("Failed to parse metadata from %s", enrichment_path.name)
                continue

            absolute_path = str(enrichment_path.resolve())
            mtime_ns = enrichment_path.stat().st_mtime_ns
            media_uuid = enrichment_path.stem

            # Chunk and embed
            chunks = chunk_document(enrichment_path, max_tokens=1800)
            if not chunks:
                logger.warning("No chunks generated from %s", enrichment_path.name)
                continue

            chunk_texts = [chunk["content"] for chunk in chunks]
            embeddings = embed_chunks(chunk_texts, model=embedding_model, task_type="RETRIEVAL_DOCUMENT")

            # Build rows for this media enrichment
            for i, (chunk, embedding) in enumerate(zip(chunks, embeddings, strict=False)):
                message_date = _coerce_message_datetime(metadata.get("message_date"))
                all_media_rows.append(
                    {
                        "chunk_id": f"{media_uuid}_{i}",
                        "document_type": "media",
                        "document_id": media_uuid,
                        "source_path": absolute_path,
                        "source_mtime_ns": mtime_ns,
                        "post_slug": None,
                        "post_title": None,
                        "post_date": None,
                        "media_uuid": media_uuid,
                        "media_type": metadata.get("media_type"),
                        "media_path": metadata.get("media_path"),
                        "original_filename": metadata.get("original_filename"),
                        "message_date": message_date,
                        "author_uuid": metadata.get("author_uuid"),
                        "chunk_index": i,
                        "content": chunk["content"],
                        "embedding": embedding,
                        "tags": [],
                        "category": None,
                        "authors": [],
                    }
                )

            total_chunks += len(chunks)
            logger.debug(
                "Indexed %s media enrichment: %s (%d chunks)", change_type, enrichment_path.name, len(chunks)
            )
        except Exception as e:  # noqa: BLE001
            logger.warning("Failed to index media enrichment %s: %s", enrichment_path.name, e)
            continue

    # Persist all media chunks at once
    if all_media_rows:
        chunks_table = ibis.memtable(all_media_rows, schema=VECTOR_STORE_SCHEMA)
        store.add(chunks_table)
        logger.info("Indexed %s chunks from %s media files (batched save)", total_chunks, len(files_to_index))

    return total_chunks


__all__ = [
    "MediaEnrichmentMetadata",
    "index_all_media",
    "index_document",
    "index_documents_for_rag",
    "index_media_enrichment",
    "index_post",
]<|MERGE_RESOLUTION|>--- conflicted
+++ resolved
@@ -22,12 +22,9 @@
 from egregora.utils.frontmatter_utils import parse_frontmatter
 
 if TYPE_CHECKING:
-<<<<<<< HEAD
     from egregora.agents.shared.rag.store import VectorStore
     from egregora.data_primitives.protocols import OutputAdapter
-=======
     from egregora.data_primitives.protocols import OutputSink
->>>>>>> 3843426f
 
 # Use schema directly to avoid circular import with store.py
 VECTOR_STORE_SCHEMA = ir_schema.RAG_CHUNKS_SCHEMA
@@ -381,14 +378,11 @@
 
 
 def index_documents_for_rag(
-<<<<<<< HEAD
     output_format: OutputAdapter,
     store: VectorStore,
-=======
     output_format: OutputSink,
     rag_dir: Path,
     storage: DuckDBStorageManager,
->>>>>>> 3843426f
     *,
     embedding_model: str,
 ) -> int:
