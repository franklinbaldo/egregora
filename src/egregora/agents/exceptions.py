"""Custom exceptions for the agents module."""


class AgentError(Exception):
    """Base exception for all agent-related errors."""


class EnrichmentError(AgentError):
    """Base exception for errors during the enrichment process."""


class MediaStagingError(EnrichmentError):
    """Raised when a media file cannot be staged for enrichment."""


class JournalError(AgentError):
    """Base exception for journal-related errors."""


class JournalTemplateError(JournalError):
    """Raised when a journal template cannot be loaded or rendered."""

<<<<<<< HEAD

class JournalFileSystemError(JournalError):
    """Raised when a journal file cannot be written to the filesystem."""
=======
    def __init__(self, window_label: str, reason: str) -> None:
        self.window_label = window_label
        self.reason = reason
        super().__init__(f"Writer agent failed for window '{window_label}': {reason}")


class BannerError(AgentLogicError):
    """Base exception for banner generation errors."""


class BannerTaskPayloadError(BannerError):
    """Raised when a banner task payload is missing, invalid, or cannot be parsed."""

    def __init__(self, task_id: str, reason: str) -> None:
        self.task_id = task_id
        self.reason = reason
        super().__init__(f"Invalid payload for banner task '{task_id}': {reason}")


class BannerTaskDataError(BannerError):
    """Raised when a banner task payload is missing required data."""

    def __init__(self, task_id: str, missing_fields: list[str]) -> None:
        self.task_id = task_id
        self.missing_fields = missing_fields
        super().__init__(f"Banner task '{task_id}' is missing required data: {', '.join(missing_fields)}")
>>>>>>> d3a1a12e
<|MERGE_RESOLUTION|>--- conflicted
+++ resolved
@@ -1,30 +1,31 @@
-"""Custom exceptions for the agents module."""
+"""Custom exceptions for agent-related errors."""
 
 
-class AgentError(Exception):
-    """Base exception for all agent-related errors."""
+class AgentLogicError(Exception):
+    """Base exception for agent-related logical errors."""
 
 
-class EnrichmentError(AgentError):
-    """Base exception for errors during the enrichment process."""
+class JournalTemplateError(AgentLogicError):
+    """Raised when a journal template cannot be found or rendered."""
+
+    def __init__(self, template_name: str, reason: str) -> None:
+        self.template_name = template_name
+        self.reason = reason
+        super().__init__(f"Failed to process journal template '{template_name}': {reason}")
 
 
-class MediaStagingError(EnrichmentError):
-    """Raised when a media file cannot be staged for enrichment."""
+class JournalFileSystemError(AgentLogicError):
+    """Raised when a journal file cannot be written to the filesystem."""
+
+    def __init__(self, path: str, reason: str) -> None:
+        self.path = path
+        self.reason = reason
+        super().__init__(f"Filesystem error for journal at '{path}': {reason}")
 
 
-class JournalError(AgentError):
-    """Base exception for journal-related errors."""
+class WriterAgentExecutionError(AgentLogicError):
+    """Raised when the writer agent fails during execution."""
 
-
-class JournalTemplateError(JournalError):
-    """Raised when a journal template cannot be loaded or rendered."""
-
-<<<<<<< HEAD
-
-class JournalFileSystemError(JournalError):
-    """Raised when a journal file cannot be written to the filesystem."""
-=======
     def __init__(self, window_label: str, reason: str) -> None:
         self.window_label = window_label
         self.reason = reason
@@ -50,5 +51,4 @@
     def __init__(self, task_id: str, missing_fields: list[str]) -> None:
         self.task_id = task_id
         self.missing_fields = missing_fields
-        super().__init__(f"Banner task '{task_id}' is missing required data: {', '.join(missing_fields)}")
->>>>>>> d3a1a12e
+        super().__init__(f"Banner task '{task_id}' is missing required data: {', '.join(missing_fields)}")