--- conflicted
+++ resolved
@@ -23,45 +23,10 @@
         super().__init__(f"Filesystem error for journal at '{path}': {reason}")
 
 
-<<<<<<< HEAD
-class AgentExecutionError(AgentLogicError):
-    """Raised when the agent's main execution loop fails unexpectedly."""
-
-    def __init__(self, window_label: str, reason: str) -> None:
-        self.window_label = window_label
-        self.reason = reason
-        super().__init__(f"Agent execution failed for window '{window_label}': {reason}")
-
-
-class JournalDataError(AgentLogicError):
-    """Raised when the data provided for journal creation is invalid."""
-
-    def __init__(self, reason: str) -> None:
-        self.reason = reason
-        super().__init__(f"Invalid data for journal: {reason}")
-
-
-class FormatInstructionError(AgentLogicError):
-    """Raised when format instructions cannot be loaded."""
-
-    def __init__(self, format_name: str, reason: str) -> None:
-        self.format_name = format_name
-        self.reason = reason
-        super().__init__(f"Could not load instructions for format '{format_name}': {reason}")
-
-
-class WriterAgentExecutionError(AgentLogicError):
-    """Raised when the writer agent fails during execution."""
-
-    def __init__(self, window_label: str) -> None:
-        self.window_label = window_label
-        super().__init__(f"Writer agent failed for window '{window_label}'")
-=======
 class WriterAgentExecutionError(AgentLogicError):
     """Raised when the writer agent fails during execution."""
 
     def __init__(self, window_label: str, reason: str) -> None:
         self.window_label = window_label
         self.reason = reason
-        super().__init__(f"Writer agent failed for window '{window_label}': {reason}")
->>>>>>> 1d96855f
+        super().__init__(f"Writer agent failed for window '{window_label}': {reason}")