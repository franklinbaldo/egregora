"""Custom exceptions for agent-related errors."""


class AgentLogicError(Exception):
    """Base exception for agent-related logical errors."""


class JournalTemplateError(AgentLogicError):
    """Raised when a journal template cannot be found or rendered."""

    def __init__(self, template_name: str, reason: str) -> None:
        self.template_name = template_name
        self.reason = reason
        super().__init__(f"Failed to process journal template '{template_name}': {reason}")


class JournalFileSystemError(AgentLogicError):
    """Raised when a journal file cannot be written to the filesystem."""

    def __init__(self, path: str, reason: str) -> None:
        self.path = path
        self.reason = reason
        super().__init__(f"Filesystem error for journal at '{path}': {reason}")


<<<<<<< HEAD
class AgentExecutionError(AgentLogicError):
    """Raised when the agent's main execution loop fails unexpectedly."""

    def __init__(self, window_label: str, reason: str) -> None:
        self.window_label = window_label
        self.reason = reason
        super().__init__(f"Agent execution failed for window '{window_label}': {reason}")


class JournalDataError(AgentLogicError):
    """Raised when the data provided for journal creation is invalid."""

    def __init__(self, reason: str) -> None:
        self.reason = reason
        super().__init__(f"Invalid data for journal: {reason}")


class FormatInstructionError(AgentLogicError):
    """Raised when format instructions cannot be loaded."""

    def __init__(self, format_name: str, reason: str) -> None:
        self.format_name = format_name
        self.reason = reason
        super().__init__(f"Could not load instructions for format '{format_name}': {reason}")
=======
class WriterAgentExecutionError(AgentLogicError):
    """Raised when the writer agent fails during execution."""

    def __init__(self, window_label: str) -> None:
        self.window_label = window_label
        super().__init__(f"Writer agent failed for window '{window_label}'")
>>>>>>> 64fac6c8
<|MERGE_RESOLUTION|>--- conflicted
+++ resolved
@@ -23,7 +23,6 @@
         super().__init__(f"Filesystem error for journal at '{path}': {reason}")
 
 
-<<<<<<< HEAD
 class AgentExecutionError(AgentLogicError):
     """Raised when the agent's main execution loop fails unexpectedly."""
 
@@ -48,11 +47,11 @@
         self.format_name = format_name
         self.reason = reason
         super().__init__(f"Could not load instructions for format '{format_name}': {reason}")
-=======
+
+
 class WriterAgentExecutionError(AgentLogicError):
     """Raised when the writer agent fails during execution."""
 
     def __init__(self, window_label: str) -> None:
         self.window_label = window_label
-        super().__init__(f"Writer agent failed for window '{window_label}'")
->>>>>>> 64fac6c8
+        super().__init__(f"Writer agent failed for window '{window_label}'")