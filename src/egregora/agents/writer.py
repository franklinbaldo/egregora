--- conflicted
+++ resolved
@@ -594,7 +594,6 @@
     """Execute the writer flow using Pydantic-AI agent tooling."""
     logger.info("Running writer via Pydantic-AI backend")
 
-<<<<<<< HEAD
     # Define a simple provider to wrap the SDK client
     class SimpleProvider:
         def __init__(self, client) -> None:
@@ -611,26 +610,10 @@
         @property
         def base_url(self) -> str:
             return "https://generativelanguage.googleapis.com/v1beta/"
-=======
-    active_capabilities: list[AgentCapability] = []
-    if config.rag.enabled:
-        active_capabilities.append(RagCapability())
-
-    if is_banner_generation_available():
-        if context.resources.task_store and context.resources.run_id:
-            active_capabilities.append(BackgroundBannerCapability(context.resources.run_id))
-        else:
-            active_capabilities.append(BannerCapability())
-
-    if active_capabilities:
-        caps_list = ", ".join(capability.name for capability in active_capabilities)
-        logger.info("Writer capabilities enabled: %s", caps_list)
->>>>>>> 66d1d14d
 
     from egregora.utils.model_fallback import create_fallback_model
 
     # Create model with automatic fallback
-<<<<<<< HEAD
     # Create model and agent INSIDE the async function to ensure
     # they are bound to the correct event loop (asyncio.run creates a new loop)
     async def _run_agent_async() -> ModelResponse:
@@ -706,44 +689,12 @@
                 run_id=ctx.deps.resources.run_id,
             )
             return generate_banner_impl(banner_ctx, post_slug, title, summary)
-=======
-    configured_model = test_model if test_model is not None else config.models.writer
-    model = create_fallback_model(configured_model, use_google_batch=False)
-
-    # Validate prompt fits (using the initial prompt, dynamic parts are checked during run by usage limits or provider)
-    _validate_prompt_fits(prompt, configured_model, config, context.window_label)
-
-    # Create agent
-    agent = Agent[WriterDeps, WriterAgentReturn](
-        model=model,
-        deps_type=WriterDeps,
-        # Allow a few validation retries so transient schema hiccups don't abort the run
-        retries=3,
-        system_prompt=prompt, # Static instructions
-    )
-    register_writer_tools(agent, capabilities=active_capabilities)
-
-    # Dynamic System Prompts
-    @agent.system_prompt
-    def inject_rag_context(ctx: RunContext[WriterDeps]) -> str:
-        # Only run RAG if enabled
-        if ctx.deps.resources.retrieval_config.enabled:
-            # We use the conversation XML as the query source, which should be in deps
-            table_markdown = ctx.deps.conversation_xml
-            return build_rag_context_for_prompt(
-                table_markdown,
-                top_k=ctx.deps.resources.retrieval_config.top_k,
-                cache=None, # Cache not available inside system prompt easily, or we could pass it if we attached it to Deps
-            )
-        return ""
->>>>>>> 66d1d14d
 
     @agent.system_prompt
     def inject_profiles_context(ctx: RunContext[WriterDeps]) -> str:
         # Inject profiles
         return _load_profiles_context(ctx.deps.active_authors, ctx.deps.resources.profiles_dir)
 
-<<<<<<< HEAD
         # Use tenacity for retries
         for attempt in get_retrying_iterator():
             with attempt:
@@ -752,16 +703,6 @@
         # Should be unreachable due to reraise=True
         msg = "Agent failed after retries"
         raise RuntimeError(msg)
-=======
-    if context.resources.quota:
-        context.resources.quota.reserve(1)
-
-    # Define usage limits
-    usage_limits = UsageLimits(
-        request_limit=15, # Reasonable limit for tool loops
-        # response_tokens_limit=... # Optional
-    )
->>>>>>> 66d1d14d
 
     result = None
     # Use tenacity for retries
