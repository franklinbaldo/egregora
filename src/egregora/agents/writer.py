--- conflicted
+++ resolved
@@ -951,11 +951,7 @@
         )
         if indexed_count > 0:
             logger.info("Indexed %d new/changed documents in RAG after writing", indexed_count)
-<<<<<<< HEAD
-    except (ibis.common.exceptions.IbisError, duckdb.Error, OSError) as e:
-=======
     except (ibis.common.exceptions.IbisError, OSError) as e:
->>>>>>> 73587584
         logger.warning("Failed to update RAG index after writing: %s", e)
 
 
