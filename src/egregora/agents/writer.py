--- conflicted
+++ resolved
@@ -45,11 +45,7 @@
 )
 from egregora.config.settings import EgregoraConfig
 from egregora.data_primitives.document import Document, DocumentType
-<<<<<<< HEAD
 from egregora.data_primitives.protocols import UrlContext, UrlConvention
-=======
-from egregora.data_primitives.protocols import OutputSink, UrlContext, UrlConvention
->>>>>>> 407912b5
 from egregora.knowledge.profiles import get_active_authors, read_profile
 from egregora.output_adapters import create_output_format, output_registry
 from egregora.output_adapters.base import OutputAdapter, OutputSink
@@ -207,11 +203,7 @@
 
     @agent.tool
     def read_profile_tool(ctx: RunContext[WriterDeps], author_uuid: str) -> ReadProfileResult:
-<<<<<<< HEAD
         doc = ctx.deps.output_sink.get(DocumentType.PROFILE, author_uuid)
-=======
-        doc = ctx.deps.output_format.get(DocumentType.PROFILE, author_uuid)
->>>>>>> 407912b5
         content = doc.content if doc else "No profile exists yet."
         return ReadProfileResult(content=content)
 
@@ -521,11 +513,7 @@
 def _save_journal_to_file(  # noqa: PLR0913
     intercalated_log: list[JournalEntry],
     window_label: str,
-<<<<<<< HEAD
     output_sink: OutputSink,
-=======
-    output_format: OutputSink,
->>>>>>> 407912b5
     posts_published: int,
     profiles_updated: int,
     window_start: datetime,
