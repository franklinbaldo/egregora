"""Pydantic-AI powered writer agent.

This module implements the writer workflow using Pydantic-AI.
It exposes ``write_posts_for_window`` which routes the LLM conversation through a
``pydantic_ai.Agent`` instance.
"""

from __future__ import annotations

import asyncio
import json
import logging
from collections.abc import Sequence
from dataclasses import dataclass
from datetime import UTC, datetime
from pathlib import Path
from typing import TYPE_CHECKING, Any

import ibis
from ibis.expr.types import Table
from jinja2 import Environment, FileSystemLoader, select_autoescape
from pydantic import BaseModel, Field
from pydantic_ai import Agent, RunContext
from pydantic_ai.messages import (
    ModelRequest,
    ModelResponse,
    TextPart,
    ThinkingPart,
    ToolCallPart,
    ToolReturnPart,
)

from egregora.agents.banner import generate_banner_for_post, is_banner_generation_available
from egregora.agents.formatting import (
    _build_conversation_xml,
    _load_journal_memory,
)
<<<<<<< HEAD
from egregora.agents.model_limits import (
    PromptTooLargeError,
    get_model_context_limit,
    validate_prompt_fits,
)
=======
from egregora.agents.model_limits import PromptTooLargeError
from egregora.agents.shared.annotations import AnnotationStore
>>>>>>> 9c616bbd
from egregora.agents.shared.rag import (
    VectorStore,
    embed_query_text,
    index_documents_for_rag,
    is_rag_available,
    query_media,
)
from egregora.config.settings import EgregoraConfig, RAGSettings
from egregora.data_primitives.document import Document, DocumentType
from egregora.database.duckdb_manager import DuckDBStorageManager
from egregora.knowledge.profiles import get_active_authors, read_profile
from egregora.output_adapters import output_registry
<<<<<<< HEAD
from egregora.output_adapters.base import OutputSink
=======
from egregora.output_adapters.base import OutputAdapter
>>>>>>> 9c616bbd
from egregora.resources.prompts import render_prompt
from egregora.transformations.windowing import generate_window_signature
from egregora.utils.batch import call_with_retries_sync
from egregora.utils.cache import CacheTier
from egregora.utils.metrics import UsageTracker
from egregora.utils.quota import QuotaExceededError, QuotaTracker
from egregora.utils.rate_limit import AsyncRateLimit
from egregora.utils.retry import RetryPolicy, retry_sync

if TYPE_CHECKING:
    from google import genai

logger = logging.getLogger(__name__)
MAX_RAG_QUERY_BYTES = 30000

# Type aliases for improved type safety
MessageHistory = Sequence[ModelRequest | ModelResponse]
LLMClient = Any
AgentModel = Any


# ============================================================================
# Data Structures (Schemas)
# ============================================================================


class PostMetadata(BaseModel):
    """Metadata schema for the write_post tool."""

    title: str
    slug: str
    date: str
    tags: list[str] = Field(default_factory=list)
    summary: str | None = None
    authors: list[str] = Field(default_factory=list)
    category: str | None = None


class WritePostResult(BaseModel):
    status: str
    path: str


class WriteProfileResult(BaseModel):
    status: str
    path: str


class ReadProfileResult(BaseModel):
    content: str


class MediaItem(BaseModel):
    media_type: str | None = None
    media_path: str | None = None
    original_filename: str | None = None
    description: str | None = None
    similarity: float | None = None


class SearchMediaResult(BaseModel):
    results: list[MediaItem]


class AnnotationResult(BaseModel):
    status: str
    annotation_id: str | None = None
    parent_id: str | None = None
    parent_type: str | None = None


class BannerResult(BaseModel):
    status: str
    path: str | None = None


class WriterAgentReturn(BaseModel):
    """Final assistant response when the agent finishes."""

    summary: str | None = None
    notes: str | None = None


@dataclass(frozen=True)
class WriterResources:
    """Explicit resources required by the writer agent."""

    # The Sink/Source for posts and profiles
    output: OutputAdapter

    # Knowledge Stores
    rag_store: VectorStore | None
    annotations_store: AnnotationStore | None
    storage: DuckDBStorageManager | None  # Required for RAG indexing

    # Configuration required for tools
    embedding_model: str
    retrieval_config: RAGSettings

    # Paths for prompt context loading
    profiles_dir: Path
    journal_dir: Path
    prompts_dir: Path | None

    # Runtime trackers
    client: genai.Client | None
    quota: QuotaTracker | None
    usage: UsageTracker | None
    rate_limit: AsyncRateLimit | None


@dataclass(frozen=True)
class WriterDeps:
    """Immutable dependencies passed to agent tools.

    Replaces WriterAgentContext and WriterAgentState with a single,
    simplified structure wrapping WriterResources.
    """

    resources: WriterResources
    window_start: datetime
    window_end: datetime
    window_label: str

    @property
    def output_sink(self) -> OutputAdapter:
        return self.resources.output


# ============================================================================
# Tool Definitions
# ============================================================================


def register_writer_tools(  # noqa: C901
    agent: Agent[WriterDeps, WriterAgentReturn],
    *,
    enable_banner: bool = False,
    enable_rag: bool = False,
) -> None:
    """Attach tool implementations to the agent."""

    @agent.tool
    def write_post_tool(ctx: RunContext[WriterDeps], metadata: PostMetadata, content: str) -> WritePostResult:
        doc = Document(
            content=content,
            type=DocumentType.POST,
            metadata=metadata.model_dump(exclude_none=True),
            source_window=ctx.deps.window_label,
        )

        ctx.deps.resources.output.persist(doc)
        logger.info("Writer agent saved post (doc_id: %s)", doc.document_id)
        return WritePostResult(status="success", path=doc.document_id)

    @agent.tool
    def read_profile_tool(ctx: RunContext[WriterDeps], author_uuid: str) -> ReadProfileResult:
        doc = ctx.deps.resources.output.read_document(DocumentType.PROFILE, author_uuid)
        content = doc.content if doc else "No profile exists yet."
        return ReadProfileResult(content=content)

    @agent.tool
    def write_profile_tool(ctx: RunContext[WriterDeps], author_uuid: str, content: str) -> WriteProfileResult:
        doc = Document(
            content=content,
            type=DocumentType.PROFILE,
            metadata={"uuid": author_uuid},
            source_window=ctx.deps.window_label,
        )
        ctx.deps.resources.output.persist(doc)
        logger.info("Writer agent saved profile (doc_id: %s)", doc.document_id)
        return WriteProfileResult(status="success", path=doc.document_id)

    if enable_rag:

        @agent.tool
        def search_media_tool(
            ctx: RunContext[WriterDeps],
            query: str,
            media_types: list[str] | None = None,
            limit: int = 5,
        ) -> SearchMediaResult:
            if not ctx.deps.resources.rag_store:
                return SearchMediaResult(results=[])

            results = query_media(
                query=query,
                store=ctx.deps.resources.rag_store,
                media_types=media_types,
                top_k=limit,
                min_similarity_threshold=0.7,
                embedding_model=ctx.deps.resources.embedding_model,
                retrieval_mode=ctx.deps.resources.retrieval_config.mode,
                retrieval_nprobe=ctx.deps.resources.retrieval_config.nprobe,
                retrieval_overfetch=ctx.deps.resources.retrieval_config.overfetch,
            )
            media_df = results.execute()
            items = [MediaItem(**row) for row in media_df.to_dict("records")]
            return SearchMediaResult(results=items)

    @agent.tool
    def annotate_conversation_tool(
        ctx: RunContext[WriterDeps], parent_id: str, parent_type: str, commentary: str
    ) -> AnnotationResult:
        if ctx.deps.resources.annotations_store is None:
            msg = "Annotation store is not configured"
            raise RuntimeError(msg)
        annotation = ctx.deps.resources.annotations_store.save_annotation(
            parent_id=parent_id, parent_type=parent_type, commentary=commentary
        )
        return AnnotationResult(
            status="success",
            annotation_id=annotation.id,
            parent_id=annotation.parent_id,
            parent_type=annotation.parent_type,
        )

    if enable_banner:

        @agent.tool
        def generate_banner_tool(
            ctx: RunContext[WriterDeps], post_slug: str, title: str, summary: str
        ) -> BannerResult:
            # media_dir is not part of OutputSink, so we use output_format here
            banner_output_dir = ctx.deps.resources.output.media_dir / "images"
            banner_path = generate_banner_for_post(
                post_title=title, post_summary=summary, output_dir=banner_output_dir, slug=post_slug
            )
            if banner_path:
                # Convert absolute path to web-friendly path
                # If using MkDocsAdapter, use its helper
                if hasattr(ctx.deps.output_format, "get_media_url_path") and ctx.deps.ctx.site_root:
                    web_path = ctx.deps.output_format.get_media_url_path(banner_path, ctx.deps.ctx.site_root)
                else:
                    # Fallback: assume standard structure /media/images/filename
                    web_path = f"/media/images/{banner_path.name}"

                return BannerResult(status="success", path=web_path)
            return BannerResult(status="failed", path=None)


# ============================================================================
# Context Building (RAG & Profiles)
# ============================================================================


@dataclass
class RagContext:
    """RAG query result with formatted text and metadata."""

    text: str
    records: list[dict[str, Any]]


def build_rag_context_for_prompt(  # noqa: PLR0913
    table_markdown: str,
    store: VectorStore,
    client: genai.Client,
    *,
    embedding_model: str,
    retrieval_mode: str = "ann",
    retrieval_nprobe: int | None = None,
    retrieval_overfetch: int | None = None,
    top_k: int = 5,
    cache: Any | None = None,  # PipelineCache
) -> str:
    """Build a lightweight RAG context string from the conversation markdown.

    Uses L2 caching to avoid re-querying vector store for identical inputs.
    """
    if not table_markdown.strip():
        return ""

    # Check L2 Cache
    query_text = _truncate_for_embedding(table_markdown)
    rag_cache_key = None

    if cache and not cache.should_refresh(CacheTier.RAG):
        import hashlib

        # Key components: Query + Vector Store State (mtime) + Model
        query_hash = hashlib.sha256(query_text.encode()).hexdigest()

        # Use file modification time as index version proxy
        index_version = "0"
        if store.parquet_path.exists():
            stat = store.parquet_path.stat()
            index_version = f"{stat.st_mtime_ns}:{stat.st_size}"

        rag_cache_key = f"{query_hash}:{index_version}:{embedding_model}:{top_k}"

        cached_context = cache.rag.get(rag_cache_key)
        if cached_context is not None:
            logger.debug("⚡ [L2 Cache Hit] Using cached RAG context")
            return cached_context

    # Perform Search
    query_vector = embed_query_text(query_text, model=embedding_model)
    search_results = store.search(
        query_vec=query_vector,
        top_k=top_k,
        min_similarity_threshold=0.7,
        mode=retrieval_mode,
        nprobe=retrieval_nprobe,
        overfetch=retrieval_overfetch,
    )
    results_df = search_results.execute()
    if getattr(results_df, "empty", False):
        logger.info("Writer RAG: no similar posts found for query")
        return ""
    records = results_df.to_dict("records")
    if not records:
        return ""
    lines = [
        "## Related Previous Posts (for continuity and linking):",
        "You can reference these posts in your writing to maintain conversation continuity.\n",
    ]
    for row in records:
        title = row.get("post_title") or "Untitled"
        post_date = row.get("post_date") or ""
        snippet = (row.get("content") or "")[:400]
        tags = row.get("tags") or []
        similarity = row.get("similarity")
        lines.append(f"### [{title}] ({post_date})")
        lines.append(f"{snippet}...")
        lines.append(f"- Tags: {(', '.join(tags) if tags else 'none')}")
        if similarity is not None:
            lines.append(f"- Similarity: {float(similarity):.2f}")
        lines.append("")

    final_context = "\n".join(lines).strip()

    # Update Cache
    if cache and rag_cache_key:
        cache.rag.set(rag_cache_key, final_context)

    return final_context


def _load_profiles_context(table: Table, profiles_dir: Path) -> str:
    """Load profiles for top active authors."""
    top_authors = get_active_authors(table, limit=20)
    if not top_authors:
        return ""
    logger.info("Loading profiles for %s active authors", len(top_authors))
    profiles_context = "\n\n## Active Participants (Profiles):\n"
    profiles_context += "Understanding the participants helps you write posts that match their style, voice, and interests.\n\n"
    for author_uuid in top_authors:
        profile_content = read_profile(author_uuid, profiles_dir)
        if profile_content:
            profiles_context += f"### Author: {author_uuid}\n"
            profiles_context += f"{profile_content}\n\n"
        else:
            profiles_context += f"### Author: {author_uuid}\n"
            profiles_context += "(No profile yet - first appearance)\n\n"
    logger.info("Profiles context: %s characters", len(profiles_context))
    return profiles_context


@dataclass
class WriterPromptContext:
    """Values used to populate the writer prompt template."""

    conversation_xml: str
    rag_context: str
    profiles_context: str
    journal_memory: str
    active_authors: list[str]


def _truncate_for_embedding(text: str, byte_limit: int = MAX_RAG_QUERY_BYTES) -> str:
    """Clamp markdown payloads before embedding to respect API limits."""
    encoded = text.encode("utf-8")
    if len(encoded) <= byte_limit:
        return text
    truncated = encoded[:byte_limit]
    truncated_text = truncated.decode("utf-8", errors="ignore").rstrip()
    logger.info(
        "Truncated RAG query markdown from %s bytes to %s bytes to fit embedding limits",
        len(encoded),
        byte_limit,
    )
    return truncated_text + "\n\n<!-- truncated for RAG query -->"


def _build_writer_prompt_context(
    table_with_str_uuids: Table,
    resources: WriterResources,
) -> WriterPromptContext:
    """Collect contextual inputs used when rendering the writer prompt."""
    messages_table = table_with_str_uuids.to_pyarrow()
<<<<<<< HEAD
    conversation_xml = _build_conversation_xml(messages_table, ctx.annotations_store)
=======
    conversation_md = _build_conversation_markdown_table(messages_table, resources.annotations_store)
>>>>>>> 9c616bbd

    if resources.rag_store and resources.client:
        rag_context = build_rag_context_for_prompt(
<<<<<<< HEAD
            conversation_xml,
            ctx.rag_store,
            ctx.client,
            embedding_model=ctx.embedding_model,
            retrieval_mode=ctx.retrieval_mode,
            retrieval_nprobe=ctx.retrieval_nprobe,
            retrieval_overfetch=ctx.retrieval_overfetch,
            cache=ctx.cache,
=======
            conversation_md,
            resources.rag_store,
            resources.client,
            embedding_model=resources.embedding_model,
            retrieval_mode=resources.retrieval_config.mode,
            retrieval_nprobe=resources.retrieval_config.nprobe,
            retrieval_overfetch=resources.retrieval_config.overfetch,
>>>>>>> 9c616bbd
        )
    else:
        rag_context = ""

    profiles_context = _load_profiles_context(table_with_str_uuids, resources.profiles_dir)
    journal_memory = _load_journal_memory(resources.journal_dir)
    active_authors = get_active_authors(table_with_str_uuids)

    return WriterPromptContext(
        conversation_xml=conversation_xml,
        rag_context=rag_context,
        profiles_context=profiles_context,
        journal_memory=journal_memory,
        active_authors=active_authors,
    )


# ============================================================================
# Agent Runners & Orchestration
# ============================================================================


def _extract_thinking_content(messages: MessageHistory) -> list[str]:
    """Extract thinking/reasoning content from agent message history."""
    thinking_contents: list[str] = []
    for message in messages:
        if isinstance(message, ModelResponse):
            thinking_contents.extend(part.content for part in message.parts if isinstance(part, ThinkingPart))
    return thinking_contents


def _extract_journal_content(messages: MessageHistory) -> str:
    """Extract journal content from agent message history."""
    journal_parts: list[str] = []
    for message in messages:
        if isinstance(message, ModelResponse):
            journal_parts.extend(part.content for part in message.parts if isinstance(part, TextPart))
    return "\n\n".join(journal_parts).strip()


@dataclass(frozen=True)
class JournalEntry:
    """Represents a single entry in the intercalated journal log."""

    entry_type: str  # "thinking", "journal", "tool_call", "tool_return"
    content: str
    timestamp: datetime | None = None
    tool_name: str | None = None


def _extract_intercalated_log(messages: MessageHistory) -> list[JournalEntry]:  # noqa: C901
    """Extract intercalated journal log preserving actual execution order."""
    entries: list[JournalEntry] = []

    for message in messages:
        # Handle ModelResponse
        if isinstance(message, ModelResponse):
            for part in message.parts:
                if isinstance(part, ThinkingPart):
                    entries.append(
                        JournalEntry("thinking", part.content, getattr(message, "timestamp", None))
                    )
                elif isinstance(part, TextPart):
                    entries.append(JournalEntry("journal", part.content, getattr(message, "timestamp", None)))
                elif isinstance(part, ToolCallPart):
                    args_str = json.dumps(part.args, indent=2) if hasattr(part, "args") else "{}"
                    entries.append(
                        JournalEntry(
                            "tool_call",
                            f"Tool: {part.tool_name}\nArguments:\n{args_str}",
                            getattr(message, "timestamp", None),
                            part.tool_name,
                        )
                    )
                elif isinstance(part, ToolReturnPart):
                    result_str = str(part.content) if hasattr(part, "content") else "No result"
                    entries.append(
                        JournalEntry(
                            "tool_return",
                            f"Result: {result_str}",
                            getattr(message, "timestamp", None),
                            getattr(part, "tool_name", None),
                        )
                    )

        # Handle ModelRequest
        elif isinstance(message, ModelRequest):
            for part in message.parts:
                if isinstance(part, ToolCallPart):
                    args_str = json.dumps(part.args, indent=2) if hasattr(part, "args") else "{}"
                    entries.append(
                        JournalEntry(
                            "tool_call",
                            f"Tool: {part.tool_name}\nArguments:\n{args_str}",
                            getattr(message, "timestamp", None),
                            part.tool_name,
                        )
                    )

    return entries


def _save_journal_to_file(  # noqa: PLR0913
    intercalated_log: list[JournalEntry],
    window_label: str,
    output_format: OutputAdapter,
    posts_published: int,
    profiles_updated: int,
    window_start: datetime,
    window_end: datetime,
    total_tokens: int = 0,
) -> str | None:
    """Save journal entry to markdown file."""
    if not intercalated_log:
        return None

    templates_dir = Path(__file__).resolve().parents[1] / "templates"
    try:
        env = Environment(
            loader=FileSystemLoader(str(templates_dir)), autoescape=select_autoescape(enabled_extensions=())
        )
        template = env.get_template("journal.md.jinja")
    except Exception:
        logger.exception("Failed to load journal template")
        return None

    now_utc = datetime.now(tz=UTC)
    window_start_iso = window_start.astimezone(UTC).isoformat()
    window_end_iso = window_end.astimezone(UTC).isoformat()
    journal_slug = now_utc.strftime("%Y-%m-%d-%H-%M-%S")
    try:
        journal_content = template.render(
            window_label=window_label,
            date=now_utc.strftime("%Y-%m-%d"),
            created=now_utc.isoformat(),
            posts_published=posts_published,
            profiles_updated=profiles_updated,
            entry_count=len(intercalated_log),
            intercalated_log=intercalated_log,
            window_start=window_start_iso,
            window_end=window_end_iso,
            total_tokens=total_tokens,
        )
    except Exception:
        logger.exception("Failed to render journal template")
        return None
    journal_content = journal_content.replace("../media/", "/media/")

    try:
        doc = Document(
            content=journal_content,
            type=DocumentType.JOURNAL,
            metadata={
                "window_label": window_label,
                "window_start": window_start_iso,
                "window_end": window_end_iso,
                "date": now_utc.isoformat(),
                "created_at": now_utc.isoformat(),
                "slug": journal_slug,
                "nav_exclude": True,
                "hide": ["navigation"],
            },
            source_window=window_label,
        )
        output_format.persist(doc)
    except Exception:
        logger.exception("Failed to write journal")
        return None
    logger.info("Saved journal entry: %s", doc.document_id)
    return doc.document_id


def _extract_tool_results(messages: MessageHistory) -> tuple[list[str], list[str]]:  # noqa: C901
    """Extract saved post and profile document IDs from agent message history."""
    saved_posts: list[str] = []
    saved_profiles: list[str] = []

    def _process_result(content: Any, tool_name: str | None) -> None:
        if isinstance(content, str):
            try:
                data = json.loads(content)
            except (ValueError, json.JSONDecodeError):
                return
        elif hasattr(content, "model_dump"):
            data = content.model_dump()
        elif isinstance(content, dict):
            data = content
        else:
            return

        if data.get("status") == "success" and "path" in data:
            path = data["path"]
            if tool_name == "write_post_tool" or "/posts/" in path:
                saved_posts.append(path)
            elif tool_name == "write_profile_tool" or "/profiles/" in path:
                saved_profiles.append(path)

    for message in messages:
        if hasattr(message, "parts"):
            for part in message.parts:
                if isinstance(part, ToolReturnPart):
                    _process_result(part.content, part.tool_name)
        elif hasattr(message, "kind") and message.kind == "tool-return":
            _process_result(message.content, getattr(message, "tool_name", None))

    return saved_posts, saved_profiles


<<<<<<< HEAD
def _prepare_deps(
    ctx: PipelineContext,
    window_start: datetime,
    window_end: datetime,
) -> WriterDeps:
    """Prepare writer dependencies from pipeline context."""
    window_label = f"{window_start:%Y-%m-%d %H:%M} to {window_end:%H:%M}"

    # Ensure output sink is initialized
    if not ctx.output_format:
        msg = "Output format not initialized in context"
        raise ValueError(msg)

    prompts_dir = ctx.site_root / ".egregora" / "prompts" if ctx.site_root else None

    return WriterDeps(
        ctx=ctx,
        window_start=window_start,
        window_end=window_end,
        window_label=window_label,
        prompts_dir=prompts_dir,
        quota=ctx.quota_tracker,
        usage_tracker=ctx.usage_tracker,
        rate_limit=ctx.rate_limit,
    )


=======
>>>>>>> 9c616bbd
def _validate_prompt_fits(
    prompt: str,
    model_name: str,
    config: EgregoraConfig,
    window_label: str,
) -> None:
    """Validate prompt fits within model context window limits."""
    max_prompt_tokens = getattr(config.pipeline, "max_prompt_tokens", 100_000)
    use_full_context_window = getattr(config.pipeline, "use_full_context_window", False)

    fits, estimated_tokens, _effective_limit = validate_prompt_fits(
        prompt,
        model_name,
        max_prompt_tokens=max_prompt_tokens,
        use_full_context_window=use_full_context_window,
    )

    if not fits:
        model_limit = get_model_context_limit(model_name)
        model_effective_limit = int(model_limit * 0.9)

        if estimated_tokens > model_effective_limit:
            logger.error(
                "Prompt exceeds limit: %d > %d for %s (window: %s)",
                estimated_tokens,
                model_effective_limit,
                model_name,
                window_label,
            )
            raise PromptTooLargeError(
                estimated_tokens=estimated_tokens,
                effective_limit=model_effective_limit,
                model_name=model_name,
                window_id=window_label,
            )


def write_posts_with_pydantic_agent(
    *,
    prompt: str,
    config: EgregoraConfig,
    context: WriterDeps,
    test_model: AgentModel | None = None,
) -> tuple[list[str], list[str]]:
    """Execute the writer flow using Pydantic-AI agent tooling."""
    logger.info("Running writer via Pydantic-AI backend")

    model_name = test_model if test_model is not None else config.models.writer
    agent = Agent[WriterDeps, WriterAgentReturn](model=model_name, deps_type=WriterDeps)
    register_writer_tools(
        agent, enable_banner=is_banner_generation_available(), enable_rag=is_rag_available()
    )

    _validate_prompt_fits(prompt, model_name, config, context.window_label)

    retry_policy = RetryPolicy()

    def _invoke_agent() -> Any:
        if context.resources.rate_limit:
            asyncio.run(context.resources.rate_limit.acquire())
        if context.resources.quota:
            context.resources.quota.reserve(1)
        return call_with_retries_sync(agent.run_sync, prompt, deps=context)

    try:
        result = retry_sync(_invoke_agent, retry_policy)
    except QuotaExceededError as exc:
        msg = (
            "LLM quota exceeded for this day. No additional posts can be generated "
            "until the usage window resets."
        )
        logger.exception(msg)
        raise RuntimeError(msg) from exc

    usage = result.usage()
    if context.resources.usage:
        context.resources.usage.record(usage)
    saved_posts, saved_profiles = _extract_tool_results(result.all_messages())
    intercalated_log = _extract_intercalated_log(result.all_messages())
    if not intercalated_log:
        fallback_content = _extract_journal_content(result.all_messages())
        if fallback_content:
            intercalated_log = [JournalEntry("journal", fallback_content, datetime.now(tz=UTC))]
        else:
            intercalated_log = [
                JournalEntry(
                    "journal",
                    "Writer agent completed without emitting a detailed reasoning trace.",
                    datetime.now(tz=UTC),
                )
            ]
    _save_journal_to_file(
        intercalated_log,
        context.window_label,
        context.resources.output,
        len(saved_posts),
        len(saved_profiles),
        context.window_start,
        context.window_end,
        total_tokens=result.usage().total_tokens if result.usage() else 0,
    )

    logger.info(
        "Writer agent completed: period=%s posts=%d profiles=%d tokens=%d",
        context.window_label,
        len(saved_posts),
        len(saved_profiles),
        result.usage().total_tokens if result.usage() else 0,
    )

    return saved_posts, saved_profiles


def _render_writer_prompt(
    prompt_context: WriterPromptContext,
    deps: WriterDeps,
    config: EgregoraConfig,
    adapter_content_summary: str,
    adapter_generation_instructions: str,
) -> str:
    """Render the final writer prompt text."""
    format_instructions = deps.resources.output.get_format_instructions()
    custom_instructions = config.writer.custom_instructions or ""
    if adapter_generation_instructions:
        custom_instructions = "\n\n".join(
            filter(None, [custom_instructions, adapter_generation_instructions])
        )
    source_context = adapter_content_summary

    return render_prompt(
        "writer.jinja",
        prompts_dir=deps.resources.prompts_dir,
        date=deps.window_label,
        conversation_xml=prompt_context.conversation_xml,
        active_authors=", ".join(prompt_context.active_authors),
        custom_instructions=custom_instructions,
        format_instructions=format_instructions,
        profiles_context=prompt_context.profiles_context,
        rag_context=prompt_context.rag_context,
        journal_memory=prompt_context.journal_memory,
        source_context=source_context,
        enable_memes=False,
    )


def _cast_uuid_columns_to_str(table: Table) -> Table:
    """Ensure UUID-like columns are serialised to strings."""
    return table.mutate(
        event_id=table.event_id.cast(str),
        author_uuid=table.author_uuid.cast(str),
        thread_id=table.thread_id.cast(str),
        created_by_run=table.created_by_run.cast(str),
    )


def write_posts_for_window(
    table: Table,
    window_start: datetime,
    window_end: datetime,
    resources: WriterResources,
    config: EgregoraConfig,
    # These are extracted from pipeline context earlier and passed explicitly now
    adapter_content_summary: str = "",
    adapter_generation_instructions: str = "",
) -> dict[str, list[str]]:
    """Let LLM analyze window's messages, write 0-N posts, and update author profiles.

    This acts as the public entry point, orchestrating the setup and execution
    of the writer agent.
    """
    if table.count().execute() == 0:
        return {"posts": [], "profiles": []}

<<<<<<< HEAD
    # 1. Prepare Dependencies
    deps = _prepare_deps(ctx, window_start, window_end)
=======
    logger.info("Using Pydantic AI backend for writer")

    window_label = f"{window_start:%Y-%m-%d %H:%M} to {window_end:%H:%M}"

    # Prepare dependencies
    deps = WriterDeps(
        resources=resources,
        window_start=window_start,
        window_end=window_end,
        window_label=window_label,
    )
>>>>>>> 9c616bbd

    # 2. Build Context & Calculate Signature (L3 Cache Check)
    table_with_str_uuids = _cast_uuid_columns_to_str(table)
<<<<<<< HEAD

    # Generate XML content early for both prompt and signature
    # This matches what the LLM will actually see
    prompt_context = _build_writer_prompt_context(table_with_str_uuids, ctx)
=======
    prompt_context = _build_writer_prompt_context(table_with_str_uuids, resources)
>>>>>>> 9c616bbd

    # Calculate signature using data (XML) + logic (template + instructions) + engine
    # We need the raw template content, but for now we use the rendered prompt as a proxy
    # OR we load the template file. Loading raw template is safer for "logic" hash.
    # For simplicity, we rely on the function in windowing.py which handles it.
    # Note: deps.prompts_dir might be custom.

    # We use a fixed string for template if we can't easily load it,
    # BUT `generate_window_signature` uses the XML we just built.
    # Let's load the raw template or use a placeholder if standard.
    # Since we render the prompt next, let's assume standard logic for now.
    # Ideally we'd read "writer.jinja" content.

    # To be robust, we assume standard template or use a hash of the rendered prompt *logic* part?
    # `generate_window_signature` takes `prompt_template`.
    # We'll use "standard_writer_v1" as a placeholder if we don't read the file,
    # but let's try to be correct.

    template_name = "writer.jinja"
    template_content = "standard_writer_v1"  # Fallback

    try:
        # Try to find the template file to hash its content
        if deps.prompts_dir:
            tpl_path = deps.prompts_dir / template_name
            if tpl_path.exists():
                template_content = tpl_path.read_text()
        else:
            # Use internal resource
            from egregora.resources.prompts import _get_prompts_dir

            tpl_path = _get_prompts_dir() / "templates" / template_name
            if tpl_path.exists():
                template_content = tpl_path.read_text()
    except Exception:
        logger.debug("Could not load writer template for hashing, using default signature")

    signature = generate_window_signature(
        table_with_str_uuids, ctx.config, template_content, xml_content=prompt_context.conversation_xml
    )

    # CHECK L3 CACHE
    if not ctx.cache.should_refresh(CacheTier.WRITER):
        cached_result = ctx.cache.writer.get(signature)
        if cached_result:
            logger.info("⚡ [L3 Cache Hit] Skipping Writer LLM for window %s", deps.window_label)

            # If we have a hit, we still need to ensure "finalization" happens if needed?
            # Actually, the cached result contains the paths.
            # But wait, did the cached run *actually write* the files?
            # If we are resuming on a clean machine, the files might not exist even if cache does.
            # However, the goal of "resume" usually implies the artifacts exist.
            # If artifacts are missing, we might need to re-run.
            # For now, we assume cache validity implies artifact existence or we trust the cache.
            # A robust system might check if paths exist.

            return cached_result

    logger.info("Using Pydantic AI backend for writer")

    # Render prompt
    prompt = _render_writer_prompt(
        prompt_context,
        deps,
        config,
        adapter_content_summary,
        adapter_generation_instructions,
    )

    try:
        saved_posts, saved_profiles = write_posts_with_pydantic_agent(
            prompt=prompt,
            config=config,
            context=deps,
        )
    except PromptTooLargeError:
        raise
    except Exception as exc:
        msg = f"Writer agent failed for {deps.window_label}"
        logger.exception(msg)
        raise RuntimeError(msg) from exc

    # Finalize
    resources.output.finalize_window(
        window_label=deps.window_label,
        posts_created=saved_posts,
        profiles_updated=saved_profiles,
        metadata=None,
    )

    # Index newly created content
    if (
        resources.retrieval_config.enabled
        and resources.rag_store
        and resources.storage
        and (saved_posts or saved_profiles)
    ):
        try:
            indexed_count = index_documents_for_rag(
                resources.output,
                resources.rag_store.parquet_path.parent,  # Use parent dir
                resources.storage,
                embedding_model=resources.embedding_model,
            )
            if indexed_count > 0:
                logger.info("Indexed %d new/changed documents in RAG after writing", indexed_count)
        except Exception as e:  # noqa: BLE001
            logger.warning("Failed to update RAG index after writing: %s", e)

    # UPDATE L3 CACHE
    result_payload = {"posts": saved_posts, "profiles": saved_profiles}
    ctx.cache.writer.set(signature, result_payload)

    return result_payload


def load_format_instructions(site_root: Path | None) -> str:
    """Load output format instructions for the writer agent."""
    if site_root:
        detected_format = output_registry.detect_format(site_root)
        if detected_format:
            return detected_format.get_format_instructions()

    try:
        default_format = output_registry.get_format("mkdocs")
        return default_format.get_format_instructions()
    except KeyError:
        return ""


def get_top_authors(table: Table, limit: int = 20) -> list[str]:
    """Get top N active authors by message count."""
    author_counts = (
        table.filter(~table.author_uuid.cast("string").isin(["system", "egregora"]))
        .filter(table.author_uuid.notna())
        .filter(table.author_uuid.cast("string") != "")
        .group_by("author_uuid")
        .aggregate(count=ibis._.count())
        .order_by(ibis.desc("count"))
        .limit(limit)
    )
    if author_counts.count().execute() == 0:
        return []
    return author_counts.author_uuid.cast("string").execute().tolist()<|MERGE_RESOLUTION|>--- conflicted
+++ resolved
@@ -35,16 +35,11 @@
     _build_conversation_xml,
     _load_journal_memory,
 )
-<<<<<<< HEAD
 from egregora.agents.model_limits import (
     PromptTooLargeError,
     get_model_context_limit,
     validate_prompt_fits,
 )
-=======
-from egregora.agents.model_limits import PromptTooLargeError
-from egregora.agents.shared.annotations import AnnotationStore
->>>>>>> 9c616bbd
 from egregora.agents.shared.rag import (
     VectorStore,
     embed_query_text,
@@ -57,11 +52,7 @@
 from egregora.database.duckdb_manager import DuckDBStorageManager
 from egregora.knowledge.profiles import get_active_authors, read_profile
 from egregora.output_adapters import output_registry
-<<<<<<< HEAD
 from egregora.output_adapters.base import OutputSink
-=======
-from egregora.output_adapters.base import OutputAdapter
->>>>>>> 9c616bbd
 from egregora.resources.prompts import render_prompt
 from egregora.transformations.windowing import generate_window_signature
 from egregora.utils.batch import call_with_retries_sync
@@ -453,15 +444,10 @@
 ) -> WriterPromptContext:
     """Collect contextual inputs used when rendering the writer prompt."""
     messages_table = table_with_str_uuids.to_pyarrow()
-<<<<<<< HEAD
     conversation_xml = _build_conversation_xml(messages_table, ctx.annotations_store)
-=======
-    conversation_md = _build_conversation_markdown_table(messages_table, resources.annotations_store)
->>>>>>> 9c616bbd
 
     if resources.rag_store and resources.client:
         rag_context = build_rag_context_for_prompt(
-<<<<<<< HEAD
             conversation_xml,
             ctx.rag_store,
             ctx.client,
@@ -470,15 +456,6 @@
             retrieval_nprobe=ctx.retrieval_nprobe,
             retrieval_overfetch=ctx.retrieval_overfetch,
             cache=ctx.cache,
-=======
-            conversation_md,
-            resources.rag_store,
-            resources.client,
-            embedding_model=resources.embedding_model,
-            retrieval_mode=resources.retrieval_config.mode,
-            retrieval_nprobe=resources.retrieval_config.nprobe,
-            retrieval_overfetch=resources.retrieval_config.overfetch,
->>>>>>> 9c616bbd
         )
     else:
         rag_context = ""
@@ -687,7 +664,6 @@
     return saved_posts, saved_profiles
 
 
-<<<<<<< HEAD
 def _prepare_deps(
     ctx: PipelineContext,
     window_start: datetime,
@@ -715,8 +691,6 @@
     )
 
 
-=======
->>>>>>> 9c616bbd
 def _validate_prompt_fits(
     prompt: str,
     model_name: str,
@@ -890,33 +864,15 @@
     if table.count().execute() == 0:
         return {"posts": [], "profiles": []}
 
-<<<<<<< HEAD
     # 1. Prepare Dependencies
     deps = _prepare_deps(ctx, window_start, window_end)
-=======
-    logger.info("Using Pydantic AI backend for writer")
-
-    window_label = f"{window_start:%Y-%m-%d %H:%M} to {window_end:%H:%M}"
-
-    # Prepare dependencies
-    deps = WriterDeps(
-        resources=resources,
-        window_start=window_start,
-        window_end=window_end,
-        window_label=window_label,
-    )
->>>>>>> 9c616bbd
 
     # 2. Build Context & Calculate Signature (L3 Cache Check)
     table_with_str_uuids = _cast_uuid_columns_to_str(table)
-<<<<<<< HEAD
 
     # Generate XML content early for both prompt and signature
     # This matches what the LLM will actually see
     prompt_context = _build_writer_prompt_context(table_with_str_uuids, ctx)
-=======
-    prompt_context = _build_writer_prompt_context(table_with_str_uuids, resources)
->>>>>>> 9c616bbd
 
     # Calculate signature using data (XML) + logic (template + instructions) + engine
     # We need the raw template content, but for now we use the rendered prompt as a proxy
