"""Pydantic-AI powered writer agent.

This module implements the writer workflow using Pydantic-AI.
It acts as the Composition Root for the agent, assembling core tools and
capabilities before executing the conversation through a ``pydantic_ai.Agent``.
"""

from __future__ import annotations

import json
import logging
from collections.abc import Sequence
from dataclasses import dataclass
from datetime import UTC, datetime
from pathlib import Path
from typing import TYPE_CHECKING, Any

import ibis
import ibis.common.exceptions
from ibis.expr.types import Table
from jinja2 import Environment, FileSystemLoader, select_autoescape
from jinja2.exceptions import TemplateError, TemplateNotFound
from pydantic_ai import Agent, RunContext, UsageLimits
from pydantic_ai.messages import (
    ModelRequest,
    ModelResponse,
    TextPart,
    ThinkingPart,
    ToolCallPart,
    ToolReturnPart,
)
from ratelimit import limits, sleep_and_retry
from tenacity import Retrying

from egregora.agents.banner.agent import is_banner_generation_available
from egregora.agents.capabilities import (
    AgentCapability,
    BackgroundBannerCapability,
    BannerCapability,
    RagCapability,
)
from egregora.agents.formatting import (
    build_conversation_xml,
    load_journal_memory,
)
from egregora.agents.model_limits import (
    PromptTooLargeError,
    get_model_context_limit,
    validate_prompt_fits,
)
from egregora.agents.types import (
    AnnotationResult,
    PostMetadata,
    ReadProfileResult,
    WritePostResult,
    WriteProfileResult,
    WriterAgentReturn,
    WriterDeps,
    WriterResources,
)
from egregora.config.settings import EgregoraConfig
from egregora.data_primitives.document import Document, DocumentType
from egregora.knowledge.profiles import get_active_authors, read_profile
from egregora.output_adapters import OutputAdapterRegistry, create_default_output_registry
from egregora.rag import index_documents, reset_backend
from egregora.resources.prompts import PromptManager, render_prompt
from egregora.transformations.windowing import generate_window_signature
from egregora.utils.batch import RETRY_IF, RETRY_STOP, RETRY_WAIT
from egregora.utils.cache import CacheTier, PipelineCache
from egregora.utils.metrics import UsageTracker
from egregora.utils.quota import QuotaExceededError

if TYPE_CHECKING:
    from egregora.data_primitives.protocols import OutputSink
    from egregora.orchestration.context import PipelineContext

logger = logging.getLogger(__name__)

# Constants for RAG and journaling
MAX_RAG_QUERY_BYTES = 30000

# Template names
WRITER_TEMPLATE_NAME = "writer.jinja"
JOURNAL_TEMPLATE_NAME = "journal.md.jinja"
TEMPLATES_DIR_NAME = "templates"

# Fallback template identifier for cache signature
DEFAULT_TEMPLATE_SIGNATURE = "standard_writer_v1"

# Journal entry types
JOURNAL_TYPE_THINKING = "thinking"
JOURNAL_TYPE_TEXT = "journal"
JOURNAL_TYPE_TOOL_CALL = "tool_call"
JOURNAL_TYPE_TOOL_RETURN = "tool_return"

# Result keys
RESULT_KEY_POSTS = "posts"
RESULT_KEY_PROFILES = "profiles"

# Type aliases for improved type safety
MessageHistory = Sequence[ModelRequest | ModelResponse]
LLMClient = Any
AgentModel = Any


# ============================================================================
# Tool Definitions
# ============================================================================


def register_writer_tools(
    agent: Agent[WriterDeps, WriterAgentReturn],
    capabilities: list[AgentCapability],
) -> None:
    """Attach tool implementations to the agent via core tools and capabilities."""

    @agent.tool
    def write_post_tool(ctx: RunContext[WriterDeps], metadata: PostMetadata, content: str) -> WritePostResult:
        meta_dict = metadata.model_dump(exclude_none=True)
        meta_dict["model"] = ctx.deps.model_name
        return ctx.deps.write_post(meta_dict, content)

    @agent.tool
    def read_profile_tool(ctx: RunContext[WriterDeps], author_uuid: str) -> ReadProfileResult:
        return ctx.deps.read_profile(author_uuid)

    @agent.tool
    def write_profile_tool(ctx: RunContext[WriterDeps], author_uuid: str, content: str) -> WriteProfileResult:
        return ctx.deps.write_profile(author_uuid, content)

    @agent.tool
    def annotate_conversation_tool(
        ctx: RunContext[WriterDeps], parent_id: str, parent_type: str, commentary: str
    ) -> AnnotationResult:
        """Annotate a message or another annotation with commentary."""
        return ctx.deps.annotate(parent_id, parent_type, commentary)

    for capability in capabilities:
        logger.debug("Registering capability: %s", capability.name)
        capability.register(agent)


# ============================================================================
# Context Building (RAG & Profiles)
# ============================================================================


@dataclass
class RagContext:
    """RAG query result with formatted text and metadata."""

    text: str
    records: list[dict[str, Any]]


def build_rag_context_for_prompt(  # noqa: PLR0913
    table_markdown: str,
    store: Any = None,
    client: Any = None,
    *,
    embedding_model: str = "",
    retrieval_mode: str = "ann",
    retrieval_nprobe: int | None = None,
    retrieval_overfetch: int | None = None,
    top_k: int = 5,
    cache: Any | None = None,
) -> str:
    """Build RAG context by searching for similar posts.

    Uses the new egregora.rag API to find relevant posts based on the conversation content.

    Args:
        table_markdown: Conversation content in markdown format to search against
        top_k: Number of similar posts to retrieve (default: 5)
        cache: Optional cache for RAG queries

    Returns:
        Formatted string with similar posts context, or empty string if no results

    """
    if not table_markdown or not table_markdown.strip():
        return ""

    try:
        from egregora.rag import RAGQueryRequest, search

        # Use conversation content as search query (truncate if too long)
        query_text = table_markdown[:500]  # Use first 500 chars as query

        # Check cache if available
        cache_key = f"rag_context_{hash(query_text)}"
        if cache is not None:
            cached = cache.rag.get(cache_key)
            if cached is not None:
                logger.debug("RAG context cache hit")
                return cached

        # Execute RAG search
        # NOTE: reset_backend() not strictly needed in sync mode but included as defensive
        # programming to clear any loop-bound clients from previous async operations
        reset_backend()

        request = RAGQueryRequest(text=query_text, top_k=top_k)
        response = search(request)

        if not response.hits:
            return ""

        # Build context from results
        parts = [
            "\n\n## Similar Posts (for context and inspiration):\n",
            "These are similar posts from previous conversations that might provide useful context:\n\n",
        ]

        for idx, hit in enumerate(response.hits, 1):
            similarity_pct = int(hit.score * 100)
            parts.append(f"### Similar Post {idx} (similarity: {similarity_pct}%)\n")
            parts.append(f"{hit.text[:500]}...\n\n")  # Truncate to 500 chars

        context = "".join(parts)

        # Cache the result
        if cache is not None:
            cache.rag.set(cache_key, context)

        logger.info("Built RAG context with %d similar posts", len(response.hits))
        return context

    except (ConnectionError, TimeoutError) as exc:
        logger.warning("RAG backend unavailable, continuing without context: %s", exc)
        return ""  # Non-critical: pipeline continues without RAG context
    except ValueError as exc:
        logger.warning("Invalid RAG query, continuing without context: %s", exc)
        return ""
    except (AttributeError, KeyError, TypeError) as exc:
        logger.exception("Malformed RAG response, continuing without context: %s", exc)
        return ""


def _load_profiles_context(active_authors: list[str], profiles_dir: Path) -> str:
    """Load profiles for top active authors."""
    if not active_authors:
        return ""
    logger.info("Loading profiles for %s active authors", len(active_authors))

    parts = [
        "\n\n## Active Participants (Profiles):\n",
        "Understanding the participants helps you write posts that match their style, voice, and interests.\n\n",
    ]

    for author_uuid in active_authors:
        profile_content = read_profile(author_uuid, profiles_dir)
        parts.append(f"### Author: {author_uuid}\n")
        if profile_content:
            parts.append(f"{profile_content}\n\n")
        else:
            parts.append("(No profile yet - first appearance)\n\n")

    profiles_context = "".join(parts)
    logger.info("Profiles context: %s characters", len(profiles_context))
    return profiles_context


@dataclass
class WriterContext:
    """Encapsulates all contextual data required for the writer agent prompt."""

    conversation_xml: str
    rag_context: str
    profiles_context: str
    journal_memory: str
    active_authors: list[str]
    format_instructions: str
    custom_instructions: str
    source_context: str
    date_label: str
    pii_prevention: dict[str, Any] | None = None  # LLM-native PII prevention settings

    @property
    def template_context(self) -> dict[str, Any]:
        """Return context dictionary for Jinja template rendering."""
        return {
            "conversation_xml": self.conversation_xml,
            "rag_context": self.rag_context,
            "profiles_context": self.profiles_context,
            "journal_memory": self.journal_memory,
            "active_authors": ", ".join(self.active_authors),
            "format_instructions": self.format_instructions,
            "custom_instructions": self.custom_instructions,
            "source_context": self.source_context,
            "date": self.date_label,
            "enable_memes": False,
            "pii_prevention": self.pii_prevention,
        }


def _truncate_for_embedding(text: str, byte_limit: int = MAX_RAG_QUERY_BYTES) -> str:
    """Clamp markdown payloads before embedding to respect API limits."""
    encoded = text.encode("utf-8")
    if len(encoded) <= byte_limit:
        return text
    truncated = encoded[:byte_limit]
    truncated_text = truncated.decode("utf-8", errors="ignore").rstrip()
    logger.info(
        "Truncated RAG query markdown from %s bytes to %s bytes to fit embedding limits",
        len(encoded),
        byte_limit,
    )
    return truncated_text + "\n\n<!-- truncated for RAG query -->"


def _build_writer_context(  # noqa: PLR0913
    table_with_str_uuids: Table,
    resources: WriterResources,
    cache: PipelineCache,
    config: EgregoraConfig,
    window_label: str,
    adapter_content_summary: str,
    adapter_generation_instructions: str,
) -> WriterContext:
    """Collect contextual inputs used when rendering the writer prompt."""
    messages_table = table_with_str_uuids.to_pyarrow()
    conversation_xml = build_conversation_xml(messages_table, resources.annotations_store)

    # CACHE INVALIDATION STRATEGY:
    # RAG and Profiles context building moved to dynamic system prompts for lazy evaluation.
    # This creates a cache trade-off:
    #
    # Trade-off: Cache signature includes conversation XML but NOT RAG/Profile results
    # - Pro: Avoids expensive RAG/Profile computation for signature calculation
    # - Con: Cache hit may use stale data if RAG index changes but conversation doesn't
    #
    # Mitigation strategies (not currently implemented):
    # 1. Include RAG index version/timestamp in signature
    # 2. Add cache TTL for RAG-enabled runs
    # 3. Manual cache invalidation when RAG index is updated
    #
    # Current behavior: Cache is conversation-scoped only. If RAG data changes
    # but conversation is identical, cached results will be used.
    # This is acceptable for most use cases where conversation changes drive cache invalidation.

    rag_context = ""  # Dynamically injected via @agent.system_prompt
    profiles_context = ""  # Dynamically injected via @agent.system_prompt

    journal_memory = load_journal_memory(resources.output)
    active_authors = get_active_authors(table_with_str_uuids)

    format_instructions = resources.output.get_format_instructions()
    custom_instructions = config.writer.custom_instructions or ""
    if adapter_generation_instructions:
        custom_instructions = "\n\n".join(
            filter(None, [custom_instructions, adapter_generation_instructions])
        )

    # Build PII prevention context for LLM-native privacy protection
    pii_settings = config.privacy.pii_prevention.writer
    pii_prevention = None
    if pii_settings.enabled:
        pii_prevention = {
            "enabled": True,
            "scope": pii_settings.scope.value,
            "custom_definition": pii_settings.custom_definition
            if pii_settings.scope.value == "custom"
            else None,
            "apply_to_journals": pii_settings.apply_to_journals,
        }

    return WriterContext(
        conversation_xml=conversation_xml,
        rag_context=rag_context,
        profiles_context=profiles_context,
        journal_memory=journal_memory,
        active_authors=active_authors,
        format_instructions=format_instructions,
        custom_instructions=custom_instructions,
        source_context=adapter_content_summary,
        date_label=window_label,
        pii_prevention=pii_prevention,
    )


# ============================================================================
# Agent Runners & Orchestration
# ============================================================================


def _extract_thinking_content(messages: MessageHistory) -> list[str]:
    """Extract thinking/reasoning content from agent message history."""
    thinking_contents: list[str] = []
    for message in messages:
        if isinstance(message, ModelResponse):
            thinking_contents.extend(part.content for part in message.parts if isinstance(part, ThinkingPart))
    return thinking_contents


def _extract_journal_content(messages: MessageHistory) -> str:
    """Extract journal content from agent message history."""
    journal_parts: list[str] = []
    for message in messages:
        if isinstance(message, ModelResponse):
            journal_parts.extend(part.content for part in message.parts if isinstance(part, TextPart))
    return "\n\n".join(journal_parts).strip()


@dataclass(frozen=True)
class JournalEntry:
    """Represents a single entry in the intercalated journal log."""

    entry_type: str  # "thinking", "journal", "tool_call", "tool_return"
    content: str
    timestamp: datetime | None = None
    tool_name: str | None = None


def _create_tool_call_entry(part: ToolCallPart, timestamp) -> JournalEntry:
    """Create a journal entry for a tool call part.

    Args:
        part: Tool call part from message
        timestamp: Message timestamp

    Returns:
        Journal entry for the tool call

    """
    args_str = json.dumps(part.args, indent=2) if hasattr(part, "args") else "{}"
    return JournalEntry(
        JOURNAL_TYPE_TOOL_CALL,
        f"Tool: {part.tool_name}\nArguments:\n{args_str}",
        timestamp,
        part.tool_name,
    )


def _extract_intercalated_log(messages: MessageHistory) -> list[JournalEntry]:
    """Extract intercalated journal log preserving actual execution order."""
    entries: list[JournalEntry] = []

    for message in messages:
        timestamp = getattr(message, "timestamp", None)

        # Handle ModelResponse
        if isinstance(message, ModelResponse):
            for part in message.parts:
                if isinstance(part, ThinkingPart):
                    entries.append(JournalEntry(JOURNAL_TYPE_THINKING, part.content, timestamp))
                elif isinstance(part, TextPart):
                    entries.append(JournalEntry(JOURNAL_TYPE_TEXT, part.content, timestamp))
                elif isinstance(part, ToolCallPart):
                    entries.append(_create_tool_call_entry(part, timestamp))
                elif isinstance(part, ToolReturnPart):
                    result_str = str(part.content) if hasattr(part, "content") else "No result"
                    entries.append(
                        JournalEntry(
                            JOURNAL_TYPE_TOOL_RETURN,
                            f"Result: {result_str}",
                            timestamp,
                            getattr(part, "tool_name", None),
                        )
                    )

        # Handle ModelRequest
        elif isinstance(message, ModelRequest):
            for part in message.parts:
                if isinstance(part, ToolCallPart):
                    entries.append(_create_tool_call_entry(part, timestamp))

    return entries


def _save_journal_to_file(  # noqa: PLR0913
    intercalated_log: list[JournalEntry],
    window_label: str,
    output_format: OutputSink,
    posts_published: int,
    profiles_updated: int,
    window_start: datetime,
    window_end: datetime,
    total_tokens: int = 0,
) -> str | None:
    """Save journal entry to markdown file."""
    if not intercalated_log:
        return None

    templates_dir = Path(__file__).resolve().parents[1] / TEMPLATES_DIR_NAME
    try:
        env = Environment(
            loader=FileSystemLoader(str(templates_dir)), autoescape=select_autoescape(enabled_extensions=())
        )
        template = env.get_template(JOURNAL_TEMPLATE_NAME)
    except TemplateNotFound as exc:
        logger.exception("Journal template not found: %s", exc)
        return None
    except (OSError, PermissionError) as exc:
        logger.exception("Cannot access template directory: %s", exc)
        return None

    now_utc = datetime.now(tz=UTC)
    window_start_iso = window_start.astimezone(UTC).isoformat()
    window_end_iso = window_end.astimezone(UTC).isoformat()
    journal_slug = now_utc.strftime("%Y-%m-%d-%H-%M-%S")
    try:
        journal_content = template.render(
            window_label=window_label,
            date=now_utc.strftime("%Y-%m-%d"),
            created=now_utc.isoformat(),
            posts_published=posts_published,
            profiles_updated=profiles_updated,
            entry_count=len(intercalated_log),
            intercalated_log=intercalated_log,
            window_start=window_start_iso,
            window_end=window_end_iso,
            total_tokens=total_tokens,
        )
    except TemplateError as exc:
        logger.exception("Journal template rendering failed: %s", exc)
        return None
    except (TypeError, AttributeError) as exc:
        logger.exception("Invalid template data for journal: %s", exc)
        return None
    journal_content = journal_content.replace("../media/", "/media/")

    try:
        doc = Document(
            content=journal_content,
            type=DocumentType.JOURNAL,
            metadata={
                "window_label": window_label,
                "window_start": window_start_iso,
                "window_end": window_end_iso,
                "date": now_utc.isoformat(),
                "created_at": now_utc.isoformat(),
                "slug": journal_slug,
                "nav_exclude": True,
                "hide": ["navigation"],
            },
            source_window=window_label,
        )
        output_format.persist(doc)
    except (OSError, PermissionError) as exc:
        logger.exception("Failed to write journal to disk: %s", exc)
        return None
    except ValueError as exc:
        logger.exception("Invalid journal document: %s", exc)
        return None
    logger.info("Saved journal entry: %s", doc.document_id)
    return doc.document_id


def _extract_tool_results(messages: MessageHistory) -> tuple[list[str], list[str]]:  # noqa: C901
    """Extract saved post and profile document IDs from agent message history."""
    saved_posts: list[str] = []
    saved_profiles: list[str] = []

    def _process_result(content: Any, tool_name: str | None) -> None:
        if isinstance(content, str):
            try:
                data = json.loads(content)
            except (ValueError, json.JSONDecodeError):
                return
        elif hasattr(content, "model_dump"):
            data = content.model_dump()
        elif isinstance(content, dict):
            data = content
        else:
            return

        if data.get("status") in ("success", "scheduled") and "path" in data:
            path = data["path"]
            if tool_name == "write_post_tool" or "/posts/" in path:
                saved_posts.append(path)
            elif tool_name == "write_profile_tool" or "/profiles/" in path:
                saved_profiles.append(path)

    for message in messages:
        if hasattr(message, "parts"):
            for part in message.parts:
                if isinstance(part, ToolReturnPart):
                    _process_result(part.content, part.tool_name)
        elif hasattr(message, "kind") and message.kind == "tool-return":
            _process_result(message.content, getattr(message, "tool_name", None))

    return saved_posts, saved_profiles


def _prepare_deps(
    ctx: PipelineContext,
    window_start: datetime,
    window_end: datetime,
) -> WriterDeps:
    """Prepare writer dependencies from pipeline context."""
    # Ensure output sink is initialized
    if not ctx.output_format:
        msg = "Output format not initialized in context"
        raise ValueError(msg)

    prompts_dir = ctx.site_root / ".egregora" / "prompts" if ctx.site_root else None

    # Construct WriterResources using existing context
    resources = WriterResources(
        output=ctx.output_format,
        annotations_store=ctx.annotations_store,
        storage=ctx.storage,
        task_store=getattr(ctx, "task_store", None),
        embedding_model=ctx.config.models.embedding,
        retrieval_config=ctx.config.rag,
        profiles_dir=ctx.site_root / "profiles" if ctx.site_root else None,
        journal_dir=ctx.site_root / "journal" if ctx.site_root else None,
        prompts_dir=prompts_dir,
        client=getattr(ctx, "client", None),
        quota=ctx.quota_tracker,
        usage=ctx.usage_tracker,
        output_registry=getattr(ctx, "output_registry", None),
        run_id=ctx.run_id,
    )

    return _prepare_writer_dependencies(window_start, window_end, resources, ctx.config.models.writer)


def _validate_prompt_fits(
    prompt: str,
    model_name: str,
    config: EgregoraConfig,
    window_label: str,
) -> None:
    """Validate prompt fits within model context window limits."""
    max_prompt_tokens = getattr(config.pipeline, "max_prompt_tokens", 100_000)
    use_full_context_window = getattr(config.pipeline, "use_full_context_window", False)

    fits, estimated_tokens, _effective_limit = validate_prompt_fits(
        prompt,
        model_name,
        max_prompt_tokens=max_prompt_tokens,
        use_full_context_window=use_full_context_window,
    )

    if not fits:
        model_limit = get_model_context_limit(model_name)
        model_effective_limit = int(model_limit * 0.9)

        if estimated_tokens > model_effective_limit:
            logger.error(
                "Prompt exceeds limit: %d > %d for %s (window: %s)",
                estimated_tokens,
                model_effective_limit,
                model_name,
                window_label,
            )
            raise PromptTooLargeError(
                estimated_tokens=estimated_tokens,
                effective_limit=model_effective_limit,
                model_name=model_name,
                window_id=window_label,
            )


@sleep_and_retry
@limits(calls=100, period=60)
def write_posts_with_pydantic_agent(
    *,
    prompt: str,
    config: EgregoraConfig,
    context: WriterDeps,
    test_model: AgentModel | None = None,
) -> tuple[list[str], list[str]]:
    """Execute the writer flow using Pydantic-AI agent tooling."""
    logger.info("Running writer via Pydantic-AI backend")

    active_capabilities: list[AgentCapability] = []
    if config.rag.enabled:
        active_capabilities.append(RagCapability())

    if is_banner_generation_available():
        if context.resources.task_store and context.resources.run_id:
            active_capabilities.append(BackgroundBannerCapability(context.resources.run_id))
        else:
            active_capabilities.append(BannerCapability())

    if active_capabilities:
        caps_list = ", ".join(capability.name for capability in active_capabilities)
        logger.info("Writer capabilities enabled: %s", caps_list)

<<<<<<< HEAD
    # Define a simple provider to wrap the SDK client
    class SimpleProvider:
        def __init__(self, client) -> None:
            self._client = client
            self.model_profile = None

        @property
        def client(self):
            return self._client

        def name(self) -> str:
            return "google-gla"

        @property
        def base_url(self) -> str:
            return "https://generativelanguage.googleapis.com/v1beta/"

=======
>>>>>>> 66d1d14d
    from egregora.utils.model_fallback import create_fallback_model

    # Create model with automatic fallback
    configured_model = test_model if test_model is not None else config.models.writer
    model = create_fallback_model(configured_model, use_google_batch=False)

    # Validate prompt fits (using the initial prompt, dynamic parts are checked during run by usage limits or provider)
    _validate_prompt_fits(prompt, configured_model, config, context.window_label)

    # Create agent
    agent = Agent[WriterDeps, WriterAgentReturn](
        model=model,
        deps_type=WriterDeps,
        # Allow a few validation retries so transient schema hiccups don't abort the run
        retries=3,
        system_prompt=prompt, # Static instructions
    )
    register_writer_tools(agent, capabilities=active_capabilities)

    # Dynamic System Prompts
    @agent.system_prompt
    def inject_rag_context(ctx: RunContext[WriterDeps]) -> str:
        # Only run RAG if enabled
        if ctx.deps.resources.retrieval_config.enabled:
            # We use the conversation XML as the query source, which should be in deps
            table_markdown = ctx.deps.conversation_xml
            return build_rag_context_for_prompt(
                table_markdown,
                top_k=ctx.deps.resources.retrieval_config.top_k,
                cache=None, # Cache not available inside system prompt easily, or we could pass it if we attached it to Deps
            )
        return ""

    @agent.system_prompt
    def inject_profiles_context(ctx: RunContext[WriterDeps]) -> str:
        # Inject profiles
        return _load_profiles_context(ctx.deps.active_authors, ctx.deps.resources.profiles_dir)

    if context.resources.quota:
        context.resources.quota.reserve(1)

<<<<<<< HEAD
        # Should be unreachable due to reraise=True
        msg = "Agent failed after retries"
        raise RuntimeError(msg)
=======
    # Define usage limits
    usage_limits = UsageLimits(
        request_limit=15, # Reasonable limit for tool loops
        # response_tokens_limit=... # Optional
    )
>>>>>>> 66d1d14d

    result = None
    # Use tenacity for retries
    for attempt in Retrying(stop=RETRY_STOP, wait=RETRY_WAIT, retry=RETRY_IF, reraise=True):
        with attempt:
            # DIRECT SYNC CALL
            result = agent.run_sync(
                "Analyze the conversation context provided and write posts/profiles as needed.",
                deps=context,
                usage_limits=usage_limits
            )

    if not result:
         # Should be unreachable due to reraise=True
        raise RuntimeError("Agent failed after retries")

    usage = result.usage()
    if context.resources.usage:
        context.resources.usage.record(usage)
    saved_posts, saved_profiles = _extract_tool_results(result.all_messages())
    intercalated_log = _extract_intercalated_log(result.all_messages())
    if not intercalated_log:
        fallback_content = _extract_journal_content(result.all_messages())
        if fallback_content:
            # Strip frontmatter if present (to avoid double frontmatter)
            if fallback_content.strip().startswith("---"):
                try:
                    _, _, body = fallback_content.strip().split("---", 2)
                    fallback_content = body.strip()
                except ValueError:
                    pass  # Failed to split, keep original

            intercalated_log = [JournalEntry("journal", fallback_content, datetime.now(tz=UTC))]
        else:
            intercalated_log = [
                JournalEntry(
                    "journal",
                    "Writer agent completed without emitting a detailed reasoning trace.",
                    datetime.now(tz=UTC),
                )
            ]
    _save_journal_to_file(
        intercalated_log,
        context.window_label,
        context.resources.output,
        len(saved_posts),
        len(saved_profiles),
        context.window_start,
        context.window_end,
        total_tokens=result.usage().total_tokens if result.usage() else 0,
    )

    logger.info(
        "Writer agent completed: period=%s posts=%d profiles=%d tokens=%d",
        context.window_label,
        len(saved_posts),
        len(saved_profiles),
        result.usage().total_tokens if result.usage() else 0,
    )

    return saved_posts, saved_profiles


def _render_writer_prompt(
    context: WriterContext,
    prompts_dir: Path | None,
) -> str:
    """Render the final writer prompt text."""
    return render_prompt(
        "writer.jinja",
        prompts_dir=prompts_dir,
        **context.template_context,
    )


def _cast_uuid_columns_to_str(table: Table) -> Table:
    """Ensure UUID-like columns are serialised to strings."""
    return table.mutate(
        event_id=table.event_id.cast(str),
        author_uuid=table.author_uuid.cast(str),
        thread_id=table.thread_id.cast(str),
        created_by_run=table.created_by_run.cast(str),
    )


def _check_writer_cache(
    cache: PipelineCache, signature: str, window_label: str, usage_tracker: UsageTracker | None = None
) -> dict[str, list[str]] | None:
    """Check L3 cache for cached writer results.

    Args:
        cache: Pipeline cache instance
        signature: Window signature for cache lookup
        window_label: Human-readable window label for logging
        usage_tracker: Optional usage tracker to record cache hits

    Returns:
        Cached result if found, None otherwise

    """
    if cache.should_refresh(CacheTier.WRITER):
        return None

    cached_result = cache.writer.get(signature)
    if cached_result:
        logger.info("⚡ [L3 Cache Hit] Skipping Writer LLM for window %s", window_label)
        if usage_tracker:
            # Record a cache hit (0 tokens) to track efficiency
            pass
    return cached_result


def _index_new_content_in_rag(
    resources: WriterResources,
    saved_posts: list[str],
    saved_profiles: list[str],
) -> None:
    """Index newly created content in RAG system.

    Args:
        resources: Writer resources including RAG configuration
        saved_posts: List of post identifiers that were created
        saved_profiles: List of profile identifiers that were updated

    """
    # Check if RAG is enabled and we have posts to index
    if not (resources.retrieval_config.enabled and saved_posts):
        return

    try:
        # Read the newly saved post documents
        docs: list[Document] = []
        for post_id in saved_posts:
            # Try to read the document from output format
            # The output format should have a way to read documents by identifier
            if hasattr(resources.output, "documents"):
                # Find the matching document in the output format's documents
                for doc in resources.output.documents():
                    if doc.type == DocumentType.POST and post_id in str(doc.metadata.get("slug", "")):
                        docs.append(doc)
                        break

        if docs:
            index_documents(docs)
            logger.info("Indexed %d new posts in RAG", len(docs))
        else:
            logger.debug("No new documents to index in RAG")

    except (ConnectionError, TimeoutError, RuntimeError) as exc:
        # Non-critical: Pipeline continues even if RAG indexing fails
        logger.warning("RAG backend unavailable for indexing, skipping: %s", exc)
    except (ValueError, TypeError) as exc:
        logger.warning("Invalid document data for RAG indexing, skipping: %s", exc)
    except (OSError, PermissionError) as exc:
        logger.warning("Cannot access RAG storage, skipping indexing: %s", exc)
    finally:
        # Reset backend to clear loop-bound clients (httpx) as defensive programming
        # NOTE: Not strictly needed in sync mode but prevents potential issues
        # if async operations are added in the future or called from async contexts
        reset_backend()


def _prepare_writer_dependencies(
    window_start: datetime,
    window_end: datetime,
    resources: WriterResources,
    model_name: str,
    # Added for dynamic context
    table: Table | None = None,
    config: EgregoraConfig | None = None,
    conversation_xml: str = "",
    active_authors: list[str] | None = None,
    adapter_content_summary: str = "",
    adapter_generation_instructions: str = "",
) -> WriterDeps:
    """Create WriterDeps from window parameters and resources."""
    window_label = f"{window_start:%Y-%m-%d %H:%M} to {window_end:%H:%M}"

    return WriterDeps(
        resources=resources,
        window_start=window_start,
        window_end=window_end,
        window_label=window_label,
        model_name=model_name,
        table=table,
        config=config,
        conversation_xml=conversation_xml,
        active_authors=active_authors or [],
        adapter_content_summary=adapter_content_summary,
        adapter_generation_instructions=adapter_generation_instructions,
    )


def _build_context_and_signature(
    table: Table,
    resources: WriterResources,
    cache: PipelineCache,
    config: EgregoraConfig,
    window_label: str,
    adapter_content_summary: str,
    adapter_generation_instructions: str,
    prompts_dir: Path | None,
) -> tuple[WriterContext, str]:
    """Build writer context and calculate cache signature.

    Returns:
        Tuple of (writer_context, cache_signature)

    """
    table_with_str_uuids = _cast_uuid_columns_to_str(table)

    # Generate context for both prompt and signature
    # This now just generates the base context (XML, Journal) which is cheap(er)
    writer_context = _build_writer_context(
        table_with_str_uuids,
        resources,
        cache,
        config,
        window_label,
        adapter_content_summary,
        adapter_generation_instructions,
    )

    # Get template content for signature calculation
    template_content = PromptManager.get_template_content("writer.jinja", custom_prompts_dir=prompts_dir)

    # Calculate signature using data (XML) + logic (template) + engine
    signature = generate_window_signature(
        table_with_str_uuids, config, template_content, xml_content=writer_context.conversation_xml
    )

    return writer_context, signature


def _execute_writer_with_error_handling(
    prompt: str,
    config: EgregoraConfig,
    deps: WriterDeps,
) -> tuple[list[str], list[str]]:
    """Execute writer agent with proper error handling.

    Returns:
        Tuple of (saved_posts, saved_profiles)

    Raises:
        PromptTooLargeError: If prompt exceeds model context window (propagated unchanged)
        RuntimeError: For other agent failures (wrapped with context)

    """
    try:
        return write_posts_with_pydantic_agent(
            prompt=prompt,
            config=config,
            context=deps,
        )
    except Exception as exc:
        if isinstance(exc, PromptTooLargeError):
            raise

        msg = f"Writer agent failed for {deps.window_label}"
        logger.exception(msg)
        raise RuntimeError(msg) from exc


def _finalize_writer_results(
    saved_posts: list[str],
    saved_profiles: list[str],
    resources: WriterResources,
    deps: WriterDeps,
    cache: PipelineCache,
    signature: str,
) -> dict[str, list[str]]:
    """Finalize window results: output, RAG indexing, and caching.

    Returns:
        Result payload dict with 'posts' and 'profiles' keys

    """
    # Finalize output adapter
    resources.output.finalize_window(
        window_label=deps.window_label,
        posts_created=saved_posts,
        profiles_updated=saved_profiles,
        metadata=None,
    )

    # Index newly created content in RAG
    _index_new_content_in_rag(resources, saved_posts, saved_profiles)

    # Update L3 cache
    result_payload = {RESULT_KEY_POSTS: saved_posts, RESULT_KEY_PROFILES: saved_profiles}
    cache.writer.set(signature, result_payload)

    return result_payload


def write_posts_for_window(  # noqa: PLR0913 - Complex orchestration function
    table: Table,
    window_start: datetime,
    window_end: datetime,
    resources: WriterResources,
    config: EgregoraConfig,
    cache: PipelineCache,
    # These are extracted from pipeline context earlier and passed explicitly now
    adapter_content_summary: str = "",
    adapter_generation_instructions: str = "",
    run_id: str | None = None,
) -> dict[str, list[str]]:
    """Let LLM analyze window's messages, write 0-N posts, and update author profiles.

    This acts as the public entry point, orchestrating the setup and execution
    of the writer agent.
    """
    if table.count().execute() == 0:
        return {RESULT_KEY_POSTS: [], RESULT_KEY_PROFILES: []}

    # 1. Prepare dependencies (partial, will update with context later)
    if run_id and resources.run_id is None:
        # Create new resources with run_id
        import dataclasses

        resources = dataclasses.replace(resources, run_id=run_id)

    # 2. Build context and calculate signature
    # We need to build context first to get XML for signature
    writer_context, signature = _build_context_and_signature(
        table,
        resources,
        cache,
        config,
        f"{window_start:%Y-%m-%d %H:%M} to {window_end:%H:%M}",
        adapter_content_summary,
        adapter_generation_instructions,
        resources.prompts_dir,
    )

    # 3. Check L3 cache
    cached_result = _check_writer_cache(cache, signature, f"{window_start:%Y-%m-%d %H:%M} to {window_end:%H:%M}", resources.usage)
    if cached_result:
        return cached_result

    logger.info("Using Pydantic AI backend for writer")

    # 4. Create Deps with the generated context
    deps = _prepare_writer_dependencies(
        window_start,
        window_end,
        resources,
        config.models.writer,
        table=table,
        config=config,
        conversation_xml=writer_context.conversation_xml,
        active_authors=writer_context.active_authors,
        adapter_content_summary=adapter_content_summary,
        adapter_generation_instructions=adapter_generation_instructions
    )

    # 5. Render prompt and execute agent
    # NOTE: _render_writer_prompt uses writer_context, which we stripped RAG/Profiles from.
    # The Jinja template must be robust to missing/empty rag_context/profiles_context
    # OR we need to trust the dynamic system prompts to fill them in.
    # The current Jinja template (viewed earlier) has placeholders:
    # {% if profiles_context %}{{ profiles_context }}{% endif %}
    # If they are empty strings, they won't render in the user prompt, which is what we want,
    # because they will be injected by system prompts.

    prompt = _render_writer_prompt(writer_context, deps.resources.prompts_dir)
    saved_posts, saved_profiles = _execute_writer_with_error_handling(prompt, config, deps)

    # 6. Finalize results (output, RAG indexing, caching)
    return _finalize_writer_results(saved_posts, saved_profiles, resources, deps, cache, signature)


def load_format_instructions(site_root: Path | None, *, registry: OutputAdapterRegistry | None = None) -> str:
    """Load output format instructions for the writer agent."""
    registry = registry or create_default_output_registry()

    if site_root:
        detected_format = registry.detect_format(site_root)
        if detected_format:
            return detected_format.get_format_instructions()

    try:
        default_format = registry.get_format("mkdocs")
        return default_format.get_format_instructions()
    except KeyError:
        return ""


def get_top_authors(table: Table, limit: int = 20) -> list[str]:
    """Get top N active authors by message count."""
    author_counts = (
        table.filter(~table.author_uuid.cast("string").isin(["system", "egregora"]))
        .filter(table.author_uuid.notnull())
        .filter(table.author_uuid.cast("string") != "")
        .group_by("author_uuid")
        .aggregate(count=table.author_uuid.count())
        .order_by(ibis.desc("count"))
        .limit(limit)
    )
    if author_counts.count().execute() == 0:
        return []
    return author_counts.author_uuid.cast("string").execute().tolist()<|MERGE_RESOLUTION|>--- conflicted
+++ resolved
@@ -680,7 +680,6 @@
         caps_list = ", ".join(capability.name for capability in active_capabilities)
         logger.info("Writer capabilities enabled: %s", caps_list)
 
-<<<<<<< HEAD
     # Define a simple provider to wrap the SDK client
     class SimpleProvider:
         def __init__(self, client) -> None:
@@ -698,8 +697,6 @@
         def base_url(self) -> str:
             return "https://generativelanguage.googleapis.com/v1beta/"
 
-=======
->>>>>>> 66d1d14d
     from egregora.utils.model_fallback import create_fallback_model
 
     # Create model with automatic fallback
@@ -741,17 +738,9 @@
     if context.resources.quota:
         context.resources.quota.reserve(1)
 
-<<<<<<< HEAD
         # Should be unreachable due to reraise=True
         msg = "Agent failed after retries"
         raise RuntimeError(msg)
-=======
-    # Define usage limits
-    usage_limits = UsageLimits(
-        request_limit=15, # Reasonable limit for tool loops
-        # response_tokens_limit=... # Optional
-    )
->>>>>>> 66d1d14d
 
     result = None
     # Use tenacity for retries
