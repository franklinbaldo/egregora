--- conflicted
+++ resolved
@@ -483,14 +483,8 @@
         if isinstance(exc, (PromptTooLargeError, AgentExecutionError)):
             raise
 
-<<<<<<< HEAD
         logger.exception("An unexpected error occurred in the writer agent for window %s", deps.window_label)
         raise AgentExecutionError(window_label=deps.window_label, reason=str(exc)) from exc
-=======
-        msg = f"Writer agent failed for {deps.window_label}"
-        logger.exception(msg)
-        raise WriterAgentExecutionError(deps.window_label) from exc
->>>>>>> 64fac6c8
 
 
 @dataclass
