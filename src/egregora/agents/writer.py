"""Pydantic-AI powered writer agent.

This module implements the writer workflow using Pydantic-AI.
It acts as the Composition Root for the agent, assembling core tools and
capabilities before executing the conversation through a ``pydantic_ai.Agent``.
"""

from __future__ import annotations

import dataclasses
import json
import logging
from collections.abc import Sequence
from dataclasses import dataclass
from datetime import UTC, datetime
from pathlib import Path
from typing import TYPE_CHECKING, Any

import ibis
import ibis.common.exceptions
from jinja2 import Environment, FileSystemLoader, select_autoescape
from jinja2.exceptions import TemplateError, TemplateNotFound
from pydantic_ai import UsageLimits
from pydantic_ai.messages import (
    ModelRequest,
    ModelResponse,
    TextPart,
    ThinkingPart,
    ToolCallPart,
    ToolReturnPart,
)
from ratelimit import limits, sleep_and_retry
from tenacity import Retrying

from egregora.agents.exceptions import AgentError
from egregora.agents.types import (
    Message,
    PromptTooLargeError,
    WindowProcessingParams,
    WriterDeps,
    WriterResources,
)
from egregora.agents.writer_context import (
    WriterContext,
    WriterContextParams,
    WriterDepsParams,
    build_context_and_signature,
    check_writer_cache,
    index_new_content_in_rag,
    prepare_writer_dependencies,
)
from egregora.agents.writer_helpers import (
    process_tool_result,
)
from egregora.agents.writer_setup import (
    create_writer_model,
    setup_writer_agent,
)
from egregora.data_primitives.document import Document, DocumentType
from egregora.output_adapters import OutputSinkRegistry, create_default_output_registry
from egregora.output_adapters.mkdocs.adapter import MkDocsAdapter
from egregora.output_adapters.mkdocs.site_generator import SiteGenerator
from egregora.resources.prompts import render_prompt
from egregora.utils.cache import PipelineCache
from egregora.utils.retry import RETRY_IF, RETRY_STOP, RETRY_WAIT

if TYPE_CHECKING:
    from ibis.expr.types import Table

    from egregora.config.settings import EgregoraConfig
<<<<<<< HEAD
    from egregora.data_primitives.document import OutputSink
=======
    from egregora.data_primitives.protocols import OutputSink
    from egregora.llm.usage import UsageTracker
    from egregora.orchestration.context import PipelineContext
>>>>>>> 4c1b6ac7

logger = logging.getLogger(__name__)

# Template names
WRITER_TEMPLATE_NAME = "writer.jinja"
JOURNAL_TEMPLATE_NAME = "journal.md.jinja"
TEMPLATES_DIR_NAME = "templates"

# Fallback template identifier for cache signature
DEFAULT_TEMPLATE_SIGNATURE = "standard_writer_v1"

# Journal entry types
JOURNAL_TYPE_THINKING = "thinking"
JOURNAL_TYPE_TEXT = "journal"
JOURNAL_TYPE_TOOL_CALL = "tool_call"
JOURNAL_TYPE_TOOL_RETURN = "tool_return"

# Result keys
RESULT_KEY_POSTS = "posts"
RESULT_KEY_PROFILES = "profiles"

# Type aliases for improved type safety
MessageHistory = Sequence[ModelRequest | ModelResponse]
LLMClient = Any
AgentModel = Any


# ============================================================================
<<<<<<< HEAD
=======
# Context Building (RAG & Profiles)
# ============================================================================


@dataclass
class RagContext:
    """RAG query result with formatted text and metadata."""

    text: str
    records: list[dict[str, Any]]


@dataclass
class WriterContext:
    """Encapsulates all contextual data required for the writer agent prompt."""

    conversation_xml: str
    rag_context: str
    profiles_context: str
    journal_memory: str
    active_authors: list[str]
    format_instructions: str
    custom_instructions: str
    source_context: str
    date_label: str
    pii_prevention: dict[str, Any] | None = None  # LLM-native PII prevention settings

    @property
    def template_context(self) -> dict[str, Any]:
        """Return context dictionary for Jinja template rendering."""
        return {
            "conversation_xml": self.conversation_xml,
            "rag_context": self.rag_context,
            "profiles_context": self.profiles_context,
            "journal_memory": self.journal_memory,
            "active_authors": ", ".join(self.active_authors),
            "format_instructions": self.format_instructions,
            "custom_instructions": self.custom_instructions,
            "source_context": self.source_context,
            "date": self.date_label,
            "enable_memes": False,
            "pii_prevention": self.pii_prevention,
        }


def _truncate_for_embedding(text: str, byte_limit: int = MAX_RAG_QUERY_BYTES) -> str:
    """Clamp markdown payloads before embedding to respect API limits."""
    encoded = text.encode("utf-8")
    if len(encoded) <= byte_limit:
        return text
    truncated = encoded[:byte_limit]
    truncated_text = truncated.decode("utf-8", errors="ignore").rstrip()
    logger.info(
        "Truncated RAG query markdown from %s bytes to %s bytes to fit embedding limits",
        len(encoded),
        byte_limit,
    )
    return truncated_text + "\n\n<!-- truncated for RAG query -->"


@dataclass
class WriterContextParams:
    """Parameters for building writer context."""

    messages: list[Message]
    resources: WriterResources
    cache: PipelineCache
    config: EgregoraConfig
    window_label: str
    adapter_content_summary: str
    adapter_generation_instructions: str
    # Keep table for legacy/compat if needed, but intended to be removed from usage
    table: Table | None = None


def _build_writer_context(params: WriterContextParams) -> WriterContext:
    """Collect contextual inputs used when rendering the writer prompt."""
    # Use messages DTO list instead of PyArrow table
    messages_dicts = [msg.model_dump() for msg in params.messages]
    conversation_xml = build_conversation_xml(messages_dicts, params.resources.annotations_store)

    # CACHE INVALIDATION STRATEGY:
    # RAG and Profiles context building moved to dynamic system prompts for lazy evaluation.
    # This creates a cache trade-off:
    #
    # Trade-off: Cache signature includes conversation XML but NOT RAG/Profile results
    # - Pro: Avoids expensive RAG/Profile computation for signature calculation
    # - Con: Cache hit may use stale data if RAG index changes but conversation doesn't
    #
    # Mitigation strategies (not currently implemented):
    # 1. Include RAG index version/timestamp in signature
    # 2. Add cache TTL for RAG-enabled runs
    # 3. Manual cache invalidation when RAG index is updated
    #
    # Current behavior: Cache is conversation-scoped only. If RAG data changes
    # but conversation is identical, cached results will be used.
    # This is acceptable for most use cases where conversation changes drive cache invalidation.

    rag_context = ""  # Dynamically injected via @agent.system_prompt
    profiles_context = ""  # Dynamically injected via @agent.system_prompt

    journal_memory = load_journal_memory(params.resources.output)

    # Calculate active authors from messages list
    # We need to reimplement get_active_authors or adapt it
    # Currently get_active_authors expects a table.
    # For now, let's filter the list manually.
    active_authors = list(
        {
            msg.author_uuid
            for msg in params.messages
            if msg.author_uuid and msg.author_uuid not in {"system", "egregora", ""}
        }
    )
    # To keep "top" logic if get_active_authors did sorting, we might want to count
    # but for context building usually just a list is fine, or sorted by freq.
    # For simplicity:
    from collections import Counter

    author_counts = Counter(
        msg.author_uuid
        for msg in params.messages
        if msg.author_uuid and msg.author_uuid not in {"system", "egregora", ""}
    )
    # Sort by count desc
    active_authors = [a for a, _ in author_counts.most_common(20)]

    format_instructions = params.resources.output.get_format_instructions()
    custom_instructions = params.config.writer.custom_instructions or ""
    if params.adapter_generation_instructions:
        custom_instructions = "\n\n".join(
            filter(None, [custom_instructions, params.adapter_generation_instructions])
        )

    pii_prevention = None
    if params.config.privacy.pii_detection_enabled:
        pii_prevention = params.config.privacy.model_dump()

    return WriterContext(
        conversation_xml=conversation_xml,
        rag_context=rag_context,
        profiles_context=profiles_context,
        journal_memory=journal_memory,
        active_authors=active_authors,
        format_instructions=format_instructions,
        custom_instructions=custom_instructions,
        source_context=params.adapter_content_summary,
        date_label=params.window_label,
        pii_prevention=pii_prevention,
    )


# ============================================================================
>>>>>>> 4c1b6ac7
# Agent Runners & Orchestration
# ============================================================================


def _extract_thinking_content(messages: MessageHistory) -> list[str]:
    """Extract thinking/reasoning content from agent message history."""
    thinking_contents: list[str] = []
    for message in messages:
        if isinstance(message, ModelResponse):
            thinking_contents.extend(part.content for part in message.parts if isinstance(part, ThinkingPart))
    return thinking_contents


def _extract_journal_content(messages: MessageHistory) -> str:
    """Extract journal content from agent message history."""
    journal_parts: list[str] = []
    for message in messages:
        if isinstance(message, ModelResponse):
            journal_parts.extend(part.content for part in message.parts if isinstance(part, TextPart))
    return "\n\n".join(journal_parts).strip()


@dataclass(frozen=True)
class JournalEntry:
    """Represents a single entry in the intercalated journal log."""

    entry_type: str  # "thinking", "journal", "tool_call", "tool_return"
    content: str
    timestamp: datetime | None = None
    tool_name: str | None = None


def _create_tool_call_entry(part: ToolCallPart, timestamp: datetime | None) -> JournalEntry:
    """Create a journal entry for a tool call part.

    Args:
        part: Tool call part from message
        timestamp: Message timestamp

    Returns:
        Journal entry for the tool call

    """
    args_str = json.dumps(part.args, indent=2) if hasattr(part, "args") else "{}"
    return JournalEntry(
        JOURNAL_TYPE_TOOL_CALL,
        f"Tool: {part.tool_name}\nArguments:\n{args_str}",
        timestamp,
        part.tool_name,
    )


def _process_response_part(part: Any, timestamp: datetime | None) -> JournalEntry | None:
    """Convert a message part to a journal entry."""
    if isinstance(part, ThinkingPart):
        return JournalEntry(JOURNAL_TYPE_THINKING, part.content, timestamp)
    if isinstance(part, TextPart):
        return JournalEntry(JOURNAL_TYPE_TEXT, part.content, timestamp)
    if isinstance(part, ToolCallPart):
        return _create_tool_call_entry(part, timestamp)
    if isinstance(part, ToolReturnPart):
        result_str = str(part.content) if hasattr(part, "content") else "No result"
        return JournalEntry(
            JOURNAL_TYPE_TOOL_RETURN,
            f"Result: {result_str}",
            timestamp,
            getattr(part, "tool_name", None),
        )
    return None


def _extract_intercalated_log(messages: MessageHistory) -> list[JournalEntry]:
    """Extract intercalated journal log preserving actual execution order."""
    entries: list[JournalEntry] = []

    for message in messages:
        timestamp = getattr(message, "timestamp", None)

        if isinstance(message, ModelResponse):
            entries.extend(
                filter(
                    None,
                    (_process_response_part(part, timestamp) for part in message.parts),
                )
            )

        elif isinstance(message, ModelRequest):
            entries.extend(
                _create_tool_call_entry(part, timestamp)
                for part in message.parts
                if isinstance(part, ToolCallPart)
            )

    return entries


@dataclass
class JournalEntryParams:
    """Parameters for saving a journal entry."""

    intercalated_log: list[JournalEntry]
    window_label: str
    output_format: OutputSink
    posts_published: int
    profiles_updated: int
    window_start: datetime
    window_end: datetime
    total_tokens: int = 0


def _save_journal_to_file(params: JournalEntryParams) -> str | None:
    """Save journal entry to markdown file.

    Raises:
        AgentError: If the journal template cannot be loaded, rendered, or written

    """
    intercalated_log = params.intercalated_log
    if not intercalated_log:
        return None

    templates_dir = Path(__file__).resolve().parents[1] / TEMPLATES_DIR_NAME
    now_utc = datetime.now(tz=UTC)
    window_start_iso = params.window_start.astimezone(UTC).isoformat()
    window_end_iso = params.window_end.astimezone(UTC).isoformat()
    journal_slug = now_utc.strftime("%Y-%m-%d-%H-%M-%S")

    try:
        # Security: Enable autoescape for markdown/jinja templates to prevent XSS in journals
        # This ensures that if the LLM outputs <script> tags, they are escaped in the rendered markdown
        env = Environment(
            loader=FileSystemLoader(str(templates_dir)),
            autoescape=select_autoescape(["html", "htm", "xml", "jinja", "md"]),
        )
        template = env.get_template(JOURNAL_TEMPLATE_NAME)
        journal_content = template.render(
            window_label=params.window_label,
            date=now_utc.strftime("%Y-%m-%d"),
            created=now_utc.isoformat(),
            posts_published=params.posts_published,
            profiles_updated=params.profiles_updated,
            entry_count=len(intercalated_log),
            intercalated_log=intercalated_log,
            window_start=window_start_iso,
            window_end=window_end_iso,
            total_tokens=params.total_tokens,
        )

        doc = Document(
            content=journal_content,
            type=DocumentType.JOURNAL,
            metadata={
                "window_label": params.window_label,
                "window_start": window_start_iso,
                "window_end": window_end_iso,
                "date": now_utc.strftime("%Y-%m-%d %H:%M"),
                "created_at": now_utc.strftime("%Y-%m-%d %H:%M"),
                "slug": journal_slug,
                "nav_exclude": True,
                "hide": ["navigation"],
            },
            source_window=params.window_label,
        )
        params.output_format.persist(doc)
        logger.info("Saved journal entry: %s", doc.document_id)
        return doc.document_id
    except (TemplateNotFound, TemplateError) as exc:
        msg = f"Journal template error for window {params.window_label}: {exc}"
        logger.exception(msg)
        raise AgentError(msg) from exc
    except (OSError, PermissionError) as exc:
        msg = f"File system error during journal creation for window {params.window_label}: {exc}"
        logger.exception(msg)
        raise AgentError(msg) from exc


def _process_single_tool_result(
    content: Any, tool_name: str | None, saved_posts: list[str], saved_profiles: list[str]
) -> None:
    """Process a single tool result and append to the appropriate list."""
    data = process_tool_result(content)
    if not data or data.get("status") not in ("success", "scheduled") or "path" not in data:
        return

    path = data["path"]
    if tool_name == "write_post_tool":
        saved_posts.append(path)
    elif tool_name == "write_profile_tool":
        saved_profiles.append(path)


def _extract_from_message(message: Any, saved_posts: list[str], saved_profiles: list[str]) -> None:
    """Extract tool results from a single message."""
    if hasattr(message, "parts"):
        for part in message.parts:
            if isinstance(part, ToolReturnPart):
                _process_single_tool_result(part.content, part.tool_name, saved_posts, saved_profiles)
    elif hasattr(message, "kind") and message.kind == "tool-return":
        tool_name = getattr(message, "tool_name", None)
        _process_single_tool_result(message.content, tool_name, saved_posts, saved_profiles)


def _extract_tool_results(messages: MessageHistory) -> tuple[list[str], list[str]]:
    """Extract saved post and profile document IDs from agent message history."""
    saved_posts: list[str] = []
    saved_profiles: list[str] = []

    for message in messages:
        _extract_from_message(message, saved_posts, saved_profiles)

    return saved_posts, saved_profiles


<<<<<<< HEAD
=======
def _prepare_deps(
    ctx: PipelineContext,
    window_start: datetime,
    window_end: datetime,
) -> WriterDeps:
    """Prepare writer dependencies from pipeline context."""
    # Ensure output sink is initialized
    if not ctx.output_format:
        msg = "Output format not initialized in context"
        raise ValueError(msg)

    prompts_dir = ctx.site_root / ".egregora" / "prompts" if ctx.site_root else None

    # Construct WriterResources using existing context
    resources = WriterResources(
        output=ctx.output_format,
        annotations_store=ctx.annotations_store,
        storage=ctx.storage,
        task_store=getattr(ctx, "task_store", None),
        embedding_model=ctx.config.models.embedding,
        retrieval_config=ctx.config.rag,
        profiles_dir=ctx.site_root / "profiles" if ctx.site_root else None,
        journal_dir=ctx.site_root / "journal" if ctx.site_root else None,
        prompts_dir=prompts_dir,
        client=getattr(ctx, "client", None),
        usage=ctx.usage_tracker,
        output_registry=getattr(ctx, "output_registry", None),
        run_id=ctx.run_id,
    )

    # This function is likely broken with new WriterDeps signature if called directly.
    # But it doesn't seem to pass table/messages?
    # It calls _prepare_writer_dependencies which needs WriterDepsParams.
    # _prepare_deps seems unused or incomplete in provided snippet (it's internal helper?).
    # Let's fix _prepare_writer_dependencies instead.

    return _prepare_writer_dependencies(
        WriterDepsParams(
            window_start=window_start,
            window_end=window_end,
            resources=resources,
            model_name=ctx.config.models.writer,
            messages=[],  # No messages here?
        )
    )


>>>>>>> 4c1b6ac7
@sleep_and_retry
@limits(calls=100, period=60)
async def write_posts_with_pydantic_agent(
    *,
    prompt: str,
    config: EgregoraConfig,
    context: WriterDeps,
    test_model: AgentModel | None = None,
) -> tuple[list[str], list[str]]:
    """Execute the writer flow using Pydantic-AI agent tooling."""
    logger.info("Running writer via Pydantic-AI backend")

    model = await create_writer_model(config, context, prompt, test_model)
    agent = setup_writer_agent(model, prompt, config=config)

    if context.resources.quota:
        context.resources.quota.reserve(1)

    # Define usage limits
    usage_limits = UsageLimits(
        request_limit=15,  # Reasonable limit for tool loops
        # response_tokens_limit=... # Optional
    )

    result = None
    # Use tenacity for retries
    for attempt in Retrying(stop=RETRY_STOP, wait=RETRY_WAIT, retry=RETRY_IF, reraise=True):
        with attempt:
            # Execute model directly without tools
            result = await agent.run(
                "Analyze the conversation context provided and write posts/profiles as needed.",
                deps=context,
                usage_limits=usage_limits,
            )

    if not result:
        # Should be unreachable due to reraise=True
        msg = "Agent failed after retries"
        raise RuntimeError(msg)

    usage = result.usage()
    if context.resources.usage:
        context.resources.usage.record(usage)
    saved_posts, saved_profiles = _extract_tool_results(result.all_messages())
    intercalated_log = _extract_intercalated_log(result.all_messages())
    if not intercalated_log:
        fallback_content = _extract_journal_content(result.all_messages())
        if fallback_content:
            # Strip frontmatter if present (to avoid double frontmatter)
            if fallback_content.strip().startswith("---"):
                try:
                    _, _, body = fallback_content.strip().split("---", 2)
                    fallback_content = body.strip()
                except ValueError:
                    pass  # Failed to split, keep original

            intercalated_log = [JournalEntry("journal", fallback_content, datetime.now(tz=UTC))]
        else:
            intercalated_log = [
                JournalEntry(
                    "journal",
                    "Writer agent completed without emitting a detailed reasoning trace.",
                    datetime.now(tz=UTC),
                )
            ]
    _save_journal_to_file(
        JournalEntryParams(
            intercalated_log=intercalated_log,
            window_label=context.window_label,
            output_format=context.resources.output,
            posts_published=len(saved_posts),
            profiles_updated=len(saved_profiles),
            window_start=context.window_start,
            window_end=context.window_end,
            total_tokens=result.usage().total_tokens if result.usage() else 0,
        )
    )

    logger.info(
        "Writer agent completed: period=%s posts=%d profiles=%d tokens=%d",
        context.window_label,
        len(saved_posts),
        len(saved_profiles),
        result.usage().total_tokens if result.usage() else 0,
    )

    return saved_posts, saved_profiles


def _render_writer_prompt(
    context: WriterContext,
    prompts_dir: Path | None,
) -> str:
    """Render the final writer prompt text."""
    return render_prompt(
        "writer.jinja",
        prompts_dir=prompts_dir,
        **context.template_context,
    )


<<<<<<< HEAD
=======
def _cast_uuid_columns_to_str(table: Table) -> Table:
    """Ensure UUID-like columns are serialised to strings."""
    return table.mutate(
        event_id=table.event_id.cast(str),
        author_uuid=table.author_uuid.cast(str),
        thread_id=table.thread_id.cast(str),
        created_by_run=table.created_by_run.cast(str),
    )


def _check_writer_cache(
    cache: PipelineCache, signature: str, window_label: str, usage_tracker: UsageTracker | None = None
) -> dict[str, list[str]] | None:
    """Check L3 cache for cached writer results.

    Args:
        cache: Pipeline cache instance
        signature: Window signature for cache lookup
        window_label: Human-readable window label for logging
        usage_tracker: Optional usage tracker to record cache hits

    Returns:
        Cached result if found, None otherwise

    """
    if cache.should_refresh(CacheTier.WRITER):
        return None

    cached_result = cache.writer.get(signature)
    if cached_result:
        logger.info("⚡ [L3 Cache Hit] Skipping Writer LLM for window %s", window_label)
        if usage_tracker:
            # Record a cache hit (0 tokens) to track efficiency
            pass
    return cached_result


def _index_new_content_in_rag(
    resources: WriterResources,
    saved_posts: list[str],
    saved_profiles: list[str],
) -> None:
    """Index newly created content in RAG system.

    Args:
        resources: Writer resources including RAG configuration
        saved_posts: List of post identifiers that were created
        saved_profiles: List of profile identifiers that were updated

    """
    # Check if RAG is enabled and we have posts to index
    if not (resources.retrieval_config.enabled and saved_posts):
        return

    try:
        # Read the newly saved post documents
        docs: list[Document] = []
        for post_id in saved_posts:
            # Try to read the document from output format
            # The output format should have a way to read documents by identifier
            if hasattr(resources.output, "documents"):
                # Find the matching document in the output format's documents
                for doc in resources.output.documents():
                    if doc.type == DocumentType.POST and post_id in str(doc.metadata.get("slug", "")):
                        docs.append(doc)
                        break

        if docs:
            index_documents(docs)
            logger.info("Indexed %d new posts in RAG", len(docs))
        else:
            logger.debug("No new documents to index in RAG")

    except (ConnectionError, TimeoutError, RuntimeError) as exc:
        # Non-critical: Pipeline continues even if RAG indexing fails
        logger.warning("RAG backend unavailable for indexing, skipping: %s", exc)
    except (ValueError, TypeError) as exc:
        logger.warning("Invalid document data for RAG indexing, skipping: %s", exc)
    except (OSError, PermissionError) as exc:
        logger.warning("Cannot access RAG storage, skipping indexing: %s", exc)
    finally:
        # Reset backend to clear loop-bound clients (httpx) as defensive programming
        # NOTE: Not strictly needed in sync mode but prevents potential issues
        # if async operations are added in the future or called from async contexts
        reset_backend()


@dataclass
class WriterDepsParams:
    """Parameters for creating WriterDeps."""

    window_start: datetime
    window_end: datetime
    resources: WriterResources
    model_name: str
    messages: list[Message]
    table: Table | None = None
    config: EgregoraConfig | None = None
    conversation_xml: str = ""
    active_authors: list[str] | None = None
    adapter_content_summary: str = ""
    adapter_generation_instructions: str = ""


def _prepare_writer_dependencies(params: WriterDepsParams) -> WriterDeps:
    """Create WriterDeps from window parameters and resources."""
    window_label = f"{params.window_start:%Y-%m-%d %H:%M} to {params.window_end:%H:%M}"

    return WriterDeps(
        resources=params.resources,
        window_start=params.window_start,
        window_end=params.window_end,
        window_label=window_label,
        model_name=params.model_name,
        messages=params.messages,
        table=params.table,
        config=params.config,
        conversation_xml=params.conversation_xml,
        active_authors=params.active_authors or [],
        adapter_content_summary=params.adapter_content_summary,
        adapter_generation_instructions=params.adapter_generation_instructions,
    )


def _build_context_and_signature(
    params: WriterContextParams,
    prompts_dir: Path | None,
) -> tuple[WriterContext, str]:
    """Build writer context and calculate cache signature.

    Returns:
        Tuple of (writer_context, cache_signature)

    """
    # params.messages is already populated by caller (runner)
    writer_context = _build_writer_context(params)

    # Get template content for signature calculation
    template_content = PromptManager.get_template_content("writer.jinja", site_dir=prompts_dir)

    # Calculate signature using data (XML) + logic (template) + engine
    signature = generate_window_signature(
        None,
        params.config,
        template_content,
        xml_content=writer_context.conversation_xml,
    )

    return writer_context, signature


>>>>>>> 4c1b6ac7
async def _execute_writer_with_error_handling(
    prompt: str,
    config: EgregoraConfig,
    deps: WriterDeps,
) -> tuple[list[str], list[str]]:
    """Execute writer agent with proper error handling.

    Returns:
        Tuple of (saved_posts, saved_profiles)

    Raises:
        PromptTooLargeError: If prompt exceeds model context window (propagated unchanged)
        RuntimeError: For other agent failures (wrapped with context)

    """
    try:
        return await write_posts_with_pydantic_agent(
            prompt=prompt,
            config=config,
            context=deps,
        )
    except Exception as exc:
        if isinstance(exc, PromptTooLargeError):
            raise

        msg = f"Writer agent failed for {deps.window_label}"
        logger.exception(msg)
        raise RuntimeError(msg) from exc


@dataclass
class WriterFinalizationParams:
    """Parameters for finalizing writer results."""

    saved_posts: list[str]
    saved_profiles: list[str]
    resources: WriterResources
    deps: WriterDeps
    cache: PipelineCache
    signature: str


def _finalize_writer_results(params: WriterFinalizationParams) -> dict[str, list[str]]:
    """Finalize window results: output, RAG indexing, and caching.

    Returns:
        Result payload dict with 'posts' and 'profiles' keys

    """
    _regenerate_site_indices(params.resources.output)

    # Index newly created content in RAG
    index_new_content_in_rag(params.resources, params.saved_posts, params.saved_profiles)

    # Update L3 cache
    result_payload = {RESULT_KEY_POSTS: params.saved_posts, RESULT_KEY_PROFILES: params.saved_profiles}
    params.cache.writer.set(params.signature, result_payload)

    return result_payload


async def write_posts_for_window(params: WindowProcessingParams) -> dict[str, list[str]]:
    """Let LLM analyze window's messages, write 0-N posts, and update author profiles.

    This acts as the public entry point, orchestrating the setup and execution
    of the writer agent.
    """
    if params.smoke_test:
        logger.info("Smoke test mode: skipping writer agent.")
        return {RESULT_KEY_POSTS: [], RESULT_KEY_PROFILES: []}

    # We check if messages list is empty
    if not params.messages:
        return {RESULT_KEY_POSTS: [], RESULT_KEY_PROFILES: []}

    # 1. Prepare dependencies (partial, will update with context later)
    resources = params.resources
    if params.run_id and resources.run_id is None:
        # Create new resources with run_id
        resources = dataclasses.replace(resources, run_id=params.run_id)

    # 2. Build context and calculate signature
    # We need to build context first to get XML for signature
    writer_context, signature = build_context_and_signature(
        WriterContextParams(
            messages=params.messages,
            table=params.table,
            resources=resources,
            cache=params.cache,
            config=params.config,
            window_label=f"{params.window_start:%Y-%m-%d %H:%M} to {params.window_end:%H:%M}",
            adapter_content_summary=params.adapter_content_summary,
            adapter_generation_instructions=params.adapter_generation_instructions,
        ),
        resources.prompts_dir,
    )

    # 3. Check L3 cache
    cached_result = check_writer_cache(
        params.cache,
        signature,
        f"{params.window_start:%Y-%m-%d %H:%M} to {params.window_end:%H:%M}",
        resources.usage,
    )
    if cached_result:
        # Validate cached posts still exist on disk (they may be missing if output dir is fresh)
        cached_posts = cached_result.get(RESULT_KEY_POSTS, [])
        if cached_posts:
            # Check if at least one post file exists
            posts_exist = True
            if hasattr(resources.output, "posts_dir"):
                posts_exist = any(
                    list(resources.output.posts_dir.glob(f"*{slug}*.md"))
                    for slug in cached_posts[:1]  # Check first post only for speed
                )

            if not posts_exist:
                logger.warning(
                    "⚠️ Cached posts not found on disk, regenerating for window %s",
                    f"{params.window_start:%Y-%m-%d %H:%M} to {params.window_end:%H:%M}",
                )
                # Invalidate this cache entry
                params.cache.writer.delete(signature)
            else:
                _regenerate_site_indices(resources.output)
                return cached_result
        else:
            return cached_result

    logger.info("Using Pydantic AI backend for writer")

    # 4. Create Deps with the generated context
    deps = prepare_writer_dependencies(
        WriterDepsParams(
            window_start=params.window_start,
            window_end=params.window_end,
            resources=resources,
            model_name=params.config.models.writer,
            messages=params.messages,
            table=params.table,
            config=params.config,
            conversation_xml=writer_context.conversation_xml,
            active_authors=writer_context.active_authors,
            adapter_content_summary=params.adapter_content_summary,
            adapter_generation_instructions=params.adapter_generation_instructions,
        )
    )

    # 5. Render prompt and execute agent
    # NOTE: _render_writer_prompt uses writer_context, which we stripped RAG/Profiles from.
    # The Jinja template must be robust to missing/empty rag_context/profiles_context
    # OR we need to trust the dynamic system prompts to fill them in.
    # The current Jinja template (viewed earlier) has placeholders:
    # {% if profiles_context %}{{ profiles_context }}{% endif %}
    # If they are empty strings, they won't render in the user prompt, which is what we want,
    # because they will be injected by system prompts.

    prompt = _render_writer_prompt(writer_context, deps.resources.prompts_dir)

    if getattr(params.config.pipeline, "economic_mode", False):
        logger.info("💰 Economic Mode enabled: Using simple generation (no tools)")
        saved_posts, saved_profiles = await _execute_economic_writer(prompt, params.config, deps)
    else:
        saved_posts, saved_profiles = await _execute_writer_with_error_handling(prompt, params.config, deps)

    # 6. Finalize results (output, RAG indexing, caching)
    return _finalize_writer_results(
        WriterFinalizationParams(
            saved_posts=saved_posts,
            saved_profiles=saved_profiles,
            resources=resources,
            deps=deps,
            cache=params.cache,
            signature=signature,
        )
    )


def _regenerate_site_indices(adapter: OutputSink) -> None:
    """Helper to regenerate all site indices using SiteGenerator."""
    if not isinstance(adapter, MkDocsAdapter):
        logger.debug("Output format is not MkDocs, skipping site generation.")
        return

    if not adapter.site_root:
        logger.warning("Site root is not set, skipping site generation.")
        return

    site_generator = SiteGenerator(
        site_root=adapter.site_root,
        docs_dir=adapter.docs_dir,
        posts_dir=adapter.posts_dir,
        profiles_dir=adapter.profiles_dir,
        media_dir=adapter.media_dir,
        journal_dir=adapter.journal_dir,
        url_convention=adapter.url_convention,
        url_context=adapter.url_context,
    )
    site_generator.regenerate_main_index()
    site_generator.regenerate_profiles_index()
    site_generator.regenerate_media_index()
    site_generator.regenerate_tags_page()
    logger.info("Successfully regenerated site indices.")


async def _execute_economic_writer(
    prompt: str,
    config: EgregoraConfig,
    deps: WriterDeps,
) -> tuple[list[str], list[str]]:
    """Execute writer in economic mode (one-shot, no tools, no streaming)."""
    import google.generativeai as genai  # Lazy import at runtime

    # 1. Create simple model for generation
    model_name = config.models.writer
    # Handle pydantic-ai prefix
    if model_name.startswith("google-gla:"):
        model_name = model_name.replace("google-gla:", "models/")

    # We use genai directly for simple generation to bypass pydantic-ai overhead/tools
    # Or we can use pydantic-ai agent without tools.
    # Let's use pydantic-ai agent without tools for consistency in dependency injection if needed,
    # BUT the user asked for "content generation instead of streaming" and "avoid tool usage".

    # Simple approach: Use genai.Client directly if available in deps, or creating one.
    # deps.resources.client should be a genai.Client
    client = deps.resources.client
    if not client:
        # Fallback creation if not in deps
        client = genai.Client()

    # We need to render system instructions (including RAG etc)
    # The current prompt variable contains the USER prompt (conversation XML).
    # We need the system instructions.

    # In full agent mode, system prompts are dynamic.
    # Here we should probably construct a simple system instruction or use the configured override.
    system_instruction = config.writer.economic_system_instruction
    if not system_instruction:
        system_instruction = (
            "You are an expert blog post writer. "
            "Analyze the provided conversation log and write a blog post summarizing it. "
            "Return ONLY the markdown content of the post. "
            "Do not use any tools."
        )

    # Add custom instructions if available (append to base/override instruction)
    if deps.config and deps.config.writer.custom_instructions:
        system_instruction += f"\n\n{deps.config.writer.custom_instructions}"

    temperature = config.writer.economic_temperature

    logger.info("Generating content (Economic Mode, temp=%.1f)...", temperature)

    try:
        response = client.models.generate_content(
            model=model_name,
            contents=[prompt],
            config=genai.types.GenerateContentConfig(
                system_instruction=system_instruction,
                temperature=temperature,
            ),
        )

        content = response.text or ""

        # Extract title from content if possible
        title = f"Summary: {deps.window_start.strftime('%Y-%m-%d')}"
        lines = content.strip().splitlines()
        if lines and lines[0].startswith("# "):
            potential_title = lines[0][2:].strip()
            if potential_title:
                title = potential_title

        # Save content as a post
        # We need to manually create a document since we aren't using the tool
        # Generate a slug/filename
        slug = f"{deps.window_start.strftime('%Y-%m-%d')}-summary"

        doc = Document(
            content=content,
            type=DocumentType.POST,
            metadata={
                "slug": slug,
                "date": deps.window_start.strftime("%Y-%m-%d"),
                "title": title,
            },
            source_window=deps.window_label,
        )

        deps.resources.output.persist(doc)
        logger.info("Saved economic post: %s", doc.document_id)

        return [doc.document_id], []

    except Exception as e:
        logger.exception("Economic writer failed")
        msg = f"Economic writer failed: {e}"
        raise RuntimeError(msg) from e


def load_format_instructions(site_root: Path | None, *, registry: OutputSinkRegistry | None = None) -> str:
    """Load output format instructions for the writer agent."""
    registry = registry or create_default_output_registry()

    if site_root:
        detected_format = registry.detect_format(site_root)
        if detected_format:
            return detected_format.get_format_instructions()

    try:
        default_format = registry.get_format("mkdocs")
        return default_format.get_format_instructions()
    except KeyError:
        return ""


def get_top_authors(table: Table, limit: int = 20) -> list[str]:
    """Get top N active authors by message count.

    Deprecated: Use Message DTOs filtering instead.
    """
    author_counts = (
        table.filter(~table.author_uuid.cast("string").isin(["system", "egregora"]))
        .filter(table.author_uuid.notnull())
        .filter(table.author_uuid.cast("string") != "")
        .group_by("author_uuid")
        .aggregate(count=table.author_uuid.count())
        .order_by(ibis.desc("count"))
        .limit(limit)
    )
    if author_counts.count().execute() == 0:
        return []
    return author_counts.author_uuid.cast("string").execute().tolist()<|MERGE_RESOLUTION|>--- conflicted
+++ resolved
@@ -68,13 +68,9 @@
     from ibis.expr.types import Table
 
     from egregora.config.settings import EgregoraConfig
-<<<<<<< HEAD
-    from egregora.data_primitives.document import OutputSink
-=======
     from egregora.data_primitives.protocols import OutputSink
     from egregora.llm.usage import UsageTracker
     from egregora.orchestration.context import PipelineContext
->>>>>>> 4c1b6ac7
 
 logger = logging.getLogger(__name__)
 
@@ -103,8 +99,6 @@
 
 
 # ============================================================================
-<<<<<<< HEAD
-=======
 # Context Building (RAG & Profiles)
 # ============================================================================
 
@@ -258,7 +252,6 @@
 
 
 # ============================================================================
->>>>>>> 4c1b6ac7
 # Agent Runners & Orchestration
 # ============================================================================
 
@@ -472,8 +465,6 @@
     return saved_posts, saved_profiles
 
 
-<<<<<<< HEAD
-=======
 def _prepare_deps(
     ctx: PipelineContext,
     window_start: datetime,
@@ -521,7 +512,6 @@
     )
 
 
->>>>>>> 4c1b6ac7
 @sleep_and_retry
 @limits(calls=100, period=60)
 async def write_posts_with_pydantic_agent(
@@ -623,8 +613,6 @@
     )
 
 
-<<<<<<< HEAD
-=======
 def _cast_uuid_columns_to_str(table: Table) -> Table:
     """Ensure UUID-like columns are serialised to strings."""
     return table.mutate(
@@ -776,7 +764,6 @@
     return writer_context, signature
 
 
->>>>>>> 4c1b6ac7
 async def _execute_writer_with_error_handling(
     prompt: str,
     config: EgregoraConfig,
