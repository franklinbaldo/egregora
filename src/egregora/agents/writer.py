"""Pydantic-AI powered writer agent.

This module implements the writer workflow using Pydantic-AI.
It acts as the Composition Root for the agent, assembling core tools and
capabilities before executing the conversation through a ``pydantic_ai.Agent``.
"""

from __future__ import annotations

import dataclasses
import json
import logging
import os
from collections.abc import Sequence
from dataclasses import dataclass
from datetime import UTC, datetime
from pathlib import Path
from typing import TYPE_CHECKING, Any

import ibis
import ibis.common.exceptions
from jinja2 import Environment, FileSystemLoader, select_autoescape
from jinja2.exceptions import TemplateError, TemplateNotFound
from pydantic_ai import UsageLimits
from pydantic_ai.messages import (
    ModelRequest,
    ModelResponse,
    TextPart,
    ThinkingPart,
    ToolCallPart,
    ToolReturnPart,
)
from ratelimit import limits, sleep_and_retry
from tenacity import Retrying

from egregora.agents.exceptions import (
    AgentExecutionError,
    FormatInstructionError,
    JournalDataError,
    JournalFileSystemError,
    JournalTemplateError,
)
from egregora.agents.types import (
    PromptTooLargeError,
    WriterDeps,
    WriterResources,
)
from egregora.agents.writer_context import (
    RESULT_KEY_POSTS,
    RESULT_KEY_PROFILES,
    WriterContext,
    WriterContextParams,
    WriterDepsParams,
    build_context_and_signature,
    check_writer_cache,
    index_new_content_in_rag,
    prepare_writer_dependencies,
)
from egregora.agents.writer_helpers import (
    process_tool_result,
)
from egregora.agents.writer_setup import (
    create_writer_model,
    setup_writer_agent,
)
from egregora.config.settings import is_demo_mode
from egregora.data_primitives.document import Document, DocumentType
from egregora.output_adapters import OutputSinkRegistry, create_default_output_registry
from egregora.resources.prompts import render_prompt
from egregora.utils.cache import PipelineCache
from egregora.utils.retry import RETRY_IF, RETRY_STOP, RETRY_WAIT

if TYPE_CHECKING:
    from ibis.expr.types import Table

    from egregora.config.settings import EgregoraConfig
    from egregora.data_primitives.protocols import OutputSink
    from egregora.orchestration.context import PipelineContext

logger = logging.getLogger(__name__)

# Constants
WRITER_TEMPLATE_NAME = "writer.jinja"
JOURNAL_TEMPLATE_NAME = "journal.md.jinja"
TEMPLATES_DIR_NAME = "templates"

# Fallback template identifier for cache signature
DEFAULT_TEMPLATE_SIGNATURE = "standard_writer_v1"

# Journal entry types
JOURNAL_TYPE_THINKING = "thinking"
JOURNAL_TYPE_TEXT = "journal"
JOURNAL_TYPE_TOOL_CALL = "tool_call"
JOURNAL_TYPE_TOOL_RETURN = "tool_return"

# Type aliases for improved type safety
MessageHistory = Sequence[ModelRequest | ModelResponse]
LLMClient = Any
AgentModel = Any


# ============================================================================
# Agent Runners & Orchestration
# ============================================================================


def _extract_thinking_content(messages: MessageHistory) -> list[str]:
    """Extract thinking/reasoning content from agent message history."""
    thinking_contents: list[str] = []
    for message in messages:
        if isinstance(message, ModelResponse):
            thinking_contents.extend(part.content for part in message.parts if isinstance(part, ThinkingPart))
    return thinking_contents


def _extract_journal_content(messages: MessageHistory) -> str:
    """Extract journal content from agent message history."""
    journal_parts: list[str] = []
    for message in messages:
        if isinstance(message, ModelResponse):
            journal_parts.extend(part.content for part in message.parts if isinstance(part, TextPart))
    return "\n\n".join(journal_parts).strip()


@dataclass(frozen=True)
class JournalEntry:
    """Represents a single entry in the intercalated journal log."""

    entry_type: str  # "thinking", "journal", "tool_call", "tool_return"
    content: str
    timestamp: datetime | None = None
    tool_name: str | None = None


def _create_tool_call_entry(part: ToolCallPart, timestamp: datetime | None) -> JournalEntry:
    """Create a journal entry for a tool call part.

    Args:
        part: Tool call part from message
        timestamp: Message timestamp

    Returns:
        Journal entry for the tool call

    """
    args_str = json.dumps(part.args, indent=2) if hasattr(part, "args") else "{}"
    return JournalEntry(
        JOURNAL_TYPE_TOOL_CALL,
        f"Tool: {part.tool_name}\nArguments:\n{args_str}",
        timestamp,
        part.tool_name,
    )


def _process_response_part(part: Any, timestamp: datetime | None) -> JournalEntry | None:
    """Convert a message part to a journal entry."""
    if isinstance(part, ThinkingPart):
        return JournalEntry(JOURNAL_TYPE_THINKING, part.content, timestamp)
    if isinstance(part, TextPart):
        return JournalEntry(JOURNAL_TYPE_TEXT, part.content, timestamp)
    if isinstance(part, ToolCallPart):
        return _create_tool_call_entry(part, timestamp)
    if isinstance(part, ToolReturnPart):
        result_str = str(part.content) if hasattr(part, "content") else "No result"
        return JournalEntry(
            JOURNAL_TYPE_TOOL_RETURN,
            f"Result: {result_str}",
            timestamp,
            getattr(part, "tool_name", None),
        )
    return None


def _extract_intercalated_log(messages: MessageHistory) -> list[JournalEntry]:
    """Extract intercalated journal log preserving actual execution order."""
    entries: list[JournalEntry] = []

    for message in messages:
        timestamp = getattr(message, "timestamp", None)

        if isinstance(message, ModelResponse):
            entries.extend(
                filter(
                    None,
                    (_process_response_part(part, timestamp) for part in message.parts),
                )
            )

        elif isinstance(message, ModelRequest):
            entries.extend(
                _create_tool_call_entry(part, timestamp)
                for part in message.parts
                if isinstance(part, ToolCallPart)
            )

    return entries


@dataclass
class JournalEntryParams:
    """Parameters for saving a journal entry."""

    intercalated_log: list[JournalEntry]
    window_label: str
    output_format: OutputSink
    posts_published: int
    profiles_updated: int
    window_start: datetime
    window_end: datetime
    total_tokens: int = 0


def _save_journal_to_file(params: JournalEntryParams) -> str:
    """Save journal entry to markdown file."""
    intercalated_log = params.intercalated_log
    if not intercalated_log:
        return ""

    templates_dir = Path(__file__).resolve().parents[1] / TEMPLATES_DIR_NAME
    now_utc = datetime.now(tz=UTC)
    window_start_iso = params.window_start.astimezone(UTC).isoformat()
    window_end_iso = params.window_end.astimezone(UTC).isoformat()
    journal_slug = now_utc.strftime("%Y-%m-%d-%H-%M-%S")
    journal_path_str = f"journal/{journal_slug}.md"

    try:
        # Security: Enable autoescape for markdown/jinja templates to prevent XSS in journals
        # This ensures that if the LLM outputs <script> tags, they are escaped in the rendered markdown
        env = Environment(
            loader=FileSystemLoader(str(templates_dir)),
            autoescape=select_autoescape(["html", "htm", "xml", "jinja", "md"]),
        )
        template = env.get_template(JOURNAL_TEMPLATE_NAME)
        journal_content = template.render(
            window_label=params.window_label,
            date=now_utc.strftime("%Y-%m-%d"),
            created=now_utc.isoformat(),
            posts_published=params.posts_published,
            profiles_updated=params.profiles_updated,
            entry_count=len(intercalated_log),
            intercalated_log=intercalated_log,
            window_start=window_start_iso,
            window_end=window_end_iso,
            total_tokens=params.total_tokens,
        )

        doc = Document(
            content=journal_content,
            type=DocumentType.JOURNAL,
            metadata={
                "window_label": params.window_label,
                "window_start": window_start_iso,
                "window_end": window_end_iso,
                "date": now_utc.strftime("%Y-%m-%d %H:%M"),
                "created_at": now_utc.strftime("%Y-%m-%d %H:%M"),
                "slug": journal_slug,
                "nav_exclude": True,
                "hide": ["navigation"],
            },
            source_window=params.window_label,
        )
        params.output_format.persist(doc)
        logger.info("Saved journal entry: %s", doc.document_id)
        return doc.document_id
    except (TemplateNotFound, TemplateError) as e:
        raise JournalTemplateError(template_name=JOURNAL_TEMPLATE_NAME, reason=str(e)) from e
    except (OSError, PermissionError) as e:
        raise JournalFileSystemError(path=journal_path_str, reason=str(e)) from e
    except (TypeError, AttributeError, ValueError) as e:
        # Catching other potential issues during doc creation
        raise JournalDataError(reason=str(e)) from e


def _process_single_tool_result(
    content: Any, tool_name: str | None, saved_posts: list[str], saved_profiles: list[str]
) -> None:
    """Process a single tool result and append to the appropriate list."""
    data = process_tool_result(content)
    if not data or data.get("status") not in ("success", "scheduled") or "path" not in data:
        return

    path = data["path"]
    if tool_name == "write_post_tool":
        saved_posts.append(path)
    elif tool_name == "write_profile_tool":
        saved_profiles.append(path)


def _extract_from_message(message: Any, saved_posts: list[str], saved_profiles: list[str]) -> None:
    """Extract tool results from a single message."""
    if hasattr(message, "parts"):
        for part in message.parts:
            if isinstance(part, ToolReturnPart):
                _process_single_tool_result(part.content, part.tool_name, saved_posts, saved_profiles)
    elif hasattr(message, "kind") and message.kind == "tool-return":
        tool_name = getattr(message, "tool_name", None)
        _process_single_tool_result(message.content, tool_name, saved_posts, saved_profiles)


def _extract_tool_results(messages: MessageHistory) -> tuple[list[str], list[str]]:
    """Extract saved post and profile document IDs from agent message history."""
    saved_posts: list[str] = []
    saved_profiles: list[str] = []

    for message in messages:
        _extract_from_message(message, saved_posts, saved_profiles)

    return saved_posts, saved_profiles


def _prepare_deps(
    ctx: PipelineContext,
    window_start: datetime,
    window_end: datetime,
) -> WriterDeps:
    """Prepare writer dependencies from pipeline context."""
    # Ensure output sink is initialized
    if not ctx.output_format:
        msg = "Output format not initialized in context"
        raise ValueError(msg)

    prompts_dir = ctx.site_root / ".egregora" / "prompts" if ctx.site_root else None

    # Construct WriterResources using existing context
    resources = WriterResources(
        output=ctx.output_format,
        annotations_store=ctx.annotations_store,
        storage=ctx.storage,
        task_store=getattr(ctx, "task_store", None),
        embedding_model=ctx.config.models.embedding,
        retrieval_config=ctx.config.rag,
        profiles_dir=ctx.site_root / "profiles" if ctx.site_root else None,
        journal_dir=ctx.site_root / "journal" if ctx.site_root else None,
        prompts_dir=prompts_dir,
        client=getattr(ctx, "client", None),
        usage=ctx.usage_tracker,
        output_registry=getattr(ctx, "output_registry", None),
        run_id=ctx.run_id,
    )

    return prepare_writer_dependencies(
        WriterDepsParams(
            window_start=window_start,
            window_end=window_end,
            resources=resources,
            model_name=ctx.config.models.writer,
        )
    )


@sleep_and_retry
@limits(calls=100, period=60)
async def write_posts_with_pydantic_agent(
    *,
    prompt: str,
    config: EgregoraConfig,
    context: WriterDeps,
    test_model: AgentModel | None = None,
) -> tuple[list[str], list[str]]:
    """Execute the writer flow using Pydantic-AI agent tooling."""
    logger.info("Running writer via Pydantic-AI backend")

    model = await create_writer_model(config, context, prompt, test_model)
    agent = setup_writer_agent(model, prompt, config)

    if context.resources.quota:
        context.resources.quota.reserve(1)

    # Define usage limits
    usage_limits = UsageLimits(
        request_limit=15,  # Reasonable limit for tool loops
        # response_tokens_limit=... # Optional
    )

    result = None
    # Use tenacity for retries
    for attempt in Retrying(stop=RETRY_STOP, wait=RETRY_WAIT, retry=RETRY_IF, reraise=True):
        with attempt:
            attempt_num = attempt.retry_state.attempt_number
            logger.info(
                "🖊️  [Writer] Starting LLM call for %s (attempt %d/%d)...",
                context.window_label,
                attempt_num,
                RETRY_STOP.max_attempt_number if hasattr(RETRY_STOP, "max_attempt_number") else 3,
            )
            # Execute model directly without tools
            result = await agent.run(
                "Analyze the conversation context provided and write posts/profiles as needed.",
                deps=context,
                usage_limits=usage_limits,
            )

    if not result:
        # Should be unreachable due to reraise=True
        raise AgentExecutionError(
            window_label=context.window_label,
            reason="Agent failed to produce a result after retries.",
        )

    usage = result.usage()
    if context.resources.usage:
        context.resources.usage.record(usage)
    saved_posts, saved_profiles = _extract_tool_results(result.all_messages())
    intercalated_log = _extract_intercalated_log(result.all_messages())
    if not intercalated_log:
        fallback_content = _extract_journal_content(result.all_messages())
        if fallback_content:
            # Strip frontmatter if present (to avoid double frontmatter)
            if fallback_content.strip().startswith("---"):
                try:
                    _, _, body = fallback_content.strip().split("---", 2)
                    fallback_content = body.strip()
                except ValueError:
                    pass  # Failed to split, keep original

            intercalated_log = [JournalEntry("journal", fallback_content, datetime.now(tz=UTC))]
        else:
            intercalated_log = [
                JournalEntry(
                    "journal",
                    "Writer agent completed without emitting a detailed reasoning trace.",
                    datetime.now(tz=UTC),
                )
            ]
    if intercalated_log:
        _save_journal_to_file(
            JournalEntryParams(
                intercalated_log=intercalated_log,
                window_label=context.window_label,
                output_format=context.resources.output,
                posts_published=len(saved_posts),
                profiles_updated=len(saved_profiles),
                window_start=context.window_start,
                window_end=context.window_end,
                total_tokens=result.usage().total_tokens if result.usage() else 0,
            )
        )

    logger.info(
        "Writer agent completed: period=%s posts=%d profiles=%d tokens=%d",
        context.window_label,
        len(saved_posts),
        len(saved_profiles),
        result.usage().total_tokens if result.usage() else 0,
    )

    return saved_posts, saved_profiles


def _render_writer_prompt(
    context: WriterContext,
    prompts_dir: Path | None,
) -> str:
    """Render the final writer prompt text."""
    return render_prompt(
        "writer.jinja",
        prompts_dir=prompts_dir,
        **context.template_context,
    )


async def _execute_writer_with_error_handling(
    prompt: str,
    config: EgregoraConfig,
    deps: WriterDeps,
) -> tuple[list[str], list[str]]:
    """Execute writer agent with proper error handling.

    Returns:
        Tuple of (saved_posts, saved_profiles)

    Raises:
        PromptTooLargeError: If prompt exceeds model context window (propagated unchanged)
        AgentExecutionError: For other agent failures (wrapped with context)

    """
    try:
        return await write_posts_with_pydantic_agent(
            prompt=prompt,
            config=config,
            context=deps,
        )
    except Exception as exc:
        if isinstance(exc, (PromptTooLargeError, AgentExecutionError)):
            raise

<<<<<<< HEAD
        logger.exception("An unexpected error occurred in the writer agent for window %s", deps.window_label)
        raise AgentExecutionError(window_label=deps.window_label, reason=str(exc)) from exc
=======
        if is_demo_mode():
            logger.warning("DEMO MODE: Writer agent failed but we are ignoring it.")
            return [], []

        msg = f"Writer agent failed for {deps.window_label}"
        logger.exception(msg)
        raise RuntimeError(msg) from exc
>>>>>>> dbbbbad3


@dataclass
class WriterFinalizationParams:
    """Parameters for finalizing writer results."""

    saved_posts: list[str]
    saved_profiles: list[str]
    resources: WriterResources
    deps: WriterDeps
    cache: PipelineCache
    signature: str


def _finalize_writer_results(params: WriterFinalizationParams) -> dict[str, list[str]]:
    """Finalize window results: output, RAG indexing, and caching.

    Returns:
        Result payload dict with 'posts' and 'profiles' keys

    """
    # Finalize output adapter
    params.resources.output.finalize_window(
        window_label=params.deps.window_label,
        profiles_updated=params.saved_profiles,
        metadata=None,
    )

    # Index newly created content in RAG
    index_new_content_in_rag(params.resources, params.saved_posts, params.saved_profiles)

    # Update L3 cache
    result_payload = {RESULT_KEY_POSTS: params.saved_posts, RESULT_KEY_PROFILES: params.saved_profiles}
    params.cache.writer.set(params.signature, result_payload)

    return result_payload


@dataclass
class WindowProcessingParams:
    """Parameters for processing a window of messages."""

    table: Table
    window_start: datetime
    window_end: datetime
    resources: WriterResources
    config: EgregoraConfig
    cache: PipelineCache
    adapter_content_summary: str = ""
    adapter_generation_instructions: str = ""
    run_id: str | None = None
    is_demo: bool = False


async def write_posts_for_window(params: WindowProcessingParams) -> dict[str, list[str]]:
    """Let LLM analyze window's messages, write 0-N posts, and update author profiles.

    This acts as the public entry point, orchestrating the setup and execution
    of the writer agent.
    """
    if params.is_demo:
        logger.info("🤖 Demo mode: Skipping writer agent and returning mock data.")
        return {RESULT_KEY_POSTS: ["demo-post-1", "demo-post-2"], RESULT_KEY_PROFILES: ["demo-profile-1"]}

    if params.table.count().execute() == 0:
        return {RESULT_KEY_POSTS: [], RESULT_KEY_PROFILES: []}

    # 1. Prepare dependencies (partial, will update with context later)
    resources = params.resources
    if params.run_id and resources.run_id is None:
        # Create new resources with run_id
        resources = dataclasses.replace(resources, run_id=params.run_id)

    # 2. Build context and calculate signature
    # We need to build context first to get XML for signature
    writer_context, signature = build_context_and_signature(
        WriterContextParams(
            table=params.table,
            resources=resources,
            cache=params.cache,
            config=params.config,
            window_label=f"{params.window_start:%Y-%m-%d %H:%M} to {params.window_end:%H:%M}",
            adapter_content_summary=params.adapter_content_summary,
            adapter_generation_instructions=params.adapter_generation_instructions,
        ),
        resources.prompts_dir,
    )

    # 3. Check L3 cache
    cached_result = check_writer_cache(
        params.cache,
        signature,
        f"{params.window_start:%Y-%m-%d %H:%M} to {params.window_end:%H:%M}",
        resources.usage,
    )
    if cached_result:
        # Validate cached posts still exist on disk (they may be missing if output dir is fresh)
        cached_posts = cached_result.get(RESULT_KEY_POSTS, [])
        if cached_posts:
            # Check if at least one post file exists
            posts_exist = any(
                list(resources.output.posts_dir.glob(f"*{slug}*.md"))
                for slug in cached_posts[:1]  # Check first post only for speed
            )
            if not posts_exist:
                logger.warning(
                    "⚠️ Cached posts not found on disk, regenerating for window %s",
                    f"{params.window_start:%Y-%m-%d %H:%M} to {params.window_end:%H:%M}",
                )
                # Invalidate this cache entry
                params.cache.writer.delete(signature)
            else:
                # Posts exist, call finalize_window to mark completion and return
                resources.output.finalize_window(
                    window_label=f"{params.window_start:%Y-%m-%d %H:%M} to {params.window_end:%H:%M}",
                    profiles_updated=cached_result.get(RESULT_KEY_PROFILES, []),
                    metadata=None,
                )
                return cached_result
        else:
            # No posts in cache, just return the empty result
            return cached_result

    logger.info("Using Pydantic AI backend for writer")

    # 4. Create Deps with the generated context
    deps = prepare_writer_dependencies(
        WriterDepsParams(
            window_start=params.window_start,
            window_end=params.window_end,
            resources=resources,
            model_name=params.config.models.writer,
            table=params.table,
            config=params.config,
            conversation_xml=writer_context.conversation_xml,
            active_authors=writer_context.active_authors,
            adapter_content_summary=params.adapter_content_summary,
            adapter_generation_instructions=params.adapter_generation_instructions,
        )
    )

    # 5. Render prompt and execute agent
    # NOTE: _render_writer_prompt uses writer_context, which we stripped RAG/Profiles from.
    # The Jinja template must be robust to missing/empty rag_context/profiles_context
    # OR we need to trust the dynamic system prompts to fill them in.
    # The current Jinja template (viewed earlier) has placeholders:
    # {% if profiles_context %}{{ profiles_context }}{% endif %}
    # If they are empty strings, they won't render in the user prompt, which is what we want,
    # because they will be injected by system prompts.

    prompt = _render_writer_prompt(writer_context, deps.resources.prompts_dir)

    saved_posts, saved_profiles = await _execute_writer_with_error_handling(prompt, params.config, deps)

    # 6. Finalize results (output, RAG indexing, caching)
    return _finalize_writer_results(
        WriterFinalizationParams(
            saved_posts=saved_posts,
            saved_profiles=saved_profiles,
            resources=resources,
            deps=deps,
            cache=params.cache,
            signature=signature,
        )
    )


def load_format_instructions(site_root: Path | None, *, registry: OutputSinkRegistry | None = None) -> str:
    """Load output format instructions for the writer agent."""
    registry = registry or create_default_output_registry()

    if site_root:
        detected_format = registry.detect_format(site_root)
        if detected_format:
            return detected_format.get_format_instructions()

    try:
        default_format = registry.get_format("mkdocs")
        return default_format.get_format_instructions()
    except KeyError as e:
        raise FormatInstructionError(
            format_name="mkdocs", reason="Default format not found in registry."
        ) from e


def get_top_authors(table: Table, limit: int = 20) -> list[str]:
    """Get top N active authors by message count."""
    author_counts = (
        table.filter(~table.author_uuid.cast("string").isin(["system", "egregora"]))
        .filter(table.author_uuid.notnull())
        .filter(table.author_uuid.cast("string") != "")
        .group_by("author_uuid")
        .aggregate(count=table.author_uuid.count())
        .order_by(ibis.desc("count"))
        .limit(limit)
    )
    if author_counts.count().execute() == 0:
        return []
    return author_counts.author_uuid.cast("string").execute().tolist()<|MERGE_RESOLUTION|>--- conflicted
+++ resolved
@@ -484,18 +484,12 @@
         if isinstance(exc, (PromptTooLargeError, AgentExecutionError)):
             raise
 
-<<<<<<< HEAD
-        logger.exception("An unexpected error occurred in the writer agent for window %s", deps.window_label)
-        raise AgentExecutionError(window_label=deps.window_label, reason=str(exc)) from exc
-=======
         if is_demo_mode():
             logger.warning("DEMO MODE: Writer agent failed but we are ignoring it.")
             return [], []
 
-        msg = f"Writer agent failed for {deps.window_label}"
-        logger.exception(msg)
-        raise RuntimeError(msg) from exc
->>>>>>> dbbbbad3
+        logger.exception("An unexpected error occurred in the writer agent for window %s", deps.window_label)
+        raise AgentExecutionError(window_label=deps.window_label, reason=str(exc)) from exc
 
 
 @dataclass
