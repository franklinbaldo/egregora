"""Pydantic-AI powered writer agent.

This module implements the writer workflow using Pydantic-AI.
It exposes ``write_posts_for_window`` which routes the LLM conversation through a
``pydantic_ai.Agent`` instance.
"""

from __future__ import annotations

import asyncio
import json
import logging
from collections.abc import Sequence
from dataclasses import dataclass
from datetime import UTC, datetime
from pathlib import Path
from typing import TYPE_CHECKING, Any

import ibis
from ibis.expr.types import Table
from jinja2 import Environment, FileSystemLoader, select_autoescape
from pydantic import BaseModel, Field
from pydantic_ai import Agent, RunContext
from pydantic_ai.messages import (
    ModelRequest,
    ModelResponse,
    TextPart,
    ThinkingPart,
    ToolCallPart,
    ToolReturnPart,
)

from egregora.agents.banner import generate_banner_for_post, is_banner_generation_available
from egregora.agents.formatting import (
    _build_conversation_xml,
    _load_journal_memory,
)
from egregora.agents.model_limits import (
    PromptTooLargeError,
    get_model_context_limit,
    validate_prompt_fits,
)
from egregora.agents.shared.rag import (
    VectorStore,
    embed_query_text,
    index_documents_for_rag,
    is_rag_available,
    query_media,
)
from egregora.config.settings import EgregoraConfig, RAGSettings
from egregora.data_primitives.document import Document, DocumentType
from egregora.database.duckdb_manager import DuckDBStorageManager
from egregora.knowledge.profiles import get_active_authors, read_profile
from egregora.output_adapters import output_registry
from egregora.resources.prompts import PromptManager, render_prompt
from egregora.transformations.windowing import generate_window_signature
from egregora.utils.batch import call_with_retries_sync
from egregora.utils.cache import CacheTier, PipelineCache
from egregora.utils.metrics import UsageTracker
from egregora.utils.quota import QuotaExceededError, QuotaTracker
from egregora.utils.rate_limit import AsyncRateLimit
from egregora.utils.retry import RetryPolicy, retry_sync

if TYPE_CHECKING:
    from google import genai

    from egregora.agents.shared.annotations import AnnotationStore
    from egregora.data_primitives.protocols import OutputAdapter
    from egregora.orchestration.context import PipelineContext

logger = logging.getLogger(__name__)

# Constants for RAG and journaling
MAX_RAG_QUERY_BYTES = 30000

# Template names
WRITER_TEMPLATE_NAME = "writer.jinja"
JOURNAL_TEMPLATE_NAME = "journal.md.jinja"
TEMPLATES_DIR_NAME = "templates"

# Fallback template identifier for cache signature
DEFAULT_TEMPLATE_SIGNATURE = "standard_writer_v1"

# Journal entry types
JOURNAL_TYPE_THINKING = "thinking"
JOURNAL_TYPE_TEXT = "journal"
JOURNAL_TYPE_TOOL_CALL = "tool_call"
JOURNAL_TYPE_TOOL_RETURN = "tool_return"

# Result keys
RESULT_KEY_POSTS = "posts"
RESULT_KEY_PROFILES = "profiles"

# Type aliases for improved type safety
MessageHistory = Sequence[ModelRequest | ModelResponse]
LLMClient = Any
AgentModel = Any


# ============================================================================
# Data Structures (Schemas)
# ============================================================================


class PostMetadata(BaseModel):
    """Metadata schema for the write_post tool."""

    title: str
    slug: str
    date: str
    tags: list[str] = Field(default_factory=list)
    summary: str | None = None
    authors: list[str] = Field(default_factory=list)
    category: str | None = None


class WritePostResult(BaseModel):
    status: str
    path: str


class WriteProfileResult(BaseModel):
    status: str
    path: str


class ReadProfileResult(BaseModel):
    content: str


class MediaItem(BaseModel):
    media_type: str | None = None
    media_path: str | None = None
    original_filename: str | None = None
    description: str | None = None
    similarity: float | None = None


class SearchMediaResult(BaseModel):
    results: list[MediaItem]


class AnnotationResult(BaseModel):
    status: str
    annotation_id: str | None = None
    parent_id: str | None = None
    parent_type: str | None = None


class BannerResult(BaseModel):
    status: str
    path: str | None = None


class WriterAgentReturn(BaseModel):
    """Final assistant response when the agent finishes."""

    summary: str | None = None
    notes: str | None = None


@dataclass(frozen=True)
class WriterResources:
    """Explicit resources required by the writer agent."""

    # The Sink/Source for posts and profiles
    output: OutputAdapter

    # Knowledge Stores
    rag_store: VectorStore | None
    annotations_store: AnnotationStore | None
    storage: DuckDBStorageManager | None  # Required for RAG indexing

    # Configuration required for tools
    embedding_model: str
    retrieval_config: RAGSettings

    # Paths for prompt context loading
    profiles_dir: Path
    journal_dir: Path
    prompts_dir: Path | None

    # Runtime trackers
    client: genai.Client | None
    quota: QuotaTracker | None
    usage: UsageTracker | None
    rate_limit: AsyncRateLimit | None


@dataclass(frozen=True)
class WriterDeps:
    """Immutable dependencies passed to agent tools.

    Replaces WriterAgentContext and WriterAgentState with a single,
    simplified structure wrapping WriterResources.
    """

    resources: WriterResources
    window_start: datetime
    window_end: datetime
    window_label: str

    @property
    def output_sink(self) -> OutputAdapter:
        return self.resources.output


# ============================================================================
# Tool Definitions
# ============================================================================


def register_writer_tools(  # noqa: C901
    agent: Agent[WriterDeps, WriterAgentReturn],
    *,
    enable_banner: bool = False,
    enable_rag: bool = False,
) -> None:
    """Attach tool implementations to the agent."""

    @agent.tool
    def write_post_tool(ctx: RunContext[WriterDeps], metadata: PostMetadata, content: str) -> WritePostResult:
        doc = Document(
            content=content,
            type=DocumentType.POST,
            metadata=metadata.model_dump(exclude_none=True),
            source_window=ctx.deps.window_label,
        )

        ctx.deps.resources.output.persist(doc)
        logger.info("Writer agent saved post (doc_id: %s)", doc.document_id)
        return WritePostResult(status="success", path=doc.document_id)

    @agent.tool
    def read_profile_tool(ctx: RunContext[WriterDeps], author_uuid: str) -> ReadProfileResult:
        doc = ctx.deps.resources.output.read_document(DocumentType.PROFILE, author_uuid)
        content = doc.content if doc else "No profile exists yet."
        return ReadProfileResult(content=content)

    @agent.tool
    def write_profile_tool(ctx: RunContext[WriterDeps], author_uuid: str, content: str) -> WriteProfileResult:
        doc = Document(
            content=content,
            type=DocumentType.PROFILE,
            metadata={"uuid": author_uuid},
            source_window=ctx.deps.window_label,
        )
        ctx.deps.resources.output.persist(doc)
        logger.info("Writer agent saved profile (doc_id: %s)", doc.document_id)
        return WriteProfileResult(status="success", path=doc.document_id)

    if enable_rag:

        @agent.tool
        def search_media_tool(
            ctx: RunContext[WriterDeps],
            query: str,
            media_types: list[str] | None = None,
            limit: int = 5,
        ) -> SearchMediaResult:
            if not ctx.deps.resources.rag_store:
                return SearchMediaResult(results=[])

            results = query_media(
                query=query,
                store=ctx.deps.resources.rag_store,
                media_types=media_types,
                top_k=limit,
                min_similarity_threshold=0.7,
                embedding_model=ctx.deps.resources.embedding_model,
                retrieval_mode=ctx.deps.resources.retrieval_config.mode,
                retrieval_nprobe=ctx.deps.resources.retrieval_config.nprobe,
                retrieval_overfetch=ctx.deps.resources.retrieval_config.overfetch,
            )
            media_df = results.execute()
            items = [MediaItem(**row) for row in media_df.to_dict("records")]
            return SearchMediaResult(results=items)

    @agent.tool
    def annotate_conversation_tool(
        ctx: RunContext[WriterDeps], parent_id: str, parent_type: str, commentary: str
    ) -> AnnotationResult:
        if ctx.deps.resources.annotations_store is None:
            msg = "Annotation store is not configured"
            raise RuntimeError(msg)
        annotation = ctx.deps.resources.annotations_store.save_annotation(
            parent_id=parent_id, parent_type=parent_type, commentary=commentary
        )
        return AnnotationResult(
            status="success",
            annotation_id=annotation.id,
            parent_id=annotation.parent_id,
            parent_type=annotation.parent_type,
        )

    if enable_banner:

        @agent.tool
        def generate_banner_tool(
            ctx: RunContext[WriterDeps], post_slug: str, title: str, summary: str
        ) -> BannerResult:
            # media_dir is not part of OutputSink, so we use output_format here
            banner_output_dir = ctx.deps.resources.output.media_dir / "images"
            banner_path = generate_banner_for_post(
                post_title=title, post_summary=summary, output_dir=banner_output_dir, slug=post_slug
            )
            if banner_path:
                # Convert absolute path to web-friendly path
                # If using MkDocsAdapter, use its helper
                if hasattr(ctx.deps.output_format, "get_media_url_path") and ctx.deps.ctx.site_root:
                    web_path = ctx.deps.output_format.get_media_url_path(banner_path, ctx.deps.ctx.site_root)
                else:
                    # Fallback: assume standard structure /media/images/filename
                    web_path = f"/media/images/{banner_path.name}"

                return BannerResult(status="success", path=web_path)
            return BannerResult(status="failed", path=None)


# ============================================================================
# Context Building (RAG & Profiles)
# ============================================================================


@dataclass
class RagContext:
    """RAG query result with formatted text and metadata."""

    text: str
    records: list[dict[str, Any]]


def build_rag_context_for_prompt(  # noqa: PLR0913
    table_markdown: str,
    store: VectorStore,
    client: genai.Client,
    *,
    embedding_model: str,
    retrieval_mode: str = "ann",
    retrieval_nprobe: int | None = None,
    retrieval_overfetch: int | None = None,
    top_k: int = 5,
    cache: Any | None = None,  # PipelineCache
) -> str:
    """Build a lightweight RAG context string from the conversation markdown.

    Uses L2 caching to avoid re-querying vector store for identical inputs.
    """
    if not table_markdown.strip():
        return ""

    # Check L2 Cache
    query_text = _truncate_for_embedding(table_markdown)
    rag_cache_key = None

    if cache and not cache.should_refresh(CacheTier.RAG):
        import hashlib

        # Key components: Query + Vector Store State (mtime) + Model
        query_hash = hashlib.sha256(query_text.encode()).hexdigest()

        # Use file modification time as index version proxy
        index_version = "0"
        if store.parquet_path.exists():
            stat = store.parquet_path.stat()
            index_version = f"{stat.st_mtime_ns}:{stat.st_size}"

        rag_cache_key = f"{query_hash}:{index_version}:{embedding_model}:{top_k}"

        cached_context = cache.rag.get(rag_cache_key)
        if cached_context is not None:
            logger.debug("⚡ [L2 Cache Hit] Using cached RAG context")
            return cached_context

    # Perform Search
    query_vector = embed_query_text(query_text, model=embedding_model)
    search_results = store.search(
        query_vec=query_vector,
        top_k=top_k,
        min_similarity_threshold=0.7,
        mode=retrieval_mode,
        nprobe=retrieval_nprobe,
        overfetch=retrieval_overfetch,
    )
    results_df = search_results.execute()
    if getattr(results_df, "empty", False):
        logger.info("Writer RAG: no similar posts found for query")
        return ""
    records = results_df.to_dict("records")
    if not records:
        return ""
    lines = [
        "## Related Previous Posts (for continuity and linking):",
        "You can reference these posts in your writing to maintain conversation continuity.\n",
    ]
    for row in records:
        title = row.get("post_title") or "Untitled"
        post_date = row.get("post_date") or ""
        snippet = (row.get("content") or "")[:400]
        tags = row.get("tags") or []
        similarity = row.get("similarity")
        lines.append(f"### [{title}] ({post_date})")
        lines.append(f"{snippet}...")
        lines.append(f"- Tags: {(', '.join(tags) if tags else 'none')}")
        if similarity is not None:
            lines.append(f"- Similarity: {float(similarity):.2f}")
        lines.append("")

    final_context = "\n".join(lines).strip()

    # Update Cache
    if cache and rag_cache_key:
        cache.rag.set(rag_cache_key, final_context)

    return final_context


def _load_profiles_context(table: Table, profiles_dir: Path) -> str:
    """Load profiles for top active authors."""
    top_authors = get_active_authors(table, limit=20)
    if not top_authors:
        return ""
    logger.info("Loading profiles for %s active authors", len(top_authors))
    profiles_context = "\n\n## Active Participants (Profiles):\n"
    profiles_context += "Understanding the participants helps you write posts that match their style, voice, and interests.\n\n"
    for author_uuid in top_authors:
        profile_content = read_profile(author_uuid, profiles_dir)
        if profile_content:
            profiles_context += f"### Author: {author_uuid}\n"
            profiles_context += f"{profile_content}\n\n"
        else:
            profiles_context += f"### Author: {author_uuid}\n"
            profiles_context += "(No profile yet - first appearance)\n\n"
    logger.info("Profiles context: %s characters", len(profiles_context))
    return profiles_context


@dataclass
class WriterContext:
    """Encapsulates all contextual data required for the writer agent prompt."""

    conversation_xml: str
    rag_context: str
    profiles_context: str
    journal_memory: str
    active_authors: list[str]
    format_instructions: str
    custom_instructions: str
    source_context: str
    date_label: str

    @property
    def template_context(self) -> dict[str, Any]:
        """Return context dictionary for Jinja template rendering."""
        return {
            "conversation_xml": self.conversation_xml,
            "rag_context": self.rag_context,
            "profiles_context": self.profiles_context,
            "journal_memory": self.journal_memory,
            "active_authors": ", ".join(self.active_authors),
            "format_instructions": self.format_instructions,
            "custom_instructions": self.custom_instructions,
            "source_context": self.source_context,
            "date": self.date_label,
            "enable_memes": False,
        }


def _truncate_for_embedding(text: str, byte_limit: int = MAX_RAG_QUERY_BYTES) -> str:
    """Clamp markdown payloads before embedding to respect API limits."""
    encoded = text.encode("utf-8")
    if len(encoded) <= byte_limit:
        return text
    truncated = encoded[:byte_limit]
    truncated_text = truncated.decode("utf-8", errors="ignore").rstrip()
    logger.info(
        "Truncated RAG query markdown from %s bytes to %s bytes to fit embedding limits",
        len(encoded),
        byte_limit,
    )
    return truncated_text + "\n\n<!-- truncated for RAG query -->"


def _build_writer_context(  # noqa: PLR0913
    table_with_str_uuids: Table,
    resources: WriterResources,
    cache: PipelineCache,
    config: EgregoraConfig,
    window_label: str,
    adapter_content_summary: str,
    adapter_generation_instructions: str,
) -> WriterContext:
    """Collect contextual inputs used when rendering the writer prompt."""
    messages_table = table_with_str_uuids.to_pyarrow()
    conversation_xml = _build_conversation_xml(messages_table, resources.annotations_store)

    if resources.rag_store and resources.client:
        rag_context = build_rag_context_for_prompt(
            conversation_xml,
            resources.rag_store,
            resources.client,
            embedding_model=resources.embedding_model,
            retrieval_mode=resources.retrieval_config.mode,
            retrieval_nprobe=resources.retrieval_config.nprobe,
            retrieval_overfetch=resources.retrieval_config.overfetch,
            cache=cache.rag,  # Use RAG cache tier from pipeline cache
        )
    else:
        rag_context = ""

    profiles_context = _load_profiles_context(table_with_str_uuids, resources.profiles_dir)
    journal_memory = _load_journal_memory(resources.journal_dir)
    active_authors = get_active_authors(table_with_str_uuids)

    format_instructions = resources.output.get_format_instructions()
    custom_instructions = config.writer.custom_instructions or ""
    if adapter_generation_instructions:
        custom_instructions = "\n\n".join(
            filter(None, [custom_instructions, adapter_generation_instructions])
        )

    return WriterContext(
        conversation_xml=conversation_xml,
        rag_context=rag_context,
        profiles_context=profiles_context,
        journal_memory=journal_memory,
        active_authors=active_authors,
        format_instructions=format_instructions,
        custom_instructions=custom_instructions,
        source_context=adapter_content_summary,
        date_label=window_label,
    )


# ============================================================================
# Agent Runners & Orchestration
# ============================================================================


def _extract_thinking_content(messages: MessageHistory) -> list[str]:
    """Extract thinking/reasoning content from agent message history."""
    thinking_contents: list[str] = []
    for message in messages:
        if isinstance(message, ModelResponse):
            thinking_contents.extend(part.content for part in message.parts if isinstance(part, ThinkingPart))
    return thinking_contents


def _extract_journal_content(messages: MessageHistory) -> str:
    """Extract journal content from agent message history."""
    journal_parts: list[str] = []
    for message in messages:
        if isinstance(message, ModelResponse):
            journal_parts.extend(part.content for part in message.parts if isinstance(part, TextPart))
    return "\n\n".join(journal_parts).strip()


@dataclass(frozen=True)
class JournalEntry:
    """Represents a single entry in the intercalated journal log."""

    entry_type: str  # "thinking", "journal", "tool_call", "tool_return"
    content: str
    timestamp: datetime | None = None
    tool_name: str | None = None


def _create_tool_call_entry(part: ToolCallPart, timestamp) -> JournalEntry:
    """Create a journal entry for a tool call part.

    Args:
        part: Tool call part from message
        timestamp: Message timestamp

    Returns:
        Journal entry for the tool call

    """
    args_str = json.dumps(part.args, indent=2) if hasattr(part, "args") else "{}"
    return JournalEntry(
        JOURNAL_TYPE_TOOL_CALL,
        f"Tool: {part.tool_name}\nArguments:\n{args_str}",
        timestamp,
        part.tool_name,
    )


def _extract_intercalated_log(messages: MessageHistory) -> list[JournalEntry]:
    """Extract intercalated journal log preserving actual execution order."""
    entries: list[JournalEntry] = []

    for message in messages:
        timestamp = getattr(message, "timestamp", None)

        # Handle ModelResponse
        if isinstance(message, ModelResponse):
            for part in message.parts:
                if isinstance(part, ThinkingPart):
                    entries.append(JournalEntry(JOURNAL_TYPE_THINKING, part.content, timestamp))
                elif isinstance(part, TextPart):
                    entries.append(JournalEntry(JOURNAL_TYPE_TEXT, part.content, timestamp))
                elif isinstance(part, ToolCallPart):
                    entries.append(_create_tool_call_entry(part, timestamp))
                elif isinstance(part, ToolReturnPart):
                    result_str = str(part.content) if hasattr(part, "content") else "No result"
                    entries.append(
                        JournalEntry(
                            JOURNAL_TYPE_TOOL_RETURN,
                            f"Result: {result_str}",
                            timestamp,
                            getattr(part, "tool_name", None),
                        )
                    )

        # Handle ModelRequest
        elif isinstance(message, ModelRequest):
            for part in message.parts:
                if isinstance(part, ToolCallPart):
                    entries.append(_create_tool_call_entry(part, timestamp))

    return entries


def _save_journal_to_file(  # noqa: PLR0913
    intercalated_log: list[JournalEntry],
    window_label: str,
    output_format: OutputAdapter,
    posts_published: int,
    profiles_updated: int,
    window_start: datetime,
    window_end: datetime,
    total_tokens: int = 0,
) -> str | None:
    """Save journal entry to markdown file."""
    if not intercalated_log:
        return None

    templates_dir = Path(__file__).resolve().parents[1] / TEMPLATES_DIR_NAME
    try:
        env = Environment(
            loader=FileSystemLoader(str(templates_dir)), autoescape=select_autoescape(enabled_extensions=())
        )
        template = env.get_template(JOURNAL_TEMPLATE_NAME)
    except Exception:
        logger.exception("Failed to load journal template")
        return None

    now_utc = datetime.now(tz=UTC)
    window_start_iso = window_start.astimezone(UTC).isoformat()
    window_end_iso = window_end.astimezone(UTC).isoformat()
    journal_slug = now_utc.strftime("%Y-%m-%d-%H-%M-%S")
    try:
        journal_content = template.render(
            window_label=window_label,
            date=now_utc.strftime("%Y-%m-%d"),
            created=now_utc.isoformat(),
            posts_published=posts_published,
            profiles_updated=profiles_updated,
            entry_count=len(intercalated_log),
            intercalated_log=intercalated_log,
            window_start=window_start_iso,
            window_end=window_end_iso,
            total_tokens=total_tokens,
        )
    except Exception:
        logger.exception("Failed to render journal template")
        return None
    journal_content = journal_content.replace("../media/", "/media/")

    try:
        doc = Document(
            content=journal_content,
            type=DocumentType.JOURNAL,
            metadata={
                "window_label": window_label,
                "window_start": window_start_iso,
                "window_end": window_end_iso,
                "date": now_utc.isoformat(),
                "created_at": now_utc.isoformat(),
                "slug": journal_slug,
                "nav_exclude": True,
                "hide": ["navigation"],
            },
            source_window=window_label,
        )
        output_format.persist(doc)
    except Exception:
        logger.exception("Failed to write journal")
        return None
    logger.info("Saved journal entry: %s", doc.document_id)
    return doc.document_id


def _extract_tool_results(messages: MessageHistory) -> tuple[list[str], list[str]]:  # noqa: C901
    """Extract saved post and profile document IDs from agent message history."""
    saved_posts: list[str] = []
    saved_profiles: list[str] = []

    def _process_result(content: Any, tool_name: str | None) -> None:
        if isinstance(content, str):
            try:
                data = json.loads(content)
            except (ValueError, json.JSONDecodeError):
                return
        elif hasattr(content, "model_dump"):
            data = content.model_dump()
        elif isinstance(content, dict):
            data = content
        else:
            return

        if data.get("status") == "success" and "path" in data:
            path = data["path"]
            if tool_name == "write_post_tool" or "/posts/" in path:
                saved_posts.append(path)
            elif tool_name == "write_profile_tool" or "/profiles/" in path:
                saved_profiles.append(path)

    for message in messages:
        if hasattr(message, "parts"):
            for part in message.parts:
                if isinstance(part, ToolReturnPart):
                    _process_result(part.content, part.tool_name)
        elif hasattr(message, "kind") and message.kind == "tool-return":
            _process_result(message.content, getattr(message, "tool_name", None))

    return saved_posts, saved_profiles


def _prepare_deps(
    ctx: PipelineContext,
    window_start: datetime,
    window_end: datetime,
) -> WriterDeps:
    """Prepare writer dependencies from pipeline context."""
    window_label = f"{window_start:%Y-%m-%d %H:%M} to {window_end:%H:%M}"

    # Ensure output sink is initialized
    if not ctx.output_format:
        msg = "Output format not initialized in context"
        raise ValueError(msg)

    prompts_dir = ctx.site_root / ".egregora" / "prompts" if ctx.site_root else None

    return WriterDeps(
        ctx=ctx,
        window_start=window_start,
        window_end=window_end,
        window_label=window_label,
        prompts_dir=prompts_dir,
        quota=ctx.quota_tracker,
        usage_tracker=ctx.usage_tracker,
        rate_limit=ctx.rate_limit,
    )


def _validate_prompt_fits(
    prompt: str,
    model_name: str,
    config: EgregoraConfig,
    window_label: str,
) -> None:
    """Validate prompt fits within model context window limits."""
    max_prompt_tokens = getattr(config.pipeline, "max_prompt_tokens", 100_000)
    use_full_context_window = getattr(config.pipeline, "use_full_context_window", False)

    fits, estimated_tokens, _effective_limit = validate_prompt_fits(
        prompt,
        model_name,
        max_prompt_tokens=max_prompt_tokens,
        use_full_context_window=use_full_context_window,
    )

    if not fits:
        model_limit = get_model_context_limit(model_name)
        model_effective_limit = int(model_limit * 0.9)

        if estimated_tokens > model_effective_limit:
            logger.error(
                "Prompt exceeds limit: %d > %d for %s (window: %s)",
                estimated_tokens,
                model_effective_limit,
                model_name,
                window_label,
            )
            raise PromptTooLargeError(
                estimated_tokens=estimated_tokens,
                effective_limit=model_effective_limit,
                model_name=model_name,
                window_id=window_label,
            )


def write_posts_with_pydantic_agent(
    *,
    prompt: str,
    config: EgregoraConfig,
    context: WriterDeps,
    test_model: AgentModel | None = None,
) -> tuple[list[str], list[str]]:
    """Execute the writer flow using Pydantic-AI agent tooling."""
    logger.info("Running writer via Pydantic-AI backend")

    model_name = test_model if test_model is not None else config.models.writer
    agent = Agent[WriterDeps, WriterAgentReturn](model=model_name, deps_type=WriterDeps)
    register_writer_tools(
        agent, enable_banner=is_banner_generation_available(), enable_rag=is_rag_available()
    )

    _validate_prompt_fits(prompt, model_name, config, context.window_label)

    retry_policy = RetryPolicy()

    def _invoke_agent() -> Any:
        if context.resources.rate_limit:
            asyncio.run(context.resources.rate_limit.acquire())
        if context.resources.quota:
            context.resources.quota.reserve(1)
        return call_with_retries_sync(agent.run_sync, prompt, deps=context)

    try:
        result = retry_sync(_invoke_agent, retry_policy)
    except QuotaExceededError as exc:
        msg = (
            "LLM quota exceeded for this day. No additional posts can be generated "
            "until the usage window resets."
        )
        logger.exception(msg)
        raise RuntimeError(msg) from exc

    usage = result.usage()
    if context.resources.usage:
        context.resources.usage.record(usage)
    saved_posts, saved_profiles = _extract_tool_results(result.all_messages())
    intercalated_log = _extract_intercalated_log(result.all_messages())
    if not intercalated_log:
        fallback_content = _extract_journal_content(result.all_messages())
        if fallback_content:
            intercalated_log = [JournalEntry("journal", fallback_content, datetime.now(tz=UTC))]
        else:
            intercalated_log = [
                JournalEntry(
                    "journal",
                    "Writer agent completed without emitting a detailed reasoning trace.",
                    datetime.now(tz=UTC),
                )
            ]
    _save_journal_to_file(
        intercalated_log,
        context.window_label,
        context.resources.output,
        len(saved_posts),
        len(saved_profiles),
        context.window_start,
        context.window_end,
        total_tokens=result.usage().total_tokens if result.usage() else 0,
    )

    logger.info(
        "Writer agent completed: period=%s posts=%d profiles=%d tokens=%d",
        context.window_label,
        len(saved_posts),
        len(saved_profiles),
        result.usage().total_tokens if result.usage() else 0,
    )

    return saved_posts, saved_profiles


def _render_writer_prompt(
    context: WriterContext,
    prompts_dir: Path | None,
) -> str:
    """Render the final writer prompt text."""
    return render_prompt(
        "writer.jinja",
        prompts_dir=prompts_dir,
        **context.template_context,
    )


def _cast_uuid_columns_to_str(table: Table) -> Table:
    """Ensure UUID-like columns are serialised to strings."""
    return table.mutate(
        event_id=table.event_id.cast(str),
        author_uuid=table.author_uuid.cast(str),
        thread_id=table.thread_id.cast(str),
        created_by_run=table.created_by_run.cast(str),
    )


<<<<<<< HEAD
def _load_writer_template_for_signature(deps: WriterDeps) -> str:
    """Load writer template content for signature calculation.

    Args:
        deps: Writer dependencies containing prompts_dir

    Returns:
        Template content string, or default signature if template cannot be loaded

    """
    template_content = DEFAULT_TEMPLATE_SIGNATURE  # Fallback

    try:
        # Try to find the template file to hash its content
        if deps.prompts_dir:
            tpl_path = deps.prompts_dir / WRITER_TEMPLATE_NAME
            if tpl_path.exists():
                return tpl_path.read_text()
        else:
            # Use internal resource
            from egregora.resources.prompts import _get_prompts_dir

            tpl_path = _get_prompts_dir() / TEMPLATES_DIR_NAME / WRITER_TEMPLATE_NAME
            if tpl_path.exists():
                return tpl_path.read_text()
    except Exception:  # noqa: BLE001 - Fallback to default, non-critical
        logger.debug("Could not load writer template for hashing, using default signature")

    return template_content


def _check_writer_cache(
    cache: PipelineCache, signature: str, window_label: str
) -> dict[str, list[str]] | None:
    """Check L3 cache for cached writer results.

    Args:
        cache: Pipeline cache instance
        signature: Window signature for cache lookup
        window_label: Human-readable window label for logging

    Returns:
        Cached result if found, None otherwise

    """
    if cache.should_refresh(CacheTier.WRITER):
        return None

    cached_result = cache.writer.get(signature)
    if cached_result:
        logger.info("⚡ [L3 Cache Hit] Skipping Writer LLM for window %s", window_label)
    return cached_result


def _index_new_content_in_rag(
    resources: WriterResources, saved_posts: list[str], saved_profiles: list[str]
) -> None:
    """Index newly created content in RAG system.

    Args:
        resources: Writer resources including RAG configuration
        saved_posts: List of post paths that were created
        saved_profiles: List of profile paths that were updated

    """
    if not (
        resources.retrieval_config.enabled
        and resources.rag_store
        and resources.storage
        and (saved_posts or saved_profiles)
    ):
        return

    try:
        indexed_count = index_documents_for_rag(
            resources.output,
            resources.rag_store.parquet_path.parent,
            resources.storage,
            embedding_model=resources.embedding_model,
        )
        if indexed_count > 0:
            logger.info("Indexed %d new/changed documents in RAG after writing", indexed_count)
    except Exception as e:  # noqa: BLE001
        logger.warning("Failed to update RAG index after writing: %s", e)


def write_posts_for_window(  # noqa: PLR0913 - Multiple params needed for orchestration
=======
def write_posts_for_window(  # noqa: PLR0913 - Complex orchestration function
>>>>>>> 32282fe0
    table: Table,
    window_start: datetime,
    window_end: datetime,
    resources: WriterResources,
    config: EgregoraConfig,
    cache: PipelineCache,
    # These are extracted from pipeline context earlier and passed explicitly now
    adapter_content_summary: str = "",
    adapter_generation_instructions: str = "",
) -> dict[str, list[str]]:
    """Let LLM analyze window's messages, write 0-N posts, and update author profiles.

    This acts as the public entry point, orchestrating the setup and execution
    of the writer agent.
    """
    if table.count().execute() == 0:
        return {RESULT_KEY_POSTS: [], RESULT_KEY_PROFILES: []}

    # 1. Prepare Dependencies from resources
    window_label = f"{window_start:%Y-%m-%d %H:%M} to {window_end:%H:%M}"
    deps = WriterDeps(
        resources=resources,
        window_start=window_start,
        window_end=window_end,
        window_label=window_label,
    )

    # 2. Build Context & Calculate Signature (L3 Cache Check)
    table_with_str_uuids = _cast_uuid_columns_to_str(table)

<<<<<<< HEAD
    # 3. Build Context & Calculate Signature
    # Generate XML content early for both prompt and signature
    prompt_context = _build_writer_prompt_context(table_with_str_uuids, resources, cache)

    # Load template content for signature calculation
    template_content = _load_writer_template_for_signature(deps)
=======
    # Generate context early for both prompt and signature
    writer_context = _build_writer_context(
        table_with_str_uuids,
        resources,
        cache,
        config,
        window_label,
        adapter_content_summary,
        adapter_generation_instructions,
    )

    # Use PromptManager to get template content safely
    template_content = PromptManager.get_template_content(
        "writer.jinja", custom_prompts_dir=deps.resources.prompts_dir
    )
>>>>>>> 32282fe0

    # Calculate signature using data (XML) + logic (template) + engine
    signature = generate_window_signature(
        table_with_str_uuids, config, template_content, xml_content=writer_context.conversation_xml
    )

    # 4. Check L3 Cache
    cached_result = _check_writer_cache(cache, signature, deps.window_label)
    if cached_result:
        return cached_result

    logger.info("Using Pydantic AI backend for writer")

<<<<<<< HEAD
    # 5. Render Prompt and Execute Writer Agent
    prompt = _render_writer_prompt(
        prompt_context,
        deps,
        config,
        adapter_content_summary,
        adapter_generation_instructions,
    )
=======
    # Render prompt
    prompt = _render_writer_prompt(writer_context, deps.resources.prompts_dir)
>>>>>>> 32282fe0

    try:
        saved_posts, saved_profiles = write_posts_with_pydantic_agent(
            prompt=prompt,
            config=config,
            context=deps,
        )
    except PromptTooLargeError:
        raise
    except Exception as exc:
        msg = f"Writer agent failed for {deps.window_label}"
        logger.exception(msg)
        raise RuntimeError(msg) from exc

    # 6. Finalize Window
    resources.output.finalize_window(
        window_label=deps.window_label,
        posts_created=saved_posts,
        profiles_updated=saved_profiles,
        metadata=None,
    )

    # 7. Index Newly Created Content in RAG
    _index_new_content_in_rag(resources, saved_posts, saved_profiles)

    # 8. Update L3 Cache
    result_payload = {RESULT_KEY_POSTS: saved_posts, RESULT_KEY_PROFILES: saved_profiles}
    cache.writer.set(signature, result_payload)

    return result_payload


def load_format_instructions(site_root: Path | None) -> str:
    """Load output format instructions for the writer agent."""
    if site_root:
        detected_format = output_registry.detect_format(site_root)
        if detected_format:
            return detected_format.get_format_instructions()

    try:
        default_format = output_registry.get_format("mkdocs")
        return default_format.get_format_instructions()
    except KeyError:
        return ""


def get_top_authors(table: Table, limit: int = 20) -> list[str]:
    """Get top N active authors by message count."""
    author_counts = (
        table.filter(~table.author_uuid.cast("string").isin(["system", "egregora"]))
        .filter(table.author_uuid.notnull())
        .filter(table.author_uuid.cast("string") != "")
        .group_by("author_uuid")
        .aggregate(count=ibis._.count())
        .order_by(ibis.desc("count"))
        .limit(limit)
    )
    if author_counts.count().execute() == 0:
        return []
    return author_counts.author_uuid.cast("string").execute().tolist()<|MERGE_RESOLUTION|>--- conflicted
+++ resolved
@@ -889,38 +889,6 @@
     )
 
 
-<<<<<<< HEAD
-def _load_writer_template_for_signature(deps: WriterDeps) -> str:
-    """Load writer template content for signature calculation.
-
-    Args:
-        deps: Writer dependencies containing prompts_dir
-
-    Returns:
-        Template content string, or default signature if template cannot be loaded
-
-    """
-    template_content = DEFAULT_TEMPLATE_SIGNATURE  # Fallback
-
-    try:
-        # Try to find the template file to hash its content
-        if deps.prompts_dir:
-            tpl_path = deps.prompts_dir / WRITER_TEMPLATE_NAME
-            if tpl_path.exists():
-                return tpl_path.read_text()
-        else:
-            # Use internal resource
-            from egregora.resources.prompts import _get_prompts_dir
-
-            tpl_path = _get_prompts_dir() / TEMPLATES_DIR_NAME / WRITER_TEMPLATE_NAME
-            if tpl_path.exists():
-                return tpl_path.read_text()
-    except Exception:  # noqa: BLE001 - Fallback to default, non-critical
-        logger.debug("Could not load writer template for hashing, using default signature")
-
-    return template_content
-
-
 def _check_writer_cache(
     cache: PipelineCache, signature: str, window_label: str
 ) -> dict[str, list[str]] | None:
@@ -976,10 +944,7 @@
         logger.warning("Failed to update RAG index after writing: %s", e)
 
 
-def write_posts_for_window(  # noqa: PLR0913 - Multiple params needed for orchestration
-=======
 def write_posts_for_window(  # noqa: PLR0913 - Complex orchestration function
->>>>>>> 32282fe0
     table: Table,
     window_start: datetime,
     window_end: datetime,
@@ -1010,14 +975,6 @@
     # 2. Build Context & Calculate Signature (L3 Cache Check)
     table_with_str_uuids = _cast_uuid_columns_to_str(table)
 
-<<<<<<< HEAD
-    # 3. Build Context & Calculate Signature
-    # Generate XML content early for both prompt and signature
-    prompt_context = _build_writer_prompt_context(table_with_str_uuids, resources, cache)
-
-    # Load template content for signature calculation
-    template_content = _load_writer_template_for_signature(deps)
-=======
     # Generate context early for both prompt and signature
     writer_context = _build_writer_context(
         table_with_str_uuids,
@@ -1033,7 +990,6 @@
     template_content = PromptManager.get_template_content(
         "writer.jinja", custom_prompts_dir=deps.resources.prompts_dir
     )
->>>>>>> 32282fe0
 
     # Calculate signature using data (XML) + logic (template) + engine
     signature = generate_window_signature(
@@ -1047,19 +1003,8 @@
 
     logger.info("Using Pydantic AI backend for writer")
 
-<<<<<<< HEAD
-    # 5. Render Prompt and Execute Writer Agent
-    prompt = _render_writer_prompt(
-        prompt_context,
-        deps,
-        config,
-        adapter_content_summary,
-        adapter_generation_instructions,
-    )
-=======
     # Render prompt
     prompt = _render_writer_prompt(writer_context, deps.resources.prompts_dir)
->>>>>>> 32282fe0
 
     try:
         saved_posts, saved_profiles = write_posts_with_pydantic_agent(
