"""High-level retrieval and indexing functions."""

from __future__ import annotations

import logging
import re
from datetime import UTC, date, datetime
from typing import TYPE_CHECKING, TypedDict

import ibis
from ibis.expr.types import Table

from egregora.agents.tools.rag.chunker import chunk_document
from egregora.agents.tools.rag.embedder import embed_chunks, embed_query
from egregora.agents.tools.rag.store import VECTOR_STORE_SCHEMA, VectorStore
from egregora.config.site import MEDIA_DIR_NAME

if TYPE_CHECKING:
    from pathlib import Path

    from ibis.expr.types import Table
logger = logging.getLogger(__name__)


class MediaEnrichmentMetadata(TypedDict):
    message_date: datetime | None
    author_uuid: str | None
    media_type: str | None
    media_path: str | None
    original_filename: str


DEDUP_MAX_RANK = 2


def index_post(post_path: Path, store: VectorStore, *, embedding_model: str) -> int:
    """Chunk, embed, and index a blog post.

    All embeddings use fixed 768-dimension output.

    Args:
        post_path: Path to markdown file with YAML frontmatter
        store: Vector store
        embedding_model: Embedding model name

    Returns:
        Number of chunks indexed

    """
    logger.info("Indexing post: %s", post_path.name)
    chunks = chunk_document(post_path, max_tokens=1800)
    if not chunks:
        logger.warning("No chunks generated from %s", post_path.name)
        return 0
    chunk_texts = [chunk["content"] for chunk in chunks]
    embeddings = embed_chunks(chunk_texts, model=embedding_model, task_type="RETRIEVAL_DOCUMENT")
    rows = []
    for i, (chunk, embedding) in enumerate(zip(chunks, embeddings, strict=False)):
        metadata = chunk["metadata"]
        post_date = _coerce_post_date(metadata.get("date"))
        authors = metadata.get("authors", [])
        if isinstance(authors, str):
            authors = [authors]
        tags = metadata.get("tags", [])
        if isinstance(tags, str):
            tags = [tags]
        rows.append(
            {
                "chunk_id": f"{chunk['post_slug']}_{i}",
                "document_type": "post",
                "document_id": chunk["post_slug"],
                "post_slug": chunk["post_slug"],
                "post_title": chunk["post_title"],
                "post_date": post_date,
                "media_uuid": None,
                "media_type": None,
                "media_path": None,
                "original_filename": None,
                "message_date": None,
                "author_uuid": None,
                "chunk_index": i,
                "content": chunk["content"],
                "embedding": embedding,
                "tags": tags,
                "category": metadata.get("category"),
                "authors": authors,
            }
        )
    chunks_table = ibis.memtable(rows, schema=VECTOR_STORE_SCHEMA)
    store.add(chunks_table)
    logger.info("Indexed %s chunks from %s", len(chunks), post_path.name)
    return len(chunks)


def query_similar_posts(
    table: Table,
    store: VectorStore,
    *,
    embedding_model: str,
    top_k: int = 5,
    deduplicate: bool = True,
    retrieval_mode: str = "ann",
    retrieval_nprobe: int | None = None,
    retrieval_overfetch: int | None = None,
) -> Table:
    """Find similar previous blog posts for a period's table.

    Strategy:
    1. Convert table to text (markdown table)
    2. Embed using RETRIEVAL_QUERY task type
    3. Search vector store with cosine similarity
    4. Optionally deduplicate (keep best chunk per post)

    Args:
        table: Period's table (messages)
        store: Vector store
        embedding_model: Embedding model name
        top_k: Number of results to return
        deduplicate: Keep only 1 chunk per post (highest similarity)
        retrieval_mode: "ann" (default) or "exact" for brute-force search
        retrieval_nprobe: Override ANN ``nprobe`` when ``retrieval_mode='ann'``
        retrieval_overfetch: Candidate multiplier for ANN mode before filtering

    Returns:
        Table with columns: [post_title, content, similarity, post_date, tags, ...]

    """
    msg_count = table.count().execute()
    logger.info("Querying similar posts for period with %s messages", msg_count)
    query_text = table.execute().to_csv(sep="|", index=False)
    logger.debug("Query text length: %s chars", len(query_text))
    query_vec = embed_query(query_text, model=embedding_model)
    results = store.search(
        query_vec=query_vec,
        top_k=top_k * 3 if deduplicate else top_k,
        min_similarity=0.7,
        mode=retrieval_mode,
        nprobe=retrieval_nprobe,
        overfetch=retrieval_overfetch,
    )
    if results.count().execute() == 0:
        logger.info("No similar posts found")
        return results
    result_count = results.count().execute()
    logger.info("Found %s similar chunks", result_count)
    if deduplicate:
        window = ibis.window(group_by="post_slug", order_by=ibis.desc("similarity"))
        results = (
            results.order_by(ibis.desc("similarity"))
            .mutate(_rank=ibis.row_number().over(window))
            .filter(lambda t: t._rank < DEDUP_MAX_RANK)
            .drop("_rank")
            .order_by(ibis.desc("similarity"))
            .limit(top_k)
        )
        dedup_count = results.count().execute()
        logger.info("After deduplication: %s unique posts", dedup_count)
    return results


def _parse_media_enrichment(enrichment_path: Path) -> MediaEnrichmentMetadata | None:
    """Parse a media enrichment markdown file to extract metadata.

    Args:
        enrichment_path: Path to enrichment .md file

    Returns:
        Dict with extracted metadata or None if parsing fails

    """
    try:
        content = enrichment_path.read_text(encoding="utf-8")
        metadata: MediaEnrichmentMetadata = {
            "message_date": None,
            "author_uuid": None,
            "media_type": None,
            "media_path": None,
            "original_filename": enrichment_path.name,
        }
        date_match = re.search("- \\*\\*Date:\\*\\* (.+)", content)
        time_match = re.search("- \\*\\*Time:\\*\\* (.+)", content)
        sender_match = re.search("- \\*\\*Sender:\\*\\* (.+)", content)
        media_type_match = re.search("- \\*\\*Media Type:\\*\\* (.+)", content)
        file_match = re.search("- \\*\\*File:\\*\\* (.+)", content)
        filename_match = re.search("# Enrichment: (.+)", content)
        original_filename_from_content = filename_match.group(1).strip() if filename_match else None
        if original_filename_from_content:
            metadata["original_filename"] = original_filename_from_content
        if date_match and time_match:
            date_str = date_match.group(1).strip()
            time_str = time_match.group(1).strip()
            try:
                parsed = datetime.strptime(f"{date_str} {time_str}", "%Y-%m-%d %H:%M")
                metadata["message_date"] = parsed.replace(tzinfo=UTC)
            except ValueError:
                logger.warning("Failed to parse date/time: %s %s", date_str, time_str)
                metadata["message_date"] = None
        metadata["author_uuid"] = sender_match.group(1).strip() if sender_match else None
        metadata["media_type"] = media_type_match.group(1).strip() if media_type_match else None
        metadata["media_path"] = file_match.group(1).strip() if file_match else None
        metadata["original_filename"] = original_filename_from_content or enrichment_path.name
        return metadata
    except Exception as e:
        logger.exception("Failed to parse media enrichment %s: %s", enrichment_path, e)
        return None


def index_media_enrichment(
<<<<<<< HEAD
    enrichment_path: Path,
    _docs_dir: Path,
    store: VectorStore,
    *,
    embedding_model: str,
=======
    enrichment_path: Path, docs_dir: Path, store: VectorStore, *, embedding_model: str
>>>>>>> 6a7b3962
) -> int:
    """Chunk, embed, and index a media enrichment file.

    Args:
        enrichment_path: Path to enrichment .md file
        docs_dir: Docs directory (for resolving relative paths)
        store: Vector store
        embedding_model: Embedding model name

    Returns:
        Number of chunks indexed

    """
    logger.info("Indexing media enrichment: %s", enrichment_path.name)
    metadata = _parse_media_enrichment(enrichment_path)
    if not metadata:
        logger.warning("Failed to parse metadata from %s", enrichment_path.name)
        return 0
    media_uuid = enrichment_path.stem
    chunks = chunk_document(enrichment_path, max_tokens=1800)
    if not chunks:
        logger.warning("No chunks generated from %s", enrichment_path.name)
        return 0
    chunk_texts = [chunk["content"] for chunk in chunks]
    embeddings = embed_chunks(chunk_texts, model=embedding_model, task_type="RETRIEVAL_DOCUMENT")
    rows = []
    for i, (chunk, embedding) in enumerate(zip(chunks, embeddings, strict=False)):
        message_date = _coerce_message_datetime(metadata.get("message_date"))
        rows.append(
            {
                "chunk_id": f"{media_uuid}_{i}",
                "document_type": "media",
                "document_id": media_uuid,
                "post_slug": None,
                "post_title": None,
                "post_date": None,
                "media_uuid": media_uuid,
                "media_type": metadata.get("media_type"),
                "media_path": metadata.get("media_path"),
                "original_filename": metadata.get("original_filename"),
                "message_date": message_date,
                "author_uuid": metadata.get("author_uuid"),
                "chunk_index": i,
                "content": chunk["content"],
                "embedding": embedding,
                "tags": [],
                "category": None,
                "authors": [],
            }
        )
    chunks_table = ibis.memtable(rows, schema=VECTOR_STORE_SCHEMA)
    store.add(chunks_table)
    logger.info("Indexed %s chunks from %s", len(chunks), enrichment_path.name)
    return len(chunks)


def index_all_media(docs_dir: Path, store: VectorStore, *, embedding_model: str) -> int:
    """Index all media enrichment files from media directories.

    Enrichment files are co-located with media (e.g., video.mp4.md).
    Scans all subdirectories under docs/media/ for .md files.

    Args:
        docs_dir: Docs directory
        store: Vector store
        embedding_model: Embedding model name

    Returns:
        Total number of chunks indexed

    """
    media_dir = docs_dir / MEDIA_DIR_NAME
    if not media_dir.exists():
        logger.warning("Media directory does not exist: %s", media_dir)
        return 0
    enrichment_files = list(media_dir.rglob("*.md"))
    enrichment_files = [f for f in enrichment_files if f.name != "index.md"]
    if not enrichment_files:
        logger.info("No media enrichments to index")
        return 0
    logger.info("Found %s media enrichments to index", len(enrichment_files))
    total_chunks = 0
    for enrichment_path in enrichment_files:
        chunks_count = index_media_enrichment(
            enrichment_path, docs_dir, store, embedding_model=embedding_model
        )
        total_chunks += chunks_count
    logger.info("Indexed %s total chunks from %s media files", total_chunks, len(enrichment_files))
    return total_chunks


def _coerce_post_date(value: object) -> date | None:
    """Normalize post metadata values to ``date`` objects."""
    if value is None:
        return None
    result: date | None = None
    if isinstance(value, datetime):
        result = value.date()
    elif isinstance(value, date):
        result = value
    elif isinstance(value, str):
        text = value.strip()
        text = text.removesuffix("Z")
        if text:
            try:
                result = datetime.fromisoformat(text).date()
            except ValueError:
                try:
                    result = date.fromisoformat(text)
                except ValueError:
                    logger.warning("Unable to parse post date: %s", value)
        else:
            result = None
    else:
        logger.warning("Unsupported post date type: %s", type(value))
    return result


def _coerce_message_datetime(value: object) -> datetime | None:
    """Ensure message timestamps are timezone-aware UTC datetimes."""
    if value is None:
        return None
    result: datetime | None = None
    if isinstance(value, datetime):
        result = value.replace(tzinfo=UTC) if value.tzinfo is None else value.astimezone(UTC)
    elif isinstance(value, str):
        text = value.strip()
        if text.endswith("Z"):
            text = text[:-1] + "+00:00"
        if text:
            try:
                parsed = datetime.fromisoformat(text)
            except ValueError:
                logger.warning("Unable to parse message datetime: %s", value)
            else:
                result = parsed.replace(tzinfo=UTC) if parsed.tzinfo is None else parsed.astimezone(UTC)
    else:
        logger.warning("Unsupported message datetime type: %s", type(value))
    return result


def query_media(
    query: str,
    store: VectorStore,
    media_types: list[str] | None = None,
    top_k: int = 5,
    min_similarity: float = 0.7,
    deduplicate: bool = True,
    *,
    embedding_model: str,
    retrieval_mode: str = "ann",
    retrieval_nprobe: int | None = None,
    retrieval_overfetch: int | None = None,
) -> Table:
    """Search for relevant media by description or topic.

    Args:
        query: Natural language search query (e.g., "funny meme about AI")
        store: Vector store
        media_types: Optional filter by media type (e.g., ["image", "video"])
        top_k: Number of results to return
        min_similarity: Minimum cosine similarity (0-1)
        deduplicate: Keep only 1 chunk per media file (highest similarity)
        embedding_model: Embedding model name
        retrieval_mode: "ann" (default) or "exact" for brute-force search
        retrieval_nprobe: Override ANN ``nprobe`` when ``retrieval_mode='ann'``
        retrieval_overfetch: Candidate multiplier for ANN mode before filtering

    Returns:
        Ibis Table with columns: [media_uuid, media_type, media_path, content, similarity, ...]

    """
    logger.info("Searching media for: %s", query)
    query_vec = embed_query(query, model=embedding_model)
    results = store.search(
        query_vec=query_vec,
        top_k=top_k * 3 if deduplicate else top_k,
        min_similarity=min_similarity,
        document_type="media",
        media_types=media_types,
        mode=retrieval_mode,
        nprobe=retrieval_nprobe,
        overfetch=retrieval_overfetch,
    )
    result_count = results.count().execute()
    if result_count == 0:
        logger.info("No matching media found")
        return results
    logger.info("Found %s matching media chunks", result_count)
    if deduplicate:
        window = ibis.window(group_by="media_uuid", order_by=ibis.desc("similarity"))
        results = (
            results.order_by(ibis.desc("similarity"))
            .mutate(_rank=ibis.row_number().over(window))
            .filter(lambda t: t._rank < DEDUP_MAX_RANK)
            .drop("_rank")
            .order_by(ibis.desc("similarity"))
            .limit(top_k)
        )
        dedup_count = results.count().execute()
        logger.info("After deduplication: %s unique media files", dedup_count)
    return results<|MERGE_RESOLUTION|>--- conflicted
+++ resolved
@@ -206,15 +206,7 @@
 
 
 def index_media_enrichment(
-<<<<<<< HEAD
-    enrichment_path: Path,
-    _docs_dir: Path,
-    store: VectorStore,
-    *,
-    embedding_model: str,
-=======
-    enrichment_path: Path, docs_dir: Path, store: VectorStore, *, embedding_model: str
->>>>>>> 6a7b3962
+    enrichment_path: Path, _docs_dir: Path, store: VectorStore, *, embedding_model: str
 ) -> int:
     """Chunk, embed, and index a media enrichment file.
 
