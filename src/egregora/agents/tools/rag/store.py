--- conflicted
+++ resolved
@@ -400,12 +400,7 @@
             The embedding dimension (always 768)
 
         Raises:
-<<<<<<< HEAD
-            ValueError: If embeddings have inconsistent dimensions or don't match stored dimension
-
-=======
             ValueError: If embeddings are not 768 dimensions
->>>>>>> 28693271
         """
         if not embeddings:
             msg = f"{context}: No embeddings provided"
@@ -419,16 +414,9 @@
 
         current_dim = dimensions.pop()
 
-<<<<<<< HEAD
-        # Check against stored dimension
-        stored_dim = self._get_stored_embedding_dim()
-        if stored_dim is not None and current_dim != stored_dim:
-            msg = (
-=======
         # All embeddings must be exactly 768 dimensions
         if current_dim != EMBEDDING_DIM:
             raise ValueError(
->>>>>>> 28693271
                 f"{context}: Embedding dimension mismatch. "
                 f"Expected {EMBEDDING_DIM} (fixed dimension), got {current_dim}. "
                 f"All embeddings must use 768 dimensions."
@@ -614,19 +602,8 @@
 
         # All embeddings must be fixed 768 dimensions
         embedding_dimensionality = len(query_vec)
-<<<<<<< HEAD
-        if embedding_dimensionality == 0:
-            msg = "Query embedding vector must not be empty"
-            raise ValueError(msg)
-
-        # Validate query vector dimension against stored dimension
-        stored_dim = self._get_stored_embedding_dim()
-        if stored_dim is not None and embedding_dimensionality != stored_dim:
-            msg = (
-=======
         if embedding_dimensionality != EMBEDDING_DIM:
             raise ValueError(
->>>>>>> 28693271
                 f"Query embedding dimension mismatch. "
                 f"Expected {EMBEDDING_DIM} (fixed dimension), got {embedding_dimensionality}. "
                 f"All embeddings must use 768 dimensions."
