--- conflicted
+++ resolved
@@ -6,14 +6,9 @@
 from __future__ import annotations
 
 import logging
-<<<<<<< HEAD
-from typing import TYPE_CHECKING, Annotated
-
-=======
 from typing import Annotated
 
 from egregora.config import EMBEDDING_DIM
->>>>>>> 28693271
 from egregora.utils.genai_helpers import embed_batch, embed_text
 
 if TYPE_CHECKING:
