"""Shared types and dependencies for the writer agent.

This module isolates data structures to avoid circular imports between agent
composition and capability implementations.
"""

from __future__ import annotations

import uuid
from dataclasses import dataclass
from datetime import datetime
from pathlib import Path
from typing import TYPE_CHECKING

from pydantic import BaseModel, Field

if TYPE_CHECKING:
<<<<<<< HEAD
=======
    from google import genai
    from ibis.expr.types import Table

>>>>>>> 66d1d14d
    from egregora.agents.shared.annotations import AnnotationStore
    from egregora.config.settings import EgregoraConfig, RAGSettings
    from egregora.data_primitives.protocols import OutputSink
    from egregora.database.task_store import TaskStore
    from egregora.utils.metrics import UsageTracker
    from egregora.utils.quota import QuotaTracker


class PostMetadata(BaseModel):
    """Metadata schema for the write_post tool."""

    title: str
    slug: str
    date: str
    tags: list[str] = Field(default_factory=list)
    summary: str | None = None
    authors: list[str] = Field(default_factory=list)
    category: str | None = None


class WriterAgentReturn(BaseModel):
    """Final assistant response when the agent finishes."""

    summary: str | None = None
    notes: str | None = None


@dataclass(frozen=True)
class WriterResources:
    """Explicit resources required by the writer agent."""

    output: OutputSink
    annotations_store: AnnotationStore | None
    retrieval_config: RAGSettings
    profiles_dir: Path
    prompts_dir: Path | None
    quota: QuotaTracker | None
    usage: UsageTracker | None
    task_store: TaskStore | None = None
    run_id: uuid.UUID | str | None = None


@dataclass(frozen=True)
class WriterDeps:
    """Immutable dependencies passed to agent tools.

    Note:
        - table and config are reserved for future dynamic system prompt use
        - conversation_xml, active_authors, and adapter fields are pre-calculated
          to avoid expensive recomputation during agent execution
        - All fields with default values are safe to access without null checks
    """

    resources: WriterResources
    window_start: datetime
    window_end: datetime
    window_label: str
    model_name: str
    # Reserved for future dynamic system prompt expansion
    # If used in system prompts, add appropriate null checks
    table: Table | None = None
    config: EgregoraConfig | None = None
    # Pre-calculated context parts that are expensive or needed for signature
    conversation_xml: str = ""
    active_authors: list[str] = Field(default_factory=list)
    adapter_content_summary: str = ""
    adapter_generation_instructions: str = ""

    @property
    def output_sink(self) -> OutputSink:
        return self.resources.output<|MERGE_RESOLUTION|>--- conflicted
+++ resolved
@@ -15,12 +15,6 @@
 from pydantic import BaseModel, Field
 
 if TYPE_CHECKING:
-<<<<<<< HEAD
-=======
-    from google import genai
-    from ibis.expr.types import Table
-
->>>>>>> 66d1d14d
     from egregora.agents.shared.annotations import AnnotationStore
     from egregora.config.settings import EgregoraConfig, RAGSettings
     from egregora.data_primitives.protocols import OutputSink
