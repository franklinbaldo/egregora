--- conflicted
+++ resolved
@@ -46,14 +46,6 @@
     all generation attempts will return None gracefully.
     """
 
-<<<<<<< HEAD
-    def __init__(self, api_key: str | None = None) -> None:
-        """Initialize the banner generator.
-
-        Args:
-            api_key: Gemini API key. If None, reads from GEMINI_API_KEY env var.
-
-=======
     def __init__(self, api_key: str | None = None, enabled: bool = True):
         """Initialize the banner generator.
 
@@ -63,7 +55,6 @@
 
         Raises:
             ValueError: If enabled=True but no API key is available
->>>>>>> 28693271
         """
         self.enabled = enabled
 
@@ -76,16 +67,11 @@
 
         self.api_key = api_key or os.environ.get("GOOGLE_API_KEY")
         if not self.api_key:
-<<<<<<< HEAD
-            msg = "GEMINI_API_KEY must be provided or set in environment"
-            raise ValueError(msg)
-=======
             raise ValueError(
                 "Banner generation requires GOOGLE_API_KEY. "
                 "Set environment variable or pass api_key parameter, "
                 "or set enabled=False to disable banner generation."
             )
->>>>>>> 28693271
 
         self.client = genai.Client(api_key=self.api_key)
         self.model = "gemini-2.5-flash-image"
@@ -97,12 +83,7 @@
             request: Banner generation parameters
 
         Returns:
-<<<<<<< HEAD
-            Path to the generated banner image, or None if generation failed
-
-=======
             BannerResult with success status and path (if successful)
->>>>>>> 28693271
         """
         if not self.enabled:
             logger.info(f"Banner generation disabled, skipping: {request.post_title}")
@@ -179,13 +160,8 @@
             return BannerResult(success=False, error="No image data received from API")
 
         except Exception as e:
-<<<<<<< HEAD
-            logger.exception(f"Failed to generate banner for {post_title}: {e}")
-            return None
-=======
             logger.error(f"Failed to generate banner for {request.post_title}: {e}", exc_info=True)
             return BannerResult(success=False, error=str(e))
->>>>>>> 28693271
 
     def _build_prompt(self, title: str, summary: str) -> str:
         """Build the prompt for banner image generation.
@@ -236,12 +212,7 @@
         api_key: Optional Gemini API key (reads from GOOGLE_API_KEY env if not provided)
 
     Returns:
-<<<<<<< HEAD
-        Path to generated banner, or None if failed
-
-=======
         Path to generated banner, or None if generation failed or is disabled
->>>>>>> 28693271
     """
     try:
         # Check if API key is available
@@ -260,10 +231,6 @@
         return result.banner_path if result.success else None
 
     except Exception as e:
-<<<<<<< HEAD
-        logger.exception(f"Banner generation failed: {e}")
-        return None
-=======
         logger.error(f"Banner generation failed: {e}", exc_info=True)
         return None
 
@@ -274,5 +241,4 @@
     Returns:
         True if GOOGLE_API_KEY environment variable is set
     """
-    return os.environ.get("GOOGLE_API_KEY") is not None
->>>>>>> 28693271
+    return os.environ.get("GOOGLE_API_KEY") is not None