--- conflicted
+++ resolved
@@ -159,18 +159,4 @@
                 return _generate_banner_image(client, input_data, image_model, generation_request)
     except Exception as e:
         logger.exception("Banner generation failed")
-<<<<<<< HEAD
-        return BannerOutput(error=type(e).__name__, error_code="GENERATION_FAILED")
-=======
-        return BannerOutput(error=type(e).__name__, error_code="GENERATION_FAILED")
-
-
-def is_banner_generation_available() -> bool:
-    """Check if banner generation is available (GOOGLE_API_KEY is set).
-
-    Returns:
-        True if GOOGLE_API_KEY environment variable is set
-
-    """
-    return bool(os.environ.get("GOOGLE_API_KEY") or os.environ.get("GEMINI_API_KEY"))
->>>>>>> 66d1d14d
+        return BannerOutput(error=type(e).__name__, error_code="GENERATION_FAILED")