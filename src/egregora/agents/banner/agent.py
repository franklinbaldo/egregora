--- conflicted
+++ resolved
@@ -9,39 +9,13 @@
 
 from __future__ import annotations
 
-import importlib.util
 import logging
 import os
-import sys
-from typing import TYPE_CHECKING
 
-<<<<<<< HEAD
-=======
 from google import genai
 from google.api_core import exceptions as google_exceptions
->>>>>>> 0f4ab4f3
 from pydantic import BaseModel, Field
 from tenacity import Retrying
-
-if TYPE_CHECKING:
-    import google.generativeai as genai
-    from google.api_core import exceptions as google_exceptions
-
-google_api_core_spec = "google.api_core" in sys.modules or importlib.util.find_spec("google.api_core") is not None
-if google_api_core_spec:
-    from google.api_core import exceptions as google_exceptions
-else:  # pragma: no cover - exercised when Google SDKs are absent
-    class GoogleAPICallError(Exception):
-        """Stub for google.api_core.exceptions.GoogleAPICallError"""
-
-    class ResourceExhausted(GoogleAPICallError):
-        """Stub for google.api_core.exceptions.ResourceExhausted"""
-
-    class _GoogleExceptions:
-        GoogleAPICallError = GoogleAPICallError
-        ResourceExhausted = ResourceExhausted
-
-    google_exceptions = _GoogleExceptions()
 
 from egregora.agents.banner.gemini_provider import GeminiImageGenerationProvider
 from egregora.agents.banner.image_generation import ImageGenerationRequest
@@ -62,17 +36,12 @@
     language: str = Field(default="pt-BR", description="Content language")
 
 
-from pydantic import ConfigDict
-
-
 class BannerOutput(BaseModel):
     """Output from banner generation.
 
     Contains a Document with binary image content. Filesystem operations
     (saving, paths, URLs) are handled by upper layers.
     """
-
-    model_config = ConfigDict(arbitrary_types_allowed=True)
 
     # Document is a dataclass (not a Pydantic model), so no ConfigDict/arbitrary-types hook is required.
     document: Document | None = None
@@ -168,17 +137,11 @@
         Requires GOOGLE_API_KEY environment variable to be set.
 
     """
-<<<<<<< HEAD
-    # Lazy import at runtime
-    import google.generativeai as genai
-
-=======
     if not is_banner_generation_available():
         return BannerOutput(
             error="Banner generation is not available. Please set GOOGLE_API_KEY.",
             error_code="NOT_CONFIGURED",
         )
->>>>>>> 0f4ab4f3
     # Client reads GOOGLE_API_KEY from environment automatically
     client = genai.Client()
 
