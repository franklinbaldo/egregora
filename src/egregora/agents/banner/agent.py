--- conflicted
+++ resolved
@@ -22,20 +22,6 @@
     import google.generativeai as genai
     from google.api_core import exceptions as google_exceptions
 
-<<<<<<< HEAD
-google_api_core_spec = (
-    "google.api_core" in sys.modules or importlib.util.find_spec("google.api_core") is not None
-)
-if google_api_core_spec:
-    from google.api_core import exceptions as google_exceptions
-else:  # pragma: no cover - exercised when Google SDKs are absent
-
-    class GoogleAPICallError(Exception):
-        """Stub for google.api_core.exceptions.GoogleAPICallError."""
-
-    class ResourceExhausted(GoogleAPICallError):
-        """Stub for google.api_core.exceptions.ResourceExhausted."""
-=======
 google_api_core_spec = "google.api_core" in sys.modules or importlib.util.find_spec("google.api_core") is not None
 if google_api_core_spec:
     from google.api_core import exceptions as google_exceptions
@@ -45,7 +31,6 @@
 
     class ResourceExhausted(GoogleAPICallError):
         """Stub for google.api_core.exceptions.ResourceExhausted"""
->>>>>>> 3e72d6e5
 
     class _GoogleExceptions:
         GoogleAPICallError = GoogleAPICallError
