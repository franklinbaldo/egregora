"""Pydantic-AI powered banner generation agent.

This module implements banner generation using a single multimodal model
(gemini-2.5-flash-image) that directly generates images from text prompts.

No separate "creative director" LLM - the image model handles both creative
interpretation and generation in a single API call.
"""

from __future__ import annotations

import logging
<<<<<<< HEAD
import mimetypes
import os
import uuid
from dataclasses import dataclass, field
from pathlib import Path

from google import genai
from google.genai import types
from pydantic import BaseModel, ConfigDict
from pydantic_ai import Agent, RunContext
from pydantic_ai.models.google import GoogleModel
from pydantic_ai.providers.google import GoogleProvider
=======

from google import genai
from google.genai import types
from pydantic import BaseModel, ConfigDict, Field
>>>>>>> 049b06b0

from egregora.data_primitives.document import Document, DocumentType
from egregora.utils.retry import RetryPolicy, retry_sync

logger = logging.getLogger(__name__)

# Constants
_DEFAULT_IMAGE_MODEL = "models/gemini-2.5-flash-image"
_BANNER_ASPECT_RATIO = "16:9"
_RESPONSE_MODALITIES_IMAGE = "IMAGE"
_RESPONSE_MODALITIES_TEXT = "TEXT"


class BannerInput(BaseModel):
    """Input parameters for banner generation."""

    post_title: str = Field(description="Blog post title")
    post_summary: str = Field(description="Brief summary of the post")
    slug: str | None = Field(default=None, description="Post slug for metadata")
    language: str = Field(default="pt-BR", description="Content language")


class BannerOutput(BaseModel):
    """Output from banner generation.

    Contains a Document with binary image content. Filesystem operations
    (saving, paths, URLs) are handled by upper layers.
    """

    model_config = ConfigDict(arbitrary_types_allowed=True)

    document: Document | None = None
    error: str | None = None
    error_code: str | None = Field(
        default=None,
        description="Optional machine-readable error code for troubleshooting",
    )
    debug_text: str | None = Field(default=None, description="Debug text from model response")

    @property
    def success(self) -> bool:
        """True if a document was successfully generated."""
        return self.document is not None

<<<<<<< HEAD
@dataclass
class BannerDeps:
    """Dependencies for the banner agent.

    This object is mutable to allow the tool to side-channel the result
    back to the caller, bypassing the LLM's inability to output binary data.
    """

    client: genai.Client
    output_dir: Path
    image_model: str = _DEFAULT_IMAGE_MODEL
    result: BannerResult | None = field(default=None)


def _save_image_asset(data_buffer: bytes, mime_type: str, output_dir: Path) -> Path:
    """Save image data to disk with content-based deterministic naming."""
    file_extension = mimetypes.guess_extension(mime_type) or _DEFAULT_IMAGE_EXTENSION
    content_hash = hashlib.sha256(data_buffer).digest()
    banner_uuid = uuid.UUID(bytes=content_hash[:16], version=5)
    banner_filename = f"{banner_uuid}{file_extension}"
    banner_path = output_dir / banner_filename

    with banner_path.open("wb") as f:
        f.write(data_buffer)
    logger.info("Banner saved to: %s", banner_path)
    return banner_path
=======
>>>>>>> 049b06b0

def _build_image_prompt(input_data: BannerInput) -> str:
    """Build the image generation prompt from post metadata.

<<<<<<< HEAD
def generate_image_tool(ctx: RunContext[BannerDeps], visual_prompt: str) -> str:
    """Generate an image using the configured image generation model.
=======
    This prompt combines creative direction with post context in a single
    instruction for the multimodal image model.
    """
    return f"""Generate a striking, minimalist blog banner image for this post:

Title: {input_data.post_title}
Summary: {input_data.post_summary}

Design Requirements:
- Style: Abstract, conceptual, minimalist modern editorial
- Composition: Keep the UPPER 30% relatively clean for potential text overlay
- Focus: Main visual interest in the LOWER 2/3
- Colors: Bold but harmonious (2-4 colors maximum)
- NO text or typography in the image itself
- NO photorealism or complex details
- Use geometric forms, gradients, and symbolic elements

Think like an artist creating a visual metaphor, not a photographer capturing a scene.
The image should capture the essence of the article without literal depictions.
"""


def _generate_banner_image(
    client: genai.Client,
    input_data: BannerInput,
    image_model: str = _DEFAULT_IMAGE_MODEL,
) -> BannerOutput:
    """Generate banner image using Gemini multimodal image model.
>>>>>>> 049b06b0

    Args:
        client: Gemini API client
        input_data: Banner generation parameters
        image_model: Model name (defaults to gemini-2.5-flash-image)

    Returns:
<<<<<<< HEAD
        Status message string. The actual result is stored in `ctx.deps.result`.
=======
        BannerOutput with Document containing binary image data
>>>>>>> 049b06b0

    """
    prompt = _build_image_prompt(input_data)
    logger.info("Generating banner with %s for: %s", image_model, input_data.post_title)

    try:
        contents = [types.Content(role="user", parts=[types.Part.from_text(text=prompt)])]
        generate_content_config = types.GenerateContentConfig(
            response_modalities=[_RESPONSE_MODALITIES_IMAGE, _RESPONSE_MODALITIES_TEXT],
            image_config=types.ImageConfig(aspect_ratio=_BANNER_ASPECT_RATIO),
        )

        # Call the image model
        stream = client.models.generate_content_stream(
            model=image_model, contents=contents, config=generate_content_config
        )

        # Extract image and optional debug text
        image_bytes: bytes | None = None
        mime_type: str = "image/png"
        debug_text_parts: list[str] = []

        for chunk in stream:
            if not chunk.candidates:
                continue
<<<<<<< HEAD
            part = chunk.candidates[0].content.parts[0]
            if part.inline_data and part.inline_data.data:
                inline_data = part.inline_data

                # Store result in deps side-channel
                ctx.deps.result = BannerResult(
                    success=True,
                    document=Document(
                        content=inline_data.data,
                        type=DocumentType.MEDIA,
                        metadata={"mime_type": inline_data.mime_type},
                    ),
                )
                return "Image generated successfully."

            # Log text feedback if any (sometimes model explains why it failed)
            if hasattr(chunk, "text") and chunk.text:
                logger.debug("Image gen response text: %s", chunk.text)

        ctx.deps.result = BannerResult(success=False, error="No image data received from API")
        return "Failed to generate image: No data received."

    except Exception as e:
        logger.exception("Image generation failed")
        ctx.deps.result = BannerResult(success=False, error=str(e))
        return f"Failed to generate image: {e}"
=======

            for candidate in chunk.candidates:
                if not (candidate.content and candidate.content.parts):
                    continue

                for part in candidate.content.parts:
                    # Collect any text responses for debugging
                    text_part = getattr(part, "text", None)
                    if text_part:
                        debug_text_parts.append(text_part)

                    # Extract image data (first hit wins)
                    inline_data = getattr(part, "inline_data", None)
                    if inline_data and inline_data.data and image_bytes is None:
                        image_bytes = inline_data.data
                        mime_type = inline_data.mime_type

        if image_bytes is None:
            error_msg = "No image data received from API"
            logger.error("%s for post '%s'", error_msg, input_data.post_title)
            return BannerOutput(error=error_msg, error_code="NO_IMAGE_DATA")

        # Create Document with binary content
        document = Document(
            content=image_bytes,
            type=DocumentType.MEDIA,
            metadata={
                "mime_type": mime_type,
                "source": image_model,
                "slug": input_data.slug,
                "language": input_data.language,
            },
        )

        debug_text = "\n".join(debug_text_parts) if debug_text_parts else None
        if debug_text:
            logger.debug("Banner generation debug text: %s", debug_text)

        return BannerOutput(document=document, debug_text=debug_text)

    except Exception as e:
        logger.exception("Banner image generation failed for post '%s'", input_data.post_title)
        return BannerOutput(error=str(e), error_code="GENERATION_EXCEPTION")
>>>>>>> 049b06b0


def generate_banner(
    post_title: str,
    post_summary: str,
    slug: str | None = None,
    language: str = "pt-BR",
) -> BannerOutput:
    """Generate a banner image using the Gemini multimodal image model.

    This is a single-model approach: gemini-2.5-flash-image handles both
    creative interpretation and image generation in one API call.

    The function returns a Document with binary image content. Filesystem
    operations (saving to disk, URL generation) are handled by upper layers.

    Args:
        post_title: Title of the blog post
        post_summary: Summary of the post content
        slug: Optional post slug for metadata
        language: Content language (default: pt-BR)

    Returns:
        BannerOutput with Document containing binary image or error message

    Note:
        Requires GOOGLE_API_KEY environment variable to be set.

<<<<<<< HEAD
    # Create dependencies with mutable result field
    client = genai.Client(api_key=effective_key)
    deps = BannerDeps(client=client, output_dir=output_dir)
=======
    """
    # Client reads GOOGLE_API_KEY from environment automatically
    client = genai.Client()
>>>>>>> 049b06b0

    input_data = BannerInput(
        post_title=post_title,
        post_summary=post_summary,
        slug=slug,
        language=language,
    )

<<<<<<< HEAD
    # Instantiate Agent locally to inject API key into the Model
    # This solves the issue where the global agent relied on env vars
    provider = GoogleProvider(api_key=effective_key)
    model = GoogleModel("gemini-1.5-flash", provider=provider)
    agent = Agent(
        model,
        deps_type=BannerDeps,
        output_type=str,  # Agent returns a status string (from tool)
        system_prompt=_CREATIVE_DIRECTOR_PROMPT,
        tools=[generate_image_tool],
    )

    # Retry policy for the agent execution
=======
    # Retry policy for API resilience
>>>>>>> 049b06b0
    retry_policy = RetryPolicy()

    def _generate() -> BannerOutput:
        return _generate_banner_image(client, input_data)

    try:
<<<<<<< HEAD
        result = retry_sync(lambda: agent.run_sync(prompt, deps=deps), retry_policy)

        # Return the result from side-channel if available
        if deps.result:
            return deps.result

        # If no result was set but agent succeeded (unlikely with tool usage), return failure
        return BannerResult(
            success=False, error=f"Agent completed but produced no image result. Output: {result.data}"
        )

=======
        return retry_sync(_generate, retry_policy)
>>>>>>> 049b06b0
    except Exception as e:
        logger.exception("Banner generation failed after retries")
        return BannerOutput(error=str(e), error_code="RETRY_FAILED")<|MERGE_RESOLUTION|>--- conflicted
+++ resolved
@@ -10,25 +10,10 @@
 from __future__ import annotations
 
 import logging
-<<<<<<< HEAD
-import mimetypes
-import os
-import uuid
-from dataclasses import dataclass, field
-from pathlib import Path
-
-from google import genai
-from google.genai import types
-from pydantic import BaseModel, ConfigDict
-from pydantic_ai import Agent, RunContext
-from pydantic_ai.models.google import GoogleModel
-from pydantic_ai.providers.google import GoogleProvider
-=======
 
 from google import genai
 from google.genai import types
 from pydantic import BaseModel, ConfigDict, Field
->>>>>>> 049b06b0
 
 from egregora.data_primitives.document import Document, DocumentType
 from egregora.utils.retry import RetryPolicy, retry_sync
@@ -73,43 +58,10 @@
         """True if a document was successfully generated."""
         return self.document is not None
 
-<<<<<<< HEAD
-@dataclass
-class BannerDeps:
-    """Dependencies for the banner agent.
-
-    This object is mutable to allow the tool to side-channel the result
-    back to the caller, bypassing the LLM's inability to output binary data.
-    """
-
-    client: genai.Client
-    output_dir: Path
-    image_model: str = _DEFAULT_IMAGE_MODEL
-    result: BannerResult | None = field(default=None)
-
-
-def _save_image_asset(data_buffer: bytes, mime_type: str, output_dir: Path) -> Path:
-    """Save image data to disk with content-based deterministic naming."""
-    file_extension = mimetypes.guess_extension(mime_type) or _DEFAULT_IMAGE_EXTENSION
-    content_hash = hashlib.sha256(data_buffer).digest()
-    banner_uuid = uuid.UUID(bytes=content_hash[:16], version=5)
-    banner_filename = f"{banner_uuid}{file_extension}"
-    banner_path = output_dir / banner_filename
-
-    with banner_path.open("wb") as f:
-        f.write(data_buffer)
-    logger.info("Banner saved to: %s", banner_path)
-    return banner_path
-=======
->>>>>>> 049b06b0
 
 def _build_image_prompt(input_data: BannerInput) -> str:
     """Build the image generation prompt from post metadata.
 
-<<<<<<< HEAD
-def generate_image_tool(ctx: RunContext[BannerDeps], visual_prompt: str) -> str:
-    """Generate an image using the configured image generation model.
-=======
     This prompt combines creative direction with post context in a single
     instruction for the multimodal image model.
     """
@@ -138,7 +90,6 @@
     image_model: str = _DEFAULT_IMAGE_MODEL,
 ) -> BannerOutput:
     """Generate banner image using Gemini multimodal image model.
->>>>>>> 049b06b0
 
     Args:
         client: Gemini API client
@@ -146,11 +97,7 @@
         image_model: Model name (defaults to gemini-2.5-flash-image)
 
     Returns:
-<<<<<<< HEAD
-        Status message string. The actual result is stored in `ctx.deps.result`.
-=======
         BannerOutput with Document containing binary image data
->>>>>>> 049b06b0
 
     """
     prompt = _build_image_prompt(input_data)
@@ -176,34 +123,6 @@
         for chunk in stream:
             if not chunk.candidates:
                 continue
-<<<<<<< HEAD
-            part = chunk.candidates[0].content.parts[0]
-            if part.inline_data and part.inline_data.data:
-                inline_data = part.inline_data
-
-                # Store result in deps side-channel
-                ctx.deps.result = BannerResult(
-                    success=True,
-                    document=Document(
-                        content=inline_data.data,
-                        type=DocumentType.MEDIA,
-                        metadata={"mime_type": inline_data.mime_type},
-                    ),
-                )
-                return "Image generated successfully."
-
-            # Log text feedback if any (sometimes model explains why it failed)
-            if hasattr(chunk, "text") and chunk.text:
-                logger.debug("Image gen response text: %s", chunk.text)
-
-        ctx.deps.result = BannerResult(success=False, error="No image data received from API")
-        return "Failed to generate image: No data received."
-
-    except Exception as e:
-        logger.exception("Image generation failed")
-        ctx.deps.result = BannerResult(success=False, error=str(e))
-        return f"Failed to generate image: {e}"
-=======
 
             for candidate in chunk.candidates:
                 if not (candidate.content and candidate.content.parts):
@@ -247,7 +166,6 @@
     except Exception as e:
         logger.exception("Banner image generation failed for post '%s'", input_data.post_title)
         return BannerOutput(error=str(e), error_code="GENERATION_EXCEPTION")
->>>>>>> 049b06b0
 
 
 def generate_banner(
@@ -276,15 +194,9 @@
     Note:
         Requires GOOGLE_API_KEY environment variable to be set.
 
-<<<<<<< HEAD
-    # Create dependencies with mutable result field
-    client = genai.Client(api_key=effective_key)
-    deps = BannerDeps(client=client, output_dir=output_dir)
-=======
     """
     # Client reads GOOGLE_API_KEY from environment automatically
     client = genai.Client()
->>>>>>> 049b06b0
 
     input_data = BannerInput(
         post_title=post_title,
@@ -293,44 +205,14 @@
         language=language,
     )
 
-<<<<<<< HEAD
-    # Instantiate Agent locally to inject API key into the Model
-    # This solves the issue where the global agent relied on env vars
-    provider = GoogleProvider(api_key=effective_key)
-    model = GoogleModel("gemini-1.5-flash", provider=provider)
-    agent = Agent(
-        model,
-        deps_type=BannerDeps,
-        output_type=str,  # Agent returns a status string (from tool)
-        system_prompt=_CREATIVE_DIRECTOR_PROMPT,
-        tools=[generate_image_tool],
-    )
-
-    # Retry policy for the agent execution
-=======
     # Retry policy for API resilience
->>>>>>> 049b06b0
     retry_policy = RetryPolicy()
 
     def _generate() -> BannerOutput:
         return _generate_banner_image(client, input_data)
 
     try:
-<<<<<<< HEAD
-        result = retry_sync(lambda: agent.run_sync(prompt, deps=deps), retry_policy)
-
-        # Return the result from side-channel if available
-        if deps.result:
-            return deps.result
-
-        # If no result was set but agent succeeded (unlikely with tool usage), return failure
-        return BannerResult(
-            success=False, error=f"Agent completed but produced no image result. Output: {result.data}"
-        )
-
-=======
         return retry_sync(_generate, retry_policy)
->>>>>>> 049b06b0
     except Exception as e:
         logger.exception("Banner generation failed after retries")
         return BannerOutput(error=str(e), error_code="RETRY_FAILED")