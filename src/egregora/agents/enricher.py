--- conflicted
+++ resolved
@@ -27,11 +27,7 @@
 from typing import TYPE_CHECKING, Any, Self
 
 import httpx
-<<<<<<< HEAD
-from google.api_core import exceptions as api_exceptions
-=======
 from google.api_core import exceptions as google_exceptions
->>>>>>> 3dd06e4b
 from ibis.common.exceptions import IbisError
 from pydantic import BaseModel
 
@@ -43,7 +39,7 @@
 from egregora.data_primitives.document import Document, DocumentType
 from egregora.database.streaming import ensure_deterministic_order, stream_ibis
 from egregora.models.google_batch import GoogleBatchModel
-from egregora.orchestration.pipelines.modules.media import extract_urls, find_media_references
+from egregora.ops.media import extract_urls, find_media_references
 from egregora.orchestration.worker_base import BaseWorker
 from egregora.resources.prompts import render_prompt
 from egregora.utils.cache import EnrichmentCache, make_enrichment_cache_key
@@ -148,7 +144,8 @@
 
 
 async def fetch_url_with_jina(ctx: RunContext[Any], url: str) -> str:
-    """Fetch URL content using Jina.ai Reader.
+    """
+    Fetch URL content using Jina.ai Reader.
 
     Use this tool ONLY if the standard 'UrlContextTool' fails to retrieve meaningful content.
     Examples of when to use this:
@@ -1314,12 +1311,7 @@
         model = GoogleBatchModel(api_key=api_key, model_name=model_name)
         try:
             return asyncio.run(model.run_batch(requests))
-        except (
-            api_exceptions.ResourceExhausted,
-            api_exceptions.InternalServerError,
-            api_exceptions.ServiceUnavailable,
-            api_exceptions.GatewayTimeout,
-        ) as batch_exc:
+        except Exception as batch_exc:
             # Batch failed (likely quota exceeded) - fallback to individual calls
             logger.warning(
                 "Batch API failed (%s), falling back to individual calls for %d requests",
@@ -1555,7 +1547,7 @@
                     continue
 
             # Determine subfolder based on media_type
-            from egregora.orchestration.pipelines.modules.media import get_media_subfolder
+            from egregora.ops.media import get_media_subfolder
 
             extension = Path(filename).suffix
             media_subdir = get_media_subfolder(extension)
