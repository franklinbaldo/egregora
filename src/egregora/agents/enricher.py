--- conflicted
+++ resolved
@@ -24,6 +24,7 @@
 from pathlib import Path
 from typing import TYPE_CHECKING, Any
 
+import ibis
 from ibis.common.exceptions import IbisError
 from ibis.expr.types import Table
 from pydantic import BaseModel
@@ -38,7 +39,7 @@
 from egregora.database.streaming import ensure_deterministic_order, stream_ibis
 from egregora.input_adapters.base import MediaMapping
 from egregora.models.google_batch import GoogleBatchModel
-from egregora.ops.media import extract_urls, find_media_references
+from egregora.ops.media import extract_urls, find_media_references, replace_media_mentions
 from egregora.orchestration.worker_base import BaseWorker
 from egregora.resources.prompts import render_prompt
 from egregora.utils.cache import EnrichmentCache, make_enrichment_cache_key
@@ -752,55 +753,22 @@
 
 
 
+def _replace_pii_media_references(
+    messages_table: Table,
+    media_mapping: MediaMapping,
+) -> Table:
+    """Replace media references in messages after PII deletion."""
+
+    @ibis.udf.scalar.python
+    def replace_media_udf(text: str) -> str:
+        return replace_media_mentions(text, media_mapping) if text else text
+
+    return messages_table.mutate(text=replace_media_udf(messages_table.text))
+
+
 class EnrichmentWorker(BaseWorker):
     """Worker for media enrichment (e.g. image description)."""
 
-<<<<<<< HEAD
-    def __init__(self, ctx: PipelineContext | EnrichmentRuntimeContext):
-        super().__init__(ctx)
-        self.zip_handle: zipfile.ZipFile | None = None
-        self.media_index: dict[str, str] = {}
-
-        if self.ctx.input_path and self.ctx.input_path.exists() and self.ctx.input_path.is_file():
-            try:
-                self.zip_handle = zipfile.ZipFile(self.ctx.input_path, "r")
-                # Build index for O(1) lookup
-                for info in self.zip_handle.infolist():
-                    if not info.is_dir():
-                        self.media_index[Path(info.filename).name.lower()] = info.filename
-            except Exception:
-                logger.warning("Failed to open source ZIP %s", self.ctx.input_path)
-
-    def close(self) -> None:
-        """Explicitly close the ZIP handle to release resources.
-
-        Should be called when done with the worker. Also called by __exit__
-        for context manager support.
-        """
-        if self.zip_handle:
-            try:
-                self.zip_handle.close()
-            except OSError:
-                logger.debug("Error closing ZIP handle", exc_info=True)
-            finally:
-                self.zip_handle = None
-                self.media_index = {}
-
-    def __enter__(self) -> Self:
-        """Context manager entry."""
-        return self
-
-    def __exit__(
-        self,
-        _exc_type: type[BaseException] | None,
-        _exc_val: BaseException | None,
-        _exc_tb: TracebackType | None,
-    ) -> None:
-        """Context manager exit - ensures ZIP handle is closed."""
-        self.close()
-
-=======
->>>>>>> c4ba9cc6
     def run(self) -> int:
         """Process pending enrichment tasks in batches."""
         # Configurable batch size
@@ -808,27 +776,17 @@
         tasks = self.task_store.fetch_pending(task_type="enrich_url", limit=batch_size)
         media_tasks = self.task_store.fetch_pending(task_type="enrich_media", limit=batch_size)
 
-        total_tasks = len(tasks) + len(media_tasks)
-        if not total_tasks:
-            return 0
-
-        logger.info(
-            "[Enrichment] Processing %d tasks (URL: %d, Media: %d)", total_tasks, len(tasks), len(media_tasks)
-        )
+        if tasks or media_tasks:
+            logger.info("EnrichmentWorker fetch: %d URL tasks, %d Media tasks", len(tasks), len(media_tasks))
 
         processed_count = 0
 
         if tasks:
-            count = self._process_url_batch(tasks)
-            processed_count += count
-            logger.info("[Enrichment] URL batch complete: %d/%d", count, len(tasks))
+            processed_count += self._process_url_batch(tasks)
 
         if media_tasks:
-            count = self._process_media_batch(media_tasks)
-            processed_count += count
-            logger.info("[Enrichment] Media batch complete: %d/%d", count, len(media_tasks))
-
-        logger.info("Enrichment complete: %d/%d tasks processed", processed_count, total_tasks)
+            processed_count += self._process_media_batch(media_tasks)
+
         return processed_count
 
     def _process_url_batch(self, tasks: list[dict[str, Any]]) -> int:
@@ -880,41 +838,21 @@
                 ).strip()
 
                 tasks_data.append({"task": task, "url": url, "prompt": prompt})
-            except Exception:
+            except Exception as exc:
                 logger.exception("Failed to prepare URL task %s", task["task_id"])
+                self.task_store.mark_failed(task["task_id"], f"Preparation failed: {exc!s}")
 
         return tasks_data
 
     def _determine_concurrency(self, task_count: int) -> int:
-        """Determine optimal concurrency based on available API keys.
-
-        Auto-detects number of API keys and uses them in parallel instead of
-        sequential rotation.
-        """
-        from egregora.models.model_cycler import get_api_keys
-
-        # Auto-detect available API keys
-        api_keys = get_api_keys()
-        num_keys = len(api_keys) if api_keys else 1
-
-        # Use configured value or auto-detected key count
-        enrichment_concurrency = getattr(
-            self.ctx.config.enrichment,
-            "max_concurrent_enrichments",
-            num_keys,  # Default to number of keys
-        )
-
-        global_concurrency = getattr(self.ctx.config.quota, "concurrency", num_keys)
-
-        # Use all available keys in parallel (up to task count)
-        max_concurrent = min(enrichment_concurrency, global_concurrency, task_count, num_keys)
+        enrichment_concurrency = getattr(self.ctx.config.enrichment, "max_concurrent_enrichments", 5)
+        global_concurrency = getattr(self.ctx.config.quota, "concurrency", 1)
+        max_concurrent = min(enrichment_concurrency, global_concurrency)
 
         logger.info(
-            "Processing %d enrichment tasks with max concurrency of %d "
-            "(API keys: %d, enrichment limit: %d, global limit: %d)",
+            "Processing %d enrichment tasks with max concurrency of %d (enrichment limit: %d, global limit: %d)",
             task_count,
             max_concurrent,
-            num_keys,
             enrichment_concurrency,
             global_concurrency,
         )
@@ -924,156 +862,17 @@
     def _execute_url_enrichments(
         self, tasks_data: list[dict[str, Any]], max_concurrent: int
     ) -> list[tuple[dict, EnrichmentOutput | None, str | None]]:
-        """Execute URL enrichments based on configured strategy."""
-        strategy = getattr(self.ctx.config.enrichment, "strategy", "individual")
-        total = len(tasks_data)
-
-        # Use single-call batch for batch_all strategy with multiple URLs
-        if strategy == "batch_all" and total > 1:
-            try:
-                logger.info("[URLEnricher] Using single-call batch mode for %d URLs", total)
-                return self._execute_url_single_call(tasks_data)
-            except Exception as single_call_exc:
-                logger.warning(
-                    "[URLEnricher] Single-call batch failed (%s), falling back to individual",
-                    single_call_exc,
-                )
-
-        # Individual calls (default fallback)
-        return self._execute_url_individual(tasks_data, max_concurrent)
-
-    def _execute_url_individual(
-        self, tasks_data: list[dict[str, Any]], max_concurrent: int
-    ) -> list[tuple[dict, EnrichmentOutput | None, str | None]]:
-        """Execute URL enrichments individually with model rotation."""
         results: list[tuple[dict, EnrichmentOutput | None, str | None]] = []
-        total = len(tasks_data)
         with ThreadPoolExecutor(max_workers=max_concurrent) as executor:
             future_to_task = {executor.submit(self._enrich_single_url, td): td for td in tasks_data}
-            for i, future in enumerate(as_completed(future_to_task), 1):
+            for future in as_completed(future_to_task):
                 try:
                     results.append(future.result())
-                    logger.info("[Enrichment] URL task %d/%d complete", i, total)
                 except Exception as exc:
                     task = future_to_task[future]["task"]
                     logger.exception("Enrichment failed for %s", task["task_id"])
                     results.append((task, None, str(exc)))
 
-        return results
-
-    def _execute_url_single_call(
-        self, tasks_data: list[dict[str, Any]]
-    ) -> list[tuple[dict, EnrichmentOutput | None, str | None]]:
-        """Execute all URL enrichments in a single API call.
-
-        Sends all URLs together with a combined prompt asking for JSON dict result.
-        """
-        from google import genai
-        from google.genai import types
-
-        api_key = os.environ.get("GOOGLE_API_KEY") or os.environ.get("GEMINI_API_KEY")
-        if not api_key:
-            msg = "GOOGLE_API_KEY or GEMINI_API_KEY required for URL enrichment"
-            raise ValueError(msg)
-
-        client = genai.Client(api_key=api_key)
-
-        # Extract URLs from tasks
-        urls = []
-        for td in tasks_data:
-            task = td["task"]
-            payload = task.get("_parsed_payload") or json.loads(task.get("payload", "{}"))
-            url = payload.get("url", "")
-            urls.append(url)
-
-        # Render prompt from Jinja template
-        prompts_dir = self.ctx.site_root / ".egregora" / "prompts" if self.ctx.site_root else None
-        combined_prompt = render_prompt(
-            "enrichment.jinja",
-            mode="url_batch",
-            prompts_dir=prompts_dir,
-            url_count=len(urls),
-            urls_json=json.dumps(urls),
-            pii_prevention=getattr(self.ctx.config.privacy, "pii_prevention", None),
-        ).strip()
-
-        # Build model+key rotator if enabled
-        rotation_enabled = getattr(self.ctx.config.enrichment, "model_rotation_enabled", True)
-        rotation_models = getattr(self.ctx.config.enrichment, "rotation_models", None)
-
-        if rotation_enabled:
-            from egregora.models.model_key_rotator import ModelKeyRotator
-
-            rotator = ModelKeyRotator(models=rotation_models)
-
-            def call_with_model_and_key(model: str, api_key: str) -> str:
-                client = genai.Client(api_key=api_key)
-                response = client.models.generate_content(
-                    model=model,
-                    contents=[{"parts": [{"text": combined_prompt}]}],
-                    config=types.GenerateContentConfig(response_mime_type="application/json"),
-                )
-                return response.text or ""
-
-            response_text = rotator.call_with_rotation(call_with_model_and_key)
-        else:
-            # No rotation - use configured model and API key
-            model_name = self.ctx.config.models.enricher
-            api_key = os.environ.get("GOOGLE_API_KEY") or os.environ.get("GEMINI_API_KEY")
-            client = genai.Client(api_key=api_key)
-            response = client.models.generate_content(
-                model=model_name,
-                contents=[{"parts": [{"text": combined_prompt}]}],
-                config=types.GenerateContentConfig(response_mime_type="application/json"),
-            )
-            response_text = response.text or ""
-
-        logger.debug(
-            "[URLEnricher] Single-call response received (length: %d)",
-            len(response_text) if response_text else 0,
-        )
-
-        # Parse JSON response
-        try:
-            results_dict = json.loads(response_text)
-        except json.JSONDecodeError as e:
-            logger.warning("[URLEnricher] Failed to parse JSON response: %s", e)
-            raise ValueError(f"Failed to parse batch response: {e}") from e
-
-        # Convert to result tuples
-        results: list[tuple[dict, EnrichmentOutput | None, str | None]] = []
-        for td in tasks_data:
-            task = td["task"]
-            payload = task.get("_parsed_payload") or json.loads(task.get("payload", "{}"))
-            url = payload.get("url", "")
-
-            enrichment = results_dict.get(url, {})
-            if enrichment:
-                # Build EnrichmentOutput from result
-                slug = enrichment.get("slug", "")
-                summary = enrichment.get("summary", "")
-                takeaways = enrichment.get("key_takeaways", [])
-
-                # Build markdown from enrichment data
-                takeaways_md = "\n".join(f"- {t}" for t in takeaways) if takeaways else ""
-                markdown = f"""# {slug}
-
-## Summary
-{summary}
-
-## Key Takeaways
-{takeaways_md}
-
----
-*Source: [{url}]({url})*
-"""
-                output = EnrichmentOutput(slug=slug, markdown=markdown)
-                results.append((task, output, None))
-                logger.info("[URLEnricher] Processed %s via single-call batch", url)
-            else:
-                results.append((task, None, f"No result for {url}"))
-
-        logger.info("[URLEnricher] Single-call batch complete: %d/%d", len(results), len(tasks_data))
         return results
 
     def _persist_url_results(self, results: list[tuple[dict, EnrichmentOutput | None, str | None]]) -> int:
@@ -1249,222 +1048,20 @@
     def _execute_media_batch(
         self, requests: list[dict[str, Any]], task_map: dict[str, dict[str, Any]]
     ) -> list[Any]:
-        """Execute media enrichments based on configured strategy."""
         model_name = self.ctx.config.models.enricher_vision
         api_key = os.environ.get("GOOGLE_API_KEY") or os.environ.get("GEMINI_API_KEY")
         if not api_key:
             msg = "GOOGLE_API_KEY or GEMINI_API_KEY required for media enrichment"
             raise ValueError(msg)
 
-        # Use strategy-based dispatch
-        strategy = getattr(self.ctx.config.enrichment, "strategy", "individual")
-        if strategy == "batch_all" and len(requests) > 1:
-            try:
-                logger.info("[MediaEnricher] Using single-call batch mode for %d images", len(requests))
-                return self._execute_media_single_call(requests, task_map, model_name, api_key)
-            except Exception as single_call_exc:
-                logger.warning(
-                    "[MediaEnricher] Single-call batch failed (%s), falling back to standard batch",
-                    single_call_exc,
-                )
-
-        # Standard batch API (one request per image)
         model = GoogleBatchModel(api_key=api_key, model_name=model_name)
         try:
             return asyncio.run(model.run_batch(requests))
-        except Exception as batch_exc:
-            # Batch failed (likely quota exceeded) - fallback to individual calls
-            logger.warning(
-                "Batch API failed (%s), falling back to individual calls for %d requests",
-                batch_exc,
-                len(requests),
-            )
-            return self._execute_media_individual(requests, task_map, model_name, api_key)
-
-    def _execute_media_single_call(
-        self,
-        requests: list[dict[str, Any]],
-        task_map: dict[str, dict[str, Any]],
-        model_name: str,
-        api_key: str,
-    ) -> list[Any]:
-        """Execute all media enrichments in a single API call using Gemini's large context.
-
-        Sends all images together with a combined prompt asking for JSON dict with
-        results keyed by filename. This reduces 12 API calls to 1.
-        """
-        from google import genai
-        from google.genai import types
-
-        client = genai.Client(api_key=api_key)
-
-        # Build combined prompt with all images
-        parts: list[dict[str, Any]] = []
-
-        # Extract filenames and build prompt
-        filenames = []
-        for req in requests:
-            tag = req.get("tag")
-            task = task_map.get(tag, {})
-            payload = task.get("_parsed_payload", {})
-            filename = payload.get("filename", tag)
-            filenames.append(filename)
-
-            # Add each image's inline data from the request
-            contents = req.get("contents", [])
-            for content in contents:
-                for part in content.get("parts", []):
-                    if "inlineData" in part:
-                        parts.append({"inlineData": part["inlineData"]})
-
-        # Render prompt from Jinja template
-        prompts_dir = self.ctx.site_root / ".egregora" / "prompts" if self.ctx.site_root else None
-        combined_prompt = render_prompt(
-            "enrichment.jinja",
-            mode="media_batch",
-            prompts_dir=prompts_dir,
-            image_count=len(filenames),
-            filenames_json=json.dumps(filenames),
-            pii_prevention=getattr(self.ctx.config.privacy, "pii_prevention", None),
-        ).strip()
-
-        # Build the request: prompt first, then all images
-        request_parts = [{"text": combined_prompt}] + parts
-
-        # Build model+key rotator if enabled
-        from egregora.models.model_key_rotator import ModelKeyRotator
-
-        rotation_enabled = getattr(self.ctx.config.enrichment, "model_rotation_enabled", True)
-        rotation_models = getattr(self.ctx.config.enrichment, "rotation_models", None)
-
-        if rotation_enabled:
-            rotator = ModelKeyRotator(models=rotation_models)
-
-            def call_with_model_and_key(model: str, api_key: str) -> str:
-                client = genai.Client(api_key=api_key)
-                response = client.models.generate_content(
-                    model=model,
-                    contents=[{"parts": request_parts}],
-                    config=types.GenerateContentConfig(response_mime_type="application/json"),
-                )
-                return response.text or ""
-
-            response_text = rotator.call_with_rotation(call_with_model_and_key)
-        else:
-            # No rotation - use configured model and API key
-            response = client.models.generate_content(
-                model=model_name,
-                contents=[{"parts": request_parts}],
-                config=types.GenerateContentConfig(response_mime_type="application/json"),
-            )
-            response_text = response.text if response.text else ""
-
-        logger.debug("[MediaEnricher] Single-call response: %s", response_text[:500])
-
-        try:
-            results_dict = json.loads(response_text)
-        except json.JSONDecodeError as e:
-            logger.warning("[MediaEnricher] Failed to parse JSON response: %s", e)
-            raise ValueError(f"Failed to parse batch response: {e}") from e
-
-        # Convert to BatchResult-like objects
-        results = []
-        for req in requests:
-            tag = req.get("tag")
-            task = task_map.get(tag, {})
-            payload = task.get("_parsed_payload", {})
-            filename = payload.get("filename", tag)
-
-            # Get enrichment data for this filename
-            enrichment = results_dict.get(filename, {})
-            if enrichment:
-                # Build response in expected format
-                response_data = {
-                    "text": json.dumps(
-                        {
-                            "slug": enrichment.get("slug", ""),
-                            "description": enrichment.get("description", ""),
-                            "alt_text": enrichment.get("alt_text", ""),
-                            "filename": filename,
-                        }
-                    )
-                }
-                result = type(
-                    "BatchResult",
-                    (),
-                    {"tag": tag, "response": response_data, "error": None},
-                )()
-            else:
-                result = type(
-                    "BatchResult",
-                    (),
-                    {"tag": tag, "response": None, "error": {"message": f"No result for {filename}"}},
-                )()
-            results.append(result)
-            logger.info("[MediaEnricher] Processed %s via single-call batch", filename)
-
-        logger.info("[MediaEnricher] Single-call batch complete: %d/%d", len(results), len(requests))
-        return results
-
-    def _execute_media_individual(
-        self,
-        requests: list[dict[str, Any]],
-        task_map: dict[str, dict[str, Any]],
-        model_name: str,
-        api_key: str,
-    ) -> list[Any]:
-        """Execute media enrichment requests individually (fallback when batch fails)."""
-        from google import genai
-        from google.genai import types
-
-        client = genai.Client(api_key=api_key)
-        results = []
-
-        for req in requests:
-            tag = req.get("tag")
-            task = task_map.get(tag)
-            if not task:
-                continue
-
-            try:
-                # Build the request content
-                contents = req.get("contents", [])
-                config = req.get("config", {})
-
-                # Call Gemini API directly
-                response = client.models.generate_content(
-                    model=model_name,
-                    contents=contents,
-                    config=types.GenerateContentConfig(**config) if config else None,
-                )
-
-                # Create BatchResult-like object
-                result = type(
-                    "BatchResult",
-                    (),
-                    {
-                        "tag": tag,
-                        "response": {"text": response.text} if response.text else None,
-                        "error": None,
-                    },
-                )()
-                results.append(result)
-                logger.info("[MediaEnricher] Processed %s via individual call", tag)
-
-            except Exception as exc:
-                logger.warning("[MediaEnricher] Individual call failed for %s: %s", tag, exc)
-                result = type(
-                    "BatchResult",
-                    (),
-                    {
-                        "tag": tag,
-                        "response": None,
-                        "error": {"message": str(exc)},
-                    },
-                )()
-                results.append(result)
-
-        return results
+        except Exception as exc:
+            logger.exception("Media enrichment batch failed")
+            for task in task_map.values():
+                self.task_store.mark_failed(task["task_id"], f"Batch failed: {exc!s}")
+            return []
 
     def _persist_media_results(self, results: list[Any], task_map: dict[str, dict[str, Any]]) -> int:
         new_rows = []
