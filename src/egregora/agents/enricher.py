--- conflicted
+++ resolved
@@ -366,30 +366,10 @@
     max_enrichments = enrichment_settings.max_enrichments
 
     url_count = _enqueue_url_enrichments(
-<<<<<<< HEAD
-        messages_table,
-        max_enrichments,
-        context,
-        current_run_id,
-        enable_url=enrichment_settings.enable_url,
-    )
-
-    media_config = MediaEnrichmentConfig(
-        media_mapping=media_mapping,
-        max_enrichments=max_enrichments,
-        enable_media=enrichment_settings.enable_media,
-    )
-    media_count = _enqueue_media_enrichments(
-        messages_table,
-        context,
-        current_run_id,
-        media_config,
-=======
         messages_table, max_enrichments, context, current_run_id, enrichment_settings.enable_url
     )
     media_count = _enqueue_media_enrichments(
         messages_table, media_mapping, max_enrichments, context, current_run_id, enrichment_settings.enable_media
->>>>>>> 19900fe3
     )
     logger.info("Scheduled %d URL tasks and %d Media tasks", url_count, media_count)
 
