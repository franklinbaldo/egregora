--- conflicted
+++ resolved
@@ -6,14 +6,9 @@
 
 from __future__ import annotations
 
-from typing import TYPE_CHECKING, Iterator, Any
+from collections.abc import Iterator
+from typing import TYPE_CHECKING
 
-<<<<<<< HEAD
-import ibis
-from egregora.database.schemas import POSTS_SCHEMA, PROFILES_SCHEMA, MEDIA_SCHEMA, JOURNALS_SCHEMA, ANNOTATIONS_SCHEMA
-from egregora.data_primitives.document import Document, DocumentType, Author, Category
-from egregora.database.utils import quote_identifier
-=======
 from ibis.common.exceptions import IbisError
 
 from egregora.data_primitives.document import Document, DocumentType
@@ -22,7 +17,6 @@
     RepositoryQueryError,
     UnsupportedDocumentTypeError,
 )
->>>>>>> 61aaf3fe
 
 if TYPE_CHECKING:
     from egregora.database.duckdb_manager import DuckDBStorageManager
@@ -31,12 +25,9 @@
 class ContentRepository:
     """Repository for content document operations."""
 
-    def __init__(self, db: DuckDBStorageManager):
+    def __init__(self, db: DuckDBStorageManager) -> None:
         self.db = db
 
-<<<<<<< HEAD
-    def save(self, doc: Document):
-=======
     def _get_table_for_type(self, doc_type: DocumentType) -> str:
         """Return the table name for a given DocumentType, or raise an exception."""
         mapping = {
@@ -53,70 +44,14 @@
         return table
 
     def save(self, doc: Document) -> None:
->>>>>>> 61aaf3fe
         """Route document to correct table based on type."""
         table_name = self._get_table_for_type(doc.type)
         row = {
-            "id": str(doc.id) if doc.id else None,
-            "content": doc.content,
-            "created_at": doc.updated, # Using updated as created_at/insertion time
-            "source_checksum": doc.internal_metadata.get("checksum"),
+            "id": doc.document_id,
+            "content": doc.content if isinstance(doc.content, str) else None,
+            "created_at": doc.created_at,
+            "source_checksum": doc.metadata.get("checksum"),
         }
-<<<<<<< HEAD
-
-        if doc.doc_type == DocumentType.POST:
-            # Post specific fields
-            row.update({
-                "title": doc.title,
-                "slug": doc.internal_metadata.get("slug"),
-                "date": doc.internal_metadata.get("date"),
-                "summary": doc.summary,
-                "authors": [str(a.id) for a in doc.authors],
-                "tags": [c.term for c in doc.categories],
-                "status": doc.status,
-            })
-            self.db.ibis_conn.insert("posts", [row])
-
-        elif doc.doc_type == DocumentType.PROFILE:
-            # Profile specific fields
-            row.update({
-                "subject_uuid": doc.internal_metadata.get("subject_uuid"),
-                "title": doc.title, # Was 'name'
-                "alias": doc.internal_metadata.get("alias"),
-                "summary": doc.summary, # Was 'bio'
-                "avatar_url": doc.internal_metadata.get("avatar_url"),
-                "interests": doc.internal_metadata.get("interests", []),
-            })
-            self.db.ibis_conn.insert("profiles", [row])
-
-        elif doc.doc_type == DocumentType.MEDIA:
-            row.update({
-                 "filename": doc.internal_metadata.get("filename"),
-                 "mime_type": doc.content_type,
-                 "media_type": doc.internal_metadata.get("media_type"),
-                 "phash": doc.internal_metadata.get("phash"),
-            })
-            self.db.ibis_conn.insert("media", [row])
-
-        elif doc.doc_type == DocumentType.JOURNAL:
-             row.update({
-                "title": doc.title, # Was 'window_label'
-                "window_start": doc.internal_metadata.get("window_start"),
-                "window_end": doc.internal_metadata.get("window_end"),
-             })
-             self.db.ibis_conn.insert("journals", [row])
-
-        elif doc.doc_type == DocumentType.ANNOTATION:
-             row.update({
-                "parent_id": doc.internal_metadata.get("parent_id"),
-                "parent_type": doc.internal_metadata.get("parent_type"),
-                "author_id": doc.internal_metadata.get("author_id"),
-             })
-             self.db.ibis_conn.insert("annotations", [row])
-        else:
-            # Fallback for unsupported types - perhaps log warning
-            pass
-=======
         specific_fields = {}
         if doc.type == DocumentType.POST:
             specific_fields = {
@@ -161,7 +96,6 @@
 
         row.update(specific_fields)
         self.db.ibis_conn.insert(table_name, [row])
->>>>>>> 61aaf3fe
 
     def get_all(self) -> Iterator[dict]:
         """Stream all documents via the unified view."""
@@ -170,127 +104,13 @@
     def get(self, doc_type: DocumentType, identifier: str) -> Document:
         """Retrieve a single document by type and identifier."""
         table_name = self._get_table_for_type(doc_type)
-<<<<<<< HEAD
-        if not table_name:
-            return None
-
-        # Determine lookup column based on type
-        lookup_col = "id"
-        if doc_type == DocumentType.POST:
-             # Posts might be looked up by slug or ID. The identifier here is usually the slug for posts.
-             # But OutputSink.read_document typically uses the 'storage identifier'.
-             # Let's assume ID first, then fallback or specific logic.
-             # For now, let's query by ID matching identifier.
-             lookup_col = "id"
-             # Or slug? 'read_document' contract says "primary identifier".
-             # MkDocs adapter uses relative path.
-             # Here we use the ID stored in the DB.
-
-        quoted_table = quote_identifier(table_name)
-        # Using parameterized query for safety
-        row = self.db.execute_query_single(
-            f"SELECT * FROM {quoted_table} WHERE id = ?", [identifier]
-        )
-
-        if not row:
-            # Try slug if POST/PROFILE
-            if doc_type == DocumentType.POST:
-                 row = self.db.execute_query_single(
-                    f"SELECT * FROM {quoted_table} WHERE slug = ?", [identifier]
-                )
-            elif doc_type == DocumentType.PROFILE:
-                 # Profile lookup might be by subject_uuid
-                 row = self.db.execute_query_single(
-                    f"SELECT * FROM {quoted_table} WHERE subject_uuid = ?", [identifier]
-                )
-
-        if not row:
-            return None
-
-        # Convert row tuple to dict using column names
-        cols = self.db.get_table_columns(table_name)
-        # Sort cols to match table schema order? get_table_columns returns set.
-        # We need ordered columns. PRAGMA table_info gives order.
-        # This is getting complicated with raw SQL.
-        # Better to use Ibis to fetch single row if possible, or assume column order.
-        # But for robustness, let's just fetch as dict using column names from ibis schema.
-
-        # Simplified: Use Ibis
-=======
->>>>>>> 61aaf3fe
         try:
             t = self.db.read_table(table_name)
             if doc_type == DocumentType.POST:
-                 res = t.filter((t.id == identifier) | (t.slug == identifier)).limit(1).execute()
+                res = t.filter((t.id == identifier) | (t.slug == identifier)).limit(1).execute()
             elif doc_type == DocumentType.PROFILE:
-                 res = t.filter((t.id == identifier) | (t.subject_uuid == identifier)).limit(1).execute()
+                res = t.filter((t.id == identifier) | (t.subject_uuid == identifier)).limit(1).execute()
             else:
-<<<<<<< HEAD
-                 res = t.filter(t.id == identifier).limit(1).execute()
-
-            if res.empty:
-                return None
-
-            data = res.to_dict(orient='records')[0]
-            return self._row_to_document(data, doc_type)
-
-        except Exception:
-            return None
-
-    def list(self, doc_type: DocumentType | None = None) -> Iterator[dict]:
-        """List documents metadata."""
-        if doc_type:
-            table_name = self._get_table_for_type(doc_type)
-            if not table_name:
-                return
-            t = self.db.read_table(table_name)
-            # Select relevant columns for metadata
-            # We need to return iterator of dicts
-            yield from t.execute().to_dict(orient='records')
-        else:
-            # Use Ibis to read the view as a table for consistent dict output
-            try:
-                t = self.db.read_table("documents_view")
-                yield from t.execute().to_dict(orient='records')
-            except Exception:
-                # Fallback if view not registered in ibis cache or other issue
-                # Manually map columns for robustness
-                rows = self.db.execute("SELECT * FROM documents_view").fetchall()
-                # columns: id, type, content, created_at, title, slug, subject_uuid
-                cols = ["id", "type", "content", "created_at", "title", "slug", "subject_uuid"]
-                for row in rows:
-                    yield dict(zip(cols, row))
-
-    def _get_table_for_type(self, doc_type: DocumentType) -> str | None:
-        mapping = {
-            DocumentType.POST: "posts",
-            DocumentType.PROFILE: "profiles",
-            DocumentType.MEDIA: "media",
-            DocumentType.JOURNAL: "journals",
-            DocumentType.ANNOTATION: "annotations",
-        }
-        return mapping.get(doc_type)
-
-    def _row_to_document(self, row: dict, doc_type: DocumentType) -> Document:
-        """Convert a DB row to a Document object."""
-        # Reconstruct Document
-        # internal_metadata needs to be populated from specific columns
-        internal_metadata = {}
-        for k, v in row.items():
-            if k not in ["content", "id", "created_at", "updated", "title", "summary"]:
-                internal_metadata[k] = v
-
-        # Authors list reconstruction
-        authors = []
-        if "authors" in row and row["authors"]:
-             # Assuming row['authors'] is list of strings (UUIDs)
-             authors = [Author(id=uid, name="") for uid in row["authors"]]
-
-        categories = []
-        if "tags" in row and row["tags"]:
-            categories = [Category(term=tag) for tag in row["tags"]]
-
-=======
                 res = t.filter(t.id == identifier).limit(1).execute()
             if res.empty:
                 raise DocumentNotFoundError(doc_type.name, identifier)
@@ -316,15 +136,10 @@
     def _row_to_document(self, row: dict, doc_type: DocumentType) -> Document:
         """Convert a DB row to a Document object."""
         metadata = {k: v for k, v in row.items() if k not in ["content", "id", "created_at"]}
->>>>>>> 61aaf3fe
         return Document(
             id=row.get("id"),
-            title=row.get("title"),
-            content=row.get("content"),
-            updated=row.get("created_at"), # Map created_at back to updated?
-            summary=row.get("summary"),
-            authors=authors,
-            categories=categories,
-            doc_type=doc_type,
-            internal_metadata=internal_metadata
+            content=row.get("content") or "",
+            type=doc_type,
+            metadata=metadata,
+            created_at=row.get("created_at"),
         )