--- conflicted
+++ resolved
@@ -182,11 +182,7 @@
             try:
                 t = self.db.read_table("documents_view")
                 yield from t.execute().to_dict(orient="records")
-<<<<<<< HEAD
-            except Exception:
-=======
             except IbisError:
->>>>>>> 57455754
                 # Fallback if view not registered in ibis cache or other issue
                 # Manually map columns for robustness
                 rows = self.db.execute("SELECT * FROM documents_view").fetchall()
