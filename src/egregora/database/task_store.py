--- conflicted
+++ resolved
@@ -13,13 +13,8 @@
 from datetime import UTC, datetime
 from typing import TYPE_CHECKING, Any
 
-<<<<<<< HEAD
-from egregora.database.exceptions import TableCreationError
-from egregora.database.schemas import TASKS_SCHEMA, quote_identifier
-=======
 from egregora.database.schemas import TASKS_SCHEMA
 from egregora.database.schemas import quote_identifier
->>>>>>> fd538472
 
 if TYPE_CHECKING:
     from egregora.database.duckdb_manager import DuckDBStorageManager
@@ -51,7 +46,8 @@
                 # Race condition - table was created by another worker, continue
                 return
             # Table doesn't exist and creation failed - this is a real error
-            raise TableCreationError("tasks") from e
+            msg = f"Failed to create tasks table: {e}"
+            raise RuntimeError(msg) from e
 
     def enqueue(self, task_type: str, payload: dict[str, Any], run_id: uuid.UUID | None = None) -> str:
         """Add a new task to the queue.
