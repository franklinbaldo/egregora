"""Centralized database schema definitions for all DuckDB tables.

All table schemas are defined using Ibis for type safety and consistency.
Use these schemas to create tables via Ibis instead of raw SQL.

This module contains both:
- Persistent schemas: Tables that are stored in DuckDB files
- Ephemeral schemas: In-memory tables for transformations (not persisted)

Type Constructor Pattern:
- Lowercase types (dt.string, dt.int64, dt.date) = NOT NULL
- Capitalized constructors (dt.String(nullable=True), dt.Timestamp(timezone=...)) = allow params
This is standard Ibis convention for nullable vs non-nullable types.

Phase 2 Note:
This module consolidates schemas from schema.py, runs_schema.py, and message_schema.py
for improved maintainability and single source of truth.
"""

from __future__ import annotations

import logging
from typing import TYPE_CHECKING, Any
from zoneinfo import ZoneInfo

import ibis
import ibis.expr.datatypes as dt

from egregora.database.sql import SQLManager
from egregora.database.utils import quote_identifier

if TYPE_CHECKING:
    from ibis.expr.types import Table

logger = logging.getLogger(__name__)

# Single, module-level instance of the SQL manager
sql_manager = SQLManager()


# ============================================================================
# Ephemeral/In-Memory Schemas (Not Persisted)
# ============================================================================
# These schemas define the structure of data that flows through the pipeline
# but is never persisted to disk (for privacy/performance reasons).
# Having schemas for ephemeral data provides:
# - Type safety during transformations
# - Documentation of data contracts
# - Optimization for vectorized operations
# - Validation capabilities

DEFAULT_TIMEZONE = "UTC"

# Primary conversation schema used throughout the pipeline
CONVERSATION_SCHEMA = ibis.schema(
    {
        "timestamp": dt.Timestamp(timezone="UTC", scale=9),  # nanosecond precision
        "date": dt.date,
        "author": dt.string,  # Anonymized UUID after privacy stage
        "message": dt.string,
        "original_line": dt.string,  # Raw line from WhatsApp export
        "tagged_line": dt.string,  # Processed line with mentions
        "message_id": dt.String(nullable=True),  # milliseconds since first message (group creation)
        "event_id": dt.UUID(nullable=True),
    }
)


def conversation_schema_dict(*, timezone: str | ZoneInfo | None = None) -> dict[str, dt.DataType]:
    """Return a dict view of :data:`CONVERSATION_SCHEMA` with an optional timezone."""
    schema_dict = dict(CONVERSATION_SCHEMA.items())
    timestamp_dtype = schema_dict.get("timestamp", dt.Timestamp(timezone=DEFAULT_TIMEZONE, scale=9))
    tz = timezone or DEFAULT_TIMEZONE
    tz_name = getattr(tz, "key", str(tz)) if isinstance(tz, ZoneInfo) else str(tz)
    if isinstance(timestamp_dtype, dt.Timestamp):
        schema_dict["timestamp"] = dt.Timestamp(timezone=tz_name, scale=timestamp_dtype.scale)
    else:
        schema_dict["timestamp"] = dt.Timestamp(timezone=tz_name, scale=9)
    return schema_dict


# Derived message schema dict for backward compatibility
MESSAGE_SCHEMA: dict[str, dt.DataType] = conversation_schema_dict()

# Alias for CONVERSATION_SCHEMA - represents WhatsApp export data
WHATSAPP_CONVERSATION_SCHEMA = CONVERSATION_SCHEMA

# ============================================================================
# Persistent Schemas
# ============================================================================

# ----------------------------------------------------------------------------
# Interchange Representation (IR) v1 Message Schema
# ----------------------------------------------------------------------------

IR_MESSAGE_SCHEMA = ibis.schema(
    {
        # Identity
        # NOTE: UUID columns stored as dt.string in Ibis, DuckDB schema handles conversion to UUID type
        "event_id": dt.string,
        # Multi-Tenant
        "tenant_id": dt.string,
        "source": dt.string,
        # Threading
        "thread_id": dt.string,
        "msg_id": dt.string,
        # Temporal
        "ts": dt.Timestamp(timezone="UTC"),
        # Authors (PRIVACY BOUNDARY)
        "author_raw": dt.string,
        "author_uuid": dt.string,
        # Content
        "text": dt.String(nullable=True),
        "media_url": dt.String(nullable=True),
        "media_type": dt.String(nullable=True),
        # Metadata
        "attrs": dt.JSON(nullable=True),
        "pii_flags": dt.JSON(nullable=True),
        # Lineage
        "created_at": dt.Timestamp(timezone="UTC"),
        "created_by_run": dt.string,
    }
)

# ----------------------------------------------------------------------------
# RAG Vector Store Schemas
# ----------------------------------------------------------------------------
# NOTE: Windows are runtime-only constructs (see pipeline.py Window dataclass).
# They are NOT persisted as database schemas because they depend on dynamic
# runtime config (step_size, step_unit). Changing windowing params would
# invalidate any persisted window data.

RAG_CHUNKS_SCHEMA = ibis.schema(
    {
        "chunk_id": dt.string,
        "document_type": dt.string,
        "document_id": dt.string,
        "source_path": dt.String(nullable=True),  # Absolute path to source file (for change detection)
        "source_mtime_ns": dt.Int64(nullable=True),  # File mtime in nanoseconds (for incremental indexing)
        "post_slug": dt.String(nullable=True),
        "post_title": dt.String(nullable=True),
        "post_date": dt.date(nullable=True),
        "media_uuid": dt.String(nullable=True),
        "media_type": dt.String(nullable=True),
        "media_path": dt.String(nullable=True),
        "original_filename": dt.String(nullable=True),
        "message_date": dt.Timestamp(timezone="UTC", nullable=True),
        "author_uuid": dt.String(nullable=True),
        "chunk_index": dt.int64,
        "content": dt.string,
        "embedding": dt.Array(dt.float64),
        "tags": dt.Array(dt.string),
        "authors": dt.Array(dt.string),
        "category": dt.String(nullable=True),
    }
)

RAG_CHUNKS_METADATA_SCHEMA = ibis.schema(
    {
        "path": dt.string,  # PRIMARY KEY
        "mtime_ns": dt.int64,  # File modification time (nanoseconds since epoch)
        "size": dt.int64,  # File size in bytes
        # Number of rows in the Parquet file at time of indexing
        # Semantics: Physical row count from Parquet metadata, updated on write
        # Used to detect stale indices when file is re-written with different row count
        "row_count": dt.int64,
        # Optional hash of the Parquet file for integrity checks
        "checksum": dt.String(nullable=True),
    }
)

RAG_INDEX_META_SCHEMA = ibis.schema(
    {
        "index_name": dt.string,  # PRIMARY KEY
        "mode": dt.string,  # 'ann' or 'exact'
        # Number of rows indexed at time of last update
        # Semantics: Logical row count from vector store at indexing time
        # Used to determine whether to use ANN (if row_count >= threshold) or exact search
        "row_count": dt.int64,
        # Threshold after which ANN indexing should be used
        "threshold": dt.int64,
        # Number of lists used by ANN implementations (optional)
        "nlist": dt.int32(nullable=True),
        # Persisted embedding dimensionality for consistency checks
        "embedding_dim": dt.int32(nullable=True),
        # Timestamp when the index was created (preserved for provenance)
        "created_at": dt.timestamp,
        # Timestamp of the last update to the index metadata
        "updated_at": dt.timestamp(nullable=True),
    }
)

RAG_SEARCH_RESULT_SCHEMA = ibis.schema(
    {
        "chunk_id": dt.string,
        "document_type": dt.string,
        "document_id": dt.string,
        "post_slug": dt.String(nullable=True),
        "post_title": dt.String(nullable=True),
        "post_date": dt.date(nullable=True),
        "media_uuid": dt.String(nullable=True),
        "media_type": dt.String(nullable=True),
        "media_path": dt.String(nullable=True),
        "original_filename": dt.String(nullable=True),
        "message_date": dt.Timestamp(timezone="UTC", nullable=True),
        "author_uuid": dt.String(nullable=True),
        "chunk_index": dt.int64,
        "content": dt.string,
        "tags": dt.Array(dt.string),
        "authors": dt.Array(dt.string),
        "category": dt.String(nullable=True),
        "similarity": dt.float64,
    }
)

# ----------------------------------------------------------------------------
# Annotations Schema
# ----------------------------------------------------------------------------

ANNOTATIONS_SCHEMA = ibis.schema(
    {
        "id": dt.int64,  # PRIMARY KEY
        "parent_id": dt.string,  # NOT NULL - can reference msg_id or annotation_id
        "parent_type": dt.string,  # NOT NULL - 'message' or 'annotation'
        "author": dt.string,
        "commentary": dt.string,
        "created_at": dt.timestamp,
    }
)

# ----------------------------------------------------------------------------
# Ranking (Elo) Schemas
# ----------------------------------------------------------------------------

ELO_RATINGS_SCHEMA = ibis.schema(
    {
        "post_id": dt.string,  # PRIMARY KEY (VARCHAR in DuckDB)
        "elo_global": dt.float64,  # DEFAULT 1500
        "num_comparisons": dt.int64,  # DEFAULT 0
        "last_updated": dt.timestamp,
    }
)

ELO_HISTORY_SCHEMA = ibis.schema(
    {
        "comparison_id": dt.string,  # PRIMARY KEY (VARCHAR in DuckDB)
        "timestamp": dt.timestamp,  # NOT NULL
        "winner_id": dt.string,  # NOT NULL
        "loser_id": dt.string,  # NOT NULL
        "elo_change": dt.float64,  # NOT NULL
        "tie": dt.boolean,  # DEFAULT FALSE
    }
)

# ----------------------------------------------------------------------------
# Runs Table Schema (Pipeline Execution Tracking)
# ----------------------------------------------------------------------------
# This schema tracks pipeline execution metadata for:
# 1. Simple lineage tracking (parent_run_id column)
# 2. Observability (performance metrics, errors)
# 3. Multi-tenant cost attribution (tokens, LLM calls)
#
# Usage Examples:
#   Find failed runs: SELECT * FROM runs WHERE status = 'failed'
#   Average duration: SELECT stage, AVG(duration_seconds) FROM runs GROUP BY stage
#   Build lineage: Use recursive CTE on parent_run_id
#
# Note: This is the SINGLE SOURCE OF TRUTH for the runs table schema.
# Tables are created from this schema via create_table_if_not_exists.
# ----------------------------------------------------------------------------

RUNS_TABLE_SCHEMA = ibis.schema(
    {
        # Identity
        "run_id": dt.UUID,
        # Multi-tenant isolation
        "tenant_id": dt.String(nullable=True),  # Tenant identifier (multi-tenant isolation)
        # Execution metadata
        "stage": dt.string,  # Stage name (e.g., "parsing", "enrichment", "writing")
        "status": dt.string,  # "running", "completed", "failed"
        "error": dt.String(nullable=True),  # Error message if status="failed"
        # Lineage (simplified single-parent model)
        "parent_run_id": dt.UUID(nullable=True),  # Parent run ID for simple lineage tracking
        # Code version tracking
        "code_ref": dt.String(nullable=True),  # Git commit SHA
        "config_hash": dt.String(nullable=True),  # SHA256 of config
        # Timing
        "started_at": dt.Timestamp(timezone="UTC"),
        "finished_at": dt.Timestamp(timezone="UTC", nullable=True),
        # Metrics
        "rows_in": dt.Int64(nullable=True),
        "rows_out": dt.Int64(nullable=True),
        "duration_seconds": dt.Float64(nullable=True),
        "llm_calls": dt.Int64(nullable=True),
        "tokens": dt.Int64(nullable=True),
        # Extensibility (for storing aggregate metrics like num_windows, total_posts, etc.)
        "attrs": dt.JSON(nullable=True),  # JSON blob for stage-specific metadata
        # Observability (for Priority D.2)
        "trace_id": dt.String(nullable=True),  # OpenTelemetry trace ID
    }
)

# ----------------------------------------------------------------------------
# Run Events Table Schema (REMOVED - 2025-11-17)
# ----------------------------------------------------------------------------
# REMOVED: Event-sourced tracking replaced with simpler stateful runs table.
# Rationale: For alpha, single-table model is sufficient. Event sourcing added
# complexity without clear benefits for current use cases.
# See docs/SIMPLIFICATION_PLAN.md for details.

# RUN_EVENTS_SCHEMA - REMOVED

# RUN_EVENTS_TABLE_DDL - REMOVED (2025-11-17)

# ============================================================================
# Helper Functions
# ============================================================================

# ----------------------------------------------------------------------------
# General Schema Utilities
# ----------------------------------------------------------------------------


def create_table_if_not_exists(
    conn: Any, table_name: str, schema: ibis.Schema, *, overwrite: bool = False
) -> None:
    """Create a table using Ibis if it doesn't already exist."""
    if hasattr(conn, "list_tables"):  # More reliable check for Ibis connection
        if table_name not in conn.list_tables() or overwrite:
            conn.create_table(table_name, schema=schema, overwrite=overwrite)
    else:
        # Raw duckdb connection
        if overwrite:
            conn.execute(f"DROP TABLE IF EXISTS {quote_identifier(table_name)}")

        columns_sql = ", ".join(
            f"{quote_identifier(name)} {_ibis_to_duckdb_type(dtype)}" for name, dtype in schema.items()
        )

        # If we dropped the table, we must use CREATE TABLE.
        # Otherwise, CREATE TABLE IF NOT EXISTS is safe.
        create_verb = "CREATE TABLE" if overwrite else "CREATE TABLE IF NOT EXISTS"
        create_sql = f"{create_verb} {quote_identifier(table_name)} ({columns_sql})"
        conn.execute(create_sql)


def _ibis_to_duckdb_type(ibis_type: ibis.expr.datatypes.DataType) -> str:  # noqa: PLR0911
    """Convert Ibis data type to DuckDB SQL type string.

    Args:
        ibis_type: Ibis data type

    Returns:
        DuckDB SQL type string

    """
    import ibis.expr.datatypes as dt

    if isinstance(ibis_type, dt.Timestamp):
        return "TIMESTAMP WITH TIME ZONE"
    if isinstance(ibis_type, dt.Date):
        return "DATE"
    if isinstance(ibis_type, dt.String):
        return "VARCHAR"
    if isinstance(ibis_type, dt.Int64):
        return "BIGINT"
    if isinstance(ibis_type, dt.Int32):
        return "INTEGER"
    if isinstance(ibis_type, dt.Float64):
        return "DOUBLE PRECISION"
    if isinstance(ibis_type, dt.Boolean):
        return "BOOLEAN"
    if isinstance(ibis_type, dt.Binary):
        return "BLOB"
    if isinstance(ibis_type, dt.UUID):
        return "UUID"
    # Fallback to string representation
    return str(ibis_type).upper()


<<<<<<< HEAD
def add_primary_key(conn: duckdb.DuckDBPyConnection, table_name: str, column_name: str) -> None:
    """Add a primary key constraint to an existing table.

    Args:
        conn: DuckDB connection (raw, not Ibis)
        table_name: Name of the table
        column_name: Column to use as primary key

    Note:
        DuckDB requires ALTER TABLE for primary key constraints.
        This must be called on raw DuckDB connection, not Ibis connection.

    """
    try:
        sql = sql_manager.render(
            "ddl/add_constraints.sql.jinja",
            constraint_type="primary_key",
            table_name=table_name,
            column_name=column_name,
            constraint_name=f"pk_{table_name}",
        )
        conn.execute(sql)
    except duckdb.Error as e:
        # Constraint may already exist - log and continue
=======
def quote_identifier(identifier: str) -> str:
    """Quote a SQL identifier for safe use in raw SQL queries."""
    return f'"{identifier.replace(chr(34), chr(34) * 2)}"'


def add_primary_key(conn: Any, table_name: str, column_name: str) -> None:
    """Add a primary key constraint to an existing table."""
    try:
        quoted_table = quote_identifier(table_name)
        quoted_column = quote_identifier(column_name)
        constraint_name = quote_identifier(f"pk_{table_name}")
        sql = f"ALTER TABLE {quoted_table} ADD CONSTRAINT {constraint_name} PRIMARY KEY ({quoted_column})"
        if hasattr(conn, "raw_sql"):
            conn.raw_sql(sql)
        else:
            conn.execute(sql)
    except Exception as e:
>>>>>>> 069e3cf2
        logger.debug("Could not add primary key to %s.%s: %s", table_name, column_name, e)


def ensure_identity_column(
    conn: Any, table_name: str, column_name: str, *, generated: str = "ALWAYS"
) -> None:
    """Ensure a column is configured as an identity column in DuckDB."""
    if generated not in ("ALWAYS", "BY DEFAULT"):
        msg = f"Invalid identity generation mode: {generated!r}"
        raise ValueError(msg)

    try:
        quoted_table = quote_identifier(table_name)
        quoted_column = quote_identifier(column_name)
        sql = f"ALTER TABLE {quoted_table} ALTER COLUMN {quoted_column} SET GENERATED {generated} AS IDENTITY"
        if hasattr(conn, "raw_sql"):
            conn.raw_sql(sql)
        else:
            conn.execute(sql)
    except Exception as e:
        logger.debug(
            "Could not set identity on %s.%s (generated=%s): %s", table_name, column_name, generated, e
        )


def create_index(
    conn: Any, table_name: str, index_name: str, column_name: str, index_type: str = "HNSW"
) -> None:
    """Create an index on a table.

    Args:
        conn: DuckDB connection (raw, not Ibis)
        table_name: Name of the table
        index_name: Name for the index
        column_name: Column to index
        index_type: Type of index (HNSW for vector search, standard otherwise)

    Note:
        For vector columns, use index_type='HNSW' with cosine metric (optimized for 768-dim embeddings).
        This must be called on raw DuckDB connection, not Ibis connection.
        Uses CREATE INDEX IF NOT EXISTS to handle already-existing indexes.

    """
<<<<<<< HEAD
    sql = sql_manager.render(
        "ddl/create_index.sql.jinja",
        index_name=index_name,
        table_name=table_name,
        column_name=column_name,
        index_type=index_type,
    )
    conn.execute(sql)
=======
    # Use quoted identifiers to prevent SQL injection
    quoted_index = quote_identifier(index_name)
    quoted_table = quote_identifier(table_name)
    quoted_column = quote_identifier(column_name)

    if index_type == "HNSW":
        sql = (
            f"CREATE INDEX IF NOT EXISTS {quoted_index} "
            f"ON {quoted_table} USING HNSW ({quoted_column}) "
            "WITH (metric = 'cosine')"
        )
    else:
        sql = f"CREATE INDEX IF NOT EXISTS {quoted_index} ON {quoted_table} ({quoted_column})"

    if hasattr(conn, "raw_sql"):
        conn.raw_sql(sql)
    else:
        conn.execute(sql)
>>>>>>> 069e3cf2


# ----------------------------------------------------------------------------
# Runs Table Utilities
# ----------------------------------------------------------------------------


def create_runs_table(conn: Any) -> None:
    """Create runs table in DuckDB connection.

    Args:
        conn: DuckDB connection

    Raises:
        RuntimeError: If table creation fails

    Example:
        >>> import duckdb
        >>> conn = duckdb.connect(":memory:")
        >>> create_runs_table(conn)
        >>> result = conn.execute("SELECT COUNT(*) FROM runs").fetchone()
        >>> assert result[0] == 0  # Table exists but empty

    """
    try:
        # Use centralized schema definition
        create_table_if_not_exists(conn, "runs", RUNS_TABLE_SCHEMA)

        # Add primary key manually (Ibis create table doesn't support PKs well on DuckDB yet)
        add_primary_key(conn, "runs", "run_id")

        # Create indexes manually
        indexes = [
            "CREATE INDEX IF NOT EXISTS idx_runs_started_at ON runs(started_at DESC)",
            "CREATE INDEX IF NOT EXISTS idx_runs_stage ON runs(stage)",
            "CREATE INDEX IF NOT EXISTS idx_runs_status ON runs(status)",
            "CREATE INDEX IF NOT EXISTS idx_runs_tenant ON runs(tenant_id)",
            "CREATE INDEX IF NOT EXISTS idx_runs_parent ON runs(parent_run_id)",
        ]
        if hasattr(conn, "raw_sql"):
            for index_sql in indexes:
                conn.raw_sql(index_sql)
        else:
            for index_sql in indexes:
                conn.execute(index_sql)

        logger.info("Created runs table with indexes")
    except Exception as e:
        msg = f"Failed to create runs table: {e}"
        raise RuntimeError(msg) from e


# create_run_events_table - REMOVED (2025-11-17)


def ensure_runs_table_exists(conn: Any) -> None:
    """Ensure runs table exists (idempotent)."""
    try:
        if hasattr(conn, "list_tables"):
            if "runs" not in conn.list_tables():
                create_runs_table(conn)
        else:
            # Raw duckdb connection
            result = conn.execute(
                "SELECT COUNT(*) FROM information_schema.tables WHERE table_name = 'runs'"
            ).fetchone()
            if result and result[0] == 0:
                create_runs_table(conn)
    except Exception as e:
        logger.warning("Error checking for runs table existence: %s, attempting creation...", e)
        create_runs_table(conn)


def drop_runs_table(conn: Any) -> None:
    """Drop runs table (for testing/cleanup).

    Args:
        conn: DuckDB connection

    Warning:
        This permanently deletes all run history!

    Example:
        >>> import duckdb
        >>> conn = duckdb.connect(":memory:")
        >>> create_runs_table(conn)
        >>> drop_runs_table(conn)

    """
    try:
        sql = "DROP TABLE IF EXISTS runs"
        if hasattr(conn, "raw_sql"):
            conn.raw_sql(sql)
        else:
            conn.execute(sql)
        logger.info("Dropped runs table")
    except Exception:
        logger.exception("Failed to drop runs table")
        raise


# ----------------------------------------------------------------------------
# Lineage Table Schema
# ----------------------------------------------------------------------------

LINEAGE_TABLE_DDL = """
CREATE TABLE lineage (
  -- Lineage Relationship (Composite PRIMARY KEY)
  child_run_id   UUID NOT NULL,
    -- Run ID of the downstream/dependent run
  parent_run_id  UUID NOT NULL,
    -- Run ID of the upstream/dependency run

  PRIMARY KEY (child_run_id, parent_run_id),
    -- A child can have multiple parents (e.g., join two tables)
    -- A parent can have multiple children (e.g., privacy → multiple enrichments)

  -- Foreign Key Constraints
  FOREIGN KEY (child_run_id)  REFERENCES runs(run_id),
  FOREIGN KEY (parent_run_id) REFERENCES runs(run_id)
);

-- Indexes for Performance
-- Find all parents of a run (upstream dependencies)
CREATE INDEX idx_lineage_child ON lineage (child_run_id);

-- Find all children of a run (downstream dependents)
CREATE INDEX idx_lineage_parent ON lineage (parent_run_id);
"""


def create_lineage_table(conn: Any) -> None:
    """Create lineage table in DuckDB connection.

    The lineage table tracks data lineage relationships between pipeline runs,
    enabling dependency tracking, impact analysis, and reproducibility.

    Args:
        conn: DuckDB connection

    Raises:
        RuntimeError: If table creation fails

    Example:
        >>> import duckdb
        >>> conn = duckdb.connect(":memory:")
        >>> create_runs_table(conn)  # Must create runs table first
        >>> create_lineage_table(conn)
        >>> result = conn.execute("SELECT COUNT(*) FROM lineage").fetchone()
        >>> assert result[0] == 0  # Table exists but empty

    """
    try:
        if hasattr(conn, "raw_sql"):
            conn.raw_sql(LINEAGE_TABLE_DDL)
        else:
            conn.execute(LINEAGE_TABLE_DDL)
        logger.info("Created lineage table with indexes")
    except Exception as e:
        msg = f"Failed to create lineage table: {e}"
        raise RuntimeError(msg) from e


def ensure_lineage_table_exists(conn: Any) -> None:
    """Ensure lineage table exists (idempotent)."""
    ensure_runs_table_exists(conn)
    try:
        if hasattr(conn, "list_tables"):
            if "lineage" not in conn.list_tables():
                create_lineage_table(conn)
        else:
            # Raw duckdb connection
            result = conn.execute(
                "SELECT COUNT(*) FROM information_schema.tables WHERE table_name = 'lineage'"
            ).fetchone()
            if result and result[0] == 0:
                create_lineage_table(conn)
    except Exception as e:
        logger.warning("Error checking for lineage table existence: %s, attempting creation...", e)
        create_lineage_table(conn)


# ----------------------------------------------------------------------------
# Message Schema Utilities
# ----------------------------------------------------------------------------


def ensure_message_schema(table: Table, *, timezone: str | ZoneInfo | None = None) -> Table:
    """Return ``table`` cast to the canonical :data:`MESSAGE_SCHEMA`.

    The pipeline relies on consistent dtypes so schema validation is performed
    eagerly at ingestion boundaries (parser and render stages). This function
    strictly enforces MESSAGE_SCHEMA by:
    - Adding missing columns with nulls
    - Casting existing columns to correct types
    - Dropping any extra columns not in MESSAGE_SCHEMA
    - Normalizing timezone information
    """
    tz = timezone or DEFAULT_TIMEZONE
    tz_name = getattr(tz, "key", str(tz)) if isinstance(tz, ZoneInfo) else str(tz)
    target_schema = conversation_schema_dict(timezone=tz_name)
    if int(table.count().execute()) == 0:
        return ibis.memtable([], schema=ibis.schema(target_schema))
    result = table
    for name, dtype in target_schema.items():
        if name in {"timestamp", "date"}:
            continue
        if name in result.columns:
            result = result.mutate(**{name: result[name].cast(dtype)})
        else:
            result = result.mutate(**{name: ibis.null().cast(dtype)})
    if "timestamp" not in result.columns:
        msg = "Table is missing required 'timestamp' column"
        raise ValueError(msg)
    result = _normalise_timestamp(result, tz_name)
    result = _ensure_date_column(result)
    extra_columns = set(result.columns) - set(target_schema.keys())
    if extra_columns:
        result = result.select(*target_schema.keys())
    return result


def _normalise_timestamp(table: Table, desired_timezone: str) -> Table:
    """Normalize timestamp column to desired timezone."""
    schema = table.schema()
    current_dtype = schema.get("timestamp")
    if current_dtype is None:
        msg = "Table is missing required 'timestamp' column"
        raise ValueError(msg)
    desired_dtype = dt.Timestamp(timezone=desired_timezone, scale=9)
    ts_col = table["timestamp"]
    current_timezone: str | None
    if isinstance(current_dtype, dt.Timestamp):
        current_timezone = current_dtype.timezone
        if current_dtype.scale != desired_dtype.scale:
            ts_col = ts_col.cast(dt.Timestamp(timezone=current_timezone, scale=desired_dtype.scale))
    else:
        ts_col = ts_col.cast(dt.Timestamp(scale=desired_dtype.scale))
        current_timezone = None
    if desired_timezone is None:
        normalized_ts = ts_col
    elif current_timezone is None:
        localized = ts_col.cast(dt.Timestamp()).timezone(ibis.literal(desired_timezone))
        normalized_ts = localized.cast(desired_dtype)
    elif current_timezone == desired_timezone:
        normalized_ts = ts_col
    else:
        normalized_ts = ts_col.cast(desired_dtype)
    return table.mutate(timestamp=normalized_ts)


def _ensure_date_column(table: Table) -> Table:
    """Ensure date column exists, deriving from timestamp if needed."""
    if "date" in table.columns:
        return table.mutate(date=table["date"].cast(dt.Date()))
    return table.mutate(date=table["timestamp"].date())


# ============================================================================
# Exports
# ============================================================================

__all__ = [
    # Annotations schema
    "ANNOTATIONS_SCHEMA",
    # Ephemeral schemas
    "CONVERSATION_SCHEMA",
    "DEFAULT_TIMEZONE",
    # Elo schemas
    "ELO_HISTORY_SCHEMA",
    "ELO_RATINGS_SCHEMA",
    "IR_MESSAGE_SCHEMA",
    "MESSAGE_SCHEMA",
    # RAG schemas
    "RAG_CHUNKS_METADATA_SCHEMA",
    "RAG_CHUNKS_SCHEMA",
    "RAG_INDEX_META_SCHEMA",
    "RAG_SEARCH_RESULT_SCHEMA",
    # Runs schema
    "RUNS_TABLE_SCHEMA",
    "WHATSAPP_CONVERSATION_SCHEMA",
    # General utilities
    "add_primary_key",
    "conversation_schema_dict",
    "create_index",
    # Runs utilities
    "create_runs_table",
    "create_table_if_not_exists",
    "drop_runs_table",
    "ensure_identity_column",
    # Message schema utilities
    "ensure_message_schema",
    "ensure_runs_table_exists",
    "quote_identifier",
]<|MERGE_RESOLUTION|>--- conflicted
+++ resolved
@@ -378,7 +378,6 @@
     return str(ibis_type).upper()
 
 
-<<<<<<< HEAD
 def add_primary_key(conn: duckdb.DuckDBPyConnection, table_name: str, column_name: str) -> None:
     """Add a primary key constraint to an existing table.
 
@@ -403,25 +402,6 @@
         conn.execute(sql)
     except duckdb.Error as e:
         # Constraint may already exist - log and continue
-=======
-def quote_identifier(identifier: str) -> str:
-    """Quote a SQL identifier for safe use in raw SQL queries."""
-    return f'"{identifier.replace(chr(34), chr(34) * 2)}"'
-
-
-def add_primary_key(conn: Any, table_name: str, column_name: str) -> None:
-    """Add a primary key constraint to an existing table."""
-    try:
-        quoted_table = quote_identifier(table_name)
-        quoted_column = quote_identifier(column_name)
-        constraint_name = quote_identifier(f"pk_{table_name}")
-        sql = f"ALTER TABLE {quoted_table} ADD CONSTRAINT {constraint_name} PRIMARY KEY ({quoted_column})"
-        if hasattr(conn, "raw_sql"):
-            conn.raw_sql(sql)
-        else:
-            conn.execute(sql)
-    except Exception as e:
->>>>>>> 069e3cf2
         logger.debug("Could not add primary key to %s.%s: %s", table_name, column_name, e)
 
 
@@ -465,7 +445,6 @@
         Uses CREATE INDEX IF NOT EXISTS to handle already-existing indexes.
 
     """
-<<<<<<< HEAD
     sql = sql_manager.render(
         "ddl/create_index.sql.jinja",
         index_name=index_name,
@@ -474,26 +453,6 @@
         index_type=index_type,
     )
     conn.execute(sql)
-=======
-    # Use quoted identifiers to prevent SQL injection
-    quoted_index = quote_identifier(index_name)
-    quoted_table = quote_identifier(table_name)
-    quoted_column = quote_identifier(column_name)
-
-    if index_type == "HNSW":
-        sql = (
-            f"CREATE INDEX IF NOT EXISTS {quoted_index} "
-            f"ON {quoted_table} USING HNSW ({quoted_column}) "
-            "WITH (metric = 'cosine')"
-        )
-    else:
-        sql = f"CREATE INDEX IF NOT EXISTS {quoted_index} ON {quoted_table} ({quoted_column})"
-
-    if hasattr(conn, "raw_sql"):
-        conn.raw_sql(sql)
-    else:
-        conn.execute(sql)
->>>>>>> 069e3cf2
 
 
 # ----------------------------------------------------------------------------
