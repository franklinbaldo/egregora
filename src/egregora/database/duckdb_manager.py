--- conflicted
+++ resolved
@@ -167,20 +167,9 @@
             self.ibis_conn = None
 
         def _connect() -> None:
-<<<<<<< HEAD
-            self._conn = duckdb.connect(db_str)
-            try:
-                self.ibis_conn = ibis.duckdb.connect(database=db_str)
-            except Exception as e:
-                # If Ibis connection fails (e.g. race condition), we might still have a valid raw connection.
-                # However, the manager is broken without Ibis.
-                logger.error("Failed to reconnect Ibis backend: %s", e)
-                raise
-=======
             # Re-initialize via Ibis to maintain shared connection
             self.ibis_conn = ibis.duckdb.connect(database=db_str)
             self._conn = self.ibis_conn.con
->>>>>>> 058f001a
 
         try:
             _connect()
@@ -269,22 +258,6 @@
     ) -> None:
         """Write Ibis table to DuckDB."""
         if checkpoint:
-<<<<<<< HEAD
-            parquet_path = self.checkpoint_dir / f"{name}.parquet"
-            parquet_path.parent.mkdir(parents=True, exist_ok=True)
-
-            logger.debug("Writing checkpoint: %s", parquet_path)
-            table.to_parquet(str(parquet_path))
-
-            sql = self.sql.render(
-                "dml/load_parquet.sql.jinja",
-                table_name=name,
-                mode=mode,
-            )
-            params = [str(parquet_path)] if mode == "replace" else [str(parquet_path), str(parquet_path)]
-            self._conn.execute(sql, params)
-            logger.info("Table '%s' written with checkpoint (%s)", name, mode)
-=======
             with self._lock:
                 # Write checkpoint to parquet
                 parquet_path = self.checkpoint_dir / f"{name}.parquet"
@@ -302,21 +275,14 @@
                 params = [str(parquet_path)] if mode == "replace" else [str(parquet_path), str(parquet_path)]
                 self._conn.execute(sql, params)
                 logger.info("Table '%s' written with checkpoint (%s)", name, mode)
->>>>>>> 058f001a
 
         elif mode == "replace":
-<<<<<<< HEAD
-            dataframe = table.execute()
-            self._conn.register(name, dataframe)
-            logger.info("Table '%s' written without checkpoint (%s)", name, mode)
-=======
             with self._lock:
                 # Use Ibis to_sql for direct write
                 # Note: This requires executing the table first
                 dataframe = table.execute()
                 self._conn.register(name, dataframe)
                 logger.info("Table '%s' written without checkpoint (%s)", name, mode)
->>>>>>> 058f001a
         else:
             msg = "Append mode requires checkpoint=True"
             raise ValueError(msg)
@@ -543,11 +509,6 @@
 
 @contextlib.contextmanager
 def duckdb_backend() -> ibis.BaseBackend:
-<<<<<<< HEAD
-    """Context manager for temporary DuckDB backend."""
-    connection = duckdb.connect(":memory:")
-    backend = ibis.duckdb.from_connection(connection)
-=======
     """Context manager for temporary DuckDB backend.
 
     MODERN (Phase 2.2): Moved from connection.py to storage.py for consolidation.
@@ -567,7 +528,6 @@
     # In ibis 9.0+, use connect() with database path directly
     # We don't need to create a raw duckdb connection first
     backend = ibis.duckdb.connect(":memory:")
->>>>>>> 058f001a
     old_backend = getattr(ibis.options, "default_backend", None)
     try:
         ibis.options.default_backend = backend
