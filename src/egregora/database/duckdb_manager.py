"""Centralized storage manager for DuckDB + Ibis operations.

Provides a unified interface for reading/writing tables with automatic
checkpointing.

This module implements Priority C.2 from the Architecture Roadmap:
centralized DuckDB access to eliminate raw SQL and provide consistent
checkpoint management across pipeline stages.

Callers should treat :class:`DuckDBStorageManager` as the single entry point
for metadata queries and bookkeeping. Avoid holding on to the raw
``duckdb.Connection`` object; instead use helper methods like
:meth:`get_table_columns`, :meth:`fetch_latest_runs`, or the
:meth:`connection` context manager when absolutely necessary.

Usage:
    from egregora.database.duckdb_manager import DuckDBStorageManager

    # Create storage manager
    storage = DuckDBStorageManager(db_path=Path("pipeline.duckdb"))

    # Read table as Ibis
    table = storage.read_table("conversations")

    # Write table with checkpoint
    storage.write_table(table, "enriched_conversations")

    # Execute a named view
    from egregora.database.views import COMMON_VIEWS

    chunks_builder = COMMON_VIEWS["chunks"]
    result = storage.execute_view("chunks", chunks_builder, "conversations")
"""

from __future__ import annotations

import contextlib
import logging
import re
import uuid
from dataclasses import dataclass
from pathlib import Path
from typing import Literal, Self

import duckdb
import ibis
from ibis.expr.types import Table

from egregora.database import schemas
from egregora.database.ir_schema import IR_MESSAGE_SCHEMA

logger = logging.getLogger(__name__)


def quote_identifier(name: str) -> str:
    """Safely quote a SQL identifier to prevent injection.

    Args:
        name: Table/view/column name

    Returns:
        Quoted identifier safe for SQL

    Raises:
        ValueError: If name contains invalid characters

    Example:
        >>> quote_identifier("my_table")
        '"my_table"'
        >>> quote_identifier("users; DROP TABLE users")
        ValueError: Invalid identifier name

    """
    # Allow only alphanumeric, underscore, hyphen
    if not re.match(r"^[a-zA-Z0-9_-]+$", name):
        msg = f"Invalid identifier name: {name!r}. Only alphanumeric, underscore, and hyphen allowed."
        raise ValueError(msg)

    # Quote with double quotes (DuckDB identifier quoting)
    return f'"{name}"'


@dataclass(frozen=True)
class SequenceState:
    """Metadata describing the current state of a DuckDB sequence."""

    sequence_name: str
    start_value: int
    increment_by: int
    last_value: int | None

    @property
    def next_value(self) -> int:
        """Return the value that will be produced by the next ``nextval`` call."""
        if self.last_value is None:
            return self.start_value
        return self.last_value + self.increment_by


def combine_with_enrichment_rows(
    messages_table: Table,
    new_rows: list[dict],
    schema: ibis.Schema | None = None,
) -> Table:
    """Combines a base messages table with new enrichment rows."""
    target_schema = schema or IR_MESSAGE_SCHEMA
    messages_table_filtered = messages_table.select(*target_schema.names)

    # Ensure timestamps are UTC
    if "ts" in messages_table_filtered.columns:
        messages_table_filtered = messages_table_filtered.mutate(
            ts=messages_table_filtered.ts.cast("timestamp('UTC')")
        )
    elif "timestamp" in messages_table_filtered.columns:
        messages_table_filtered = messages_table_filtered.mutate(
            timestamp=messages_table_filtered.timestamp.cast("timestamp('UTC', 9)")
        )

    messages_table_filtered = messages_table_filtered.cast(target_schema)

    if new_rows:
        normalized_rows = [{column: row.get(column) for column in target_schema.names} for row in new_rows]
        enrichment_table = ibis.memtable(normalized_rows).cast(target_schema)
        combined = messages_table_filtered.union(enrichment_table, distinct=False)

        sort_col = "ts" if "ts" in target_schema.names else "timestamp"
        combined = combined.order_by(sort_col)
    else:
        combined = messages_table_filtered

    return combined


class DuckDBStorageManager:
    """Centralized DuckDB connection + Ibis helpers.

    Manages database connections, table I/O, and automatic checkpointing
    for pipeline stages. View transformations are provided as callables
    (see :mod:`egregora.database.views`).

    Attributes:
        db_path: Path to DuckDB file (or None for in-memory)
        _conn: Raw DuckDB connection (private - prefer helpers)
        ibis_conn: Ibis backend connected to DuckDB
        checkpoint_dir: Directory for parquet checkpoints

    Example:
        >>> storage = DuckDBStorageManager(db_path=Path("pipeline.duckdb"))
        >>> table = storage.read_table("conversations")
        >>> enriched = table.mutate(score=table.rating * 2)
        >>> storage.write_table(enriched, "conversations_enriched")

    """

    def __init__(
        self,
        db_path: Path | None = None,
        checkpoint_dir: Path | None = None,
    ) -> None:
        """Initialize storage manager.

        Args:
            db_path: Path to DuckDB file (None = in-memory database)
            checkpoint_dir: Directory for parquet checkpoints
                          (defaults to .egregora/data/)

        """
        self.db_path = db_path
        self.checkpoint_dir = checkpoint_dir or Path(".egregora/data")

        # Initialize DuckDB connection
        db_str = str(db_path) if db_path else ":memory:"
        self._conn = duckdb.connect(db_str)

        # Initialize vector extensions
        self._vss_function: str | None = None
        self._init_vector_extensions()

        # Initialize Ibis backend
        self.ibis_conn = ibis.duckdb.from_connection(self._conn)

        # Cache for PRAGMA table metadata
        self._table_info_cache: dict[str, set[str]] = {}

        logger.info(
            "DuckDBStorageManager initialized (db=%s, checkpoints=%s)",
            "memory" if db_path is None else db_path,
            self.checkpoint_dir,
        )

<<<<<<< HEAD
=======
    def _init_vector_extensions(self) -> None:
        """Install and load DuckDB VSS extension, and detect best search function."""
        # Enable HNSW index persistence for vector search
        # Requires 'vss' extension to be loaded first
        try:
            self._conn.execute("INSTALL vss; LOAD vss;")
            self._conn.execute("SET hnsw_enable_experimental_persistence=true")
            self._vss_function = self.detect_vss_function()
        except (duckdb.Error, RuntimeError) as exc:
            logger.warning("VSS extension unavailable: %s", exc)
            self._vss_function = None

>>>>>>> 32282fe0
    @contextlib.contextmanager
    def connection(self) -> duckdb.DuckDBPyConnection:
        """Yield the managed DuckDB connection.

        This is the supported escape hatch for code that still needs direct
        access to DuckDB. Callers should prefer dedicated helper methods when
        available and avoid caching the returned handle.
        """
        yield self._conn

    def execute_query(self, sql: str, params: list | None = None) -> list:
        """Execute a raw SQL query and return all results.

        This is the preferred way to run raw SQL when Ibis is insufficient.
        It replaces direct access to ``self.conn``.

        Args:
            sql: SQL query string
            params: Optional list of parameters for prepared statement

        Returns:
            List of result tuples

        """
        params = params or []
        return self._conn.execute(sql, params).fetchall()

    def execute_query_single(self, sql: str, params: list | None = None) -> tuple | None:
        """Execute a raw SQL query and return a single result row.

        Args:
            sql: SQL query string
            params: Optional list of parameters

        Returns:
            Single result tuple or None

        """
        params = params or []
        return self._conn.execute(sql, params).fetchone()

    def get_vector_function_name(self) -> str | None:
        """Return the detected VSS search function name (vss_search or vss_match), or None."""
        return self._vss_function

    def read_table(self, name: str) -> Table:
        """Read table as Ibis expression.

        Args:
            name: Table name in DuckDB

        Returns:
            Ibis table expression

        Raises:
            ValueError: If table doesn't exist

        Example:
            >>> table = storage.read_table("conversations")
            >>> df = table.execute()

        """
        try:
            return self.ibis_conn.table(name)
        except Exception as e:
            msg = f"Table '{name}' not found in database"
            logger.exception(msg)
            raise ValueError(msg) from e

    def write_table(
        self,
        table: Table,
        name: str,
        mode: Literal["replace", "append"] = "replace",
        *,
        checkpoint: bool = True,
    ) -> None:
        """Write Ibis table to DuckDB.

        Args:
            table: Ibis table expression to write
            name: Destination table name
            mode: Write mode ("replace" or "append")
            checkpoint: If True, save parquet checkpoint to disk

        Example:
            >>> enriched = table.mutate(score=...)
            >>> storage.write_table(enriched, "conversations_enriched")

        """
        if checkpoint:
            # Write checkpoint to parquet
            parquet_path = self.checkpoint_dir / f"{name}.parquet"
            parquet_path.parent.mkdir(parents=True, exist_ok=True)

            logger.debug("Writing checkpoint: %s", parquet_path)
            table.to_parquet(str(parquet_path))

            # Load into DuckDB from parquet (use quoted identifier to prevent SQL injection)
            quoted_name = quote_identifier(name)
            if mode == "replace":
                sql = f"CREATE OR REPLACE TABLE {quoted_name} AS SELECT * FROM read_parquet('{parquet_path}')"
            else:  # append
                # Create table if not exists, then insert
                sql = f"""
                    CREATE TABLE IF NOT EXISTS {quoted_name} AS SELECT * FROM read_parquet('{parquet_path}') WHERE 1=0;
                    INSERT INTO {quoted_name} SELECT * FROM read_parquet('{parquet_path}')
                """

            self._conn.execute(sql)
            logger.info("Table '%s' written with checkpoint (%s)", name, mode)

        # Direct write without checkpoint (faster but no persistence)
        elif mode == "replace":
            # Use Ibis to_sql for direct write
            # Note: This requires executing the table first
            dataframe = table.execute()
            self._conn.register(name, dataframe)
            logger.info("Table '%s' written without checkpoint (%s)", name, mode)
        else:
            msg = "Append mode requires checkpoint=True"
            raise ValueError(msg)

    def persist_atomic(self, table: Table, name: str, schema: ibis.Schema | None = None) -> None:
        """Persist an Ibis table to a DuckDB table atomically using a transaction.

        This preserves existing table properties (like indexes) by performing a
        DELETE + INSERT transaction instead of dropping and recreating the table.
        """
        if not re.fullmatch("[A-Za-z_][A-Za-z0-9_]*", name):
            msg = "target_table must be a valid DuckDB identifier"
            raise ValueError(msg)

        target_schema = schema or IR_MESSAGE_SCHEMA
        schemas.create_table_if_not_exists(self._conn, name, target_schema)

        quoted_table = quote_identifier(name)
        column_list = ", ".join(quote_identifier(col) for col in target_schema.names)
        temp_view = f"_egregora_persist_{uuid.uuid4().hex}"

        try:
            # Create temp view from table expression
            self._conn.create_view(temp_view, table.to_pyarrow(), overwrite=True)
            quoted_view = quote_identifier(temp_view)

            self._conn.execute("BEGIN TRANSACTION")
            try:
                self._conn.execute(f"DELETE FROM {quoted_table}")
                self._conn.execute(
                    f"INSERT INTO {quoted_table} ({column_list}) SELECT {column_list} FROM {quoted_view}"
                )
                self._conn.execute("COMMIT")
            except Exception:
                logger.exception("Transaction failed during DuckDB persistence, rolling back")
                self._conn.execute("ROLLBACK")
                raise
        finally:
            with contextlib.suppress(Exception):
                self._conn.unregister(temp_view)

    def get_table_columns(self, table_name: str, *, refresh: bool = False) -> set[str]:
        """Return cached column names for ``table_name``.

        This utility wraps DuckDB's ``PRAGMA table_info`` with identifier
        validation and caching so that callers no longer need to run SQL.
        Missing tables simply return an empty set.
        """
        cache_key = table_name.lower()
        if refresh or cache_key not in self._table_info_cache:
            # Validate identifier (raises ValueError on invalid characters)
            quote_identifier(table_name)

            try:
                rows = self._conn.execute(
                    f"PRAGMA table_info('{table_name}')",
                ).fetchall()
            except duckdb.Error:
                rows: list[tuple[str, ...]] = []

            self._table_info_cache[cache_key] = {row[0] for row in rows}

        return self._table_info_cache[cache_key]

    # ==================================================================
    # Sequence helpers
    # ==================================================================

    def ensure_sequence(self, name: str, *, start: int = 1) -> None:
        """Create a sequence if it does not exist."""
        quoted_name = quote_identifier(name)
        self._conn.execute(f"CREATE SEQUENCE IF NOT EXISTS {quoted_name} START {int(start)}")

    def get_sequence_state(self, name: str) -> SequenceState | None:
        """Return metadata describing the current state of ``name``."""
        row = self._conn.execute(
            """
            SELECT start_value, increment_by, last_value
            FROM duckdb_sequences()
            WHERE schema_name = current_schema() AND sequence_name = ?
            LIMIT 1
            """,
            [name],
        ).fetchone()
        if row is None:
            return None
        start_value, increment_by, last_value = row
        return SequenceState(
            sequence_name=name,
            start_value=int(start_value),
            increment_by=int(increment_by),
            last_value=None if last_value is None else int(last_value),
        )

    def ensure_sequence_default(self, table: str, column: str, sequence_name: str) -> None:
        """Ensure ``column`` uses ``sequence_name`` as its default value."""
        desired_default = f"nextval('{sequence_name}')"
        column_default = self._conn.execute(
            """
            SELECT column_default
            FROM information_schema.columns
            WHERE lower(table_name) = lower(?) AND lower(column_name) = lower(?)
            LIMIT 1
            """,
            [table, column],
        ).fetchone()
        if not column_default or column_default[0] != desired_default:
            quoted_table = quote_identifier(table)
            quoted_column = quote_identifier(column)
            self._conn.execute(
                f"ALTER TABLE {quoted_table} ALTER COLUMN {quoted_column} SET DEFAULT {desired_default}"
            )

    def sync_sequence_with_table(self, sequence_name: str, *, table: str, column: str) -> None:
        """Advance ``sequence_name`` so it is ahead of ``table.column``."""
        if not self.table_exists(table):
            return

        quoted_table = quote_identifier(table)
        quoted_column = quote_identifier(column)
        max_row = self._conn.execute(f"SELECT MAX({quoted_column}) FROM {quoted_table}").fetchone()
        if not max_row or max_row[0] is None:
            return

        max_value = int(max_row[0])
        state = self.get_sequence_state(sequence_name)
        if state is None:
            msg = f"Sequence '{sequence_name}' not found"
            raise RuntimeError(msg)

        current_next = state.next_value
        desired_next = max(max_value + 1, current_next)
        steps_needed = desired_next - current_next
        if steps_needed > 0:
            self.next_sequence_values(sequence_name, count=steps_needed)

    def next_sequence_value(self, sequence_name: str) -> int:
        """Return the next value from ``sequence_name``."""
        values = self.next_sequence_values(sequence_name, count=1)
        return values[0]

    def next_sequence_values(self, sequence_name: str, *, count: int = 1) -> list[int]:
        """Return ``count`` sequential values from ``sequence_name``."""
        if count <= 0:
            msg = "count must be positive"
            raise ValueError(msg)

        cursor = self._conn.execute("SELECT nextval(?) FROM range(?)", [sequence_name, count])
        return [int(row[0]) for row in cursor.fetchall()]

    def table_exists(self, name: str) -> bool:
        """Check if table exists in database.

        Args:
            name: Table name

        Returns:
            True if table exists, False otherwise

        """
        tables = self._conn.execute(
            """
            SELECT table_name
            FROM information_schema.tables
            WHERE table_name = ?
        """,
            [name],
        ).fetchall()
        return len(tables) > 0

    def list_tables(self) -> list[str]:
        """List all tables in database.

        Returns:
            Sorted list of table names

        """
        tables = self._conn.execute(
            """
            SELECT table_name
            FROM information_schema.tables
            WHERE table_schema = 'main'
            ORDER BY table_name
        """
        ).fetchall()
        return [t[0] for t in tables]

    def drop_table(self, name: str, *, checkpoint_too: bool = False) -> None:
        """Drop table from database.

        Args:
            name: Table name
            checkpoint_too: If True, also delete parquet checkpoint

        Example:
            >>> storage.drop_table("temp_results", checkpoint_too=True)

        """
        # Try dropping as view first (ibis.memtable creates views), then table
        # Use quoted identifier to prevent SQL injection
        quoted_name = quote_identifier(name)
        with contextlib.suppress(Exception):
            self._conn.execute(f"DROP VIEW IF EXISTS {quoted_name}")
        with contextlib.suppress(Exception):
            self._conn.execute(f"DROP TABLE IF EXISTS {quoted_name}")
        logger.info("Dropped table/view: %s", name)

        if checkpoint_too:
            parquet_path = self.checkpoint_dir / f"{name}.parquet"
            if parquet_path.exists():
                parquet_path.unlink()
                logger.info("Deleted checkpoint: %s", parquet_path)

    def close(self) -> None:
        """Close database connection.

        Call this when done with the storage manager to clean up resources.
        """
        self._conn.close()
        logger.info("DuckDBStorageManager closed")

    def __enter__(self) -> Self:
        """Context manager entry."""
        return self

    def __exit__(self, exc_type: object, exc_val: object, exc_tb: object) -> None:
        """Context manager exit - closes connection."""
        self.close()

    # ==================================================================
    # Vector backend helpers (Consolidated)
    # ==================================================================

    def install_vss_extensions(self) -> bool:
        try:
            self._conn.execute("INSTALL vss")
            self._conn.execute("LOAD vss")
        except (duckdb.Error, RuntimeError) as exc:
            logger.warning("VSS extension unavailable: %s", exc)
            return False
        return True

    def detect_vss_function(self) -> str:
        try:
            rows = self._conn.execute("SELECT name FROM pragma_table_functions()").fetchall()
        except duckdb.Error as exc:
            logger.debug("Unable to inspect table functions: %s", exc)
            return "vss_search"
        function_names = {str(row[0]).lower() for row in rows if row}
        if "vss_search" in function_names:
            return "vss_search"
        if "vss_match" in function_names:
            logger.debug("Using vss_match table function for ANN queries")
            return "vss_match"
        logger.debug("No VSS table function detected; defaulting to vss_search")
        return "vss_search"

    def drop_index(self, name: str) -> None:
        quoted = quote_identifier(name)
        self._conn.execute(f"DROP INDEX IF EXISTS {quoted}")

    def row_count(self, table_name: str) -> int:
        if not self.table_exists(table_name):
            return 0
        quoted = quote_identifier(table_name)
        row = self._conn.execute(f"SELECT COUNT(*) FROM {quoted}").fetchone()
        return int(row[0]) if row and row[0] is not None else 0

    def create_hnsw_index(self, *, table_name: str, index_name: str, column: str = "embedding") -> bool:
        quoted_table = quote_identifier(table_name)
        quoted_index = quote_identifier(index_name)
        try:
            self._conn.execute(
                f"""
                CREATE INDEX {quoted_index}
                ON {quoted_table}
                USING HNSW ({column})
                WITH (metric = 'cosine')
                """
            )
            logger.info("Created HNSW index %s on %s.%s", index_name, table_name, column)
        except duckdb.Error as exc:
            logger.warning("Skipping HNSW index creation: %s", exc)
            return False
        return True


def temp_storage() -> DuckDBStorageManager:
    """Create temporary in-memory storage manager.

    Returns:
        DuckDBStorageManager with in-memory database

    Example:
        >>> with temp_storage() as storage:
        ...     storage.write_table(my_table, "temp")
        ...     result = storage.read_table("temp")

    """
    return DuckDBStorageManager(db_path=None, checkpoint_dir=Path("/tmp/.egregora-temp"))  # noqa: S108


@contextlib.contextmanager
def duckdb_backend() -> ibis.BaseBackend:
    """Context manager for temporary DuckDB backend.

    MODERN (Phase 2.2): Moved from connection.py to storage.py for consolidation.

    Sets up an in-memory DuckDB database as the default Ibis backend,
    and properly cleans up connections on exit.

    Yields:
        Ibis backend connected to DuckDB

    Example:
        >>> with duckdb_backend():
        ...     table = ibis.read_csv("data.csv")
        ...     result = table.execute()

    """
    connection = duckdb.connect(":memory:")
    backend = ibis.duckdb.from_connection(connection)
    old_backend = getattr(ibis.options, "default_backend", None)
    try:
        ibis.options.default_backend = backend
        logger.debug("DuckDB backend initialized")
        yield backend
    finally:
        ibis.options.default_backend = old_backend
        connection.close()
        logger.debug("DuckDB backend closed")


__all__ = [
    "DuckDBStorageManager",
    "combine_with_enrichment_rows",
    "duckdb_backend",
    "quote_identifier",
    "temp_storage",
]<|MERGE_RESOLUTION|>--- conflicted
+++ resolved
@@ -188,8 +188,6 @@
             self.checkpoint_dir,
         )
 
-<<<<<<< HEAD
-=======
     def _init_vector_extensions(self) -> None:
         """Install and load DuckDB VSS extension, and detect best search function."""
         # Enable HNSW index persistence for vector search
@@ -202,7 +200,6 @@
             logger.warning("VSS extension unavailable: %s", exc)
             self._vss_function = None
 
->>>>>>> 32282fe0
     @contextlib.contextmanager
     def connection(self) -> duckdb.DuckDBPyConnection:
         """Yield the managed DuckDB connection.
