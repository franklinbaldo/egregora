"""Centralized storage manager for DuckDB + Ibis operations.

Provides a unified interface for reading/writing tables with automatic
checkpointing.

This module implements Priority C.2 from the Architecture Roadmap:
centralized DuckDB access to eliminate raw SQL and provide consistent
checkpoint management across pipeline stages.

Callers should treat :class:`DuckDBStorageManager` as the single entry point
for metadata queries and bookkeeping. Avoid holding on to the raw
``duckdb.Connection`` object; instead use helper methods like
:meth:`get_table_columns`, :meth:`fetch_latest_runs`, or the
:meth:`connection` context manager when absolutely necessary.

Usage:
    from egregora.database.duckdb_manager import DuckDBStorageManager

    # Create storage manager
    storage = DuckDBStorageManager(db_path=Path("pipeline.duckdb"))

    # Read table as Ibis
    table = storage.read_table("conversations")

    # Write table with checkpoint
    storage.write_table(table, "enriched_conversations")

    # Execute a named view
    from egregora.database.views import COMMON_VIEWS

    chunks_builder = COMMON_VIEWS["chunks"]
    result = storage.execute_view("chunks", chunks_builder, "conversations")
"""

from __future__ import annotations

import contextlib
import logging
import re
import tempfile
import threading
import uuid
from dataclasses import dataclass
from pathlib import Path
from typing import TYPE_CHECKING, Any, Literal, Self

import duckdb
import ibis

from egregora.database import schemas
from egregora.database.schemas import quote_identifier

if TYPE_CHECKING:
    from collections.abc import Sequence

    from ibis.expr.types import Table

logger = logging.getLogger(__name__)


@dataclass(frozen=True)
class SequenceState:
    """Metadata describing the current state of a DuckDB sequence."""

    sequence_name: str
    start_value: int
    increment_by: int
    last_value: int | None

    @property
    def next_value(self) -> int:
        """Return the value that will be produced by the next ``nextval`` call."""
        if self.last_value is None:
            return self.start_value
        return self.last_value + self.increment_by


class DuckDBStorageManager:
    """Centralized DuckDB connection + Ibis helpers.

    Manages database connections, table I/O, and automatic checkpointing
    for pipeline stages. View transformations are provided as callables
    (see :mod:`egregora.database.views`).

    Attributes:
        db_path: Path to DuckDB file (or None for in-memory)
        _conn: Raw DuckDB connection (private - prefer helpers)
        ibis_conn: Ibis backend connected to DuckDB
        checkpoint_dir: Directory for parquet checkpoints

    Example:
        >>> storage = DuckDBStorageManager(db_path=Path("pipeline.duckdb"))
        >>> table = storage.read_table("conversations")
        >>> enriched = table.mutate(score=table.rating * 2)
        >>> storage.write_table(enriched, "conversations_enriched")

    """

    def __init__(
        self,
        db_path: Path | None = None,
        checkpoint_dir: Path | None = None,
    ) -> None:
        """Initialize storage manager.

        Args:
            db_path: Path to DuckDB file (None = in-memory database)
            checkpoint_dir: Directory for parquet checkpoints
                          (defaults to .egregora/data/)

        """
        self.db_path = db_path
        self.checkpoint_dir = checkpoint_dir or Path(".egregora/data")

        # Initialize Ibis backend first (it manages the DuckDB connection)
        db_str = str(db_path) if db_path else ":memory:"
        self.ibis_conn = ibis.duckdb.connect(database=db_str, read_only=False)

        # Use the underlying DuckDB connection from Ibis to ensure we share the same connection
        # This prevents "read-only transaction" errors caused by multiple connections to the same file
        self._conn = self.ibis_conn.con

        # Cache for PRAGMA table metadata
        self._table_info_cache: dict[str, set[str]] = {}

        logger.info(
            "DuckDBStorageManager initialized (db=%s, checkpoints=%s)",
            "memory" if db_path is None else db_path,
            self.checkpoint_dir,
        )
        self._lock = threading.Lock()

    @classmethod
    def from_connection(cls, conn: duckdb.DuckDBPyConnection, checkpoint_dir: Path | None = None) -> Self:
        """Create storage manager from an existing DuckDB connection.

        This properly initializes both the raw connection and Ibis backend
        from an existing connection, avoiding the mutation pattern that
        breaks ibis_conn synchronization.

        Args:
            conn: Existing DuckDB connection
            checkpoint_dir: Directory for parquet checkpoints

        Returns:
            Storage manager instance with properly initialized backends

        """
        instance = cls.__new__(cls)
        instance.db_path = None  # Unknown for external connections
        instance.checkpoint_dir = checkpoint_dir or Path(".egregora/data")
        instance._conn = conn
        db_list = conn.execute("PRAGMA database_list").fetchall()
        # PRAGMA database_list returns rows as (oid, name, file)
        db_path = db_list[0][2] if db_list else None
        db_str = db_path or ":memory:"
        # Note: ibis.connect(conn) is not supported in current version, so we create a separate connection.
        # This might cause concurrency issues if not handled carefully.
        # Ideally we would use the same connection, but for now we accept the limitation for from_connection.
        instance.ibis_conn = ibis.duckdb.connect(database=db_str, read_only=False)
        instance._table_info_cache = {}
        instance._lock = threading.Lock()
        logger.debug("DuckDBStorageManager created from existing connection")
        return instance

    @classmethod
    def from_ibis_backend(cls, backend: ibis.BaseBackend, checkpoint_dir: Path | None = None) -> Self:
        """Create storage manager from an existing Ibis backend.

        This ensures the storage manager shares the exact same connection
        as the provided backend, preventing multi-connection conflicts.

        Args:
            backend: Existing Ibis backend (must be DuckDB)
            checkpoint_dir: Directory for parquet checkpoints

        Returns:
            Storage manager instance sharing the backend's connection

        """
        instance = cls.__new__(cls)
        instance.checkpoint_dir = checkpoint_dir or Path(".egregora/data")

        instance.ibis_conn = backend
        # Share the raw connection from the backend
        if hasattr(backend, "con"):
            instance._conn = backend.con
        else:
            msg = "Provided backend does not expose a raw 'con' attribute (expected DuckDB backend)"
            raise ValueError(msg)

        # Extract db_path from connection so _reset_connection works correctly
        # PRAGMA database_list returns rows as (oid, name, file)
        try:
            db_list = instance._conn.execute("PRAGMA database_list").fetchall()
            db_file = db_list[0][2] if db_list and db_list[0][2] else None
            instance.db_path = Path(db_file) if db_file else None
        except duckdb.Error:
            instance.db_path = None
            logger.debug("Could not determine db_path from backend connection")

        instance._table_info_cache = {}
        instance._lock = threading.Lock()
        logger.debug("DuckDBStorageManager created from existing Ibis backend (db_path=%s)", instance.db_path)
        return instance

    def _is_invalidated_error(self, exc: duckdb.Error) -> bool:
        """Check if DuckDB raised a fatal invalidation error."""
        message = str(exc).lower()
        return "database has been invalidated" in message or "read-only but has made changes" in message

    def _reset_connection(self) -> None:
        """Recreate the DuckDB connection after a fatal error and clear caches."""
        db_str = str(self.db_path) if self.db_path else ":memory:"
        logger.warning("Resetting DuckDB connection after fatal error (db=%s)", db_str)
        try:
            self._conn.close()
        except Exception:  # pragma: no cover - defensive logging
            logger.exception("Failed closing invalidated DuckDB connection")

        def _connect() -> None:
            # Re-initialize via Ibis to maintain shared connection
            # Explicitly request read_write access
            self.ibis_conn = ibis.duckdb.connect(database=db_str, read_only=False)
            self._conn = self.ibis_conn.con

        try:
            _connect()
        except duckdb.Error as exc:
            # Check for specific invalidation error that requires file removal
            if self._is_invalidated_error(exc) and self.db_path:
                logger.warning("Recreating DuckDB database file after fatal invalidation: %s", db_str)
                try:
                    Path(db_str).unlink(missing_ok=True)
                    _connect()
                    return
                except (OSError, duckdb.Error):
                    logger.exception("Failed to recover via file deletion")

            # Fallback to memory if file open/recovery fails
            logger.warning("Failed to reconnect to %s, falling back to memory. Error: %s", db_str, exc)
            db_str = ":memory:"
            try:
                _connect()
            except duckdb.Error as e:
                msg = "Critical failure: Could not connect to in-memory database after reset"
                logger.critical(msg)
                raise RuntimeError(msg) from e

        self.db_path = Path(db_str) if db_str != ":memory:" else None
        logger.info("DuckDB connection reset successfully (db=%s)", db_str)

        self._table_info_cache.clear()

    @contextlib.contextmanager
    def connection(self) -> duckdb.DuckDBPyConnection:
        """Yield the managed DuckDB connection.

        This is the supported escape hatch for code that still needs direct
        access to DuckDB. Callers should prefer dedicated helper methods when
        available and avoid caching the returned handle.
        """
        yield self._conn

    def execute_query(self, sql: str, params: list | None = None) -> list:
        """Execute a raw SQL query and return all results.

        This is the preferred way to run raw SQL when Ibis is insufficient.
        It replaces direct access to ``self.conn``.

        Args:
            sql: SQL query string
            params: Optional list of parameters for prepared statement

        Returns:
            List of result tuples

        """
        params = params or []
        return self._conn.execute(sql, params).fetchall()

    def execute(self, sql: str, params: Sequence | None = None) -> duckdb.DuckDBPyRelation:
        """Execute a raw SQL statement via the managed connection.

        This provides backward compatibility for callers expecting a direct
        ``execute`` method on the storage manager while keeping connection
        handling centralized.

        Args:
            sql: SQL query or statement to execute.
            params: Optional sequence of parameters for prepared execution.

        Returns:
            The DuckDB relation produced by the statement (if any).

        """
        return self._conn.execute(sql, params or [])

    def execute_sql(self, sql: str, params: Sequence | None = None) -> None:
        """Execute a raw SQL statement without returning results."""
        self._conn.execute(sql, params or [])

    def execute_query_single(self, sql: str, params: list | None = None) -> tuple | None:
        """Execute a raw SQL query and return a single result row.

        Args:
            sql: SQL query string
            params: Optional list of parameters

        Returns:
            Single result tuple or None

        """
        params = params or []
        return self._conn.execute(sql, params).fetchone()

    def replace_rows(
        self,
        table: str,
        rows: Table,
        *,
        by_keys: dict[str, Any],
    ) -> None:
        """Delete matching rows and insert replacements (UPSERT simulation).

        Simulates UPSERT by deleting rows matching the provided key-value pairs
        and then inserting the new rows. This prevents SQL injection by rigidly
        structuring the DELETE clause.

        Args:
            table: Target table name
            rows: Ibis table expression containing new rows
            by_keys: Dictionary of column_name -> value to match for deletion

        """
        if not by_keys:
            msg = "replace_rows requires at least one key for deletion safety"
            raise ValueError(msg)

        quoted_table = quote_identifier(table)

        # Build parameterized WHERE clause
        conditions = []
        params = []
        for col, val in by_keys.items():
            conditions.append(f"{quote_identifier(col)} = ?")
            params.append(val)

        where_clause = " AND ".join(conditions)
        sql = f"DELETE FROM {quoted_table} WHERE {where_clause}"

        self.execute_sql(sql, params)
        self.ibis_conn.insert(table, rows)

    def read_table(self, name: str) -> Table:
        """Read table as Ibis expression.

        Args:
            name: Table name in DuckDB

        Returns:
            Ibis table expression

        Raises:
            ValueError: If table doesn't exist

        Example:
            >>> table = storage.read_table("conversations")
            >>> df = table.execute()

        """
        try:
            return self.ibis_conn.table(name)
        except Exception as e:
            if self._is_invalidated_error(e):
                self._reset_connection()
                try:
                    return self.ibis_conn.table(name)
                except duckdb.Error as retry_exc:
                    logger.debug("Retry after connection reset failed: %s", retry_exc)
            msg = f"Table '{name}' not found in database"
            logger.exception(msg)
            raise ValueError(msg) from e

    def write_table(
        self,
        table: Table,
        name: str,
        mode: Literal["replace", "append"] = "replace",
        *,
        checkpoint: bool = True,
    ) -> None:
        """Write Ibis table to DuckDB.

        Args:
            table: Ibis table expression to write
            name: Destination table name
            mode: Write mode ("replace" or "append")
            checkpoint: If True, save parquet checkpoint to disk

        Example:
            >>> enriched = table.mutate(score=...)
            >>> storage.write_table(enriched, "conversations_enriched")

        """
        if checkpoint:
            with self._lock:
                # Write checkpoint to parquet
                parquet_path = self.checkpoint_dir / f"{name}.parquet"
                parquet_path.parent.mkdir(parents=True, exist_ok=True)

                logger.debug("Writing checkpoint: %s", parquet_path)
                table.to_parquet(str(parquet_path))

                # Load into DuckDB from parquet
                quoted_name = quote_identifier(name)
                # Ensure path is a string for DuckDB binding
                path_str = str(parquet_path)

                if mode == "replace":
                    sql = f"CREATE OR REPLACE TABLE {quoted_name} AS SELECT * FROM read_parquet(?)"
                    params = [path_str]
                else:
                    # Append mode: ensure table exists (idempotent) then insert
                    # We create empty table if not exists first, matching the jinja logic:
                    # CREATE TABLE IF NOT EXISTS ... AS SELECT * FROM ... WHERE 1=0;
                    # INSERT INTO ...
                    sql_create = (
                        f"CREATE TABLE IF NOT EXISTS {quoted_name} AS SELECT * FROM read_parquet(?) WHERE 1=0"
                    )
                    sql_insert = f"INSERT INTO {quoted_name} SELECT * FROM read_parquet(?)"
                    self._conn.execute(sql_create, [path_str])
                    sql = sql_insert
                    params = [path_str]

                self._conn.execute(sql, params)
                logger.info("Table '%s' written with checkpoint (%s)", name, mode)

        # Direct write without checkpoint (faster but no persistence)
        elif mode == "replace":
            with self._lock:
                # Use Ibis to_sql for direct write
                # Note: This requires executing the table first
                dataframe = table.execute()
                self._conn.register(name, dataframe)
                logger.info("Table '%s' written without checkpoint (%s)", name, mode)
        else:
            msg = "Append mode requires checkpoint=True"
            raise ValueError(msg)

    def persist_atomic(self, table: Table, name: str, schema: ibis.Schema) -> None:
        """Persist an Ibis table to a DuckDB table atomically using a transaction.

        This preserves existing table properties (like indexes) by performing a
        DELETE + INSERT transaction instead of dropping and recreating the table.

        Args:
            table: Ibis table to persist
            name: Target table name (must be valid SQL identifier)
            schema: Table schema to use for validation and column selection

        """
        if not re.fullmatch("[A-Za-z_][A-Za-z0-9_]*", name):
            msg = "target_table must be a valid DuckDB identifier"
            raise ValueError(msg)

        target_schema = schema
        schemas.create_table_if_not_exists(self._conn, name, target_schema)

        temp_view = f"_egregora_persist_{uuid.uuid4().hex}"
        self._conn.create_view(temp_view, table.to_pyarrow(), overwrite=True)

        try:
            quoted_target = quote_identifier(name)
            quoted_view = quote_identifier(temp_view)
            quoted_columns = ", ".join(quote_identifier(col) for col in target_schema.names)

            sql = f"""
            BEGIN TRANSACTION;
            DELETE FROM {quoted_target};
            INSERT INTO {quoted_target} ({quoted_columns})
            SELECT {quoted_columns}
            FROM {quoted_view};
            COMMIT;
            """
            self._conn.execute(sql)
        finally:
            with contextlib.suppress(Exception):
                self._conn.unregister(temp_view)

    def get_table_columns(self, table_name: str, *, refresh: bool = False) -> set[str]:
        """Return cached column names for ``table_name``.

        This utility wraps DuckDB's ``PRAGMA table_info`` with identifier
        validation and caching so that callers no longer need to run SQL.
        Missing tables simply return an empty set.
        """
        cache_key = table_name.lower()
        if refresh or cache_key not in self._table_info_cache:
            # Sentinel: Fix SQL injection vulnerability by properly quoting the identifier
            quoted_name = quote_identifier(table_name)

            try:
                rows = self._conn.execute(
                    f"PRAGMA table_info({quoted_name})",
                ).fetchall()
            except duckdb.Error:
                rows: list[tuple[str, ...]] = []

            # PRAGMA table_info returns: (cid, name, type, notnull, dflt_value, pk)
            # We want row[1] which is the column name, not row[0] which is the cid (int)
            self._table_info_cache[cache_key] = {row[1] for row in rows}

        return self._table_info_cache[cache_key]

    # ==================================================================
    # Sequence helpers
    # ==================================================================

    def ensure_sequence(self, name: str, *, start: int = 1) -> None:
        """Create a sequence if it does not exist."""
        quoted_name = quote_identifier(name)
        logger.debug("Creating sequence %s if not exists", name)
        self._conn.execute(f"CREATE SEQUENCE IF NOT EXISTS {quoted_name} START {int(start)}")
        self._conn.commit()
        # Verify sequence was created
<<<<<<< HEAD
        state = self.get_sequence_state(name)
        if state is None:
            logger.error("Failed to create sequence %s - sequence not found after creation", name)
            msg = f"Sequence {name} was not created"
            raise RuntimeError(msg)
        logger.debug("Sequence %s verified (start=%d)", name, state.start_value)

    def get_sequence_state(self, name: str) -> SequenceState | None:
=======
        try:
            state = self.get_sequence_state(name)
            logger.debug("Sequence %s verified (start=%d)", name, state.start_value)
        except SequenceNotFoundError as e:
            logger.exception("Failed to create sequence %s - not found after creation", name)
            raise SequenceCreationError(name) from e

    def get_sequence_state(self, name: str) -> SequenceState:
>>>>>>> 61aaf3fe
        """Return metadata describing the current state of ``name``."""
        row = self._conn.execute(
            """
            SELECT start_value, increment_by, last_value
            FROM duckdb_sequences()
            WHERE schema_name = current_schema() AND sequence_name = ?
            LIMIT 1
            """,
            [name],
        ).fetchone()
        if row is None:
            return None
        start_value, increment_by, last_value = row
        return SequenceState(
            sequence_name=name,
            start_value=int(start_value),
            increment_by=int(increment_by),
            last_value=None if last_value is None else int(last_value),
        )

    def ensure_sequence_default(self, table: str, column: str, sequence_name: str) -> None:
        """Ensure ``column`` uses ``sequence_name`` as its default value."""
        desired_default = f"nextval('{sequence_name}')"
        column_default = self._conn.execute(
            """
            SELECT column_default
            FROM information_schema.columns
            WHERE lower(table_name) = lower(?) AND lower(column_name) = lower(?)
            LIMIT 1
            """,
            [table, column],
        ).fetchone()
        if not column_default or column_default[0] != desired_default:
            quoted_table = quote_identifier(table)
            quoted_column = quote_identifier(column)
            self._conn.execute(
                f"ALTER TABLE {quoted_table} ALTER COLUMN {quoted_column} SET DEFAULT {desired_default}"
            )
            self._conn.commit()

    def sync_sequence_with_table(self, sequence_name: str, *, table: str, column: str) -> None:
        """Advance ``sequence_name`` so it is ahead of ``table.column``."""
        if not self.table_exists(table):
            return

        quoted_table = quote_identifier(table)
        quoted_column = quote_identifier(column)
        max_row = self._conn.execute(f"SELECT MAX({quoted_column}) FROM {quoted_table}").fetchone()
        if not max_row or max_row[0] is None:
            return

        max_value = int(max_row[0])
        state = self.get_sequence_state(sequence_name)
        if state is None:
            msg = f"Sequence '{sequence_name}' not found"
            raise RuntimeError(msg)

        current_next = state.next_value
        desired_next = max(max_value + 1, current_next)
        steps_needed = desired_next - current_next
        if steps_needed > 0:
            self.next_sequence_values(sequence_name, count=steps_needed)

    def next_sequence_value(self, sequence_name: str) -> int:
        """Return the next value from ``sequence_name``."""
        values = self.next_sequence_values(sequence_name, count=1)
        return values[0]

    def next_sequence_values(self, sequence_name: str, *, count: int = 1) -> list[int]:
        """Return ``count`` sequential values from ``sequence_name``.

        Note: We avoid explicit begin()/commit() calls because they conflict
        with Ibis's transaction management, causing "read-only but has made changes"
        errors. Instead, we let DuckDB handle nextval() in auto-commit mode.
        """
        if count <= 0:
            msg = "count must be positive"
            raise ValueError(msg)

        with self._lock:
            # Fetch sequence values one at a time to avoid DuckDB internal errors
            # triggered by batching ``nextval`` in a single query.
            def _fetch_values() -> list[int]:
                results: list[int] = []
                sequence_literal = f"'{sequence_name.replace("'", "''")}'"
                for _ in range(count):
                    row = self._conn.execute(f"SELECT nextval({sequence_literal})").fetchone()
                    if row is None:
                        msg = f"Failed to fetch next value for sequence '{sequence_name}'"
                        raise RuntimeError(msg)
                    results.append(int(row[0]))
                return results

            try:
                values = _fetch_values()
            except duckdb.Error as exc:
                if not self._is_invalidated_error(exc):
                    raise

                # DuckDB occasionally invalidates the connection after a fatal internal error.
                # Recreate the connection and retry once so the pipeline can continue.
                logger.warning("DuckDB connection invalidated, resetting: %s", exc)
                self._reset_connection()

                # After connection reset, ensure sequence exists (may have been lost)
                state = self.get_sequence_state(sequence_name)
                if state is None:
                    logger.warning(
                        "Sequence '%s' not found after connection reset, recreating", sequence_name
                    )
                    self.ensure_sequence(sequence_name)

                try:
                    values = _fetch_values()
                except duckdb.Error as retry_exc:
                    logger.exception("Retry after connection reset also failed: %s", retry_exc)
                    raise

        # Defensive check: if query returns empty, sequence might not exist
        if not values:
            # Check if sequence exists
            state = self.get_sequence_state(sequence_name)
            if state is None:
                # Sequence doesn't exist - create it
                logger.warning("Sequence '%s' not found, creating it", sequence_name)
                self.ensure_sequence(sequence_name)
                # Retry the query
                values = [
                    int(
                        self._conn.execute(
                            f"SELECT nextval('{sequence_name.replace("'", "''")}')"
                        ).fetchone()[0]
                    )
                    for _ in range(count)
                ]
            else:
                # Sequence exists but query returned empty - this is unexpected
                msg = f"Sequence '{sequence_name}' exists but nextval query returned no results"
                raise RuntimeError(msg)

        return values

    def table_exists(self, name: str) -> bool:
        """Check if table exists in database.

        Args:
            name: Table name

        Returns:
            True if table exists, False otherwise

        """
        tables = self._conn.execute(
            """
            SELECT table_name
            FROM information_schema.tables
            WHERE table_name = ?
        """,
            [name],
        ).fetchall()
        return len(tables) > 0

    def list_tables(self) -> list[str]:
        """List all tables in database.

        Returns:
            Sorted list of table names

        """
        tables = self._conn.execute(
            """
            SELECT table_name
            FROM information_schema.tables
            WHERE table_schema = 'main'
            ORDER BY table_name
        """
        ).fetchall()
        return [t[0] for t in tables]

    def drop_table(self, name: str, *, checkpoint_too: bool = False) -> None:
        """Drop table from database.

        Args:
            name: Table name
            checkpoint_too: If True, also delete parquet checkpoint

        Example:
            >>> storage.drop_table("temp_results", checkpoint_too=True)

        """
        # Try dropping as view first (ibis.memtable creates views), then table
        # Use quoted identifier to prevent SQL injection
        quoted_name = quote_identifier(name)
        with contextlib.suppress(Exception):
            self._conn.execute(f"DROP VIEW IF EXISTS {quoted_name}")
        with contextlib.suppress(Exception):
            self._conn.execute(f"DROP TABLE IF EXISTS {quoted_name}")
        logger.info("Dropped table/view: %s", name)

        if checkpoint_too:
            parquet_path = self.checkpoint_dir / f"{name}.parquet"
            if parquet_path.exists():
                parquet_path.unlink()
                logger.info("Deleted checkpoint: %s", parquet_path)

    def close(self) -> None:
        """Close database connection.

        Call this when done with the storage manager to clean up resources.
        """
        self._conn.close()
        logger.info("DuckDBStorageManager closed")

    def __enter__(self) -> Self:
        """Context manager entry."""
        return self

    def __exit__(self, _exc_type: object, _exc_val: object, _exc_tb: object) -> None:
        """Context manager exit - closes connection."""
        self.close()

    # ==================================================================
    # Vector backend helpers (Consolidated)
    # ==================================================================

    def drop_index(self, name: str) -> None:
        quoted = quote_identifier(name)
        self._conn.execute(f"DROP INDEX IF EXISTS {quoted}")

    def row_count(self, table_name: str) -> int:
        if not self.table_exists(table_name):
            return 0
        quoted = quote_identifier(table_name)
        row = self._conn.execute(f"SELECT COUNT(*) FROM {quoted}").fetchone()
        return int(row[0]) if row and row[0] is not None else 0


def temp_storage() -> DuckDBStorageManager:
    """Create temporary in-memory storage manager.

    Returns:
        DuckDBStorageManager with in-memory database

    Example:
        >>> with temp_storage() as storage:
        ...     storage.write_table(my_table, "temp")
        ...     result = storage.read_table("temp")

    """
    # Use standard temporary directory instead of hardcoded /tmp path
    temp_dir = Path(tempfile.gettempdir()) / ".egregora-temp"
    return DuckDBStorageManager(db_path=None, checkpoint_dir=temp_dir)


@contextlib.contextmanager
def duckdb_backend() -> ibis.BaseBackend:
    """Context manager for temporary DuckDB backend.

    MODERN (Phase 2.2): Moved from connection.py to storage.py for consolidation.

    Sets up an in-memory DuckDB database as the default Ibis backend,
    and properly cleans up connections on exit.

    Yields:
        Ibis backend connected to DuckDB

    Example:
        >>> with duckdb_backend():
        ...     table = ibis.read_csv("data.csv")
        ...     result = table.execute()

    """
    # In ibis 9.0+, use connect() with database path directly
    # We don't need to create a raw duckdb connection first
    backend = ibis.duckdb.connect(":memory:")
    old_backend = getattr(ibis.options, "default_backend", None)
    try:
        ibis.options.default_backend = backend
        logger.debug("DuckDB backend initialized")
        yield backend
    finally:
        ibis.options.default_backend = old_backend
        # Close backend to release resources
        if hasattr(backend, "disconnect"):
            backend.disconnect()
        logger.debug("DuckDB backend closed")


__all__ = [
    "DuckDBStorageManager",
    "duckdb_backend",
    "quote_identifier",
    "temp_storage",
]<|MERGE_RESOLUTION|>--- conflicted
+++ resolved
@@ -48,6 +48,17 @@
 import ibis
 
 from egregora.database import schemas
+from egregora.database.exceptions import (
+    InvalidOperationError,
+    InvalidTableNameError,
+    SequenceCreationError,
+    SequenceError,
+    SequenceFetchError,
+    SequenceNotFoundError,
+    SequenceRetryFailedError,
+    TableInfoError,
+    TableNotFoundError,
+)
 from egregora.database.schemas import quote_identifier
 
 if TYPE_CHECKING:
@@ -335,7 +346,7 @@
         """
         if not by_keys:
             msg = "replace_rows requires at least one key for deletion safety"
-            raise ValueError(msg)
+            raise InvalidOperationError(msg)
 
         quoted_table = quote_identifier(table)
 
@@ -380,7 +391,7 @@
                     logger.debug("Retry after connection reset failed: %s", retry_exc)
             msg = f"Table '{name}' not found in database"
             logger.exception(msg)
-            raise ValueError(msg) from e
+            raise TableNotFoundError(name) from e
 
     def write_table(
         self,
@@ -446,7 +457,7 @@
                 logger.info("Table '%s' written without checkpoint (%s)", name, mode)
         else:
             msg = "Append mode requires checkpoint=True"
-            raise ValueError(msg)
+            raise InvalidOperationError(msg)
 
     def persist_atomic(self, table: Table, name: str, schema: ibis.Schema) -> None:
         """Persist an Ibis table to a DuckDB table atomically using a transaction.
@@ -461,8 +472,7 @@
 
         """
         if not re.fullmatch("[A-Za-z_][A-Za-z0-9_]*", name):
-            msg = "target_table must be a valid DuckDB identifier"
-            raise ValueError(msg)
+            raise InvalidTableNameError(name)
 
         target_schema = schema
         schemas.create_table_if_not_exists(self._conn, name, target_schema)
@@ -504,8 +514,8 @@
                 rows = self._conn.execute(
                     f"PRAGMA table_info({quoted_name})",
                 ).fetchall()
-            except duckdb.Error:
-                rows: list[tuple[str, ...]] = []
+            except duckdb.Error as e:
+                raise TableInfoError(table_name) from e
 
             # PRAGMA table_info returns: (cid, name, type, notnull, dflt_value, pk)
             # We want row[1] which is the column name, not row[0] which is the cid (int)
@@ -524,16 +534,6 @@
         self._conn.execute(f"CREATE SEQUENCE IF NOT EXISTS {quoted_name} START {int(start)}")
         self._conn.commit()
         # Verify sequence was created
-<<<<<<< HEAD
-        state = self.get_sequence_state(name)
-        if state is None:
-            logger.error("Failed to create sequence %s - sequence not found after creation", name)
-            msg = f"Sequence {name} was not created"
-            raise RuntimeError(msg)
-        logger.debug("Sequence %s verified (start=%d)", name, state.start_value)
-
-    def get_sequence_state(self, name: str) -> SequenceState | None:
-=======
         try:
             state = self.get_sequence_state(name)
             logger.debug("Sequence %s verified (start=%d)", name, state.start_value)
@@ -542,7 +542,6 @@
             raise SequenceCreationError(name) from e
 
     def get_sequence_state(self, name: str) -> SequenceState:
->>>>>>> 61aaf3fe
         """Return metadata describing the current state of ``name``."""
         row = self._conn.execute(
             """
@@ -554,7 +553,7 @@
             [name],
         ).fetchone()
         if row is None:
-            return None
+            raise SequenceNotFoundError(name)
         start_value, increment_by, last_value = row
         return SequenceState(
             sequence_name=name,
@@ -596,9 +595,6 @@
 
         max_value = int(max_row[0])
         state = self.get_sequence_state(sequence_name)
-        if state is None:
-            msg = f"Sequence '{sequence_name}' not found"
-            raise RuntimeError(msg)
 
         current_next = state.next_value
         desired_next = max(max_value + 1, current_next)
@@ -620,19 +616,19 @@
         """
         if count <= 0:
             msg = "count must be positive"
-            raise ValueError(msg)
+            raise InvalidOperationError(msg)
 
         with self._lock:
             # Fetch sequence values one at a time to avoid DuckDB internal errors
             # triggered by batching ``nextval`` in a single query.
             def _fetch_values() -> list[int]:
                 results: list[int] = []
-                sequence_literal = f"'{sequence_name.replace("'", "''")}'"
+                escaped_name = sequence_name.replace("'", "''")
+                sequence_literal = f"'{escaped_name}'"
                 for _ in range(count):
-                    row = self._conn.execute(f"SELECT nextval({sequence_literal})").fetchone()
+                    row = self.execute(f"SELECT nextval({sequence_literal})").fetchone()
                     if row is None:
-                        msg = f"Failed to fetch next value for sequence '{sequence_name}'"
-                        raise RuntimeError(msg)
+                        raise SequenceFetchError(sequence_name)
                     results.append(int(row[0]))
                 return results
 
@@ -640,7 +636,8 @@
                 values = _fetch_values()
             except duckdb.Error as exc:
                 if not self._is_invalidated_error(exc):
-                    raise
+                    msg = f"Database error fetching sequence '{sequence_name}'"
+                    raise SequenceError(msg) from exc
 
                 # DuckDB occasionally invalidates the connection after a fatal internal error.
                 # Recreate the connection and retry once so the pipeline can continue.
@@ -648,8 +645,9 @@
                 self._reset_connection()
 
                 # After connection reset, ensure sequence exists (may have been lost)
-                state = self.get_sequence_state(sequence_name)
-                if state is None:
+                try:
+                    self.get_sequence_state(sequence_name)
+                except SequenceNotFoundError:
                     logger.warning(
                         "Sequence '%s' not found after connection reset, recreating", sequence_name
                     )
@@ -659,29 +657,7 @@
                     values = _fetch_values()
                 except duckdb.Error as retry_exc:
                     logger.exception("Retry after connection reset also failed: %s", retry_exc)
-                    raise
-
-        # Defensive check: if query returns empty, sequence might not exist
-        if not values:
-            # Check if sequence exists
-            state = self.get_sequence_state(sequence_name)
-            if state is None:
-                # Sequence doesn't exist - create it
-                logger.warning("Sequence '%s' not found, creating it", sequence_name)
-                self.ensure_sequence(sequence_name)
-                # Retry the query
-                values = [
-                    int(
-                        self._conn.execute(
-                            f"SELECT nextval('{sequence_name.replace("'", "''")}')"
-                        ).fetchone()[0]
-                    )
-                    for _ in range(count)
-                ]
-            else:
-                # Sequence exists but query returned empty - this is unexpected
-                msg = f"Sequence '{sequence_name}' exists but nextval query returned no results"
-                raise RuntimeError(msg)
+                    raise SequenceRetryFailedError(sequence_name) from retry_exc
 
         return values
 
