"""Centralized storage manager for DuckDB + Ibis operations.

Provides a unified interface for reading/writing tables with automatic
checkpointing.

This module implements Priority C.2 from the Architecture Roadmap:
centralized DuckDB access to eliminate raw SQL and provide consistent
checkpoint management across pipeline stages.

Callers should treat :class:`DuckDBStorageManager` as the single entry point
for metadata queries and bookkeeping. Avoid holding on to the raw
``duckdb.Connection`` object; instead use helper methods like
:meth:`get_table_columns`, :meth:`fetch_latest_runs`, or the
:meth:`connection` context manager when absolutely necessary.

Usage:
    from egregora.database.duckdb_manager import DuckDBStorageManager

    # Create storage manager
    storage = DuckDBStorageManager(db_path=Path("pipeline.duckdb"))

    # Read table as Ibis
    table = storage.read_table("conversations")

    # Write table with checkpoint
    storage.write_table(table, "enriched_conversations")

    # Execute a named view
    from egregora.database.views import COMMON_VIEWS

    chunks_builder = COMMON_VIEWS["chunks"]
    result = storage.execute_view("chunks", chunks_builder, "conversations")
"""

from __future__ import annotations

import contextlib
import logging
import re
import tempfile
import threading
import uuid
from collections.abc import Sequence
from dataclasses import dataclass
from pathlib import Path
from typing import Any, Literal, Self

import duckdb
import ibis
from ibis.expr.types import Table

from egregora.database import schemas
from egregora.database.ir_schema import quote_identifier
from egregora.database.sql import SQLManager

logger = logging.getLogger(__name__)


@dataclass(frozen=True)
class SequenceState:
    """Metadata describing the current state of a DuckDB sequence."""

    sequence_name: str
    start_value: int
    increment_by: int
    last_value: int | None

    @property
    def next_value(self) -> int:
        """Return the value that will be produced by the next ``nextval`` call."""
        if self.last_value is None:
            return self.start_value
        return self.last_value + self.increment_by


class DuckDBStorageManager:
    """Centralized DuckDB connection + Ibis helpers.

    Manages database connections, table I/O, and automatic checkpointing
    for pipeline stages. View transformations are provided as callables
    (see :mod:`egregora.database.views`).

    Attributes:
        db_path: Path to DuckDB file (or None for in-memory)
        _conn: Raw DuckDB connection (private - prefer helpers)
        ibis_conn: Ibis backend connected to DuckDB
        checkpoint_dir: Directory for parquet checkpoints

    Example:
        >>> storage = DuckDBStorageManager(db_path=Path("pipeline.duckdb"))
        >>> table = storage.read_table("conversations")
        >>> enriched = table.mutate(score=table.rating * 2)
        >>> storage.write_table(enriched, "conversations_enriched")

    """

    def __init__(
        self,
        db_path: Path | None = None,
        checkpoint_dir: Path | None = None,
    ) -> None:
        """Initialize storage manager.

        Args:
            db_path: Path to DuckDB file (None = in-memory database)
            checkpoint_dir: Directory for parquet checkpoints
                          (defaults to .egregora/data/)

        """
        self.db_path = db_path
        self.checkpoint_dir = checkpoint_dir or Path(".egregora/data")

        # Initialize Ibis backend first (it manages the DuckDB connection)
        db_str = str(db_path) if db_path else ":memory:"
        self.ibis_conn = ibis.duckdb.connect(database=db_str, read_only=False)

        # Use the underlying DuckDB connection from Ibis to ensure we share the same connection
        # This prevents "read-only transaction" errors caused by multiple connections to the same file
        self._conn = self.ibis_conn.con

        # Initialize SQL template manager
        self.sql = SQLManager()

        # Cache for PRAGMA table metadata
        self._table_info_cache: dict[str, set[str]] = {}

        logger.info(
            "DuckDBStorageManager initialized (db=%s, checkpoints=%s)",
            "memory" if db_path is None else db_path,
            self.checkpoint_dir,
        )
        self._lock = threading.Lock()

    @classmethod
    def from_connection(cls, conn: duckdb.DuckDBPyConnection, checkpoint_dir: Path | None = None) -> Self:
        """Create storage manager from an existing DuckDB connection.

        This properly initializes both the raw connection and Ibis backend
        from an existing connection, avoiding the mutation pattern that
        breaks ibis_conn synchronization.

        Args:
            conn: Existing DuckDB connection
            checkpoint_dir: Directory for parquet checkpoints

        Returns:
            Storage manager instance with properly initialized backends

        """
        instance = cls.__new__(cls)
        instance.db_path = None  # Unknown for external connections
        instance.checkpoint_dir = checkpoint_dir or Path(".egregora/data")
        instance._conn = conn
        db_list = conn.execute("PRAGMA database_list").fetchall()
        # PRAGMA database_list returns rows as (oid, name, file)
        db_path = db_list[0][2] if db_list else None
        db_str = db_path or ":memory:"
        # Note: ibis.connect(conn) is not supported in current version, so we create a separate connection.
        # This might cause concurrency issues if not handled carefully.
        # Ideally we would use the same connection, but for now we accept the limitation for from_connection.
        instance.ibis_conn = ibis.duckdb.connect(database=db_str)
        instance.sql = SQLManager()
        instance._table_info_cache = {}
        instance._lock = threading.Lock()
        logger.debug("DuckDBStorageManager created from existing connection")
        return instance

    @classmethod
    def from_ibis_backend(cls, backend: ibis.BaseBackend, checkpoint_dir: Path | None = None) -> Self:
        """Create storage manager from an existing Ibis backend.

        This ensures the storage manager shares the exact same connection
        as the provided backend, preventing multi-connection conflicts.

        Args:
            backend: Existing Ibis backend (must be DuckDB)
            checkpoint_dir: Directory for parquet checkpoints

        Returns:
            Storage manager instance sharing the backend's connection

        """
        instance = cls.__new__(cls)
        instance.checkpoint_dir = checkpoint_dir or Path(".egregora/data")

        instance.ibis_conn = backend
        # Share the raw connection from the backend
        if hasattr(backend, "con"):
            instance._conn = backend.con
        else:
            msg = "Provided backend does not expose a raw 'con' attribute (expected DuckDB backend)"
            raise ValueError(msg)

        # Extract db_path from connection so _reset_connection works correctly
        # PRAGMA database_list returns rows as (oid, name, file)
        try:
            db_list = instance._conn.execute("PRAGMA database_list").fetchall()
            db_file = db_list[0][2] if db_list and db_list[0][2] else None
            instance.db_path = Path(db_file) if db_file else None
        except Exception:
            instance.db_path = None
            logger.debug("Could not determine db_path from backend connection")

        instance.sql = SQLManager()
        instance._table_info_cache = {}
        instance._lock = threading.Lock()
        logger.debug("DuckDBStorageManager created from existing Ibis backend (db_path=%s)", instance.db_path)
        return instance

    def _is_invalidated_error(self, exc: duckdb.Error) -> bool:
        """Check if DuckDB raised a fatal invalidation error."""
        message = str(exc).lower()
        return "database has been invalidated" in message or "read-only but has made changes" in message

    def _reset_connection(self) -> None:
        """Recreate the DuckDB connection after a fatal error and clear caches."""
        db_str = str(self.db_path) if self.db_path else ":memory:"
        logger.warning("Resetting DuckDB connection after fatal error (db=%s)", db_str)
        try:
            self._conn.close()
        except Exception:  # pragma: no cover - defensive logging
            logger.exception("Failed closing invalidated DuckDB connection")

        def _connect() -> None:
            # Re-initialize via Ibis to maintain shared connection
            self.ibis_conn = ibis.duckdb.connect(database=db_str)
            self._conn = self.ibis_conn.con

        try:
            _connect()
        except duckdb.Error as exc:
            if self._is_invalidated_error(exc) and self.db_path:
                logger.warning("Recreating DuckDB database file after fatal invalidation: %s", db_str)
                try:
                    Path(db_str).unlink(missing_ok=True)
<<<<<<< HEAD
                    _connect()
                    return
                except Exception:
                    logger.exception("Failed to recover via file deletion")

            # Fallback to memory if file open/recovery fails
            logger.warning("Failed to reconnect to %s, falling back to memory. Error: %s", db_str, exc)
            db_str = ":memory:"
            try:
                _connect()
            except Exception:
                msg = "Critical failure: Could not connect to in-memory database after reset"
                logger.critical(msg)
                raise RuntimeError(msg) from exc

        self.db_path = Path(db_str) if db_str != ":memory:" else None
        logger.info("DuckDB connection reset successfully (db=%s)", db_str)
=======
                except Exception:  # pragma: no cover - defensive logging
                    logger.exception("Failed to remove invalidated DuckDB file %s", db_str)
                _connect()
            else:
                raise
>>>>>>> c4ba9cc6

        self.sql = SQLManager()
        self._table_info_cache.clear()

    @contextlib.contextmanager
    def connection(self) -> duckdb.DuckDBPyConnection:
        """Yield the managed DuckDB connection.

        This is the supported escape hatch for code that still needs direct
        access to DuckDB. Callers should prefer dedicated helper methods when
        available and avoid caching the returned handle.
        """
        yield self._conn

    def execute_query(self, sql: str, params: list | None = None) -> list:
        """Execute a raw SQL query and return all results.

        This is the preferred way to run raw SQL when Ibis is insufficient.
        It replaces direct access to ``self.conn``.

        Args:
            sql: SQL query string
            params: Optional list of parameters for prepared statement

        Returns:
            List of result tuples

        """
        params = params or []
        return self._conn.execute(sql, params).fetchall()

    def execute_sql(self, sql: str, params: Sequence | None = None) -> None:
        """Execute a raw SQL statement without returning results."""
        self._conn.execute(sql, params or [])

    def execute_query_single(self, sql: str, params: list | None = None) -> tuple | None:
        """Execute a raw SQL query and return a single result row.

        Args:
            sql: SQL query string
            params: Optional list of parameters

        Returns:
            Single result tuple or None

        """
        params = params or []
        return self._conn.execute(sql, params).fetchone()

    def replace_rows(
        self,
        table: str,
        rows: Table,
        *,
        by_keys: dict[str, Any],
    ) -> None:
        """Delete matching rows and insert replacements (UPSERT simulation).

        Simulates UPSERT by deleting rows matching the provided key-value pairs
        and then inserting the new rows. This prevents SQL injection by rigidly
        structuring the DELETE clause.

        Args:
            table: Target table name
            rows: Ibis table expression containing new rows
            by_keys: Dictionary of column_name -> value to match for deletion

        """
        if not by_keys:
            msg = "replace_rows requires at least one key for deletion safety"
            raise ValueError(msg)

        quoted_table = quote_identifier(table)

        # Build parameterized WHERE clause
        conditions = []
        params = []
        for col, val in by_keys.items():
            conditions.append(f"{quote_identifier(col)} = ?")
            params.append(val)

        where_clause = " AND ".join(conditions)
        sql = f"DELETE FROM {quoted_table} WHERE {where_clause}"

        self.execute_sql(sql, params)
        self.ibis_conn.insert(table, rows)

    def read_table(self, name: str) -> Table:
        """Read table as Ibis expression.

        Args:
            name: Table name in DuckDB

        Returns:
            Ibis table expression

        Raises:
            ValueError: If table doesn't exist

        Example:
            >>> table = storage.read_table("conversations")
            >>> df = table.execute()

        """
        try:
            return self.ibis_conn.table(name)
        except Exception as e:
            if self._is_invalidated_error(e):
                self._reset_connection()
                try:
                    return self.ibis_conn.table(name)
                except duckdb.Error as retry_exc:
                    logger.debug("Retry after connection reset failed: %s", retry_exc)
            msg = f"Table '{name}' not found in database"
            logger.exception(msg)
            raise ValueError(msg) from e

    def write_table(
        self,
        table: Table,
        name: str,
        mode: Literal["replace", "append"] = "replace",
        *,
        checkpoint: bool = True,
    ) -> None:
        """Write Ibis table to DuckDB.

        Args:
            table: Ibis table expression to write
            name: Destination table name
            mode: Write mode ("replace" or "append")
            checkpoint: If True, save parquet checkpoint to disk

        Example:
            >>> enriched = table.mutate(score=...)
            >>> storage.write_table(enriched, "conversations_enriched")

        """
        if checkpoint:
            with self._lock:
                # Write checkpoint to parquet
                parquet_path = self.checkpoint_dir / f"{name}.parquet"
                parquet_path.parent.mkdir(parents=True, exist_ok=True)

                logger.debug("Writing checkpoint: %s", parquet_path)
                table.to_parquet(str(parquet_path))

                # Load into DuckDB from parquet
                sql = self.sql.render(
                    "dml/load_parquet.sql.jinja",
                    table_name=name,
                    mode=mode,
                )
                params = [str(parquet_path)] if mode == "replace" else [str(parquet_path), str(parquet_path)]
                self._conn.execute(sql, params)
                logger.info("Table '%s' written with checkpoint (%s)", name, mode)

        # Direct write without checkpoint (faster but no persistence)
        elif mode == "replace":
            with self._lock:
                # Use Ibis to_sql for direct write
                # Note: This requires executing the table first
                dataframe = table.execute()
                self._conn.register(name, dataframe)
                logger.info("Table '%s' written without checkpoint (%s)", name, mode)
        else:
            msg = "Append mode requires checkpoint=True"
            raise ValueError(msg)

    def persist_atomic(self, table: Table, name: str, schema: ibis.Schema) -> None:
        """Persist an Ibis table to a DuckDB table atomically using a transaction.

        This preserves existing table properties (like indexes) by performing a
        DELETE + INSERT transaction instead of dropping and recreating the table.

        Args:
            table: Ibis table to persist
            name: Target table name (must be valid SQL identifier)
            schema: Table schema to use for validation and column selection

        """
        if not re.fullmatch("[A-Za-z_][A-Za-z0-9_]*", name):
            msg = "target_table must be a valid DuckDB identifier"
            raise ValueError(msg)

        target_schema = schema
        schemas.create_table_if_not_exists(self._conn, name, target_schema)

        temp_view = f"_egregora_persist_{uuid.uuid4().hex}"
        self._conn.create_view(temp_view, table.to_pyarrow(), overwrite=True)

        try:
            sql = self.sql.render(
                "ddl/atomic_persist.sql.jinja",
                target_table=name,
                columns=target_schema.names,
                source_view=temp_view,
            )
            self._conn.execute(sql)
        finally:
            with contextlib.suppress(Exception):
                self._conn.unregister(temp_view)

    def get_table_columns(self, table_name: str, *, refresh: bool = False) -> set[str]:
        """Return cached column names for ``table_name``.

        This utility wraps DuckDB's ``PRAGMA table_info`` with identifier
        validation and caching so that callers no longer need to run SQL.
        Missing tables simply return an empty set.
        """
        cache_key = table_name.lower()
        if refresh or cache_key not in self._table_info_cache:
            # Validate identifier (raises ValueError on invalid characters)
            quote_identifier(table_name)

            try:
                rows = self._conn.execute(
                    f"PRAGMA table_info('{table_name}')",
                ).fetchall()
            except duckdb.Error:
                rows: list[tuple[str, ...]] = []

            # PRAGMA table_info returns: (cid, name, type, notnull, dflt_value, pk)
            # We want row[1] which is the column name, not row[0] which is the cid (int)
            self._table_info_cache[cache_key] = {row[1] for row in rows}

        return self._table_info_cache[cache_key]

    # ==================================================================
    # Sequence helpers
    # ==================================================================

    def ensure_sequence(self, name: str, *, start: int = 1) -> None:
        """Create a sequence if it does not exist."""
        quoted_name = quote_identifier(name)
        logger.debug("Creating sequence %s if not exists", name)
        self._conn.execute(f"CREATE SEQUENCE IF NOT EXISTS {quoted_name} START {int(start)}")
        self._conn.commit()
        # Verify sequence was created
        state = self.get_sequence_state(name)
        if state is None:
            logger.error("Failed to create sequence %s - sequence not found after creation", name)
            raise RuntimeError(f"Sequence {name} was not created")
        logger.debug("Sequence %s verified (start=%d)", name, state.start_value)

    def get_sequence_state(self, name: str) -> SequenceState | None:
        """Return metadata describing the current state of ``name``."""
        row = self._conn.execute(
            """
            SELECT start_value, increment_by, last_value
            FROM duckdb_sequences()
            WHERE schema_name = current_schema() AND sequence_name = ?
            LIMIT 1
            """,
            [name],
        ).fetchone()
        if row is None:
            return None
        start_value, increment_by, last_value = row
        return SequenceState(
            sequence_name=name,
            start_value=int(start_value),
            increment_by=int(increment_by),
            last_value=None if last_value is None else int(last_value),
        )

    def ensure_sequence_default(self, table: str, column: str, sequence_name: str) -> None:
        """Ensure ``column`` uses ``sequence_name`` as its default value."""
        desired_default = f"nextval('{sequence_name}')"
        column_default = self._conn.execute(
            """
            SELECT column_default
            FROM information_schema.columns
            WHERE lower(table_name) = lower(?) AND lower(column_name) = lower(?)
            LIMIT 1
            """,
            [table, column],
        ).fetchone()
        if not column_default or column_default[0] != desired_default:
            quoted_table = quote_identifier(table)
            quoted_column = quote_identifier(column)
            self._conn.execute(
                f"ALTER TABLE {quoted_table} ALTER COLUMN {quoted_column} SET DEFAULT {desired_default}"
            )
            self._conn.commit()

    def sync_sequence_with_table(self, sequence_name: str, *, table: str, column: str) -> None:
        """Advance ``sequence_name`` so it is ahead of ``table.column``."""
        if not self.table_exists(table):
            return

        quoted_table = quote_identifier(table)
        quoted_column = quote_identifier(column)
        max_row = self._conn.execute(f"SELECT MAX({quoted_column}) FROM {quoted_table}").fetchone()
        if not max_row or max_row[0] is None:
            return

        max_value = int(max_row[0])
        state = self.get_sequence_state(sequence_name)
        if state is None:
            msg = f"Sequence '{sequence_name}' not found"
            raise RuntimeError(msg)

        current_next = state.next_value
        desired_next = max(max_value + 1, current_next)
        steps_needed = desired_next - current_next
        if steps_needed > 0:
            self.next_sequence_values(sequence_name, count=steps_needed)

    def next_sequence_value(self, sequence_name: str) -> int:
        """Return the next value from ``sequence_name``."""
        values = self.next_sequence_values(sequence_name, count=1)
        return values[0]

    def next_sequence_values(self, sequence_name: str, *, count: int = 1) -> list[int]:
        """Return ``count`` sequential values from ``sequence_name``."""
        if count <= 0:
            msg = "count must be positive"
            raise ValueError(msg)

        with self._lock:
            try:
                # Rollback any pending transaction, then start a fresh write transaction
                try:
                    self._conn.rollback()
                except duckdb.Error:
                    pass  # Rollback may fail if no transaction is active

                # Explicitly begin a write transaction before nextval() to avoid
                # "read-only transaction but has made changes" error
                self._conn.begin()
                cursor = self._conn.execute("SELECT nextval(?) FROM range(?)", [sequence_name, count])
                values = [int(row[0]) for row in cursor.fetchall()]
                self._conn.commit()
            except duckdb.Error as exc:
                if not self._is_invalidated_error(exc):
                    raise

                # DuckDB occasionally invalidates the connection after a fatal internal error.
                # Recreate the connection and retry once so the pipeline can continue.
                logger.warning("DuckDB connection invalidated, resetting: %s", exc)
                self._reset_connection()

                # After connection reset, ensure sequence exists (may have been lost)
                state = self.get_sequence_state(sequence_name)
                if state is None:
                    logger.warning(
                        "Sequence '%s' not found after connection reset, recreating", sequence_name
                    )
                    self.ensure_sequence(sequence_name)

                try:
                    self._conn.begin()
                    cursor = self._conn.execute("SELECT nextval(?) FROM range(?)", [sequence_name, count])
                    values = [int(row[0]) for row in cursor.fetchall()]
                    self._conn.commit()
                except duckdb.Error as retry_exc:
                    logger.exception("Retry after connection reset also failed: %s", retry_exc)
                    raise

        # Defensive check: if query returns empty, sequence might not exist
        if not values:
            # Check if sequence exists
            state = self.get_sequence_state(sequence_name)
            if state is None:
                # Sequence doesn't exist - create it
                logger.warning("Sequence '%s' not found, creating it", sequence_name)
                self.ensure_sequence(sequence_name)
                # Retry the query
                cursor = self._conn.execute("SELECT nextval(?) FROM range(?)", [sequence_name, count])
                values = [int(row[0]) for row in cursor.fetchall()]
            else:
                # Sequence exists but query returned empty - this is unexpected
                msg = f"Sequence '{sequence_name}' exists but nextval query returned no results"
                raise RuntimeError(msg)

        return values

    def table_exists(self, name: str) -> bool:
        """Check if table exists in database.

        Args:
            name: Table name

        Returns:
            True if table exists, False otherwise

        """
        tables = self._conn.execute(
            """
            SELECT table_name
            FROM information_schema.tables
            WHERE table_name = ?
        """,
            [name],
        ).fetchall()
        return len(tables) > 0

    def list_tables(self) -> list[str]:
        """List all tables in database.

        Returns:
            Sorted list of table names

        """
        tables = self._conn.execute(
            """
            SELECT table_name
            FROM information_schema.tables
            WHERE table_schema = 'main'
            ORDER BY table_name
        """
        ).fetchall()
        return [t[0] for t in tables]

    def drop_table(self, name: str, *, checkpoint_too: bool = False) -> None:
        """Drop table from database.

        Args:
            name: Table name
            checkpoint_too: If True, also delete parquet checkpoint

        Example:
            >>> storage.drop_table("temp_results", checkpoint_too=True)

        """
        # Try dropping as view first (ibis.memtable creates views), then table
        # Use quoted identifier to prevent SQL injection
        quoted_name = quote_identifier(name)
        with contextlib.suppress(Exception):
            self._conn.execute(f"DROP VIEW IF EXISTS {quoted_name}")
        with contextlib.suppress(Exception):
            self._conn.execute(f"DROP TABLE IF EXISTS {quoted_name}")
        logger.info("Dropped table/view: %s", name)

        if checkpoint_too:
            parquet_path = self.checkpoint_dir / f"{name}.parquet"
            if parquet_path.exists():
                parquet_path.unlink()
                logger.info("Deleted checkpoint: %s", parquet_path)

    def close(self) -> None:
        """Close database connection.

        Call this when done with the storage manager to clean up resources.
        """
        self._conn.close()
        logger.info("DuckDBStorageManager closed")

    def __enter__(self) -> Self:
        """Context manager entry."""
        return self

    def __exit__(self, _exc_type: object, _exc_val: object, _exc_tb: object) -> None:
        """Context manager exit - closes connection."""
        self.close()

    # ==================================================================
    # Vector backend helpers (Consolidated)
    # ==================================================================

    def drop_index(self, name: str) -> None:
        quoted = quote_identifier(name)
        self._conn.execute(f"DROP INDEX IF EXISTS {quoted}")

    def row_count(self, table_name: str) -> int:
        if not self.table_exists(table_name):
            return 0
        quoted = quote_identifier(table_name)
        row = self._conn.execute(f"SELECT COUNT(*) FROM {quoted}").fetchone()
        return int(row[0]) if row and row[0] is not None else 0


def temp_storage() -> DuckDBStorageManager:
    """Create temporary in-memory storage manager.

    Returns:
        DuckDBStorageManager with in-memory database

    Example:
        >>> with temp_storage() as storage:
        ...     storage.write_table(my_table, "temp")
        ...     result = storage.read_table("temp")

    """
    # Use standard temporary directory instead of hardcoded /tmp path
    temp_dir = Path(tempfile.gettempdir()) / ".egregora-temp"
    return DuckDBStorageManager(db_path=None, checkpoint_dir=temp_dir)


@contextlib.contextmanager
def duckdb_backend() -> ibis.BaseBackend:
    """Context manager for temporary DuckDB backend.

    MODERN (Phase 2.2): Moved from connection.py to storage.py for consolidation.

    Sets up an in-memory DuckDB database as the default Ibis backend,
    and properly cleans up connections on exit.

    Yields:
        Ibis backend connected to DuckDB

    Example:
        >>> with duckdb_backend():
        ...     table = ibis.read_csv("data.csv")
        ...     result = table.execute()

    """
    # In ibis 9.0+, use connect() with database path directly
    # We don't need to create a raw duckdb connection first
    backend = ibis.duckdb.connect(":memory:")
    old_backend = getattr(ibis.options, "default_backend", None)
    try:
        ibis.options.default_backend = backend
        logger.debug("DuckDB backend initialized")
        yield backend
    finally:
        ibis.options.default_backend = old_backend
        # Close backend to release resources
        if hasattr(backend, "disconnect"):
            backend.disconnect()
        logger.debug("DuckDB backend closed")


__all__ = [
    "DuckDBStorageManager",
    "duckdb_backend",
    "quote_identifier",
    "temp_storage",
]<|MERGE_RESOLUTION|>--- conflicted
+++ resolved
@@ -112,7 +112,7 @@
 
         # Initialize Ibis backend first (it manages the DuckDB connection)
         db_str = str(db_path) if db_path else ":memory:"
-        self.ibis_conn = ibis.duckdb.connect(database=db_str, read_only=False)
+        self.ibis_conn = ibis.duckdb.connect(database=db_str)
 
         # Use the underlying DuckDB connection from Ibis to ensure we share the same connection
         # This prevents "read-only transaction" errors caused by multiple connections to the same file
@@ -190,7 +190,7 @@
         else:
             msg = "Provided backend does not expose a raw 'con' attribute (expected DuckDB backend)"
             raise ValueError(msg)
-
+        
         # Extract db_path from connection so _reset_connection works correctly
         # PRAGMA database_list returns rows as (oid, name, file)
         try:
@@ -233,31 +233,11 @@
                 logger.warning("Recreating DuckDB database file after fatal invalidation: %s", db_str)
                 try:
                     Path(db_str).unlink(missing_ok=True)
-<<<<<<< HEAD
-                    _connect()
-                    return
-                except Exception:
-                    logger.exception("Failed to recover via file deletion")
-
-            # Fallback to memory if file open/recovery fails
-            logger.warning("Failed to reconnect to %s, falling back to memory. Error: %s", db_str, exc)
-            db_str = ":memory:"
-            try:
-                _connect()
-            except Exception:
-                msg = "Critical failure: Could not connect to in-memory database after reset"
-                logger.critical(msg)
-                raise RuntimeError(msg) from exc
-
-        self.db_path = Path(db_str) if db_str != ":memory:" else None
-        logger.info("DuckDB connection reset successfully (db=%s)", db_str)
-=======
                 except Exception:  # pragma: no cover - defensive logging
                     logger.exception("Failed to remove invalidated DuckDB file %s", db_str)
                 _connect()
             else:
                 raise
->>>>>>> c4ba9cc6
 
         self.sql = SQLManager()
         self._table_info_cache.clear()
@@ -580,15 +560,12 @@
 
         with self._lock:
             try:
-                # Rollback any pending transaction, then start a fresh write transaction
+                # Rollback any pending transaction, then start fresh
                 try:
                     self._conn.rollback()
                 except duckdb.Error:
                     pass  # Rollback may fail if no transaction is active
-
-                # Explicitly begin a write transaction before nextval() to avoid
-                # "read-only transaction but has made changes" error
-                self._conn.begin()
+                    
                 cursor = self._conn.execute("SELECT nextval(?) FROM range(?)", [sequence_name, count])
                 values = [int(row[0]) for row in cursor.fetchall()]
                 self._conn.commit()
@@ -600,17 +577,14 @@
                 # Recreate the connection and retry once so the pipeline can continue.
                 logger.warning("DuckDB connection invalidated, resetting: %s", exc)
                 self._reset_connection()
-
+                
                 # After connection reset, ensure sequence exists (may have been lost)
                 state = self.get_sequence_state(sequence_name)
                 if state is None:
-                    logger.warning(
-                        "Sequence '%s' not found after connection reset, recreating", sequence_name
-                    )
+                    logger.warning("Sequence '%s' not found after connection reset, recreating", sequence_name)
                     self.ensure_sequence(sequence_name)
-
+                
                 try:
-                    self._conn.begin()
                     cursor = self._conn.execute("SELECT nextval(?) FROM range(?)", [sequence_name, count])
                     values = [int(row[0]) for row in cursor.fetchall()]
                     self._conn.commit()
