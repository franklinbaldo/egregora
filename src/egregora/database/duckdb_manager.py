"""Centralized storage manager for DuckDB + Ibis operations.

Provides a unified interface for reading/writing tables with automatic
checkpointing.

This module implements Priority C.2 from the Architecture Roadmap:
centralized DuckDB access to eliminate raw SQL and provide consistent
checkpoint management across pipeline stages.

Callers should treat :class:`DuckDBStorageManager` as the single entry point
for metadata queries and bookkeeping. Avoid holding on to the raw
``duckdb.Connection`` object; instead use helper methods like
:meth:`get_table_columns`, :meth:`fetch_latest_runs`, or the
:meth:`connection` context manager when absolutely necessary.

Usage:
    from egregora.database.duckdb_manager import DuckDBStorageManager

    # Create storage manager
    storage = DuckDBStorageManager(db_path=Path("pipeline.duckdb"))

    # Read table as Ibis
    table = storage.read_table("conversations")

    # Write table with checkpoint
    storage.write_table(table, "enriched_conversations")

    # Execute a named view
    from egregora.database.views import COMMON_VIEWS

    chunks_builder = COMMON_VIEWS["chunks"]
    result = storage.execute_view("chunks", chunks_builder, "conversations")
"""

from __future__ import annotations

import contextlib
import logging
import re
<<<<<<< HEAD
import uuid
import warnings
from datetime import datetime
=======
from dataclasses import dataclass
>>>>>>> c3086150
from pathlib import Path
from typing import Literal, Protocol

import duckdb
import ibis
from ibis.expr.types import Table

from egregora.database.views import ViewBuilder

logger = logging.getLogger(__name__)


def quote_identifier(name: str) -> str:
    """Safely quote a SQL identifier to prevent injection.

    Args:
        name: Table/view/column name

    Returns:
        Quoted identifier safe for SQL

    Raises:
        ValueError: If name contains invalid characters

    Example:
        >>> quote_identifier("my_table")
        '"my_table"'
        >>> quote_identifier("users; DROP TABLE users")
        ValueError: Invalid identifier name

    """
    # Allow only alphanumeric, underscore, hyphen
    if not re.match(r"^[a-zA-Z0-9_-]+$", name):
        msg = f"Invalid identifier name: {name!r}. Only alphanumeric, underscore, and hyphen allowed."
        raise ValueError(msg)

    # Quote with double quotes (DuckDB identifier quoting)
    return f'"{name}"'


@dataclass(frozen=True)
class SequenceState:
    """Metadata describing the current state of a DuckDB sequence."""

    sequence_name: str
    start_value: int
    increment_by: int
    last_value: int | None

    @property
    def next_value(self) -> int:
        """Return the value that will be produced by the next ``nextval`` call."""
        if self.last_value is None:
            return self.start_value
        return self.last_value + self.increment_by


class DuckDBStorageManager:
    """Centralized DuckDB connection + Ibis helpers.

    Manages database connections, table I/O, and automatic checkpointing
    for pipeline stages. View transformations are provided as callables
    (see :mod:`egregora.database.views`).

    Attributes:
        db_path: Path to DuckDB file (or None for in-memory)
        _conn: Raw DuckDB connection (private - prefer helpers)
        ibis_conn: Ibis backend connected to DuckDB
        checkpoint_dir: Directory for parquet checkpoints

    Example:
        >>> storage = DuckDBStorageManager(db_path=Path("pipeline.duckdb"))
        >>> table = storage.read_table("conversations")
        >>> enriched = table.mutate(score=table.rating * 2)
        >>> storage.write_table(enriched, "conversations_enriched")

    """

    def __init__(
        self,
        db_path: Path | None = None,
        checkpoint_dir: Path | None = None,
    ) -> None:
        """Initialize storage manager.

        Args:
            db_path: Path to DuckDB file (None = in-memory database)
            checkpoint_dir: Directory for parquet checkpoints
                          (defaults to .egregora/data/)

        """
        self.db_path = db_path
        self.checkpoint_dir = checkpoint_dir or Path(".egregora/data")

        # Initialize DuckDB connection
        db_str = str(db_path) if db_path else ":memory:"
        self._conn = duckdb.connect(db_str)

        # Initialize Ibis backend
        self.ibis_conn = ibis.duckdb.from_connection(self._conn)

        # Cache for PRAGMA table metadata
        self._table_info_cache: dict[str, set[str]] = {}

        logger.info(
            "DuckDBStorageManager initialized (db=%s, checkpoints=%s)",
            "memory" if db_path is None else db_path,
            self.checkpoint_dir,
        )

    @property
    def conn(self) -> duckdb.DuckDBPyConnection:
        """Expose raw DuckDB connection (deprecated).

        Direct access is retained for backwards compatibility but will be
        removed once all modules migrate to the high-level helpers. Prefer
        :meth:`connection` or table/query helpers instead of storing this
        attribute.
        """
        warnings.warn(
            "DuckDBStorageManager.conn is deprecated; use the helper methods "
            "or connection() context manager instead.",
            DeprecationWarning,
            stacklevel=2,
        )
        return self._conn

    @contextlib.contextmanager
    def connection(self) -> duckdb.DuckDBPyConnection:
        """Yield the managed DuckDB connection.

        This is the supported escape hatch for code that still needs direct
        access to DuckDB. Callers should prefer dedicated helper methods when
        available and avoid caching the returned handle.
        """
        yield self._conn

    def read_table(self, name: str) -> Table:
        """Read table as Ibis expression.

        Args:
            name: Table name in DuckDB

        Returns:
            Ibis table expression

        Raises:
            ValueError: If table doesn't exist

        Example:
            >>> table = storage.read_table("conversations")
            >>> df = table.execute()

        """
        try:
            return self.ibis_conn.table(name)
        except Exception as e:
            msg = f"Table '{name}' not found in database"
            logger.exception(msg)
            raise ValueError(msg) from e

    def write_table(
        self,
        table: Table,
        name: str,
        mode: Literal["replace", "append"] = "replace",
        *,
        checkpoint: bool = True,
    ) -> None:
        """Write Ibis table to DuckDB.

        Args:
            table: Ibis table expression to write
            name: Destination table name
            mode: Write mode ("replace" or "append")
            checkpoint: If True, save parquet checkpoint to disk

        Example:
            >>> enriched = table.mutate(score=...)
            >>> storage.write_table(enriched, "conversations_enriched")

        """
        if checkpoint:
            # Write checkpoint to parquet
            parquet_path = self.checkpoint_dir / f"{name}.parquet"
            parquet_path.parent.mkdir(parents=True, exist_ok=True)

            logger.debug("Writing checkpoint: %s", parquet_path)
            table.to_parquet(str(parquet_path))

            # Load into DuckDB from parquet (use quoted identifier to prevent SQL injection)
            quoted_name = quote_identifier(name)
            if mode == "replace":
                sql = f"CREATE OR REPLACE TABLE {quoted_name} AS SELECT * FROM read_parquet('{parquet_path}')"
            else:  # append
                # Create table if not exists, then insert
                sql = f"""
                    CREATE TABLE IF NOT EXISTS {quoted_name} AS SELECT * FROM read_parquet('{parquet_path}') WHERE 1=0;
                    INSERT INTO {quoted_name} SELECT * FROM read_parquet('{parquet_path}')
                """

            self._conn.execute(sql)
            logger.info("Table '%s' written with checkpoint (%s)", name, mode)

        # Direct write without checkpoint (faster but no persistence)
        elif mode == "replace":
            # Use Ibis to_sql for direct write
            # Note: This requires executing the table first
            df = table.execute()
            self._conn.register(name, df)
            logger.info("Table '%s' written without checkpoint (%s)", name, mode)
        else:
            msg = "Append mode requires checkpoint=True"
            raise ValueError(msg)

<<<<<<< HEAD
    def invalidate_table_cache(self, table_name: str | None = None) -> None:
        """Clear cached PRAGMA table_info results.

        Args:
            table_name: Specific table name to clear. If ``None`` the entire
                cache is invalidated.

        """
        if table_name is None:
            self._table_info_cache.clear()
            return

        self._table_info_cache.pop(table_name.lower(), None)

    def get_table_columns(self, table_name: str, *, refresh: bool = False) -> set[str]:
        """Return cached column names for ``table_name``.

        This utility wraps DuckDB's ``PRAGMA table_info`` with identifier
        validation and caching so that callers no longer need to run SQL.
        Missing tables simply return an empty set.
        """
        cache_key = table_name.lower()
        if refresh or cache_key not in self._table_info_cache:
            # Validate identifier (raises ValueError on invalid characters)
            quote_identifier(table_name)

            try:
                rows = self._conn.execute(
                    f"PRAGMA table_info('{table_name}')",
                ).fetchall()
            except duckdb.Error:
                rows: list[tuple[str, ...]] = []

            self._table_info_cache[cache_key] = {row[0] for row in rows}

        return self._table_info_cache[cache_key]

    def _runs_duration_expression(self) -> str:
        columns = self.get_table_columns("runs")
        if "duration_seconds" in columns:
            return "duration_seconds"
        if "started_at" in columns and "finished_at" in columns:
            return "CAST(date_diff('second', started_at, finished_at) AS DOUBLE) AS duration_seconds"
        return "CAST(NULL AS DOUBLE) AS duration_seconds"

    def _column_or_null(self, table_name: str, column: str, duck_type: str) -> str:
        columns = self.get_table_columns(table_name)
        if column in columns:
            return column
        return f"CAST(NULL AS {duck_type}) AS {column}"

    def fetch_latest_runs(self, limit: int = 10) -> list[tuple]:
        """Return summaries for the most recent runs."""
        duration_expr = self._runs_duration_expression()
        return self._conn.execute(
            f"""
            SELECT
                run_id,
                stage,
                status,
                started_at,
                rows_in,
                rows_out,
                {duration_expr}
            FROM runs
            WHERE started_at IS NOT NULL
            ORDER BY started_at DESC
            LIMIT ?
            """,
            [limit],
        ).fetchall()

    def fetch_run_by_partial_id(self, run_id: str):
        """Return the newest run whose UUID starts with ``run_id``."""
        parent_run_expr = self._column_or_null("runs", "parent_run_id", "UUID")
        duration_expr = self._runs_duration_expression()
        attrs_expr = self._column_or_null("runs", "attrs", "JSON")
        return self._conn.execute(
            f"""
            SELECT
                run_id,
                tenant_id,
                stage,
                status,
                error,
                {parent_run_expr},
                code_ref,
                config_hash,
                started_at,
                finished_at,
                {duration_expr},
                rows_in,
                rows_out,
                llm_calls,
                tokens,
                {attrs_expr},
                trace_id
            FROM runs
            WHERE CAST(run_id AS VARCHAR) LIKE ?
            ORDER BY started_at DESC
            LIMIT 1
            """,
            [f"{run_id}%"],
        ).fetchone()

    def mark_run_completed(
        self,
        *,
        run_id: uuid.UUID,
        finished_at: datetime,
        duration_seconds: float,
        rows_out: int | None,
    ) -> None:
        """Update ``runs`` when a stage completes."""
        self._conn.execute(
            """
            UPDATE runs
            SET status = 'completed',
                finished_at = ?,
                duration_seconds = ?,
                rows_out = ?
            WHERE run_id = ?
            """,
            [finished_at, duration_seconds, rows_out, str(run_id)],
        )

    def mark_run_failed(
        self,
        *,
        run_id: uuid.UUID,
        finished_at: datetime,
        duration_seconds: float,
        error: str,
    ) -> None:
        """Update ``runs`` when a stage fails."""
        self._conn.execute(
            """
            UPDATE runs
            SET status = 'failed',
                finished_at = ?,
                duration_seconds = ?,
                error = ?
            WHERE run_id = ?
            """,
            [finished_at, duration_seconds, error, str(run_id)],
        )
=======
    # ==================================================================
    # Sequence helpers
    # ==================================================================

    def ensure_sequence(self, name: str, *, start: int = 1) -> None:
        """Create a sequence if it does not exist."""
        quoted_name = quote_identifier(name)
        self.conn.execute(f"CREATE SEQUENCE IF NOT EXISTS {quoted_name} START {int(start)}")

    def get_sequence_state(self, name: str) -> SequenceState | None:
        """Return metadata describing the current state of ``name``."""
        row = self.conn.execute(
            """
            SELECT start_value, increment_by, last_value
            FROM duckdb_sequences()
            WHERE schema_name = current_schema() AND sequence_name = ?
            LIMIT 1
            """,
            [name],
        ).fetchone()
        if row is None:
            return None
        start_value, increment_by, last_value = row
        return SequenceState(
            sequence_name=name,
            start_value=int(start_value),
            increment_by=int(increment_by),
            last_value=None if last_value is None else int(last_value),
        )

    def ensure_sequence_default(self, table: str, column: str, sequence_name: str) -> None:
        """Ensure ``column`` uses ``sequence_name`` as its default value."""
        desired_default = f"nextval('{sequence_name}')"
        column_default = self.conn.execute(
            """
            SELECT column_default
            FROM information_schema.columns
            WHERE lower(table_name) = lower(?) AND lower(column_name) = lower(?)
            LIMIT 1
            """,
            [table, column],
        ).fetchone()
        if not column_default or column_default[0] != desired_default:
            quoted_table = quote_identifier(table)
            quoted_column = quote_identifier(column)
            self.conn.execute(
                f"ALTER TABLE {quoted_table} ALTER COLUMN {quoted_column} SET DEFAULT {desired_default}"
            )

    def sync_sequence_with_table(self, sequence_name: str, *, table: str, column: str) -> None:
        """Advance ``sequence_name`` so it is ahead of ``table.column``."""
        if not self.table_exists(table):
            return

        quoted_table = quote_identifier(table)
        quoted_column = quote_identifier(column)
        max_row = self.conn.execute(f"SELECT MAX({quoted_column}) FROM {quoted_table}").fetchone()
        if not max_row or max_row[0] is None:
            return

        max_value = int(max_row[0])
        state = self.get_sequence_state(sequence_name)
        if state is None:
            msg = f"Sequence '{sequence_name}' not found"
            raise RuntimeError(msg)

        current_next = state.next_value
        desired_next = max(max_value + 1, current_next)
        steps_needed = desired_next - current_next
        if steps_needed > 0:
            self.next_sequence_values(sequence_name, count=steps_needed)

    def next_sequence_value(self, sequence_name: str) -> int:
        """Return the next value from ``sequence_name``."""
        values = self.next_sequence_values(sequence_name, count=1)
        return values[0]

    def next_sequence_values(self, sequence_name: str, *, count: int = 1) -> list[int]:
        """Return ``count`` sequential values from ``sequence_name``."""
        if count <= 0:
            msg = "count must be positive"
            raise ValueError(msg)

        cursor = self.conn.execute("SELECT nextval(?) FROM range(?)", [sequence_name, count])
        return [int(row[0]) for row in cursor.fetchall()]
>>>>>>> c3086150

    def execute_view(
        self,
        view_name: str,
        builder: ViewBuilder,
        input_table: str,
        *,
        checkpoint: bool = True,
    ) -> Table:
        """Execute view builder and optionally materialize result.

        Args:
            view_name: Name for output table
            builder: Callable that transforms an Ibis table
            input_table: Name of input table
            checkpoint: If True, save result to table

        Returns:
            Result of view transformation

        Example:
            >>> from egregora.database.views import COMMON_VIEWS
            >>> chunks_builder = COMMON_VIEWS["chunks"]
            >>> result = storage.execute_view(
            ...     "chunks_materialized",
            ...     chunks_builder,
            ...     "conversations"
            ... )

        """
        # Read input table
        input_ir = self.read_table(input_table)

        # Execute view transformation
        result = builder(input_ir)

        # Optionally materialize
        if checkpoint:
            self.write_table(result, view_name)
            logger.info("View '%s' materialized from '%s'", view_name, input_table)

        return result

    def drop_table(self, name: str) -> None:
        """Drop a table if it exists."""
        quoted_name = quote_identifier(name)
        self._conn.execute(f"DROP TABLE IF EXISTS {quoted_name}")
        logger.info("Dropped table if existed: %s", name)

    def table_exists(self, name: str) -> bool:
        """Check if table exists in database.

        Args:
            name: Table name

        Returns:
            True if table exists, False otherwise

        """
        tables = self._conn.execute(
            """
            SELECT table_name
            FROM information_schema.tables
            WHERE table_name = ?
        """,
            [name],
        ).fetchall()
        return len(tables) > 0

    def list_tables(self) -> list[str]:
        """List all tables in database.

        Returns:
            Sorted list of table names

        """
        tables = self._conn.execute(
            """
            SELECT table_name
            FROM information_schema.tables
            WHERE table_schema = 'main'
            ORDER BY table_name
        """
        ).fetchall()
        return [t[0] for t in tables]

    def drop_table(self, name: str, *, checkpoint_too: bool = False) -> None:
        """Drop table from database.

        Args:
            name: Table name
            checkpoint_too: If True, also delete parquet checkpoint

        Example:
            >>> storage.drop_table("temp_results", checkpoint_too=True)

        """
        # Try dropping as view first (ibis.memtable creates views), then table
        # Use quoted identifier to prevent SQL injection
        quoted_name = quote_identifier(name)
        with contextlib.suppress(Exception):
            self._conn.execute(f"DROP VIEW IF EXISTS {quoted_name}")
        with contextlib.suppress(Exception):
            self._conn.execute(f"DROP TABLE IF EXISTS {quoted_name}")
        logger.info("Dropped table/view: %s", name)

        if checkpoint_too:
            parquet_path = self.checkpoint_dir / f"{name}.parquet"
            if parquet_path.exists():
                parquet_path.unlink()
                logger.info("Deleted checkpoint: %s", parquet_path)

    def close(self) -> None:
        """Close database connection.

        Call this when done with the storage manager to clean up resources.
        """
        self._conn.close()
        logger.info("DuckDBStorageManager closed")

    def __enter__(self) -> DuckDBStorageManager:
        """Context manager entry."""
        return self

    def __exit__(self, exc_type, exc_val, exc_tb) -> None:  # type: ignore[no-untyped-def]
        """Context manager exit - closes connection."""
        self.close()

    # ------------------------------------------------------------------
    # Vector backend helpers
    # ------------------------------------------------------------------

    def create_vector_backend(self, *, enable_vss: bool = True) -> VectorBackend:
        """Create a vector backend bound to this storage manager."""
        backend_cls: type[VectorBackend]
        if enable_vss:
            backend_cls = DuckDBVectorBackend
        else:
            backend_cls = DuckDBNoOpVectorBackend
        return backend_cls(self.conn)


# ============================================================================
# Convenience Functions (Phase 2.2: Consolidated from connection.py)
# ============================================================================


class VectorBackend(Protocol):
    """Protocol describing vector-store specific database helpers."""

    conn: duckdb.DuckDBPyConnection

    def install_extensions(self) -> bool:
        """Install and load the required DuckDB extensions (VSS)."""

    def detect_vss_function(self) -> str:
        """Return the best available VSS table function name."""

    def drop_index(self, name: str) -> None:
        """Drop an ANN index if it exists."""

    def drop_table(self, name: str) -> None:
        """Drop the materialized chunks table if it exists."""

    def materialize_chunks_table(self, table_name: str, parquet_path: Path) -> None:
        """Populate the chunks table from the Parquet dataset."""

    def table_exists(self, table_name: str) -> bool:
        """Return True when the given table is present in DuckDB."""

    def row_count(self, table_name: str) -> int:
        """Return the number of rows in a table (0 if missing)."""

    def create_hnsw_index(self, *, table_name: str, index_name: str, column: str = "embedding") -> bool:
        """Create an HNSW index, returning True on success."""


class DuckDBVectorBackend:
    """DuckDB implementation of :class:`VectorBackend`."""

    def __init__(self, conn: duckdb.DuckDBPyConnection) -> None:
        self.conn = conn

    def install_extensions(self) -> bool:
        try:
            self.conn.execute("INSTALL vss")
            self.conn.execute("LOAD vss")
        except (duckdb.Error, RuntimeError) as exc:
            logger.warning("VSS extension unavailable: %s", exc)
            return False
        return True

    def detect_vss_function(self) -> str:
        try:
            rows = self.conn.execute("SELECT name FROM pragma_table_functions()").fetchall()
        except duckdb.Error as exc:
            logger.debug("Unable to inspect table functions: %s", exc)
            return "vss_search"
        function_names = {str(row[0]).lower() for row in rows if row}
        if "vss_search" in function_names:
            return "vss_search"
        if "vss_match" in function_names:
            logger.debug("Using vss_match table function for ANN queries")
            return "vss_match"
        logger.debug("No VSS table function detected; defaulting to vss_search")
        return "vss_search"

    def drop_index(self, name: str) -> None:
        quoted = quote_identifier(name)
        self.conn.execute(f"DROP INDEX IF EXISTS {quoted}")

    def drop_table(self, name: str) -> None:
        quoted = quote_identifier(name)
        with contextlib.suppress(Exception):
            self.conn.execute(f"DROP VIEW IF EXISTS {quoted}")
        with contextlib.suppress(Exception):
            self.conn.execute(f"DROP TABLE IF EXISTS {quoted}")

    def materialize_chunks_table(self, table_name: str, parquet_path: Path) -> None:
        quoted = quote_identifier(table_name)
        self.conn.execute(
            f"CREATE OR REPLACE TABLE {quoted} AS SELECT * FROM read_parquet(?)",
            [str(parquet_path)],
        )

    def table_exists(self, table_name: str) -> bool:
        row = self.conn.execute(
            """
            SELECT COUNT(*)
            FROM information_schema.tables
            WHERE lower(table_name) = lower(?)
        """,
            [table_name],
        ).fetchone()
        return bool(row and row[0] > 0)

    def row_count(self, table_name: str) -> int:
        if not self.table_exists(table_name):
            return 0
        quoted = quote_identifier(table_name)
        row = self.conn.execute(f"SELECT COUNT(*) FROM {quoted}").fetchone()
        return int(row[0]) if row and row[0] is not None else 0

    def create_hnsw_index(self, *, table_name: str, index_name: str, column: str = "embedding") -> bool:
        quoted_table = quote_identifier(table_name)
        quoted_index = quote_identifier(index_name)
        try:
            self.conn.execute(
                f"""
                CREATE INDEX {quoted_index}
                ON {quoted_table}
                USING HNSW ({column})
                WITH (metric = 'cosine')
                """
            )
            logger.info("Created HNSW index %s on %s.%s", index_name, table_name, column)
        except duckdb.Error as exc:
            logger.warning("Skipping HNSW index creation: %s", exc)
            return False
        return True


class DuckDBNoOpVectorBackend(DuckDBVectorBackend):
    """Fallback backend that skips ANN capabilities while sharing table helpers."""

    def install_extensions(self) -> bool:  # pragma: no cover - trivial override
        logger.info("Skipping VSS installation (no-op backend)")
        return False

    def detect_vss_function(self) -> str:  # pragma: no cover - trivial override
        return "vss_search"

    def create_hnsw_index(self, *, table_name: str, index_name: str, column: str = "embedding") -> bool:
        logger.info(
            "No-op backend cannot create ANN indexes (table=%s, index=%s)",
            table_name,
            index_name,
        )
        return False


def temp_storage() -> DuckDBStorageManager:
    """Create temporary in-memory storage manager.

    Returns:
        DuckDBStorageManager with in-memory database

    Example:
        >>> with temp_storage() as storage:
        ...     storage.write_table(my_table, "temp")
        ...     result = storage.read_table("temp")

    """
    return DuckDBStorageManager(db_path=None, checkpoint_dir=Path("/tmp/.egregora-temp"))


@contextlib.contextmanager
def duckdb_backend():
    """Context manager for temporary DuckDB backend.

    MODERN (Phase 2.2): Moved from connection.py to storage.py for consolidation.

    Sets up an in-memory DuckDB database as the default Ibis backend,
    and properly cleans up connections on exit.

    Yields:
        Ibis backend connected to DuckDB

    Example:
        >>> with duckdb_backend():
        ...     table = ibis.read_csv("data.csv")
        ...     result = table.execute()

    """
    connection = duckdb.connect(":memory:")
    backend = ibis.duckdb.from_connection(connection)
    old_backend = getattr(ibis.options, "default_backend", None)
    try:
        ibis.options.default_backend = backend
        logger.debug("DuckDB backend initialized")
        yield backend
    finally:
        ibis.options.default_backend = old_backend
        connection.close()
        logger.debug("DuckDB backend closed")


__all__ = [
    "DuckDBNoOpVectorBackend",
    "DuckDBStorageManager",
    "DuckDBVectorBackend",
    "VectorBackend",
    "duckdb_backend",
    "temp_storage",
]<|MERGE_RESOLUTION|>--- conflicted
+++ resolved
@@ -37,13 +37,10 @@
 import contextlib
 import logging
 import re
-<<<<<<< HEAD
 import uuid
 import warnings
 from datetime import datetime
-=======
 from dataclasses import dataclass
->>>>>>> c3086150
 from pathlib import Path
 from typing import Literal, Protocol
 
@@ -259,7 +256,6 @@
             msg = "Append mode requires checkpoint=True"
             raise ValueError(msg)
 
-<<<<<<< HEAD
     def invalidate_table_cache(self, table_name: str | None = None) -> None:
         """Clear cached PRAGMA table_info results.
 
@@ -406,7 +402,6 @@
             """,
             [finished_at, duration_seconds, error, str(run_id)],
         )
-=======
     # ==================================================================
     # Sequence helpers
     # ==================================================================
@@ -492,7 +487,6 @@
 
         cursor = self.conn.execute("SELECT nextval(?) FROM range(?)", [sequence_name, count])
         return [int(row[0]) for row in cursor.fetchall()]
->>>>>>> c3086150
 
     def execute_view(
         self,
