"""LLM-powered editor agent with RAG and meta-LLM capabilities.

Autonomous post editing with line-by-line precision, RAG context queries,
and meta-LLM consultation for creative suggestions.

Documentation:
- Editor Feature: docs/features/editor.md
- API Reference: docs/reference/api.md#editor-agent
- CLI Reference: docs/reference/cli.md#egregora-edit
"""

import logging
from dataclasses import dataclass
from pathlib import Path
<<<<<<< HEAD
from typing import Annotated, Any
=======
from typing import Any
>>>>>>> 4f909d95

import ibis
from google import genai
from google.genai import types as genai_types

from ...config import ModelConfig
from ...knowledge.rag import VectorStore, query_similar_posts
from ...prompt_templates import EditorPromptTemplate
from ...utils.batch import GeminiBatchClient
from ...utils.genai import call_with_retries
from .document import DocumentSnapshot, Editor

logger = logging.getLogger(__name__)


@dataclass
class EditorResult:
    """Result of an editor session."""

    final_content: str
    decision: str  # "publish" or "hold"
    notes: str
    edits_made: bool
    tool_calls: list[dict[str, Any]]  # Log of all tool calls made


# Gemini Function Declarations for Editor Tools
EDIT_LINE_TOOL = genai_types.Tool(
    function_declarations=[
        genai_types.FunctionDeclaration(
            name="edit_line",
            description="Replace a single line in the document",
            parameters=genai_types.Schema(
                type=genai_types.Type.OBJECT,
                properties={
                    "expect_version": genai_types.Schema(
                        type=genai_types.Type.INTEGER,
                        description="Expected document version (for optimistic concurrency)",
                    ),
                    "index": genai_types.Schema(
                        type=genai_types.Type.INTEGER, description="Line index to edit (0-based)"
                    ),
                    "new": genai_types.Schema(
                        type=genai_types.Type.STRING, description="New content for this line"
                    ),
                },
                required=["expect_version", "index", "new"],
            ),
        )
    ]
)

FULL_REWRITE_TOOL = genai_types.Tool(
    function_declarations=[
        genai_types.FunctionDeclaration(
            name="full_rewrite",
            description="Replace the entire document content",
            parameters=genai_types.Schema(
                type=genai_types.Type.OBJECT,
                properties={
                    "expect_version": genai_types.Schema(
                        type=genai_types.Type.INTEGER,
                        description="Expected document version",
                    ),
                    "content": genai_types.Schema(
                        type=genai_types.Type.STRING, description="New complete document content"
                    ),
                },
                required=["expect_version", "content"],
            ),
        )
    ]
)

QUERY_RAG_TOOL = genai_types.Tool(
    function_declarations=[
        genai_types.FunctionDeclaration(
            name="query_rag",
            description="Search past Egregora posts and enrichments for relevant context. Use this to find related discussions, definitions, or examples from previous posts.",
            parameters=genai_types.Schema(
                type=genai_types.Type.OBJECT,
                properties={
                    "query": genai_types.Schema(
                        type=genai_types.Type.STRING,
                        description="Search query (e.g. 'consciousness emergence', 'AI alignment', 'evolutionary psychology')",
                    ),
                    "max_results": genai_types.Schema(
                        type=genai_types.Type.INTEGER,
                        description="Maximum results to return (default 5)",
                        default=5,
                    ),
                },
                required=["query"],
            ),
        )
    ]
)

ASK_LLM_TOOL = genai_types.Tool(
    function_declarations=[
        genai_types.FunctionDeclaration(
            name="ask_llm",
            description="""Ask a separate LLM for ideas, clarification, or creative input.

Use cases:
- "What are good metaphors for X?"
- "What are obscure facts about Y?"
- "What else would you say about Z in this context?"
- "Is this analogy scientifically accurate?"
- "Suggest 3 alternative titles for this section"
- "What's a clearer way to explain X?"
""",
            parameters=genai_types.Schema(
                type=genai_types.Type.OBJECT,
                properties={
                    "question": genai_types.Schema(
                        type=genai_types.Type.STRING, description="Question to ask the LLM"
                    )
                },
                required=["question"],
            ),
        )
    ]
)

FINISH_TOOL = genai_types.Tool(
    function_declarations=[
        genai_types.FunctionDeclaration(
            name="finish",
            description="Mark editing complete. Call this when satisfied with the post (with or without edits) or when it needs human review.",
            parameters=genai_types.Schema(
                type=genai_types.Type.OBJECT,
                properties={
                    "expect_version": genai_types.Schema(
                        type=genai_types.Type.INTEGER,
                        description="Expected document version",
                    ),
                    "decision": genai_types.Schema(
                        type=genai_types.Type.STRING,
                        enum=["publish", "hold"],
                        description="publish: post is ready | hold: needs human review",
                    ),
                },
                required=["expect_version", "decision"],
            ),
        )
    ]
)


def markdown_to_snapshot(
    content: Annotated[str, "The markdown content to convert"],
    doc_id: Annotated[str, "The ID of the document"],
) -> DocumentSnapshot:
    """Convert markdown content to DocumentSnapshot."""
    lines = content.split("\n")
    return DocumentSnapshot(
        doc_id=doc_id, version=1, meta={}, lines={i: line for i, line in enumerate(lines)}
    )


def snapshot_to_markdown(
    snapshot: Annotated[DocumentSnapshot, "The DocumentSnapshot to convert"],
) -> Annotated[str, "The markdown content"]:
    """Convert DocumentSnapshot back to markdown."""
    sorted_lines = [snapshot.lines[i] for i in sorted(snapshot.lines.keys())]
    return "\n".join(sorted_lines)


async def _query_rag_tool(
    query: str,
    max_results: int,
    rag_dir: Path,
    client: genai.Client,
    model_config: ModelConfig,
) -> str:
    """RAG search returning formatted context string."""
    if not rag_dir.exists():
        return "RAG system not available (no posts indexed yet)"

    try:
        store = VectorStore(rag_dir / "chunks.parquet")
        embedding_model = model_config.get_model("embedding")
        # Create a dummy table for query_similar_posts
        dummy_table = ibis.memtable({"query_text": [query]})

        results = await query_similar_posts(
            table=dummy_table,
            batch_client=GeminiBatchClient(
                client, default_model=model_config.get_model("embedding")
            ),
            store=store,
            embedding_model=embedding_model,
            top_k=max_results,
        )

        if not results:
            return f"No relevant results found for: {query}"

        # Format results for editor
        formatted = [f"RAG Results for '{query}':\n"]
        for i, result in enumerate(results, 1):
            formatted.append(f"[{i}] Post: {result.get('post_id', 'unknown')}")
            formatted.append(f"    Similarity: {result.get('similarity', 0):.2f}")
            formatted.append(f"    Excerpt: {result.get('text', '')[:400]}...")
            formatted.append("")

        return "\n".join(formatted)

    except Exception as e:
        logger.error(f"RAG query failed: {e}")
        return f"RAG query failed: {str(e)}"


async def _ask_llm_tool(
    question: str,
    client: genai.Client,
    model: str,
) -> str:
    """Simple Q&A with fresh LLM instance."""
    try:
        response = await call_with_retries(
            client.aio.models.generate_content,
            model=model,
            contents=[
                genai_types.Content(
                    role="user",
                    parts=[genai_types.Part(text=question)],
                )
            ],
            config=genai_types.GenerateContentConfig(temperature=0.7),
        )

        return (response.text or "No response").strip()

    except Exception as e:
        logger.error(f"ask_llm failed: {e}")
        return f"[LLM query failed: {str(e)}]"


async def run_editor_session(  # noqa: PLR0912, PLR0913, PLR0915
    post_path: Annotated[Path, "Path to the post markdown file"],
    client: Annotated[genai.Client, "The Gemini client"],
    model_config: Annotated[ModelConfig, "The model configuration"],
    rag_dir: Annotated[Path, "Path to the RAG database"],
    context: Annotated[
        dict[str, Any] | None, "Optional context (ELO score, ranking comments, etc.)"
    ] = None,
    max_turns: Annotated[int, "The maximum number of turns for the editor session"] = 15,
) -> EditorResult:
    """
    Run a full editing session on a post using LLM with editor tools.

    Args:
        post_path: Path to the post markdown file
        client: Gemini client
        model_config: Model configuration
        rag_dir: Path to RAG database
        context: Optional context (ELO score, ranking comments, etc.)

    Returns:
        EditorResult with final content, decision, and edit log
    """
    # Load post content
    if not post_path.exists():
        raise FileNotFoundError(f"Post not found: {post_path}")

    original_content = post_path.read_text(encoding="utf-8")
    snapshot = markdown_to_snapshot(original_content, doc_id=str(post_path))
    editor = Editor(snapshot)

    # Prepare initial prompt
    context = context or {}
    prompt = EditorPromptTemplate(
        post_content=original_content,
        doc_id=str(post_path),
        version=snapshot.version,
        lines=snapshot.lines,
        context=context,
    ).render()

    # Initialize conversation
    conversation_history = [genai_types.Content(role="user", parts=[genai_types.Part(text=prompt)])]

    # All tools available
    tools = [
        EDIT_LINE_TOOL,
        FULL_REWRITE_TOOL,
        QUERY_RAG_TOOL,
        ASK_LLM_TOOL,
        FINISH_TOOL,
    ]

    model = model_config.get_model("editor")
    logger.info("[blue]✏️  Editor model:[/] %s", model)
    tool_calls_log = []

    logger.info(f"Starting editor session for {post_path.name}")

    for turn in range(max_turns):
        logger.info(f"Editor turn {turn + 1}/{max_turns}")

        try:
            response = await call_with_retries(
                client.aio.models.generate_content,
                model=model,
                contents=conversation_history,
                config=genai_types.GenerateContentConfig(
                    temperature=0.5,
                    tools=tools,
                ),
            )

            # Add assistant response to history
            if response.candidates and response.candidates[0].content:
                conversation_history.append(response.candidates[0].content)

            # Process tool calls
            tool_responses = []

            if response.candidates and response.candidates[0].content.parts:
                for part in response.candidates[0].content.parts:
                    if hasattr(part, "function_call") and part.function_call:
                        fc = part.function_call
                        fc_name = fc.name
                        fc_args = dict(fc.args)

                        logger.info(f"Tool call: {fc_name}({fc_args})")
                        tool_calls_log.append({"tool": fc_name, "args": fc_args})

                        # Execute tool
                        if fc_name == "query_rag":
                            result = await _query_rag_tool(
                                query=fc_args.get("query", ""),
                                max_results=fc_args.get("max_results", 5),
                                rag_dir=rag_dir,
                                client=client,
                                model_config=model_config,
                            )
                            result_str = str(result)

                        elif fc_name == "ask_llm":
                            result_str = await _ask_llm_tool(
                                question=fc_args.get("question", ""),
                                client=client,
                                model=model,
                            )

                        elif fc_name == "edit_line":
                            result_dict = editor.edit_line(
                                expect_version=fc_args.get("expect_version", 0),
                                index=fc_args.get("index", 0),
                                new=fc_args.get("new", ""),
                            )

                        elif fc_name == "full_rewrite":
                            result_dict = editor.full_rewrite(
                                expect_version=fc_args.get("expect_version", 0),
                                content=fc_args.get("content", ""),
                            )

                        elif fc_name == "finish":
                            result_dict = editor.finish(
                                expect_version=fc_args.get("expect_version", 0),
                                decision=fc_args.get("decision", "hold"),
                                notes=fc_args.get("notes", ""),
                            )

                            # Check if finish was successful
                            if result_dict.get("ok"):
                                logger.info(f"Editor finished: {result_dict}")
                                return EditorResult(
                                    final_content=snapshot_to_markdown(editor.snapshot),
                                    decision=result_dict.get("decision", "hold"),
                                    notes=result_dict.get("notes", ""),
                                    edits_made=editor.snapshot.version > 1,
                                    tool_calls=tool_calls_log,
                                )
                            else:
                                result_str = str(result)

                        else:
                            result_str = f"Unknown tool: {fc_name}"

                        # Add tool response to conversation
                        tool_responses.append(
                            genai_types.Part(
                                function_response=genai_types.FunctionResponse(
                                    name=fc_name, response={"result": result_str}
                                )
                            )
                        )

            # Add all tool responses to conversation
            if tool_responses:
                conversation_history.append(genai_types.Content(role="user", parts=tool_responses))
            else:
                # No tool calls and no finish - might be stuck
                logger.warning(f"Turn {turn + 1}: No tool calls detected")
                break

        except Exception as e:
            logger.error(f"Error in editor turn {turn + 1}: {e}")
            break

    # If we exit loop without finish() being called
    logger.warning("Editor session reached max turns without finishing")
    return EditorResult(
        final_content=snapshot_to_markdown(editor.snapshot),
        decision="hold",
        notes="Editor session incomplete (max turns reached)",
        edits_made=editor.snapshot.version > 1,
        tool_calls=tool_calls_log,
    )<|MERGE_RESOLUTION|>--- conflicted
+++ resolved
@@ -12,11 +12,7 @@
 import logging
 from dataclasses import dataclass
 from pathlib import Path
-<<<<<<< HEAD
-from typing import Annotated, Any
-=======
 from typing import Any
->>>>>>> 4f909d95
 
 import ibis
 from google import genai
@@ -167,10 +163,7 @@
 )
 
 
-def markdown_to_snapshot(
-    content: Annotated[str, "The markdown content to convert"],
-    doc_id: Annotated[str, "The ID of the document"],
-) -> DocumentSnapshot:
+def markdown_to_snapshot(content: str, doc_id: str) -> DocumentSnapshot:
     """Convert markdown content to DocumentSnapshot."""
     lines = content.split("\n")
     return DocumentSnapshot(
@@ -178,9 +171,7 @@
     )
 
 
-def snapshot_to_markdown(
-    snapshot: Annotated[DocumentSnapshot, "The DocumentSnapshot to convert"],
-) -> Annotated[str, "The markdown content"]:
+def snapshot_to_markdown(snapshot: DocumentSnapshot) -> str:
     """Convert DocumentSnapshot back to markdown."""
     sorted_lines = [snapshot.lines[i] for i in sorted(snapshot.lines.keys())]
     return "\n".join(sorted_lines)
@@ -258,14 +249,12 @@
 
 
 async def run_editor_session(  # noqa: PLR0912, PLR0913, PLR0915
-    post_path: Annotated[Path, "Path to the post markdown file"],
-    client: Annotated[genai.Client, "The Gemini client"],
-    model_config: Annotated[ModelConfig, "The model configuration"],
-    rag_dir: Annotated[Path, "Path to the RAG database"],
-    context: Annotated[
-        dict[str, Any] | None, "Optional context (ELO score, ranking comments, etc.)"
-    ] = None,
-    max_turns: Annotated[int, "The maximum number of turns for the editor session"] = 15,
+    post_path: Path,
+    client: genai.Client,
+    model_config: ModelConfig,
+    rag_dir: Path,
+    context: dict[str, Any] | None = None,
+    max_turns: int = 15,
 ) -> EditorResult:
     """
     Run a full editing session on a post using LLM with editor tools.
