"""Tool call handlers for writer module - execute LLM tool requests."""

import json
import logging
from pathlib import Path
from typing import Any

from google.genai import types as genai_types

from ...augmentation.profiler import read_profile, write_profile
from ...knowledge.annotations import AnnotationStore
from ...knowledge.rag import VectorStore, query_media
from ...orchestration.write_post import write_post
from ...utils import GeminiBatchClient
from ..banner import generate_banner_for_post
from .formatting import _stringify_value

logger = logging.getLogger(__name__)


def _handle_write_post_tool(
    fn_args: dict[str, Any],
    fn_call: genai_types.FunctionCall,
    output_dir: Path,
    saved_posts: list[str],
) -> genai_types.Content:
    """Handle write_post tool call."""
    content = fn_args.get("content", "")
    metadata = fn_args.get("metadata", {})
    path = write_post(content, metadata, output_dir)
    saved_posts.append(path)

    return genai_types.Content(
        role="user",
        parts=[
            genai_types.Part(
                function_response=genai_types.FunctionResponse(
                    id=getattr(fn_call, "id", None),
                    name="write_post",
                    response={"status": "success", "path": path},
                )
            )
        ],
    )


def _handle_read_profile_tool(
    fn_args: dict[str, Any], fn_call: genai_types.FunctionCall, profiles_dir: Path
) -> genai_types.Content:
    """Handle read_profile tool call."""
    author_uuid = fn_args.get("author_uuid", "")
    profile_content = read_profile(author_uuid, profiles_dir)

    return genai_types.Content(
        role="user",
        parts=[
            genai_types.Part(
                function_response=genai_types.FunctionResponse(
                    id=getattr(fn_call, "id", None),
                    name="read_profile",
                    response={"content": profile_content or "No profile exists yet."},
                )
            )
        ],
    )


def _handle_write_profile_tool(
    fn_args: dict[str, Any],
    fn_call: genai_types.FunctionCall,
    profiles_dir: Path,
    saved_profiles: list[str],
) -> genai_types.Content:
    """Handle write_profile tool call."""
    author_uuid = fn_args.get("author_uuid", "")
    content = fn_args.get("content", "")
    path = write_profile(author_uuid, content, profiles_dir)
    saved_profiles.append(path)

    return genai_types.Content(
        role="user",
        parts=[
            genai_types.Part(
                function_response=genai_types.FunctionResponse(
                    id=getattr(fn_call, "id", None),
                    name="write_profile",
                    response={"status": "success", "path": path},
                )
            )
        ],
    )


def _handle_search_media_tool(  # noqa: PLR0913
    fn_args: dict[str, Any],
    fn_call: genai_types.FunctionCall,
    batch_client: GeminiBatchClient,
    rag_dir: Path,
    *,
    embedding_model: str,
    embedding_output_dimensionality: int = 3072,
    retrieval_mode: str = "ann",
    retrieval_nprobe: int | None = None,
    retrieval_overfetch: int | None = None,
) -> genai_types.Content:
    """Handle search_media tool call."""
    query = fn_args.get("query", "")
    media_types = fn_args.get("media_types")
    limit = fn_args.get("limit", 5)

    try:
        store = VectorStore(rag_dir / "chunks.parquet")
        results = query_media(
            query=query,
            batch_client=batch_client,
            store=store,
            media_types=media_types,
            top_k=limit,
            min_similarity=0.7,
            embedding_model=embedding_model,
            output_dimensionality=embedding_output_dimensionality,
            retrieval_mode=retrieval_mode,
            retrieval_nprobe=retrieval_nprobe,
            retrieval_overfetch=retrieval_overfetch,
        )

        # Format results for LLM
        result_count = results.count().execute()
        if result_count == 0:
            formatted_results = "No matching media found."
        else:
            formatted_list = []
            results_table = results.execute()
            for _, row in results_table.iterrows():
                media_info = {
                    "media_type": row.get("media_type"),
                    "media_path": row.get("media_path"),
                    "original_filename": row.get("original_filename"),
                    "description": str(row.get("content", ""))[:500],  # Truncate long descriptions
                    "similarity": round(float(row.get("similarity", 0)), 2),
                }
                formatted_list.append(media_info)

            formatted_results = json.dumps(formatted_list, indent=2)

        return genai_types.Content(
            role="user",
            parts=[
                genai_types.Part(
                    function_response=genai_types.FunctionResponse(
                        id=getattr(fn_call, "id", None),
                        name="search_media",
                        response={"results": formatted_results},
                    )
                )
            ],
        )
    except Exception as e:
        logger.error(f"search_media failed: {e}")
        return genai_types.Content(
            role="user",
            parts=[
                genai_types.Part(
                    function_response=genai_types.FunctionResponse(
                        id=getattr(fn_call, "id", None),
                        name="search_media",
                        response={"status": "error", "error": str(e)},
                    )
                )
            ],
        )


def _handle_annotate_conversation_tool(
    fn_args: dict[str, Any],
    fn_call: genai_types.FunctionCall,
    annotations_store: AnnotationStore | None,
) -> genai_types.Content:
    """Persist annotation data using the AnnotationStore."""

    if annotations_store is None:
        raise RuntimeError("Annotation store is not configured")

    parent_id = _stringify_value(fn_args.get("parent_id"))
    parent_type = _stringify_value(fn_args.get("parent_type"))
    commentary = _stringify_value(fn_args.get("commentary"))

    annotation = annotations_store.save_annotation(
        parent_id,
        parent_type,
        commentary,
    )

    response_payload = {
        "status": "ok",
        "annotation_id": annotation.id,
        "parent_id": annotation.parent_id,
        "parent_type": annotation.parent_type,
        "created_at": annotation.created_at.isoformat(),
        "author": annotation.author,
    }

    return genai_types.Content(
        role="user",
        parts=[
            genai_types.Part(
                function_response=genai_types.FunctionResponse(
                    id=getattr(fn_call, "id", None),
                    name="annotate_conversation",
                    response=response_payload,
                )
            )
        ],
    )


<<<<<<< HEAD
=======
def _handle_generate_banner_tool(
    fn_args: dict[str, Any],
    fn_call: genai_types.FunctionCall,
    output_dir: Path,
) -> genai_types.Content:
    """Handle generate_banner tool call."""
    post_slug = fn_args.get("post_slug", "")
    title = fn_args.get("title", "")
    summary = fn_args.get("summary", "")

    try:
        # Generate banner image for the post
        banner_path = generate_banner_for_post(
            post_title=title,
            post_summary=summary,
            output_dir=output_dir / "media" / "banners",
            slug=post_slug,
        )

        if banner_path:
            # Return relative path for use in post frontmatter
            relative_path = f"../media/banners/{banner_path.name}"
            logger.info(f"Banner generated at: {relative_path}")
            return genai_types.Content(
                role="user",
                parts=[
                    genai_types.Part(
                        function_response=genai_types.FunctionResponse(
                            id=getattr(fn_call, "id", None),
                            name="generate_banner",
                            response={
                                "status": "success",
                                "banner_path": relative_path,
                                "message": f"Banner generated successfully for '{title}'",
                            },
                        )
                    )
                ],
            )
        else:
            logger.warning(f"Banner generation returned None for post: {title}")
            return genai_types.Content(
                role="user",
                parts=[
                    genai_types.Part(
                        function_response=genai_types.FunctionResponse(
                            id=getattr(fn_call, "id", None),
                            name="generate_banner",
                            response={
                                "status": "failed",
                                "message": "Banner generation did not produce an image",
                            },
                        )
                    )
                ],
            )
    except Exception as e:
        logger.error(f"Failed to generate banner for {title}: {e}")
        return genai_types.Content(
            role="user",
            parts=[
                genai_types.Part(
                    function_response=genai_types.FunctionResponse(
                        id=getattr(fn_call, "id", None),
                        name="generate_banner",
                        response={"status": "error", "error": str(e)},
                    )
                )
            ],
        )


>>>>>>> 4f909d95
def _handle_tool_error(
    fn_call: genai_types.FunctionCall, fn_name: str, error: Exception
) -> genai_types.Content:
    """Handle tool execution error."""
    return genai_types.Content(
        role="user",
        parts=[
            genai_types.Part(
                function_response=genai_types.FunctionResponse(
                    id=getattr(fn_call, "id", None),
                    name=fn_name,
                    response={"status": "error", "error": str(error)},
                )
            )
        ],
    )<|MERGE_RESOLUTION|>--- conflicted
+++ resolved
@@ -214,8 +214,6 @@
     )
 
 
-<<<<<<< HEAD
-=======
 def _handle_generate_banner_tool(
     fn_args: dict[str, Any],
     fn_call: genai_types.FunctionCall,
@@ -288,7 +286,6 @@
         )
 
 
->>>>>>> 4f909d95
 def _handle_tool_error(
     fn_call: genai_types.FunctionCall, fn_name: str, error: Exception
 ) -> genai_types.Content:
