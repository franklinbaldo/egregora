--- conflicted
+++ resolved
@@ -6,19 +6,14 @@
 Documentation:
 - Multi-Post Generation: docs/features/multi-post.md
 - Architecture (Writer): docs/guides/architecture.md#5-writer-writerpy
-- Core Concepts (Editorial Control):
-  docs/getting-started/concepts.md#editorial-control-llm-decision-making
+- Core Concepts (Editorial Control): docs/getting-started/concepts.md#editorial-control-llm-decision-making
 """
 
 from __future__ import annotations
 
 import logging
 from collections.abc import Callable
-<<<<<<< HEAD
 from typing import TYPE_CHECKING, Annotated, Any, cast
-=======
-from typing import TYPE_CHECKING, Any, cast
->>>>>>> 4f909d95
 
 if TYPE_CHECKING:
     pass
@@ -29,10 +24,7 @@
 from google import genai
 from google.genai import types as genai_types
 from ibis.expr.types import Table
-<<<<<<< HEAD
-=======
 from returns.result import Failure, Success
->>>>>>> 4f909d95
 
 from ...augmentation.profiler import get_active_authors
 from ...config import ModelConfig, load_mkdocs_config
@@ -40,11 +32,7 @@
 from ...knowledge.rag import VectorStore, index_post
 from ...prompt_templates import WriterPromptTemplate
 from ...utils import GeminiBatchClient, call_with_retries_sync
-<<<<<<< HEAD
-from .context import _load_profiles_context, _query_rag_for_context
-=======
 from .context import RagErrorReason, _load_profiles_context, _query_rag_for_context
->>>>>>> 4f909d95
 
 # Import split modules
 from .formatting import (
@@ -54,10 +42,7 @@
 )
 from .handlers import (
     _handle_annotate_conversation_tool,
-<<<<<<< HEAD
-=======
     _handle_generate_banner_tool,
->>>>>>> 4f909d95
     _handle_read_profile_tool,
     _handle_search_media_tool,
     _handle_tool_error,
@@ -72,13 +57,9 @@
 MAX_CONVERSATION_TURNS = 10
 
 
-<<<<<<< HEAD
 def _memes_enabled(
     site_config: Annotated[dict[str, Any], "The 'extra.egregora' section from mkdocs.yml"],
 ) -> Annotated[bool, "True if the 'enable_memes' setting is enabled"]:
-=======
-def _memes_enabled(site_config: dict[str, Any]) -> bool:
->>>>>>> 4f909d95
     """Return True when meme helper text should be appended to the prompt."""
 
     if not isinstance(site_config, dict):
@@ -91,13 +72,9 @@
     return bool(writer_settings.get("enable_memes", False))
 
 
-<<<<<<< HEAD
 def load_site_config(
     output_dir: Annotated[Path, "The project's output directory, containing mkdocs.yml"],
 ) -> Annotated[dict[str, Any], "The 'extra.egregora' configuration dictionary"]:
-=======
-def load_site_config(output_dir: Path) -> dict[str, Any]:
->>>>>>> 4f909d95
     """
     Load egregora configuration from mkdocs.yml if it exists.
 
@@ -193,12 +170,6 @@
     return author_counts.author.execute().tolist()
 
 
-<<<<<<< HEAD
-=======
-
-
-
->>>>>>> 4f909d95
 def _process_tool_calls(  # noqa: PLR0913
     candidate: Annotated[genai_types.Candidate, "The LLM response candidate to process"],
     output_dir: Annotated[Path, "Directory to save generated posts"],
@@ -310,8 +281,7 @@
         logger.error(f"Failed to index posts in RAG: {e}")
 
 
-<<<<<<< HEAD
-def write_posts_for_period(  # noqa: PLR0913, PLR0915
+def write_posts_for_period(  # noqa: PLR0912, PLR0913, PLR0915
     table: Annotated[Table, "The table of messages for the period"],
     period_date: Annotated[str, "The period identifier (e.g., '2025-01-01')"],
     client: Annotated[genai.Client, "The Gemini client"],
@@ -331,22 +301,6 @@
     ] = "ann",
     retrieval_nprobe: Annotated[int | None, "The number of probes for ANN retrieval"] = None,
     retrieval_overfetch: Annotated[int | None, "The overfetch factor for ANN retrieval"] = None,
-=======
-def write_posts_for_period(  # noqa: PLR0912, PLR0913, PLR0915
-    table: Table,
-    period_date: str,
-    client: genai.Client,
-    batch_client: GeminiBatchClient,
-    output_dir: Path = Path("output/posts"),
-    profiles_dir: Path = Path("output/profiles"),
-    rag_dir: Path = Path("output/rag"),
-    model_config: ModelConfig | None = None,
-    enable_rag: bool = True,
-    embedding_output_dimensionality: int = 3072,
-    retrieval_mode: str = "ann",
-    retrieval_nprobe: int | None = None,
-    retrieval_overfetch: int | None = None,
->>>>>>> 4f909d95
 ) -> dict[str, list[str]]:
     """
     Let LLM analyze period's messages, write 0-N posts, and update author profiles.
