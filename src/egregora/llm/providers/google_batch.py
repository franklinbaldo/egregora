--- conflicted
+++ resolved
@@ -9,18 +9,9 @@
 from typing import TYPE_CHECKING, Any
 
 import httpx
-<<<<<<< HEAD
-<<<<<<< HEAD
-=======
-from google import genai
-from google.genai import types
->>>>>>> origin/essentialist/refactor-feed-creation-factory-method-9112-8197777158512917774
-from pydantic_ai.exceptions import ModelAPIError, ModelHTTPError, UsageLimitExceeded
-=======
 from google import genai
 from google.genai import types
 from pydantic_ai.exceptions import ModelHTTPError, UsageLimitExceeded
->>>>>>> 9f87d2da
 from pydantic_ai.messages import ModelMessage, ModelResponse, TextPart
 from pydantic_ai.models import Model, ModelRequestParameters, ModelSettings
 from pydantic_ai.usage import RequestUsage
@@ -35,7 +26,6 @@
 
 if TYPE_CHECKING:
     from collections.abc import Iterable
-
 
 logger = logging.getLogger(__name__)
 
@@ -140,9 +130,6 @@
             List of BatchResult objects containing responses or errors.
 
         """
-        import google.generativeai as genai  # Lazy import at runtime
-        from google.generativeai import types
-
         if not requests:
             return []
 
@@ -188,8 +175,6 @@
 
     def _extract_inline_results(self, job: Any, requests: list[dict[str, Any]]) -> list[BatchResult]:
         """Extract results from inline batch response."""
-        import google.generativeai as genai  # Lazy import at runtime
-
         results: list[BatchResult] = []
 
         # For inline requests, results come in job.dest.inline_responses
