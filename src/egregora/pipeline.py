"""Core post generation pipeline."""

from __future__ import annotations

import os
import re
import zipfile
from datetime import date, datetime, timedelta, tzinfo
from importlib import resources
from pathlib import Path
from typing import Any, Sequence

import logging

try:  # pragma: no cover - executed only when dependency is missing
    from google import genai  # type: ignore
    from google.genai import types  # type: ignore
except ModuleNotFoundError:  # pragma: no cover - allows importing without dependency
    genai = None  # type: ignore[assignment]
    types = None  # type: ignore[assignment]

from .anonymizer import Anonymizer
from .cache_manager import CacheManager
from .config import PipelineConfig
from .media_extractor import MediaExtractor, MediaFile
from .system_classifier import SystemMessageClassifier

DATE_IN_NAME_RE = re.compile(r"(\d{4}-\d{2}-\d{2})")
_PROMPTS_DIR = Path(__file__).resolve().parent / "prompts"
_BASE_PROMPT_NAME = "system_instruction_base.md"
_MULTIGROUP_PROMPT_NAME = "system_instruction_multigroup.md"


def _emit(
    message: str,
    *,
    logger: logging.Logger | None = None,
    batch_mode: bool = False,
    level: str = "info",
) -> None:
    """Emit a log message respecting batch execution preferences."""

    if logger is not None:
        log_func = getattr(logger, level, logger.info)
        log_func(message)
    elif not batch_mode:
        print(message)


def _load_prompt(filename: str) -> str:
    """Load a prompt either from the editable folder or the package data."""

    local_prompt_path = _PROMPTS_DIR / filename
    if local_prompt_path.exists():
        text = local_prompt_path.read_text(encoding="utf-8")
        stripped = text.strip()
        if not stripped:
            raise ValueError(f"Prompt file '{local_prompt_path}' is empty")
        return stripped

    try:
        package_text = (
            resources.files(__package__)
            .joinpath(f"prompts/{filename}")
            .read_text(encoding="utf-8")
        )
    except FileNotFoundError as exc:
        raise FileNotFoundError(f"Prompt file '{filename}' is missing.") from exc

    stripped = package_text.strip()
    if not stripped:
        raise ValueError(f"Prompt resource '{filename}' is empty")
    return stripped


TRANSCRIPT_PATTERNS = [
    re.compile(
        r"^(?P<prefix>\d{1,2}:\d{2}\s[-–—]\s)(?P<author>[^:]+)(?P<separator>:\s*)(?P<message>.*)$"
    ),
    re.compile(
        r"^(?P<prefix>\d{1,2}/\d{1,2}/\d{2,4},\s*\d{1,2}:\d{2}\s[-–—]\s)(?P<author>[^:]+)(?P<separator>:\s*)(?P<message>.*)$"
    ),
    re.compile(
        r"^(?P<prefix>\[\d{1,2}:\d{2}:\d{2}\]\s)(?P<author>[^:]+)(?P<separator>:\s*)(?P<message>.*)$"
    ),
    re.compile(
        r"^(?P<prefix>\d{1,2}/\d{1,2}/\d{4}\s+\d{1,2}:\d{2}\s+[-–—]\s+)(?P<author>[^:]+)(?P<separator>:\s*)(?P<message>.*)$"
    ),
]

def _build_system_classifier(
    config: PipelineConfig,
    classifier: SystemMessageClassifier | None = None,
) -> SystemMessageClassifier | None:
    if classifier is not None:
        return classifier
    if not config.system_classifier.enabled:
        return None

<<<<<<< HEAD
    filters: tuple[str, ...] | None = None
    filters_path = config.system_message_filters_file
    if filters_path is not None and filters_path.exists():
        content = filters_path.read_text(encoding="utf-8")
        filters = tuple(line.strip() for line in content.splitlines() if line.strip())

=======
>>>>>>> 63c6da15
    cache_manager: CacheManager | None = None
    if config.cache.enabled:
        cache_dir = config.cache.cache_dir / "system_labels"
        cache_manager = CacheManager(
            cache_dir,
            size_limit_mb=config.cache.max_disk_mb,
        )

    try:
        return SystemMessageClassifier(
<<<<<<< HEAD
            filters=filters,
=======
>>>>>>> 63c6da15
            cache_manager=cache_manager,
            model_name=config.system_classifier.model,
            max_llm_calls=config.system_classifier.max_llm_calls,
            token_budget=config.system_classifier.token_budget,
            retry_attempts=config.system_classifier.retry_attempts,
        )
    except Exception:
        return None

def _anonymize_transcript_line(
    line: str,
    *,
    anonymize: bool,
    format: str = "human",
) -> str:
    """Return ``line`` with the author anonymized when enabled."""

    if not anonymize:
        return line

    for pattern in TRANSCRIPT_PATTERNS:
        match = pattern.match(line)
        if not match:
            continue

        prefix = match.group("prefix")
        author = match.group("author").strip()
        separator = match.group("separator")
        message = match.group("message")

        if author:
            anonymized = Anonymizer.anonymize_author(author, format)
        else:
            anonymized = author

        return f"{prefix}{anonymized}{separator}{message}"

    return line


def _prepare_transcripts(
    transcripts: Sequence[tuple[date, str]],
    config: PipelineConfig,
    *,
    logger: logging.Logger | None = None,
    batch_mode: bool = False,
    classifier: SystemMessageClassifier | None = None,
) -> list[tuple[date, str]]:
    """Return transcripts with authors anonymized when enabled."""

    sanitized: list[tuple[date, str]] = []
    anonymized_authors: set[str] = set()
    processed_lines = 0

    for transcript_date, raw_text in transcripts:
        if not config.anonymization.enabled or not raw_text:
            sanitized.append((transcript_date, raw_text))
            continue

        processed_parts: list[str] = []
        for raw_line in raw_text.splitlines(keepends=True):
            if raw_line.endswith("\n"):
                line = raw_line[:-1]
                newline = "\n"
            else:
                line = raw_line
                newline = ""

            anonymized = _anonymize_transcript_line(
                line,
                anonymize=config.anonymization.enabled,
                format=config.anonymization.output_format,
            )
            processed_parts.append(anonymized + newline)

            processed_lines += 1
            for pattern in TRANSCRIPT_PATTERNS:
                match = pattern.match(line)
                if not match:
                    continue

                author = match.group("author").strip()
                if author:
                    anonymized_authors.add(author)
                break

        sanitized.append((transcript_date, "".join(processed_parts)))

    if config.anonymization.enabled:
        _emit(
            "[Anonimização] "
            f"{len(anonymized_authors)} remetentes anonimizados em {processed_lines} linhas.",
            logger=logger,
            batch_mode=batch_mode,
        )

    classifier_instance = _build_system_classifier(config, classifier)
    if classifier_instance is not None:
        filtered: list[tuple[date, str]] = []
        for transcript_date, sanitized_text in sanitized:
            text = sanitized_text or ""
            cleaned_text, _ = classifier_instance.filter_transcript(text)
            filtered.append((transcript_date, cleaned_text))
        sanitized = filtered

    return sanitized


def _format_transcript_section_header(transcript_count: int) -> str:
    """Return a localized header describing the transcript coverage."""

    if transcript_count <= 1:
        return "TRANSCRITO BRUTO DO ÚLTIMO DIA (NA ORDEM CRONOLÓGICA POR DIA):"
    return (
        f"TRANSCRITO BRUTO DOS ÚLTIMOS {transcript_count} DIAS "
        "(NA ORDEM CRONOLÓGICA POR DIA):"
    )


def _prepare_transcripts_sample(
    transcripts: Sequence[tuple[date, str]],
    *,
    max_chars: int,
) -> str:
    """Concatenate recent transcripts limited to ``max_chars`` characters."""

    if max_chars <= 0:
        return ""

    ordered = sorted(transcripts, key=lambda item: item[0], reverse=True)
    collected: list[str] = []
    remaining = max_chars

    for _, text in ordered:
        snippet = text.strip()
        if not snippet:
            continue

        if len(snippet) > remaining:
            snippet = snippet[:remaining]
        collected.append(snippet)
        remaining -= len(snippet)
        if remaining <= 0:
            break

    return "\n\n".join(collected).strip()


def build_llm_input(
    *,
    group_name: str,
    timezone: tzinfo,
    transcripts: Sequence[tuple[date, str]],
    previous_post: str | None,
    enrichment_section: str | None = None,
    rag_context: str | None = None,
) -> str:
    """Compose the user prompt sent to Gemini."""

    today_str = datetime.now(timezone).date().isoformat()
    sections: list[str] = [
        f"NOME DO GRUPO: {group_name}",
        f"DATA DE HOJE: {today_str}",
    ]

    if previous_post:
        sections.extend([
            "POST DO DIA ANTERIOR (INCLUA COMO CONTEXTO, NÃO COPIE):",
            "<<<POST_ONTEM_INICIO>>>",
            previous_post.strip(),
            "<<<POST_ONTEM_FIM>>>",
        ])
    else:
        sections.append("POST DO DIA ANTERIOR: NÃO ENCONTRADA")

    if enrichment_section:
        sections.extend([
            "CONTEXTOS ENRIQUECIDOS DOS LINKS COMPARTILHADOS:",
            enrichment_section,
        ])

    if rag_context:
        sections.extend([
            "CONTEXTOS HISTÓRICOS DE POSTS RELEVANTES:",
            rag_context,
        ])

    header = _format_transcript_section_header(len(transcripts))
    sections.append(header)

    for transcript_date, transcript_text in transcripts:
        content = transcript_text.strip()
        sections.extend([
            f"<<<TRANSCRITO_{transcript_date.isoformat()}_INICIO>>>",
            content if content else "(vazio)",
            f"<<<TRANSCRITO_{transcript_date.isoformat()}_FIM>>>",
        ])

    return "\n\n".join(sections)


def _require_google_dependency() -> None:
    """Ensure the optional google-genai dependency is available."""

    if genai is None or types is None:
        raise RuntimeError(
            "A dependência opcional 'google-genai' não está instalada. "
            "Instale-a para gerar posts (ex.: `pip install google-genai`)."
        )


def create_client(api_key: str | None = None):  # pragma: no cover - thin wrapper
    """Create a Gemini client using the provided or environment API key."""

    _require_google_dependency()
    key = api_key or os.getenv("GEMINI_API_KEY") or os.getenv("GOOGLE_API_KEY")
    if not key:
        raise RuntimeError("Defina GEMINI_API_KEY ou GOOGLE_API_KEY no ambiente.")
    return genai.Client(api_key=key)


def find_date_in_name(path: Path) -> date | None:
    """Return the first YYYY-MM-DD date embedded in a filename."""

    match = DATE_IN_NAME_RE.search(path.name)
    if not match:
        return None

    try:
        return datetime.strptime(match.group(1), "%Y-%m-%d").date()
    except ValueError:
        return None


def list_zip_days(zips_dir: Path) -> list[tuple[date, Path]]:
    """Return available zip archives sorted by date."""

    zips: list[tuple[date, Path]] = []
    for path in zips_dir.glob("*.zip"):
        found_date = find_date_in_name(path)
        if found_date is not None:
            zips.append((found_date, path))
    zips.sort(key=lambda item: item[0])
    return zips


def read_zip_texts_and_media(
    zippath: Path,
    *,
    archive_date: date | None = None,
    posts_dir: Path | None = None,
    group_slug: str | None = None,
) -> tuple[str, dict[str, MediaFile]]:
    """Read texts from *zippath* and optionally extract media files."""

    extractor: MediaExtractor | None = None
    media_files: dict[str, MediaFile] = {}

    if archive_date is not None:
        if (posts_dir is None) != (group_slug is None):
            raise ValueError(
                "posts_dir and group_slug must both be provided to extract media",
            )
        if posts_dir is not None and group_slug is not None:
            group_dir = posts_dir / group_slug
            extractor = MediaExtractor(group_dir, group_slug=group_slug)
            media_files = extractor.extract_media_from_zip(zippath, archive_date)

    chunks: list[str] = []
    with zipfile.ZipFile(zippath, "r") as zipped:
        txt_names = sorted(name for name in zipped.namelist() if name.lower().endswith(".txt"))
        for name in txt_names:
            with zipped.open(name, "r") as file_handle:
                raw = file_handle.read()
            try:
                text = raw.decode("utf-8")
            except UnicodeDecodeError:
                text = raw.decode("latin-1")
            text = text.replace("\r\n", "\n")
            chunks.append(f"\n# Arquivo: {name}\n{text.strip()}\n")

    transcript = "\n".join(chunks).strip()
    if extractor is not None and transcript:
        transcript = MediaExtractor.replace_media_references(transcript, media_files)

    return transcript, media_files
def load_previous_post(news_dir: Path, reference_date: date) -> tuple[Path, str | None]:
    """Load yesterday's post if it exists."""

    yesterday = reference_date - timedelta(days=1)
    path = news_dir / f"{yesterday.isoformat()}.md"
    if path.exists():
        return path, path.read_text(encoding="utf-8")
    return path, None


def ensure_directories(config: PipelineConfig) -> None:
    """Ensure required directories exist."""

    config.posts_dir.mkdir(parents=True, exist_ok=True)
    config.zips_dir.mkdir(parents=True, exist_ok=True)


def select_recent_archives(
    archives: Sequence[tuple[date, Path]], *, days: int
) -> list[tuple[date, Path]]:
    """Select the most recent archives respecting *days*."""

    if days <= 0:
        raise ValueError("days must be positive")
    return list(archives[-days:]) if len(archives) >= days else list(archives)


__all__ = [
    "build_llm_input",
    "create_client",
    "ensure_directories",
    "find_date_in_name",
    "list_zip_days",
    "load_previous_post",
    "read_zip_texts_and_media",
    "select_recent_archives",
    "_anonymize_transcript_line",
    "_format_transcript_section_header",
    "_load_prompt",
    "_prepare_transcripts",
    "_prepare_transcripts_sample",
]<|MERGE_RESOLUTION|>--- conflicted
+++ resolved
@@ -97,15 +97,6 @@
     if not config.system_classifier.enabled:
         return None
 
-<<<<<<< HEAD
-    filters: tuple[str, ...] | None = None
-    filters_path = config.system_message_filters_file
-    if filters_path is not None and filters_path.exists():
-        content = filters_path.read_text(encoding="utf-8")
-        filters = tuple(line.strip() for line in content.splitlines() if line.strip())
-
-=======
->>>>>>> 63c6da15
     cache_manager: CacheManager | None = None
     if config.cache.enabled:
         cache_dir = config.cache.cache_dir / "system_labels"
@@ -116,10 +107,6 @@
 
     try:
         return SystemMessageClassifier(
-<<<<<<< HEAD
-            filters=filters,
-=======
->>>>>>> 63c6da15
             cache_manager=cache_manager,
             model_name=config.system_classifier.model,
             max_llm_calls=config.system_classifier.max_llm_calls,
