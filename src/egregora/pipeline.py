--- conflicted
+++ resolved
@@ -72,11 +72,7 @@
 
     checkpoint = {
         "last_processed_timestamp": last_timestamp.isoformat(),
-<<<<<<< HEAD
-        "messages_processed": messages_processed,
-=======
         "messages_processed": int(messages_processed),
->>>>>>> 88d49076
         "schema_version": "1.0",
     }
 
