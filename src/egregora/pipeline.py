"""Core post generation pipeline."""

from __future__ import annotations

import logging
import re
import zipfile
from collections.abc import Sequence
from datetime import date, datetime, timedelta, tzinfo
from importlib import resources
from pathlib import Path

try:  # pragma: no cover - executed only when dependency is missing
    from google import genai  # type: ignore
    from google.genai import types  # type: ignore
except ModuleNotFoundError:  # pragma: no cover - allows importing without dependency
    genai = None  # type: ignore[assignment]
    types = None  # type: ignore[assignment]

import polars as pl
from diskcache import Cache

from .anonymizer import Anonymizer
from .config import PipelineConfig
from .media_extractor import MediaExtractor, MediaFile
from .system_classifier import SystemMessageClassifier
from .types import GroupSlug

DATE_IN_NAME_RE = re.compile(r"(\d{4}-\d{2}-\d{2})")
_PROMPTS_DIR = Path(__file__).resolve().parent / "prompts"
_BASE_PROMPT_NAME = "system_instruction_base.md"
_MULTIGROUP_PROMPT_NAME = "system_instruction_multigroup.md"


def _create_cache(directory: Path, size_limit_mb: int | None) -> Cache:
    directory.mkdir(parents=True, exist_ok=True)
    size_limit_bytes = 0 if size_limit_mb is None else max(0, int(size_limit_mb)) * 1024 * 1024
    return Cache(directory=str(directory), size_limit=size_limit_bytes)


def _emit(
    message: str,
    *,
    logger: logging.Logger | None = None,
    batch_mode: bool = False,
    level: str = "info",
) -> None:
    """Emit a log message respecting batch execution preferences."""

    if logger is not None:
        log_func = getattr(logger, level, logger.info)
        log_func(message)
    elif not batch_mode:
        print(message)


def _load_prompt(filename: str) -> str:
    """Load a prompt either from the editable folder or the package data."""

    local_prompt_path = _PROMPTS_DIR / filename
    if local_prompt_path.exists():
        text = local_prompt_path.read_text(encoding="utf-8")
        stripped = text.strip()
        if not stripped:
            raise ValueError(f"Prompt file '{local_prompt_path}' is empty")
        return stripped

    try:
        package_text = (
            resources.files(__package__).joinpath(f"prompts/{filename}").read_text(encoding="utf-8")
        )
    except FileNotFoundError as exc:
        raise FileNotFoundError(f"Prompt file '{filename}' is missing.") from exc

    stripped = package_text.strip()
    if not stripped:
        raise ValueError(f"Prompt resource '{filename}' is empty")
    return stripped


TRANSCRIPT_PATTERNS = [
    re.compile(
        r"^(?P<prefix>\d{1,2}:\d{2}\s[-–—]\s)(?P<author>[^:]+)(?P<separator>:\s*)(?P<message>.*)$"
    ),
    re.compile(
        r"^(?P<prefix>\d{1,2}/\d{1,2}/\d{2,4},\s*\d{1,2}:\d{2}\s[-–—]\s)(?P<author>[^:]+)(?P<separator>:\s*)(?P<message>.*)$"
    ),
    re.compile(
        r"^(?P<prefix>\[\d{1,2}:\d{2}:\d{2}\]\s)(?P<author>[^:]+)(?P<separator>:\s*)(?P<message>.*)$"
    ),
    re.compile(
        r"^(?P<prefix>\d{1,2}/\d{1,2}/\d{4}\s+\d{1,2}:\d{2}\s+[-–—]\s+)(?P<author>[^:]+)(?P<separator>:\s*)(?P<message>.*)$"
    ),
]


def _build_system_classifier(
    config: PipelineConfig,
    classifier: SystemMessageClassifier | None = None,
) -> SystemMessageClassifier | None:
    if classifier is not None:
        return classifier
    if not config.system_classifier.enabled:
        return None

<<<<<<< HEAD
    cache_instance: Cache | None = None
    if config.cache.enabled:
        cache_dir = config.cache.cache_dir / "system_labels"
        cache_dir.mkdir(parents=True, exist_ok=True)
        size_limit = config.cache.max_disk_mb
        size_in_bytes = 0 if size_limit is None else max(0, int(size_limit)) * 1024 * 1024
        cache_instance = Cache(directory=str(cache_dir), size_limit=size_in_bytes)

    try:
        return SystemMessageClassifier(
            cache=cache_instance,
=======
    cache: Cache | None = None
    if config.cache.enabled:
        cache_dir = config.cache.cache_dir / "system_labels"
        try:
            cache = _create_cache(cache_dir, config.cache.max_disk_mb)
        except Exception:
            cache = None

    try:
        return SystemMessageClassifier(
            cache=cache,
>>>>>>> 88733cd8
            model_name=config.system_classifier.model,
            max_llm_calls=config.system_classifier.max_llm_calls,
            token_budget=config.system_classifier.token_budget,
            retry_attempts=config.system_classifier.retry_attempts,
        )
    except Exception:
        return None


def _anonymize_transcript_line(
    line: str,
    *,
    anonymize: bool,
    format: str = "human",
) -> str:
    """Return ``line`` with the author anonymized when enabled."""

    if not anonymize:
        return line

    for pattern in TRANSCRIPT_PATTERNS:
        match = pattern.match(line)
        if not match:
            continue

        prefix = match.group("prefix")
        author = match.group("author").strip()
        separator = match.group("separator")
        message = match.group("message")

        if author:
            anonymized = Anonymizer.anonymize_author(author, format)
        else:
            anonymized = author

        return f"{prefix}{anonymized}{separator}{message}"

    return line


def _prepare_transcripts(
    transcripts: Sequence[tuple[date, str]],
    config: PipelineConfig,
    *,
    logger: logging.Logger | None = None,
    batch_mode: bool = False,
    classifier: SystemMessageClassifier | None = None,
) -> list[tuple[date, str]]:
    """Return transcripts with authors anonymized when enabled."""

    sanitized: list[tuple[date, str]] = []
    anonymized_authors: set[str] = set()
    processed_lines = 0

    for transcript_date, raw_text in transcripts:
        if not config.anonymization.enabled or not raw_text:
            sanitized.append((transcript_date, raw_text))
            continue

        processed_parts: list[str] = []
        for raw_line in raw_text.splitlines(keepends=True):
            if raw_line.endswith("\n"):
                line = raw_line[:-1]
                newline = "\n"
            else:
                line = raw_line
                newline = ""

            anonymized = _anonymize_transcript_line(
                line,
                anonymize=config.anonymization.enabled,
                format=config.anonymization.output_format,
            )
            processed_parts.append(anonymized + newline)

            processed_lines += 1
            for pattern in TRANSCRIPT_PATTERNS:
                match = pattern.match(line)
                if not match:
                    continue

                author = match.group("author").strip()
                if author:
                    anonymized_authors.add(author)
                break

        sanitized.append((transcript_date, "".join(processed_parts)))

    if config.anonymization.enabled:
        _emit(
            "[Anonimização] "
            f"{len(anonymized_authors)} remetentes anonimizados em {processed_lines} linhas.",
            logger=logger,
            batch_mode=batch_mode,
        )

    classifier_instance = _build_system_classifier(config, classifier)
    if classifier_instance is not None:
        filtered: list[tuple[date, str]] = []
        for transcript_date, sanitized_text in sanitized:
            text = sanitized_text or ""
            cleaned_text, _ = classifier_instance.filter_transcript(text)
            filtered.append((transcript_date, cleaned_text))
        sanitized = filtered

    return sanitized


def _format_transcript_section_header(transcript_count: int) -> str:
    """Return a localized header describing the transcript coverage."""

    if transcript_count <= 1:
        return "TRANSCRITO BRUTO DO ÚLTIMO DIA (NA ORDEM CRONOLÓGICA POR DIA):"
    return f"TRANSCRITO BRUTO DOS ÚLTIMOS {transcript_count} DIAS (NA ORDEM CRONOLÓGICA POR DIA):"


def build_llm_input(  # noqa: PLR0913
    *,
    group_name: str,
    timezone: tzinfo,
    transcripts: Sequence[tuple[date, str]],
    previous_post: str | None,
    enrichment_section: str | None = None,
    rag_context: str | None = None,
) -> str:
    """Compose the user prompt sent to Gemini."""

    today_str = datetime.now(timezone).date().isoformat()
    sections: list[str] = [
        f"NOME DO GRUPO: {group_name}",
        f"DATA DE HOJE: {today_str}",
    ]

    if previous_post:
        sections.extend(
            [
                "POST DO DIA ANTERIOR (INCLUA COMO CONTEXTO, NÃO COPIE):",
                "<<<POST_ONTEM_INICIO>>>",
                previous_post.strip(),
                "<<<POST_ONTEM_FIM>>>",
            ]
        )
    else:
        sections.append("POST DO DIA ANTERIOR: NÃO ENCONTRADA")

    if enrichment_section:
        sections.extend(
            [
                "CONTEXTOS ENRIQUECIDOS DOS LINKS COMPARTILHADOS:",
                enrichment_section,
            ]
        )

    if rag_context:
        sections.extend(
            [
                "CONTEXTOS HISTÓRICOS DE POSTS RELEVANTES:",
                rag_context,
            ]
        )

    header = _format_transcript_section_header(len(transcripts))
    sections.append(header)

    for transcript_date, transcript_text in transcripts:
        content = transcript_text.strip()
        sections.extend(
            [
                f"<<<TRANSCRITO_{transcript_date.isoformat()}_INICIO>>>",
                content if content else "(vazio)",
                f"<<<TRANSCRITO_{transcript_date.isoformat()}_FIM>>>",
            ]
        )

    return "\n\n".join(sections)


def _require_google_dependency() -> None:
    """Ensure the optional google-genai dependency is available."""

    if genai is None or types is None:
        raise RuntimeError(
            "A dependência opcional 'google-genai' não está instalada. "
            "Instale-a para gerar posts (ex.: `pip install google-genai`)."
        )


def find_date_in_name(path: Path) -> date | None:
    """Return the first YYYY-MM-DD date embedded in a filename."""

    match = DATE_IN_NAME_RE.search(path.name)
    if not match:
        return None

    try:
        return datetime.strptime(match.group(1), "%Y-%m-%d").date()
    except ValueError:
        return None


def list_zip_days(zips_dir: Path) -> list[tuple[date, Path]]:
    """Return available zip archives sorted by date."""

    zips: list[tuple[date, Path]] = []
    for path in zips_dir.glob("*.zip"):
        found_date = find_date_in_name(path)
        if found_date is not None:
            zips.append((found_date, path))
    zips.sort(key=lambda item: item[0])
    return zips


def read_zip_texts_and_media(
    zippath: Path,
    *,
    archive_date: date | None = None,
    posts_dir: Path | None = None,
    group_slug: GroupSlug | None = None,
) -> tuple[str, dict[str, MediaFile]]:
    """Read texts from *zippath* and optionally extract media files."""

    extractor: MediaExtractor | None = None
    media_files: dict[str, MediaFile] = {}

    if archive_date is not None:
        if (posts_dir is None) != (group_slug is None):
            raise ValueError(
                "posts_dir and group_slug must both be provided to extract media",
            )
        if posts_dir is not None and group_slug is not None:
            group_dir = posts_dir / group_slug
            extractor = MediaExtractor(group_dir, group_slug=group_slug)
            media_files = extractor.extract_media_from_zip(zippath, archive_date)

    chunks: list[str] = []
    with zipfile.ZipFile(zippath, "r") as zipped:
        txt_names = sorted(name for name in zipped.namelist() if name.lower().endswith(".txt"))
        for name in txt_names:
            with zipped.open(name, "r") as file_handle:
                raw = file_handle.read()
            try:
                text = raw.decode("utf-8")
            except UnicodeDecodeError:
                text = raw.decode("latin-1")
            text = text.replace("\r\n", "\n")
            chunks.append(f"\n# Arquivo: {name}\n{text.strip()}\n")

    transcript = "\n".join(chunks).strip()
    if extractor is not None and media_files:
        frame = pl.DataFrame({"message": transcript.splitlines()})
        replaced = MediaExtractor.replace_media_references_dataframe(frame, media_files)
        transcript = "\n".join(replaced["message"].to_list())
    return transcript, media_files


def load_previous_post(news_dir: Path, reference_date: date) -> tuple[Path, str | None]:
    """Load yesterday's post if it exists."""

    yesterday = reference_date - timedelta(days=1)
    path = news_dir / f"{yesterday.isoformat()}.md"
    if path.exists():
        return path, path.read_text(encoding="utf-8")
    return path, None


__all__ = [
    "build_llm_input",
    "find_date_in_name",
    "list_zip_days",
    "load_previous_post",
    "read_zip_texts_and_media",
    "_anonymize_transcript_line",
    "_format_transcript_section_header",
    "_load_prompt",
    "_prepare_transcripts",
]<|MERGE_RESOLUTION|>--- conflicted
+++ resolved
@@ -3,6 +3,7 @@
 from __future__ import annotations
 
 import logging
+import os
 import re
 import zipfile
 from collections.abc import Sequence
@@ -103,19 +104,6 @@
     if not config.system_classifier.enabled:
         return None
 
-<<<<<<< HEAD
-    cache_instance: Cache | None = None
-    if config.cache.enabled:
-        cache_dir = config.cache.cache_dir / "system_labels"
-        cache_dir.mkdir(parents=True, exist_ok=True)
-        size_limit = config.cache.max_disk_mb
-        size_in_bytes = 0 if size_limit is None else max(0, int(size_limit)) * 1024 * 1024
-        cache_instance = Cache(directory=str(cache_dir), size_limit=size_in_bytes)
-
-    try:
-        return SystemMessageClassifier(
-            cache=cache_instance,
-=======
     cache: Cache | None = None
     if config.cache.enabled:
         cache_dir = config.cache.cache_dir / "system_labels"
@@ -127,7 +115,6 @@
     try:
         return SystemMessageClassifier(
             cache=cache,
->>>>>>> 88733cd8
             model_name=config.system_classifier.model,
             max_llm_calls=config.system_classifier.max_llm_calls,
             token_budget=config.system_classifier.token_budget,
@@ -244,6 +231,35 @@
     return f"TRANSCRITO BRUTO DOS ÚLTIMOS {transcript_count} DIAS (NA ORDEM CRONOLÓGICA POR DIA):"
 
 
+def _prepare_transcripts_sample(
+    transcripts: Sequence[tuple[date, str]],
+    *,
+    max_chars: int,
+) -> str:
+    """Concatenate recent transcripts limited to ``max_chars`` characters."""
+
+    if max_chars <= 0:
+        return ""
+
+    ordered = sorted(transcripts, key=lambda item: item[0], reverse=True)
+    collected: list[str] = []
+    remaining = max_chars
+
+    for _, text in ordered:
+        snippet = text.strip()
+        if not snippet:
+            continue
+
+        if len(snippet) > remaining:
+            snippet = snippet[:remaining]
+        collected.append(snippet)
+        remaining -= len(snippet)
+        if remaining <= 0:
+            break
+
+    return "\n\n".join(collected).strip()
+
+
 def build_llm_input(  # noqa: PLR0913
     *,
     group_name: str,
@@ -313,6 +329,16 @@
             "A dependência opcional 'google-genai' não está instalada. "
             "Instale-a para gerar posts (ex.: `pip install google-genai`)."
         )
+
+
+def create_client(api_key: str | None = None):  # pragma: no cover - thin wrapper
+    """Create a Gemini client using the provided or environment API key."""
+
+    _require_google_dependency()
+    key = api_key or os.getenv("GEMINI_API_KEY") or os.getenv("GOOGLE_API_KEY")
+    if not key:
+        raise RuntimeError("Defina GEMINI_API_KEY ou GOOGLE_API_KEY no ambiente.")
+    return genai.Client(api_key=key)
 
 
 def find_date_in_name(path: Path) -> date | None:
@@ -393,14 +419,35 @@
     return path, None
 
 
+def ensure_directories(config: PipelineConfig) -> None:
+    """Ensure required directories exist."""
+
+    config.posts_dir.mkdir(parents=True, exist_ok=True)
+    config.zips_dir.mkdir(parents=True, exist_ok=True)
+
+
+def select_recent_archives(
+    archives: Sequence[tuple[date, Path]], *, days: int
+) -> list[tuple[date, Path]]:
+    """Select the most recent archives respecting *days*."""
+
+    if days <= 0:
+        raise ValueError("days must be positive")
+    return list(archives[-days:]) if len(archives) >= days else list(archives)
+
+
 __all__ = [
     "build_llm_input",
+    "create_client",
+    "ensure_directories",
     "find_date_in_name",
     "list_zip_days",
     "load_previous_post",
     "read_zip_texts_and_media",
+    "select_recent_archives",
     "_anonymize_transcript_line",
     "_format_transcript_section_header",
     "_load_prompt",
     "_prepare_transcripts",
+    "_prepare_transcripts_sample",
 ]