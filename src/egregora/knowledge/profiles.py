--- conflicted
+++ resolved
@@ -45,16 +45,13 @@
 import ibis.expr.types as ir
 import yaml
 
-<<<<<<< HEAD
-from egregora.knowledge.exceptions import InvalidAliasError, ProfileNotFoundError, ProfileParsingError
-=======
 from egregora.knowledge.exceptions import (
     InvalidAliasError,
     ProfileError,
     ProfileNotFoundError,
     ProfileParseError,
+    ProfileParsingError,
 )
->>>>>>> c19e4627
 
 logger = logging.getLogger(__name__)
 MAX_ALIAS_LENGTH = 40
@@ -172,13 +169,8 @@
 def _get_uuid_from_profile(profile_path: Path) -> str:
     """Extract UUID from profile frontmatter."""
     if not profile_path.exists():
-<<<<<<< HEAD
-        raise ProfileParsingError(str(profile_path), "File does not exist.")
-
-=======
         msg = f"Profile not found at {profile_path}"
         raise ProfileNotFoundError(msg, path=str(profile_path))
->>>>>>> c19e4627
     try:
         content = profile_path.read_text(encoding="utf-8")
         metadata = _parse_frontmatter(content)
@@ -190,19 +182,11 @@
         # Basic heuristic: UUID is 36 chars (with dashes) or 32 (hex)
         if len(stem) in (32, 36) and all(c in "0123456789abcdefABCDEF-" for c in stem):
             return stem
-<<<<<<< HEAD
-
-    except (OSError, UnicodeError, ValueError, TypeError) as e:
-        raise ProfileParsingError(str(profile_path), f"Could not read or parse file: {e}") from e
-
-    raise ProfileParsingError(str(profile_path), "No UUID found in frontmatter or filename.")
-=======
     except (OSError, UnicodeError, ValueError, TypeError) as e:
         msg = f"Failed to parse profile {profile_path}: {e}"
         raise ProfileParseError(msg, path=str(profile_path)) from e
     msg = f"Could not extract UUID from {profile_path}"
     raise ProfileParseError(msg, path=str(profile_path))
->>>>>>> c19e4627
 
 
 def _find_profile_path(
@@ -222,12 +206,8 @@
 
     # Scan directory for legacy slug-based files
     if not profiles_dir.exists():
-<<<<<<< HEAD
-        raise ProfileNotFoundError(author_uuid)
-=======
         msg = f"Profiles directory not found for {author_uuid}"
         raise ProfileNotFoundError(msg, author_uuid=author_uuid)
->>>>>>> c19e4627
 
     for path in profiles_dir.glob("*.md"):
         if path.name == "index.md":
@@ -239,12 +219,8 @@
             # Ignore malformed profiles during search
             continue
 
-<<<<<<< HEAD
-    raise ProfileNotFoundError(author_uuid)
-=======
     msg = f"No profile found for author {author_uuid}"
     raise ProfileNotFoundError(msg, author_uuid=author_uuid)
->>>>>>> c19e4627
 
 
 def _determine_profile_path(
@@ -279,12 +255,6 @@
 
     """
     profiles_dir.mkdir(parents=True, exist_ok=True)
-<<<<<<< HEAD
-    profile_path = _find_profile_path(author_uuid, profiles_dir)
-
-    logger.info("Reading profile for %s from %s", author_uuid, profile_path)
-    return profile_path.read_text(encoding="utf-8")
-=======
     try:
         profile_path = _find_profile_path(author_uuid, profiles_dir)
         logger.info("Reading profile for %s from %s", author_uuid, profile_path)
@@ -292,7 +262,6 @@
     except ProfileNotFoundError:
         logger.info("No existing profile for %s", author_uuid)
         return ""
->>>>>>> c19e4627
 
 
 def write_profile(
@@ -315,11 +284,7 @@
 
     # Find existing file to preserve identity/handle renames
     try:
-<<<<<<< HEAD
-        existing_path = _find_profile_path(author_uuid, profiles_dir)
-=======
         existing_path: Path | None = _find_profile_path(author_uuid, profiles_dir)
->>>>>>> c19e4627
         metadata = _extract_profile_metadata(existing_path)
     except ProfileNotFoundError:
         existing_path = None
@@ -491,28 +456,15 @@
 
     """
     if not alias:
-<<<<<<< HEAD
-        raise InvalidAliasError(alias, "must not be empty")
-=======
         raise InvalidAliasError("Alias cannot be empty.", alias=alias)
->>>>>>> c19e4627
     alias = alias.strip().strip("\"'")
     if not alias:
-        raise InvalidAliasError(alias, "must not be empty")
+        raise InvalidAliasError("Alias cannot be empty.", alias=alias)
     if not 1 <= len(alias) <= MAX_ALIAS_LENGTH:
-<<<<<<< HEAD
-        raise InvalidAliasError(alias, f"cannot be longer than {MAX_ALIAS_LENGTH} characters")
-    if any(ord(c) < ASCII_CONTROL_CHARS_THRESHOLD for c in alias):
-        raise InvalidAliasError(alias, "contains control characters")
-=======
         msg = f"Alias length invalid: {len(alias)} chars (must be 1-{MAX_ALIAS_LENGTH})"
-        raise InvalidAliasError(
-            msg,
-            alias=alias,
-        )
+        raise InvalidAliasError(msg, alias=alias)
     if any(ord(c) < ASCII_CONTROL_CHARS_THRESHOLD for c in alias):
         raise InvalidAliasError("Alias contains control characters.", alias=alias)
->>>>>>> c19e4627
     alias = alias.replace("&", "&amp;")
     alias = alias.replace("<", "&lt;")
     alias = alias.replace(">", "&gt;")
@@ -642,11 +594,7 @@
 
     # Locate existing profile using flexible lookup
     try:
-<<<<<<< HEAD
-        profile_path: Path | None = _find_profile_path(author_uuid, profiles_dir)
-=======
         profile_path = _find_profile_path(author_uuid, profiles_dir)
->>>>>>> c19e4627
         content = profile_path.read_text(encoding="utf-8")
     except ProfileNotFoundError:
         # Create new profile with required frontmatter
@@ -793,24 +741,13 @@
     if not profiles_dir.exists():
         return set()
     opted_out = set()
-<<<<<<< HEAD
     for profile_path in profiles_dir.rglob("*.md"):
-        try:
-            content = profile_path.read_text(encoding="utf-8")
-            if "Status: OPTED OUT" in content:
-                author_uuid = _get_uuid_from_profile(profile_path)
-                if author_uuid:
-                    opted_out.add(author_uuid)
-        except ProfileParsingError:
-=======
-    for profile_path in profiles_dir.glob("*.md"):
         try:
             author_uuid = _get_uuid_from_profile(profile_path)
             if author_uuid and is_opted_out(author_uuid, profiles_dir):
                 opted_out.add(author_uuid)
         except ProfileError as e:
             logger.warning("Skipping malformed profile %s: %s", profile_path, e)
->>>>>>> c19e4627
             continue
     return opted_out
 
@@ -873,16 +810,10 @@
     """
     profiles_dir.mkdir(parents=True, exist_ok=True)
     try:
-<<<<<<< HEAD
         profile_path: Path | None = _find_profile_path(author_uuid, profiles_dir)
         content = profile_path.read_text(encoding="utf-8")
     except ProfileNotFoundError:
         profile_path = None
-=======
-        profile_path = _find_profile_path(author_uuid, profiles_dir)
-        content = profile_path.read_text(encoding="utf-8")
-    except ProfileNotFoundError:
->>>>>>> c19e4627
         # Create new
         front_matter = {"uuid": author_uuid, "subject": author_uuid}
         content = f"---\n{yaml.dump(front_matter)}---\n\n# Profile: {author_uuid}\n\n"
@@ -934,11 +865,8 @@
         profile_path: Path | None = _find_profile_path(author_uuid, profiles_dir)
         content = profile_path.read_text(encoding="utf-8")
     except ProfileNotFoundError:
-<<<<<<< HEAD
         profile_path = None
-=======
         # Create new
->>>>>>> c19e4627
         front_matter = {"uuid": author_uuid, "subject": author_uuid}
         content = f"---\n{yaml.dump(front_matter)}---\n\n# Profile: {author_uuid}\n\n"
 
