"""Author profiling tools for LLM to read and update author profiles.

## Two Profile Systems Overview

Egregora has two distinct but complementary profile systems:

### 1. Author Self-Service Profiles (this module)
- Location: `output/profiles/{slug}.md` (formerly `{author_uuid}.md`)
- Purpose: Store author metadata and preferences (aliases, bios, avatars)
- Created by: User commands (/egregora set alias, set bio, etc.)
- Format: Markdown files with YAML frontmatter
- Key function: `write_profile()`
- **IMPORTANT**: These files include `subject` metadata in their frontmatter

### 2. Egregora-Generated Profile Posts (agents/profile/generator.py)
- Location: `docs/posts/profiles/{author_uuid}/{slug}.md` (via output adapters)
- Purpose: LLM-generated analytical content ABOUT authors
- Created by: Profile generation agent analyzing message history
- Format: Document objects that go through the output adapter pipeline
- Key function: `generate_profile_posts()`
- **CRITICAL**: These Documents MUST include `subject: author_uuid` in metadata

## Integration
- Both systems use `subject` metadata to identify the profile subject
- Self-service profiles are read by the LLM when generating profile posts
- Generated profile posts route to author-specific directories via `subject` metadata
- The `.authors.yml` file is synced from self-service profiles for MkDocs integration

## Routing Requirement
ALL profile Documents (type=DocumentType.PROFILE) MUST include `subject` metadata
to ensure they route to `/posts/profiles/{author_uuid}/` instead of `/posts/`.
This is validated by `validate_profile_document()` in orchestration/persistence.py.
"""

import contextlib
import hashlib
import logging
import re
from dataclasses import dataclass
from pathlib import Path
from typing import Annotated, Any

import ibis.expr.types as ir
import yaml

from egregora_v3.core.utils import slugify

logger = logging.getLogger(__name__)
MAX_ALIAS_LENGTH = 40
ASCII_CONTROL_CHARS_THRESHOLD = 32
YAML_FRONTMATTER_PARTS_COUNT = 3  # YAML front matter splits into 3 parts: ["", content, rest]

# Avatar generation constants
AVATAR_ACCESSORIES = ["Blank", "Kurt", "Prescription01", "Prescription02", "Round", "Sunglasses", "Wayfarers"]
AVATAR_CLOTHES = [
    "BlazerShirt",
    "BlazerSweater",
    "CollarSweater",
    "GraphicShirt",
    "Hoodie",
    "Overall",
    "ShirtCrewNeck",
    "ShirtScoopNeck",
    "ShirtVNeck",
]
AVATAR_EYES = [
    "Close",
    "Cry",
    "Default",
    "Dizzy",
    "EyeRoll",
    "Happy",
    "Hearts",
    "Side",
    "Squint",
    "Surprised",
    "Wink",
    "WinkWacky",
]
AVATAR_EYEBROWS = [
    "Angry",
    "AngryNatural",
    "Default",
    "DefaultNatural",
    "FlatNatural",
    "RaisedExcited",
    "RaisedExcitedNatural",
    "SadConcerned",
    "SadConcernedNatural",
    "UnibrowNatural",
    "UpDown",
    "UpDownNatural",
]
AVATAR_MOUTHS = [
    "Concerned",
    "Default",
    "Disbelief",
    "Eating",
    "Grimace",
    "Sad",
    "ScreamOpen",
    "Serious",
    "Smile",
    "Tongue",
    "Twinkle",
    "Vomit",
]
AVATAR_SKIN_COLORS = ["Tanned", "Yellow", "Pale", "Light", "Brown", "DarkBrown", "Black"]
AVATAR_TOPS = [
    "NoHair",
    "Eyepatch",
    "Hat",
    "Hijab",
    "Turban",
    "WinterHat1",
    "WinterHat2",
    "WinterHat3",
    "WinterHat4",
    "LongHairBigHair",
    "LongHairBob",
    "LongHairBun",
    "LongHairCurly",
    "LongHairCurvy",
    "LongHairDreads",
    "LongHairFrida",
    "LongHairFro",
    "LongHairFroBand",
    "LongHairNotTooLong",
    "LongHairShavedSides",
    "LongHairMiaWallace",
    "LongHairStraight",
    "LongHairStraight2",
    "LongHairStraightStrand",
    "ShortHairDreads01",
    "ShortHairDreads02",
    "ShortHairFrizzle",
    "ShortHairShaggyMullet",
    "ShortHairShortCurly",
    "ShortHairShortFlat",
    "ShortHairShortRound",
    "ShortHairShortWaved",
    "ShortHairSides",
    "ShortHairTheCaesar",
    "ShortHairTheCaesarSidePart",
]
AVATAR_HAIR_COLORS = [
    "Auburn",
    "Black",
    "Blonde",
    "BlondeGolden",
    "Brown",
    "BrownDark",
    "PastelPink",
    "Platinum",
    "Red",
    "SilverGray",
]


def _get_uuid_from_profile(profile_path: Path) -> str | None:
    """Extract UUID from profile frontmatter."""
    if not profile_path.exists():
        return None
    with contextlib.suppress(OSError, UnicodeError, ValueError, TypeError):
        content = profile_path.read_text(encoding="utf-8")
        metadata = _parse_frontmatter(content)
        if "uuid" in metadata:
            return str(metadata["uuid"])
        # Fallback for legacy files where filename IS the uuid
        stem = profile_path.stem
        # Basic heuristic: UUID is 36 chars (with dashes) or 32 (hex)
        if len(stem) in (32, 36) and all(c in "0123456789abcdefABCDEF-" for c in stem):
            return stem
    return None


def _find_profile_path(
    author_uuid: str,
    profiles_dir: Path,
) -> Path | None:
    """Find profile file for a given UUID, scanning directory if needed."""
    # Fast path: check if {uuid}/index.md exists (new structure)
    index_path = profiles_dir / author_uuid / "index.md"
    if index_path.exists():
        return index_path

    # Check potential legacy flat file (by UUID)
    legacy_path = profiles_dir / f"{author_uuid}.md"
    if legacy_path.exists():
        return legacy_path

    # Scan directory for legacy slug-based files
    if not profiles_dir.exists():
        return None

    for path in profiles_dir.glob("*.md"):
        if path.name == "index.md":
            continue
        if _get_uuid_from_profile(path) == author_uuid:
            return path

    return None


def _determine_profile_path(
    author_uuid: str,
    metadata: dict[str, Any],
    profiles_dir: Path,
    current_path: Path | None = None,
) -> Path:
    """Determine the correct filename for a profile based on alias/name."""
    # Always use {author_uuid}/index.md for the static profile
    # This separates static metadata from dynamic posts in the same folder
    author_dir = profiles_dir / author_uuid
    author_dir.mkdir(parents=True, exist_ok=True)
    return author_dir / "index.md"


def read_profile(
    author_uuid: Annotated[str, "The UUID5 pseudonym of the author"],
    profiles_dir: Annotated[Path, "The directory where profiles are stored"] = Path("output/profiles"),
) -> Annotated[str, "The profile content as markdown, or an empty string if no profile exists"]:
    """Read the current profile for an author.

    Args:
        author_uuid: The UUID5 pseudonym of the author
        profiles_dir: Directory where profiles are stored

    Returns:
        The profile content as markdown, or empty string if no profile exists

    """
    profiles_dir.mkdir(parents=True, exist_ok=True)
    profile_path = _find_profile_path(author_uuid, profiles_dir)

    if not profile_path:
        logger.info("No existing profile for %s", author_uuid)
        return ""

    logger.info("Reading profile for %s from %s", author_uuid, profile_path)
    return profile_path.read_text(encoding="utf-8")


def write_profile(
    author_uuid: Annotated[str, "The UUID5 pseudonym of the author"],
    content: Annotated[str, "The profile content in markdown format"],
    profiles_dir: Annotated[Path, "The directory where profiles are stored"] = Path("output/profiles"),
) -> Annotated[str, "The path to the saved profile file"]:
    """Write or update an author's profile with YAML front-matter.

    Args:
        author_uuid: The UUID5 pseudonym of the author
        content: The profile content in markdown format (without front-matter)
        profiles_dir: Directory where profiles are stored

    Returns:
        Path to the saved profile file

    """
    profiles_dir.mkdir(parents=True, exist_ok=True)

    # Find existing file to preserve identity/handle renames
    existing_path = _find_profile_path(author_uuid, profiles_dir)
    if existing_path:
        metadata = _extract_profile_metadata(existing_path)
    else:
        metadata = {}

    if any(suspicious in content.lower() for suspicious in ["phone", "email", "@", "whatsapp", "real name"]):
        logger.warning("Profile for %s contains suspicious content", author_uuid)

    # Create front-matter with metadata
    front_matter = {
        "uuid": author_uuid,
        "subject": author_uuid,
        "name": metadata.get("name", author_uuid),  # Default to UUID if no alias set
    }

    # Add optional fields if they exist in metadata
    if "alias" in metadata:
        front_matter["alias"] = metadata["alias"]
    if "avatar" in metadata:
        front_matter["avatar"] = metadata["avatar"]
    if "bio" in metadata:
        front_matter["bio"] = metadata["bio"]
    if "social" in metadata:
        front_matter["social"] = metadata["social"]
    if "commands_used" in metadata:
        front_matter["commands_used"] = metadata["commands_used"]

    # Write profile with front-matter
    yaml_front = yaml.dump(front_matter, default_flow_style=False, allow_unicode=True, sort_keys=False)

    # Prepend avatar if available OR use fallback
    profile_body = content
    avatar_url = front_matter.get("avatar")

    if not avatar_url:
        avatar_url = generate_fallback_avatar_url(author_uuid)
        # Save fallback URL to front_matter so it's available for page generation
        front_matter["avatar"] = avatar_url
        yaml_front = yaml.dump(front_matter, default_flow_style=False, allow_unicode=True, sort_keys=False)

    if avatar_url:
        # Use MkDocs macros to render avatar from frontmatter
        # This allows dynamic updates if frontmatter changes
        profile_body = "![Avatar]({{ page.meta.avatar }}){ align=left width=150 }\n\n" + profile_body

    full_profile = f"---\n{yaml_front}---\n\n{profile_body}"

    # Determine filename
    target_path = _determine_profile_path(author_uuid, front_matter, profiles_dir, current_path=existing_path)

    target_path.write_text(full_profile, encoding="utf-8")
    logger.info("Saved profile for %s to %s", author_uuid, target_path)

    # Clean up old file if renamed
    if existing_path and existing_path.resolve() != target_path.resolve():
        try:
            existing_path.unlink()
            logger.info("Renamed profile from %s to %s", existing_path.name, target_path.name)
        except OSError as e:
            logger.warning("Failed to delete old profile %s: %s", existing_path, e)

    # Update .authors.yml
    if "avatar" not in front_matter and avatar_url:
        front_matter_for_authors = front_matter.copy()
        front_matter_for_authors["avatar"] = avatar_url
        _update_authors_yml(
            profiles_dir.parent, author_uuid, front_matter_for_authors, filename=target_path.name
        )
    else:
        _update_authors_yml(profiles_dir.parent, author_uuid, front_matter, filename=target_path.name)

    return str(target_path)


def generate_fallback_avatar_url(author_uuid: str) -> str:
    """Generate a deterministic fallback avatar URL using avataaars.io.

    Args:
        author_uuid: The author's UUID

    Returns:
        A URL to a generated avatar image

    """
    # Deterministically select options based on UUID hash
    # We use different slices of the hash to pick different attributes
    h = hashlib.sha256(author_uuid.encode()).hexdigest()

    # Helper to pick from options
    def pick(options: list[str], offset: int) -> str:
        idx = int(h[offset : offset + 2], 16) % len(options)
        return options[idx]

    params = [
        f"accessoriesType={pick(AVATAR_ACCESSORIES, 0)}",
        "avatarStyle=Circle",
        f"clotheType={pick(AVATAR_CLOTHES, 2)}",
        f"eyeType={pick(AVATAR_EYES, 4)}",
        f"eyebrowType={pick(AVATAR_EYEBROWS, 6)}",
        "facialHairType=Blank",
        f"hairColor={pick(AVATAR_HAIR_COLORS, 8)}",
        f"mouthType={pick(AVATAR_MOUTHS, 10)}",
        f"skinColor={pick(AVATAR_SKIN_COLORS, 12)}",
        f"topType={pick(AVATAR_TOPS, 14)}",
    ]

    return f"https://avataaars.io/?{'&'.join(params)}"


def get_active_authors(
    table: Annotated[ir.Table, "The Ibis table with an 'author_uuid' column"],
    limit: Annotated[int | None, "An optional limit on the number of authors to return"] = None,
) -> Annotated[list[str], "A list of unique author UUIDs, excluding 'system' and 'egregora'"]:
    """Get list of unique authors from a Table.

    Args:
        table: Ibis Table with 'author_uuid' column (IR v1 schema)
        limit: Optional limit on number of authors to return (most active first)

    Returns:
        List of unique author UUIDs (excluding 'system' and 'egregora')

    """
    authors: list[str | None] = []
    try:
        # IR v1: use author_uuid column instead of author
        # Cast UUID to string for PyArrow compatibility
        arrow_table = table.select(author_uuid=table.author_uuid.cast(str)).distinct().to_pyarrow()
    except AttributeError:
        result = table.select(author_uuid=table.author_uuid.cast(str)).distinct().execute()
        if hasattr(result, "columns"):
            if "author_uuid" in result.columns:
                authors = result["author_uuid"].tolist()
            else:
                authors = result.iloc[:, 0].tolist()
        elif hasattr(result, "tolist"):
            authors = list(result.tolist())
        else:
            authors = list(result)
    else:
        if arrow_table.num_columns == 0:
            return []
        authors = arrow_table.column(0).to_pylist()
    filtered_authors = [
        author for author in authors if author is not None and author not in ("system", "egregora", "")
    ]
    if limit is not None and limit > 0:
        author_counts = {}
        for author in filtered_authors:
            # IR v1: use author_uuid column
            count = table.filter(table.author_uuid == author).count().execute()
            author_counts[author] = count
        sorted_authors = sorted(author_counts.items(), key=lambda x: x[1], reverse=True)
        return [author for author, _ in sorted_authors[:limit]]
    return filtered_authors


def _validate_alias(alias: str) -> str | None:
    """Validate and sanitize alias input.

    Args:
        alias: Raw alias from user command

    Returns:
        Sanitized alias or None if invalid

    """
    if not alias:
        return None
    alias = alias.strip().strip("\"'")
    if not 1 <= len(alias) <= MAX_ALIAS_LENGTH:
        logger.warning("Alias length invalid: %s chars (must be 1-%s)", len(alias), MAX_ALIAS_LENGTH)
        return None
    if any(ord(c) < ASCII_CONTROL_CHARS_THRESHOLD for c in alias):
        logger.warning("Alias contains control characters (rejected)")
        return None
    alias = alias.replace("&", "&amp;")
    alias = alias.replace("<", "&lt;")
    alias = alias.replace(">", "&gt;")
    alias = alias.replace('"', "&quot;")
    alias = alias.replace("'", "&#x27;")
    return alias.replace("`", "&#96;")


@dataclass
class CommandContext:
    """Context for command handling."""

    author_uuid: str
    timestamp: str
    content: str


def _handle_alias_command(
    cmd_type: str,
    target: str,
    value: Any,
    context: CommandContext,
) -> str:
    """Handle set/remove alias commands."""
    if cmd_type == "set" and target == "alias":
        if not isinstance(value, str):
            logger.warning("Invalid alias for %s (not a string)", context.author_uuid)
            return context.content
        validated_value = _validate_alias(value)
        if not validated_value:
            logger.warning("Invalid alias for %s (rejected)", context.author_uuid)
            return context.content
        content = _update_profile_metadata(
            context.content,
            "Display Preferences",
            "alias",
            f'- Alias: "{validated_value}" (set on {context.timestamp})\n- Public: true',
        )
        logger.info("Set alias for %s", context.author_uuid)
    elif cmd_type == "remove" and target == "alias":
        content = _update_profile_metadata(
            context.content,
            "Display Preferences",
            "alias",
            f"- Alias: None (removed on {context.timestamp})\n- Public: false",
        )
        logger.info("Removed alias for %s", context.author_uuid)
    else:
        content = context.content
    return content


def _handle_simple_set_command(
    cmd_type: str,
    target: str,
    value: Any,
    context: CommandContext,
) -> str:
    """Handle simple set commands (bio, twitter, website)."""
    if cmd_type != "set":
        return context.content

    content = context.content
    if target == "bio":
        content = _update_profile_metadata(
            content, "User Bio", "bio", f'"{value}"\n\n(Set on {context.timestamp})'
        )
        logger.info("Set bio for %s", context.author_uuid)
    elif target == "twitter":
        content = _update_profile_metadata(content, "Links", "twitter", f"- Twitter: {value}")
        logger.info("Set twitter for %s", context.author_uuid)
    elif target == "website":
        content = _update_profile_metadata(content, "Links", "website", f"- Website: {value}")
        logger.info("Set website for %s", context.author_uuid)
    return content


def _handle_privacy_command(
    cmd_type: str,
    author_uuid: str,
    timestamp: str,
    content: str,
) -> str:
    """Handle opt-in/opt-out privacy commands."""
    if cmd_type == "opt-out":
        content = _update_profile_metadata(
            content,
            "Privacy Preferences",
            "opted-out",
            f"- Status: OPTED OUT (on {timestamp})\n- All messages will be excluded from processing",
        )
        logger.warning("⚠️  User %s OPTED OUT - all messages will be removed", author_uuid)
    elif cmd_type == "opt-in":
        content = _update_profile_metadata(
            content,
            "Privacy Preferences",
            "opted-out",
            f"- Status: Opted in (on {timestamp})\n- Messages will be included in processing",
        )
        logger.info("User %s opted back in", author_uuid)
    return content


def apply_command_to_profile(
    author_uuid: Annotated[str, "The anonymized author UUID"],
    command: Annotated[dict[str, Any], "The command dictionary from the parser"],
    timestamp: Annotated[str, "The timestamp of when the command was issued"],
    profiles_dir: Annotated[Path, "The directory where profiles are stored"] = Path("output/profiles"),
) -> Annotated[str, "The path to the updated profile"]:
    """Apply an egregora command to an author's profile.

    Commands update profile metadata (aliases, bio, links, etc).
    These are user-controlled preferences, not LLM-generated content.

    Args:
        author_uuid: The anonymized author UUID
        command: Command dict from parser {'command': 'set', 'target': 'alias', 'value': 'Franklin'}
        timestamp: When the command was issued
        profiles_dir: Where profiles are stored

    Returns:
        Path to updated profile

    """
    profiles_dir.mkdir(parents=True, exist_ok=True)

    # Locate existing profile using flexible lookup
    profile_path = _find_profile_path(author_uuid, profiles_dir)

    if profile_path:
        content = profile_path.read_text(encoding="utf-8")
        # Ensure header/frontmatter exists for consistency
        # If it's a legacy file without frontmatter, we might want to add it eventually
        # But _extract_profile_metadata handles parsing, so it's okay for now.
    else:
        # Create new profile with required frontmatter
        front_matter = {"uuid": author_uuid, "subject": author_uuid}
        content = f"---\n{yaml.dump(front_matter)}---\n\n# Profile: {author_uuid}\n\n"
        # Temporary path, will be determined correctly upon save
        profile_path = profiles_dir / f"{author_uuid}.md"

    cmd_type = command["command"]
    target = command["target"]
    value = command.get("value")

    # Apply transformations pipeline
    ctx = CommandContext(author_uuid=author_uuid, timestamp=timestamp, content=content)
    content = _handle_alias_command(cmd_type, target, value, ctx)
    ctx.content = content
    content = _handle_simple_set_command(cmd_type, target, value, ctx)
    content = _handle_privacy_command(cmd_type, author_uuid, timestamp, content)

    # Now decide where to save it
    # We must extract metadata from the NEW content to know if alias changed
    metadata = _parse_frontmatter(content)
    # Also parse legacy sections (like ## Display Preferences) to get alias
    _extract_legacy_metadata(content, metadata)

    target_path = _determine_profile_path(
        author_uuid, metadata, profiles_dir, current_path=profile_path if profile_path.exists() else None
    )

    target_path.write_text(content, encoding="utf-8")

    # Rename/Cleanup
    if profile_path and profile_path.exists() and profile_path.resolve() != target_path.resolve():
        try:
            profile_path.unlink()
            logger.info("Renamed profile from %s to %s", profile_path.name, target_path.name)
        except OSError:
            pass

    # Update .authors.yml
    _update_authors_yml(profiles_dir.parent, author_uuid, metadata, filename=target_path.name)

    return str(target_path)


def _update_profile_metadata(content: str, section_name: str, _key: str, new_value: str) -> str:
    """Update a metadata section in profile content.

    Creates section if it doesn't exist. Replaces entire section content
    to ensure idempotence (no duplicate accumulation).

    Args:
        content: Current profile markdown content
        section_name: Section header (e.g., "Display Preferences")
        key: Metadata key (used for logging, not for matching)
        new_value: New content for the section

    Returns:
        Updated profile content

    """
    section_pattern = f"(## {section_name}\\s*\\n)(.*?)(?=\\n## |\\Z)"
    match = re.search(section_pattern, content, re.DOTALL)
    if match:
        updated_section = f"{match.group(1)}{new_value}\n"
        content = content[: match.start()] + updated_section + content[match.end() :]
    else:
        new_section = f"\n## {section_name}\n{new_value}\n"
        if "##" in content:
            first_section = re.search("\\n## ", content)
            if first_section:
                content = content[: first_section.start()] + new_section + content[first_section.start() :]
            else:
                content += new_section
        else:
            content += new_section
    return content


def process_commands(
    commands: Annotated[list[dict[str, Any]], "A list of command dictionaries from extract_commands()"],
    profiles_dir: Annotated[Path, "The directory where profiles are stored"] = Path("output/profiles"),
) -> Annotated[int, "The number of commands processed"]:
    """Process a batch of egregora commands.

    Updates author profiles based on commands extracted from messages.
    Commands are processed in timestamp order to ensure deterministic results.

    Args:
        commands: List of command dicts from extract_commands()
        profiles_dir: Where to save profiles

    Returns:
        Number of commands processed

    """
    if not commands:
        return 0
    logger.info("Processing %s egregora commands", len(commands))
    sorted_commands = sorted(commands, key=lambda c: c["timestamp"])
    for cmd_data in sorted_commands:
        author_uuid = cmd_data["author"]
        timestamp = str(cmd_data["timestamp"])
        command = cmd_data["command"]
        try:
            apply_command_to_profile(author_uuid, command, timestamp, profiles_dir)
        except Exception:
            logger.exception("Failed to process command for %s", author_uuid)
    return len(commands)


def is_opted_out(
    author_uuid: Annotated[str, "The anonymized author UUID"],
    profiles_dir: Annotated[Path, "The directory where profiles are stored"] = Path("output/profiles"),
) -> Annotated[bool, "True if the author has opted out, False otherwise"]:
    """Check if an author has opted out of processing.

    Args:
        author_uuid: The anonymized author UUID
        profiles_dir: Where profiles are stored

    Returns:
        True if opted out, False otherwise

    """
    profile = read_profile(author_uuid, profiles_dir)
    if not profile:
        return False
    return "Status: OPTED OUT" in profile


def get_opted_out_authors(
    profiles_dir: Annotated[Path, "The directory where profiles are stored"] = Path("output/profiles"),
) -> Annotated[set[str], "A set of author UUIDs who have opted out"]:
    """Get set of all authors who have opted out.

    Scans all profiles to find opted-out users.

    Args:
        profiles_dir: Where profiles are stored

    Returns:
        Set of author UUIDs who have opted out

    """
    if not profiles_dir.exists():
        return set()
    opted_out = set()
    for profile_path in profiles_dir.glob("*.md"):
        author_uuid = _get_uuid_from_profile(profile_path)
        if author_uuid and is_opted_out(author_uuid, profiles_dir):
            opted_out.add(author_uuid)
    return opted_out


def filter_opted_out_authors(
    table: Annotated[ir.Table, "The Ibis table with an 'author_uuid' column"],
    profiles_dir: Annotated[Path, "The directory where profiles are stored"] = Path("output/profiles"),
) -> tuple[Annotated[ir.Table, "The filtered table"], Annotated[int, "The number of removed messages"]]:
    """Remove all messages from opted-out authors.

    This should be called EARLY in the pipeline, BEFORE anonymization,
    enrichment, or any processing.

    Args:
        table: Ibis Table with 'author_uuid' column
        profiles_dir: Where profiles are stored

    Returns:
        (filtered_table, num_removed_messages)

    """
    if table.count().execute() == 0:
        return (table, 0)
    opted_out = get_opted_out_authors(profiles_dir)
    if not opted_out:
        return (table, 0)
    logger.info("Found %s opted-out authors", len(opted_out))
    original_count = table.count().execute()
    filtered_table = table.filter(~table.author_uuid.isin(list(opted_out)))
    removed_count = original_count - filtered_table.count().execute()
    if removed_count > 0:
        logger.warning("⚠️  Removed %s messages from %s opted-out users", removed_count, len(opted_out))
        for author in opted_out:
            author_msg_count = table.filter(table.author_uuid == author).count().execute()
            if author_msg_count > 0:
                logger.warning("   - %s: %s messages removed", author, author_msg_count)
    return (filtered_table, removed_count)


def update_profile_avatar(
    author_uuid: Annotated[str, "The anonymized author UUID"],
    avatar_url: Annotated[str, "The URL of the avatar image"],
    timestamp: Annotated[str, "The timestamp of when the avatar was set"],
    profiles_dir: Annotated[Path, "The directory where profiles are stored"] = Path("output/profiles"),
) -> Annotated[str, "The path to the updated profile"]:
    """Update an author's profile with avatar URL - simplified.

    Stores just the URL. The image is downloaded to media/images/ like any other media.
    When avatar changes, we just update the URL - old media file stays where it is.

    Args:
        author_uuid: The anonymized author UUID
        avatar_url: URL of the avatar image
        timestamp: When the avatar was set
        profiles_dir: Where profiles are stored

    Returns:
        Path to updated profile

    """
    profiles_dir.mkdir(parents=True, exist_ok=True)
    profile_path = _find_profile_path(author_uuid, profiles_dir)

    if profile_path:
        content = profile_path.read_text(encoding="utf-8")
    else:
        # Create new
        front_matter = {"uuid": author_uuid, "subject": author_uuid}
        content = f"---\n{yaml.dump(front_matter)}---\n\n# Profile: {author_uuid}\n\n"
        profile_path = profiles_dir / f"{author_uuid}.md"

    avatar_content = f"- URL: {avatar_url}\n- Set on: {timestamp}"
    logger.info("✅ Avatar set for %s: %s", author_uuid, avatar_url)

    content = _update_profile_metadata(content, "Avatar", "avatar", avatar_content)

    # Check if we need to rename (metadata logic relies on content having the info)
    # But update_profile_avatar only changes content
    # If filename is uuid, it stays uuid. If alias is set, it might stay slug.
    # We should re-eval filename just in case
    metadata = _parse_frontmatter(content)
    _extract_legacy_metadata(content, metadata)

    target_path = _determine_profile_path(
        author_uuid, metadata, profiles_dir, current_path=profile_path if profile_path.exists() else None
    )

    target_path.write_text(content, encoding="utf-8")

    if profile_path and profile_path.exists() and profile_path.resolve() != target_path.resolve():
        with contextlib.suppress(OSError):
            profile_path.unlink()

    # Update .authors.yml
    _update_authors_yml(profiles_dir.parent, author_uuid, metadata, filename=target_path.name)

    return str(target_path)


def remove_profile_avatar(
    author_uuid: Annotated[str, "The anonymized author UUID"],
    timestamp: Annotated[str, "The timestamp of when the avatar was removed"],
    profiles_dir: Annotated[Path, "The directory where profiles are stored"] = Path("output/profiles"),
) -> Annotated[str, "The path to the updated profile"]:
    """Remove avatar from an author's profile.

    Args:
        author_uuid: The anonymized author UUID
        timestamp: When the avatar was removed
        profiles_dir: Where profiles are stored

    Returns:
        Path to updated profile

    """
    profiles_dir.mkdir(parents=True, exist_ok=True)
    profile_path = _find_profile_path(author_uuid, profiles_dir)

    if profile_path:
        content = profile_path.read_text(encoding="utf-8")
    else:
        front_matter = {"uuid": author_uuid, "subject": author_uuid}
        content = f"---\n{yaml.dump(front_matter)}---\n\n# Profile: {author_uuid}\n\n"
        profile_path = profiles_dir / f"{author_uuid}.md"

    avatar_content = f"- Status: None (removed on {timestamp})"
    content = _update_profile_metadata(content, "Avatar", "avatar", avatar_content)

    # Save
    metadata = _extract_profile_metadata(profile_path) if profile_path.exists() else {}
    target_path = _determine_profile_path(
        author_uuid, metadata, profiles_dir, current_path=profile_path if profile_path.exists() else None
    )
    target_path.write_text(content, encoding="utf-8")

    if profile_path and profile_path.exists() and profile_path.resolve() != target_path.resolve():
        with contextlib.suppress(OSError):
            profile_path.unlink()

    # Update .authors.yml
    _update_authors_yml(profiles_dir.parent, author_uuid, metadata, filename=target_path.name)

    logger.info("Removed avatar for %s", author_uuid)
    return str(target_path)


def _parse_frontmatter(content: str) -> dict[str, Any]:
    """Extract YAML front-matter from content."""
    if content.startswith("---"):
        try:
            parts = content.split("---", 2)
            if len(parts) >= YAML_FRONTMATTER_PARTS_COUNT:
                front_matter = yaml.safe_load(parts[1])
                if isinstance(front_matter, dict):
                    return front_matter
        except yaml.YAMLError:
            pass
    return {}


def _extract_legacy_metadata(content: str, metadata: dict[str, Any]) -> None:
    """Extract metadata from legacy profile sections."""
    alias_match = re.search('Alias: "([^"]+)".*Public: true', content, re.DOTALL)
    if alias_match and "alias" not in metadata:
        metadata["alias"] = alias_match.group(1)
        metadata["name"] = alias_match.group(1)

    avatar_match = re.search("- URL:\\s*(.+)", content)
    if avatar_match and "avatar" not in metadata:
        metadata["avatar"] = avatar_match.group(1).strip()

    bio_match = re.search('## User Bio\\s*\\n"([^"]+)"', content)
    if bio_match and "bio" not in metadata:
        metadata["bio"] = bio_match.group(1)

    social = {}
    twitter_match = re.search("- Twitter:\\s*(.+)", content)
    if twitter_match:
        social["twitter"] = twitter_match.group(1).strip()

    website_match = re.search("- Website:\\s*(.+)", content)
    if website_match:
        social["website"] = website_match.group(1).strip()

    if social and "social" not in metadata:
        metadata["social"] = social


def _extract_profile_metadata(profile_path: Path) -> dict[str, Any]:
    """Extract metadata from an existing profile file.

    Reads YAML front-matter and profile sections to build metadata dict.

    Args:
        profile_path: Path to profile markdown file

    Returns:
        Dictionary with profile metadata (alias, avatar, bio, social, commands_used)

    """
    if not profile_path.exists():
        return {}

    content = profile_path.read_text(encoding="utf-8")
    metadata = _parse_frontmatter(content)
    _extract_legacy_metadata(content, metadata)

    return metadata


def _update_authors_yml(
    site_root: Path, author_uuid: str, front_matter: dict[str, Any], filename: str | None = None
) -> None:
    """Update or create .authors.yml for MkDocs blog plugin.

    Args:
        site_root: Site root directory (profiles parent)
        author_uuid: Author UUID
        front_matter: Profile front-matter dict
        filename: The actual filename of the profile (e.g. 'franklin.md')

    """
    authors_yml_path = site_root / ".authors.yml"

    # Load existing .authors.yml or create new
    if authors_yml_path.exists():
        try:
            with authors_yml_path.open("r", encoding="utf-8") as f:
                authors = yaml.safe_load(f) or {}
        except yaml.YAMLError:
            logger.warning("Failed to parse .authors.yml, creating new file")
            authors = {}
    else:
        authors = {}

    # Build author entry
    author_entry: dict[str, Any] = {}

    # Name: use alias if available, otherwise UUID
    author_entry["name"] = front_matter.get("alias", front_matter.get("name", author_uuid))

    # Description: use bio if available
    if "bio" in front_matter:
        author_entry["description"] = front_matter["bio"]

    # Avatar: use avatar URL if available
    if "avatar" in front_matter:
        author_entry["avatar"] = front_matter["avatar"]

    # Social links
    if "social" in front_matter:
        author_entry.update(dict(front_matter["social"].items()))

    # URL to profile page (relative to docs root)
    # URL to profile page (relative to docs root)
    # New structure: profiles/{uuid}/ (which serves index.md)
    author_entry["url"] = f"profiles/{author_uuid}/"

    # Update authors dict
    authors[author_uuid] = author_entry

    # Write back to .authors.yml
    try:
        with authors_yml_path.open("w", encoding="utf-8") as f:
            yaml.dump(authors, f, default_flow_style=False, allow_unicode=True, sort_keys=False)
        logger.info("Updated .authors.yml with %s", author_uuid)
    except (OSError, yaml.YAMLError) as e:
        logger.warning("Failed to write .authors.yml: %s", e)


def _build_author_entry(
    profile_path: Path,
    metadata: dict,
    *,
    author_uuid: str | None = None,
    url: str | None = None,
) -> dict:
    """Build an author entry dict from profile metadata."""
    # If author_uuid not passed, try to get from metadata or filename(deprecated)
    if not author_uuid:
        author_uuid = str(metadata.get("uuid", profile_path.stem))

    # Ensure we have a name (default to UUID if missing)
    name = metadata.get("name", metadata.get("alias", author_uuid))

    # Ensure avatar fallback if missing
    avatar = metadata.get("avatar", generate_fallback_avatar_url(author_uuid))

    # Build entry
    entry = {"name": metadata.get("alias", name), "url": url or f"profiles/{author_uuid}/"}
    if "bio" in metadata:
        entry["description"] = metadata["bio"]
    entry["avatar"] = avatar
    if "social" in metadata:
        entry.update(metadata["social"])

    return entry


def _infer_docs_dir_from_profiles_dir(profiles_dir: Path) -> Path:
    """Return docs_dir given either legacy or posts-centric profiles_dir."""
    if profiles_dir.name == "profiles" and profiles_dir.parent.name == "posts":
        return profiles_dir.parent.parent
    return profiles_dir.parent


def sync_all_profiles(profiles_dir: Path = Path("output/profiles")) -> int:
    """Sync all profiles from directory to .authors.yml.

    Args:
        profiles_dir: Directory containing profile markdown files.

    Returns:
        Number of profiles synced.

    """
    if not profiles_dir.exists():
        return 0

    docs_dir = _infer_docs_dir_from_profiles_dir(profiles_dir)
    authors_yml_path = docs_dir / ".authors.yml"
    authors = {}

    count = 0
    # Logic 1: nested dirs (posts/profiles/{uuid}/*.md) - handled by agents/profile/generator usually?
    # No, profiles.py deals with output/profiles/{slug}.md

<<<<<<< HEAD
    # Handle nested author directories first (e.g. profiles/{uuid}/bio.md)
    # This matches the new structure where profiles are nested
    for author_dir in profiles_dir.iterdir():
        if author_dir.is_dir():
            # Check for bio.md or similar
            profile_path = author_dir / "bio.md"
            if not profile_path.exists():
                # Fallback to any markdown file
                md_files = list(author_dir.glob("*.md"))
                if md_files:
                    profile_path = md_files[0]

            if profile_path and profile_path.exists():
                try:
                    metadata = _extract_profile_metadata(profile_path)
                    author_uuid = author_dir.name # Use directory name as UUID if nested

                    # Update URL to be relative to docs root
                    # profiles_dir is docs/posts/profiles
                    # url should be posts/profiles/{uuid}/{file}
                    rel_path = f"posts/profiles/{author_uuid}/{profile_path.name}"

                    entry = _build_author_entry(profile_path, metadata, author_uuid=author_uuid, url=rel_path)
                    authors[author_uuid] = entry
                    count += 1
                except (OSError, yaml.YAMLError) as e:
                    logger.warning("Failed to sync profile %s: %s", profile_path, e)

=======
    # Handle direct files in profiles_dir
>>>>>>> c0f521a5
    # Handle direct files in profiles_dir (legacy flat structure)
    for profile_path in profiles_dir.glob("*.md"):
        if profile_path.name == "index.md":
            continue
        try:
            metadata = _extract_profile_metadata(profile_path)
            author_uuid = str(metadata.get("uuid", profile_path.stem))
<<<<<<< HEAD

            # Skip if already processed via directory
            if author_uuid in authors:
                continue

=======
>>>>>>> c0f521a5
            entry = _build_author_entry(profile_path, metadata, author_uuid=author_uuid)
            authors[author_uuid] = entry
            count += 1
        except (OSError, yaml.YAMLError) as e:
            logger.warning("Failed to sync profile %s: %s", profile_path, e)

    # Handle nested directories (new structure: {uuid}/index.md)
    # We iterate over directories in profiles_dir
    for author_dir in profiles_dir.iterdir():
        if not author_dir.is_dir():
            continue
        
        index_path = author_dir / "index.md"
        if not index_path.exists():
            continue

        try:
            metadata = _extract_profile_metadata(index_path)
            # UUID should be the directory name or in metadata
            author_uuid = str(metadata.get("uuid", author_dir.name))
            
            # For nested structure, we want URL to be specific
            entry = _build_author_entry(index_path, metadata, author_uuid=author_uuid, url=f"profiles/{author_uuid}/")
            authors[author_uuid] = entry
            count += 1
        except (OSError, yaml.YAMLError) as e:
            logger.warning("Failed to sync profile %s: %s", index_path, e)

    # Write complete file
    try:
        with authors_yml_path.open("w", encoding="utf-8") as f:
            yaml.dump(authors, f, default_flow_style=False, allow_unicode=True, sort_keys=False)
        logger.info("Synced %d lists to %s", count, authors_yml_path)
    except OSError:
        logger.exception("Failed to write authors file")

    return count<|MERGE_RESOLUTION|>--- conflicted
+++ resolved
@@ -1048,38 +1048,7 @@
     # Logic 1: nested dirs (posts/profiles/{uuid}/*.md) - handled by agents/profile/generator usually?
     # No, profiles.py deals with output/profiles/{slug}.md
 
-<<<<<<< HEAD
-    # Handle nested author directories first (e.g. profiles/{uuid}/bio.md)
-    # This matches the new structure where profiles are nested
-    for author_dir in profiles_dir.iterdir():
-        if author_dir.is_dir():
-            # Check for bio.md or similar
-            profile_path = author_dir / "bio.md"
-            if not profile_path.exists():
-                # Fallback to any markdown file
-                md_files = list(author_dir.glob("*.md"))
-                if md_files:
-                    profile_path = md_files[0]
-
-            if profile_path and profile_path.exists():
-                try:
-                    metadata = _extract_profile_metadata(profile_path)
-                    author_uuid = author_dir.name # Use directory name as UUID if nested
-
-                    # Update URL to be relative to docs root
-                    # profiles_dir is docs/posts/profiles
-                    # url should be posts/profiles/{uuid}/{file}
-                    rel_path = f"posts/profiles/{author_uuid}/{profile_path.name}"
-
-                    entry = _build_author_entry(profile_path, metadata, author_uuid=author_uuid, url=rel_path)
-                    authors[author_uuid] = entry
-                    count += 1
-                except (OSError, yaml.YAMLError) as e:
-                    logger.warning("Failed to sync profile %s: %s", profile_path, e)
-
-=======
     # Handle direct files in profiles_dir
->>>>>>> c0f521a5
     # Handle direct files in profiles_dir (legacy flat structure)
     for profile_path in profiles_dir.glob("*.md"):
         if profile_path.name == "index.md":
@@ -1087,14 +1056,6 @@
         try:
             metadata = _extract_profile_metadata(profile_path)
             author_uuid = str(metadata.get("uuid", profile_path.stem))
-<<<<<<< HEAD
-
-            # Skip if already processed via directory
-            if author_uuid in authors:
-                continue
-
-=======
->>>>>>> c0f521a5
             entry = _build_author_entry(profile_path, metadata, author_uuid=author_uuid)
             authors[author_uuid] = entry
             count += 1
