--- conflicted
+++ resolved
@@ -345,31 +345,7 @@
             [min_games, n],
         )
 
-<<<<<<< HEAD
-        # Get column names from cursor description
-        columns = [desc[0] for desc in cursor.description]
-        rows = cursor.fetchall()
-
-        # Convert to list of dicts for Ibis memtable
-        if not rows:
-            # Return empty table with proper schema
-            return ibis.memtable(
-                [],
-                schema=ibis.schema(
-                    {
-                        "post_id": dt.string,
-                        "elo_global": dt.float64,
-                        "games_played": dt.int64,
-                        "last_updated": dt.timestamp,
-                    }
-                ),
-            )
-
-        records = [dict(zip(columns, row, strict=False)) for row in rows]
-        return ibis.memtable(records)
-=======
         return self._rows_to_memtable(cursor)
->>>>>>> db2dd25e
 
     def get_all_ratings(self) -> Table:
         """
@@ -379,32 +355,7 @@
             Ibis Table with all elo_ratings data
         """
         cursor = self.conn.execute("SELECT * FROM elo_ratings ORDER BY elo_global DESC")
-<<<<<<< HEAD
-
-        # Get column names from cursor description
-        columns = [desc[0] for desc in cursor.description]
-        rows = cursor.fetchall()
-
-        # Convert to list of dicts for Ibis memtable
-        if not rows:
-            # Return empty table with proper schema
-            return ibis.memtable(
-                [],
-                schema=ibis.schema(
-                    {
-                        "post_id": dt.string,
-                        "elo_global": dt.float64,
-                        "games_played": dt.int64,
-                        "last_updated": dt.timestamp,
-                    }
-                ),
-            )
-
-        records = [dict(zip(columns, row, strict=False)) for row in rows]
-        return ibis.memtable(records)
-=======
         return self._rows_to_memtable(cursor)
->>>>>>> db2dd25e
 
     def get_all_history(self) -> Table:
         """
@@ -414,33 +365,6 @@
             Ibis Table with all elo_history data
         """
         cursor = self.conn.execute("SELECT * FROM elo_history ORDER BY timestamp")
-<<<<<<< HEAD
-
-        # Get column names from cursor description
-        columns = [desc[0] for desc in cursor.description]
-        rows = cursor.fetchall()
-
-        # Convert to list of dicts for Ibis memtable
-        if not rows:
-            # Return empty table with proper schema
-            return ibis.memtable(
-                [],
-                schema=ibis.schema(
-                    {
-                        "comparison_id": dt.string,
-                        "timestamp": dt.timestamp,
-                        "profile_id": dt.string,
-                        "post_a": dt.string,
-                        "post_b": dt.string,
-                        "winner": dt.string,
-                        "comment_a": dt.string,
-                        "stars_a": dt.int64,
-                        "comment_b": dt.string,
-                        "stars_b": dt.int64,
-                    }
-                ),
-            )
-=======
         return self._rows_to_memtable(cursor)
 
     def _rows_to_memtable(self, cursor: duckdb.DuckDBPyConnection) -> Table:
@@ -452,7 +376,6 @@
 
         if not columns:
             return ibis.memtable([])
->>>>>>> db2dd25e
 
         records = [dict(zip(columns, row, strict=False)) for row in rows]
         return ibis.memtable(records)
