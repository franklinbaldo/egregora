"""Persistence layer for writer conversation annotations."""

from __future__ import annotations

from collections.abc import Iterable, Sequence
from dataclasses import dataclass
from datetime import UTC, datetime
from pathlib import Path
from typing import Any

import duckdb
import ibis

from ..core import database_schema
from ..privacy.detector import PrivacyViolationError, validate_newsletter_privacy

ANNOTATION_AUTHOR = "egregora"
ANNOTATIONS_TABLE = "annotations"


@dataclass(slots=True)
class Annotation:
    """Representation of a stored conversation annotation."""

    id: int
    parent_id: str
    parent_type: str
    author: str
    commentary: str
    created_at: datetime


class AnnotationStore:
    """DuckDB-backed storage for writer annotations accessed via Ibis."""

    def __init__(self, db_path: Path):
        self.db_path = Path(db_path)
        self.db_path.parent.mkdir(parents=True, exist_ok=True)
        self._backend = ibis.duckdb.connect(str(self.db_path))
        self._initialize()

    @property
    def _connection(self) -> duckdb.DuckDBPyConnection:
        """Return the underlying DuckDB connection."""

        return self._backend.con

    def _initialize(self) -> None:
        sequence_name = f"{ANNOTATIONS_TABLE}_id_seq"
        self._connection.execute(
            f"CREATE SEQUENCE IF NOT EXISTS {sequence_name} START 1"
        )
        self._connection.execute(
            f"""
            CREATE TABLE IF NOT EXISTS {ANNOTATIONS_TABLE} (
                id INTEGER PRIMARY KEY DEFAULT nextval('{sequence_name}'),
                parent_id VARCHAR NOT NULL,
                parent_type VARCHAR NOT NULL,
                author VARCHAR,
                commentary VARCHAR,
                created_at TIMESTAMP
            )
            """
        )
<<<<<<< HEAD
        database_schema.ensure_identity_column(
            self._connection, ANNOTATIONS_TABLE, "id", generated="ALWAYS"
        )
        # Add primary key using raw connection
=======
>>>>>>> 9aa6f73f
        database_schema.add_primary_key(self._connection, ANNOTATIONS_TABLE, "id")
        column_default_row = self._connection.execute(
            """
            SELECT column_default
            FROM information_schema.columns
            WHERE lower(table_name) = lower(?) AND lower(column_name) = 'id'
            LIMIT 1
            """,
            [ANNOTATIONS_TABLE],
        ).fetchone()
        if not column_default_row or column_default_row[0] != f"nextval('{sequence_name}')":
            self._connection.execute(
                f"ALTER TABLE {ANNOTATIONS_TABLE} ALTER COLUMN id SET DEFAULT nextval('{sequence_name}')"
            )
        self._backend.raw_sql(
            f"""
            CREATE INDEX IF NOT EXISTS idx_annotations_parent_created
            ON {ANNOTATIONS_TABLE} (parent_id, parent_type, created_at)
            """
        )

        max_id_row = self._connection.execute(
            f"SELECT MAX(id) FROM {ANNOTATIONS_TABLE}"
        ).fetchone()
        if max_id_row and max_id_row[0] is not None:
            max_id = int(max_id_row[0])
            sequence_state = self._connection.execute(
                """
                SELECT start_value, increment_by, last_value
                FROM duckdb_sequences()
                WHERE schema_name = current_schema() AND sequence_name = ?
                LIMIT 1
                """,
                [sequence_name],
            ).fetchone()
            if sequence_state is None:
                raise RuntimeError(
                    f"Could not find sequence metadata for {sequence_name}"
                )

            start_value, increment_by, last_value = sequence_state
            current_next = (
                int(start_value)
                if last_value is None
                else int(last_value) + int(increment_by)
            )
            desired_next = max(current_next, max_id + 1)
            steps_needed = desired_next - current_next
            if steps_needed > 0:
                cursor = self._connection.execute(
                    "SELECT nextval(?) FROM range(?)",
                    [sequence_name, steps_needed],
                )
                cursor.fetchall()

    def _fetch_records(
        self, query: str, params: Sequence[object] | None = None
    ) -> list[dict[str, object]]:
        cursor = self._connection.execute(query, params or [])
        column_names = [description[0] for description in cursor.description]
        return [dict(zip(column_names, row, strict=False)) for row in cursor.fetchall()]

    def save_annotation(
        self,
        parent_id: str,
        parent_type: str,
        commentary: str,
    ) -> Annotation:
        """Persist an annotation and return the saved record."""

        sanitized_parent_id = (parent_id or "").strip()
        sanitized_parent_type = (parent_type or "").strip().lower()
        sanitized_commentary = (commentary or "").strip()

        if not sanitized_parent_id:
            raise ValueError("parent_id is required")
        if sanitized_parent_type not in ("message", "annotation"):
            raise ValueError("parent_type must be 'message' or 'annotation'")
        if not sanitized_commentary:
            raise ValueError("commentary must not be empty")

        try:
            validate_newsletter_privacy(sanitized_commentary)
        except PrivacyViolationError as exc:  # pragma: no cover - defensive path
            raise ValueError(str(exc)) from exc

        created_at = datetime.now(UTC)

        if sanitized_parent_type == "annotation":
            annotations_table = self._backend.table(ANNOTATIONS_TABLE)
            parent_exists = int(
                annotations_table.filter(annotations_table.id == int(sanitized_parent_id))
                .limit(1)
                .count()
                .execute()
            )
            if parent_exists == 0:
                raise ValueError(f"parent annotation with id {sanitized_parent_id} does not exist")

<<<<<<< HEAD
        row = self._connection.execute(
=======
        cursor = self._connection.execute(
>>>>>>> 9aa6f73f
            f"""
            INSERT INTO {ANNOTATIONS_TABLE} (parent_id, parent_type, author, commentary, created_at)
            VALUES (?, ?, ?, ?, ?)
            RETURNING id
            """,
            [
                sanitized_parent_id,
                sanitized_parent_type,
                ANNOTATION_AUTHOR,
                sanitized_commentary,
                created_at,
            ],
<<<<<<< HEAD
        ).fetchone()
        if row is None:
            raise RuntimeError("Failed to insert annotation")
=======
        )
        row = cursor.fetchone()
        if row is None:
            raise RuntimeError("Could not insert annotation")
>>>>>>> 9aa6f73f
        annotation_id = int(row[0])

        return Annotation(
            id=annotation_id,
            parent_id=sanitized_parent_id,
            parent_type=sanitized_parent_type,
            author=ANNOTATION_AUTHOR,
            commentary=sanitized_commentary,
            created_at=created_at,
        )

    def list_annotations_for_message(self, msg_id: str) -> list[Annotation]:
        """Return annotations for ``msg_id`` ordered by creation time."""

        sanitized_msg_id = (msg_id or "").strip()
        if not sanitized_msg_id:
            return []

        records = self._fetch_records(
            f"""
            SELECT id, parent_id, parent_type, author, commentary, created_at
            FROM {ANNOTATIONS_TABLE}
            WHERE parent_id = ? AND parent_type = 'message'
            ORDER BY created_at ASC, id ASC
            """,
            [sanitized_msg_id],
        )

        return [self._row_to_annotation(row) for row in records]

    def get_last_annotation_id(self, msg_id: str) -> int | None:
        """Return the most recent annotation ID for ``msg_id`` if any exist."""

        sanitized_msg_id = (msg_id or "").strip()
        if not sanitized_msg_id:
            return None

        cursor = self._connection.execute(
            f"""
            SELECT id FROM {ANNOTATIONS_TABLE}
            WHERE parent_id = ? AND parent_type = 'message'
            ORDER BY created_at DESC, id DESC
            LIMIT 1
            """,
            [sanitized_msg_id],
        )
        row = cursor.fetchone()
        return int(row[0]) if row else None

    def iter_all_annotations(self) -> Iterable[Annotation]:
        """Yield all annotations sorted by insertion order."""

        records = self._fetch_records(
            f"""
            SELECT id, parent_id, parent_type, author, commentary, created_at
            FROM {ANNOTATIONS_TABLE}
            ORDER BY created_at ASC, id ASC
            """
        )

        for row in records:
            yield self._row_to_annotation(row)

    def join_with_messages(self, messages_table: ibis.expr.types.Table) -> ibis.expr.types.Table:
        """Join annotations with messages using message_id as foreign key.

        This enables vectorized operations on the combined data.

        Args:
            messages_table: Ibis Table with 'message_id' column

        Returns:
            Joined Ibis Table with both message and annotation columns

        Example:
            >>> # Assuming messages_table has message_id column
            >>> annotations_store = AnnotationStore(db_path)
            >>> joined = annotations_store.join_with_messages(messages_table)
            >>> # Now you can do vectorized operations like:
            >>> annotated_messages = joined.filter(joined.commentary.notnull())
        """
        # Get annotations as an Ibis table
        annotations_table = self._backend.table(ANNOTATIONS_TABLE)

        # Filter for annotations that are direct replies to messages
        message_annotations = annotations_table[annotations_table.parent_type == 'message']

        # Perform left join: messages with their annotations (if any)
        # This preserves all messages even if they don't have annotations
        joined = messages_table.left_join(
            message_annotations, messages_table.message_id == message_annotations.parent_id
        )

        return joined

    @staticmethod
    def _row_to_annotation(row: dict[str, Any]) -> Annotation:
        created_at_obj = row["created_at"]
        if hasattr(created_at_obj, "to_pydatetime"):
            created_at = created_at_obj.to_pydatetime()
        elif isinstance(created_at_obj, datetime):
            created_at = created_at_obj
        else:
            # Handle string with potential 'Z' suffix
            dt_str = str(created_at_obj).replace("Z", "+00:00")
            created_at = datetime.fromisoformat(dt_str)

        # Normalize timezone to UTC
        if created_at.tzinfo is None:
            created_at = created_at.replace(tzinfo=UTC)
        else:
            created_at = created_at.astimezone(UTC)

        return Annotation(
            id=int(row["id"]),
            parent_id=str(row["parent_id"]),
            parent_type=str(row["parent_type"]),
            author=str(row["author"]),
            commentary=str(row["commentary"]),
            created_at=created_at,
        )


__all__ = ["Annotation", "AnnotationStore", "ANNOTATION_AUTHOR", "ANNOTATIONS_TABLE"]<|MERGE_RESOLUTION|>--- conflicted
+++ resolved
@@ -62,13 +62,10 @@
             )
             """
         )
-<<<<<<< HEAD
         database_schema.ensure_identity_column(
             self._connection, ANNOTATIONS_TABLE, "id", generated="ALWAYS"
         )
         # Add primary key using raw connection
-=======
->>>>>>> 9aa6f73f
         database_schema.add_primary_key(self._connection, ANNOTATIONS_TABLE, "id")
         column_default_row = self._connection.execute(
             """
@@ -168,11 +165,7 @@
             if parent_exists == 0:
                 raise ValueError(f"parent annotation with id {sanitized_parent_id} does not exist")
 
-<<<<<<< HEAD
         row = self._connection.execute(
-=======
-        cursor = self._connection.execute(
->>>>>>> 9aa6f73f
             f"""
             INSERT INTO {ANNOTATIONS_TABLE} (parent_id, parent_type, author, commentary, created_at)
             VALUES (?, ?, ?, ?, ?)
@@ -185,16 +178,9 @@
                 sanitized_commentary,
                 created_at,
             ],
-<<<<<<< HEAD
         ).fetchone()
         if row is None:
             raise RuntimeError("Failed to insert annotation")
-=======
-        )
-        row = cursor.fetchone()
-        if row is None:
-            raise RuntimeError("Could not insert annotation")
->>>>>>> 9aa6f73f
         annotation_id = int(row[0])
 
         return Annotation(
