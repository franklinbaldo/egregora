"""Persistence layer for writer conversation annotations."""

from __future__ import annotations

from collections.abc import Iterable, Sequence
from dataclasses import dataclass
from datetime import UTC, datetime
from pathlib import Path
from typing import Annotated, Any

import duckdb
import ibis

from ..core import database_schema
from ..privacy.detector import PrivacyViolationError, validate_newsletter_privacy

ANNOTATION_AUTHOR = "egregora"
ANNOTATIONS_TABLE = "annotations"


@dataclass(slots=True)
class Annotation:
    """Representation of a stored conversation annotation."""

    id: int
    parent_id: str
    parent_type: str
    author: str
    commentary: str
    created_at: datetime


class AnnotationStore:
    """DuckDB-backed storage for writer annotations accessed via Ibis."""

    def __init__(self, db_path: Annotated[Path, "The file path for the DuckDB database"]) -> None:
        self.db_path = Path(db_path)
        self.db_path.parent.mkdir(parents=True, exist_ok=True)
        self._backend = ibis.duckdb.connect(str(self.db_path))
        self._initialize()

    @property
    def _connection(
        self,
    ) -> Annotated[duckdb.DuckDBPyConnection, "The active DuckDB database connection"]:
        """Return the underlying DuckDB connection."""

        return self._backend.con

    def _initialize(self) -> None:
        # Create table using consolidated schema
        database_schema.create_table_if_not_exists(
            self._backend,
            ANNOTATIONS_TABLE,
            database_schema.ANNOTATIONS_SCHEMA,
        )
        # Add primary key using raw connection
        database_schema.add_primary_key(self._connection, ANNOTATIONS_TABLE, "id")
        self._backend.raw_sql(
            f"""
            CREATE INDEX IF NOT EXISTS idx_annotations_parent_created
            ON {ANNOTATIONS_TABLE} (parent_id, parent_type, created_at)
            """
        )

    def _fetch_records(
        self,
        query: Annotated[str, "The SQL query to execute"],
        params: Annotated[
            Sequence[object] | None, "Optional sequence of parameters for the SQL query"
        ] = None,
    ) -> Annotated[list[dict[str, object]], "A list of dictionaries representing the fetched rows"]:
        cursor = self._connection.execute(query, params or [])
        column_names = [description[0] for description in cursor.description]
        return [dict(zip(column_names, row, strict=False)) for row in cursor.fetchall()]

    def save_annotation(
        self,
<<<<<<< HEAD
        msg_id: Annotated[str, "The identifier of the message being annotated"],
        commentary: Annotated[str, "The commentary text for the annotation"],
        *,
        parent_annotation_id: Annotated[int | None, "Optional ID of a parent annotation"] = None,
    ) -> Annotated[Annotation, "The newly created and saved annotation object"]:
=======
        parent_id: str,
        parent_type: str,
        commentary: str,
    ) -> Annotation:
>>>>>>> 4f909d95
        """Persist an annotation and return the saved record."""

        sanitized_parent_id = (parent_id or "").strip()
        sanitized_parent_type = (parent_type or "").strip().lower()
        sanitized_commentary = (commentary or "").strip()

        if not sanitized_parent_id:
            raise ValueError("parent_id is required")
        if sanitized_parent_type not in ("message", "annotation"):
            raise ValueError("parent_type must be 'message' or 'annotation'")
        if not sanitized_commentary:
            raise ValueError("commentary must not be empty")

        try:
            validate_newsletter_privacy(sanitized_commentary)
        except PrivacyViolationError as exc:  # pragma: no cover - defensive path
            raise ValueError(str(exc)) from exc

        created_at = datetime.now(UTC)

        if sanitized_parent_type == "annotation":
            annotations_table = self._backend.table(ANNOTATIONS_TABLE)
            parent_exists = int(
                annotations_table.filter(annotations_table.id == int(sanitized_parent_id))
                .limit(1)
                .count()
                .execute()
            )
            if parent_exists == 0:
<<<<<<< HEAD
                raise ValueError(f"parent_annotation_id {parent_annotation_id} does not exist")
=======
                raise ValueError(f"parent annotation with id {sanitized_parent_id} does not exist")
>>>>>>> 4f909d95

        next_id_cursor = self._connection.execute(
            f"SELECT COALESCE(MAX(id), 0) + 1 FROM {ANNOTATIONS_TABLE}"
        )
        row = next_id_cursor.fetchone()
        if row is None:
            raise RuntimeError("Could not get next annotation ID")
        annotation_id = int(row[0])

        self._connection.execute(
            f"""
            INSERT INTO {ANNOTATIONS_TABLE} (id, parent_id, parent_type, author, commentary, created_at)
            VALUES (?, ?, ?, ?, ?, ?)
            """,
            [
                annotation_id,
                sanitized_parent_id,
                sanitized_parent_type,
                ANNOTATION_AUTHOR,
                sanitized_commentary,
                created_at,
            ],
        )

        return Annotation(
            id=annotation_id,
            parent_id=sanitized_parent_id,
            parent_type=sanitized_parent_type,
            author=ANNOTATION_AUTHOR,
            commentary=sanitized_commentary,
            created_at=created_at,
        )

    def list_annotations_for_message(
        self, msg_id: Annotated[str, "The message ID to retrieve annotations for"]
    ) -> Annotated[list[Annotation], "A list of annotations for the given message"]:
        """Return annotations for ``msg_id`` ordered by creation time."""

        sanitized_msg_id = (msg_id or "").strip()
        if not sanitized_msg_id:
            return []

        records = self._fetch_records(
            f"""
            SELECT id, parent_id, parent_type, author, commentary, created_at
            FROM {ANNOTATIONS_TABLE}
            WHERE parent_id = ? AND parent_type = 'message'
            ORDER BY created_at ASC, id ASC
            """,
            [sanitized_msg_id],
        )

        return [self._row_to_annotation(row) for row in records]

    def get_last_annotation_id(
        self, msg_id: Annotated[str, "The message ID to find the last annotation for"]
    ) -> Annotated[int | None, "The ID of the most recent annotation, or None"]:
        """Return the most recent annotation ID for ``msg_id`` if any exist."""

        sanitized_msg_id = (msg_id or "").strip()
        if not sanitized_msg_id:
            return None

        cursor = self._connection.execute(
            f"""
            SELECT id FROM {ANNOTATIONS_TABLE}
            WHERE parent_id = ? AND parent_type = 'message'
            ORDER BY created_at DESC, id DESC
            LIMIT 1
            """,
            [sanitized_msg_id],
        )
        row = cursor.fetchone()
        return int(row[0]) if row else None

    def iter_all_annotations(
        self,
    ) -> Annotated[Iterable[Annotation], "An iterator over all stored annotations"]:
        """Yield all annotations sorted by insertion order."""

        records = self._fetch_records(
            f"""
            SELECT id, parent_id, parent_type, author, commentary, created_at
            FROM {ANNOTATIONS_TABLE}
            ORDER BY created_at ASC, id ASC
            """
        )

        for row in records:
            yield self._row_to_annotation(row)

    def join_with_messages(self, messages_table: ibis.expr.types.Table) -> ibis.expr.types.Table:
        """Join annotations with messages using message_id as foreign key.

        This enables vectorized operations on the combined data.

        Args:
            messages_table: Ibis Table with 'message_id' column

        Returns:
            Joined Ibis Table with both message and annotation columns

        Example:
            >>> # Assuming messages_table has message_id column
            >>> annotations_store = AnnotationStore(db_path)
            >>> joined = annotations_store.join_with_messages(messages_table)
            >>> # Now you can do vectorized operations like:
            >>> annotated_messages = joined.filter(joined.commentary.notnull())
        """
        # Get annotations as an Ibis table
        annotations_table = self._backend.table(ANNOTATIONS_TABLE)

        # Filter for annotations that are direct replies to messages
        message_annotations = annotations_table[annotations_table.parent_type == 'message']

        # Perform left join: messages with their annotations (if any)
        # This preserves all messages even if they don't have annotations
        joined = messages_table.left_join(
            message_annotations, messages_table.message_id == message_annotations.parent_id
        )

        return joined

    @staticmethod
    def _row_to_annotation(
        row: Annotated[dict[str, Any], "A dictionary representing a row from the database"],
    ) -> Annotated[Annotation, "An Annotation data object"]:
        created_at_obj = row["created_at"]
        if hasattr(created_at_obj, "to_pydatetime"):
            created_at = created_at_obj.to_pydatetime()
        elif isinstance(created_at_obj, datetime):
            created_at = created_at_obj
        else:
            # Handle string with potential 'Z' suffix
            dt_str = str(created_at_obj).replace("Z", "+00:00")
            created_at = datetime.fromisoformat(dt_str)

        # Normalize timezone to UTC
        if created_at.tzinfo is None:
            created_at = created_at.replace(tzinfo=UTC)
        else:
            created_at = created_at.astimezone(UTC)

        return Annotation(
            id=int(row["id"]),
            parent_id=str(row["parent_id"]),
            parent_type=str(row["parent_type"]),
            author=str(row["author"]),
            commentary=str(row["commentary"]),
            created_at=created_at,
        )


__all__ = ["Annotation", "AnnotationStore", "ANNOTATION_AUTHOR", "ANNOTATIONS_TABLE"]<|MERGE_RESOLUTION|>--- conflicted
+++ resolved
@@ -6,7 +6,7 @@
 from dataclasses import dataclass
 from datetime import UTC, datetime
 from pathlib import Path
-from typing import Annotated, Any
+from typing import Any
 
 import duckdb
 import ibis
@@ -33,16 +33,14 @@
 class AnnotationStore:
     """DuckDB-backed storage for writer annotations accessed via Ibis."""
 
-    def __init__(self, db_path: Annotated[Path, "The file path for the DuckDB database"]) -> None:
+    def __init__(self, db_path: Path):
         self.db_path = Path(db_path)
         self.db_path.parent.mkdir(parents=True, exist_ok=True)
         self._backend = ibis.duckdb.connect(str(self.db_path))
         self._initialize()
 
     @property
-    def _connection(
-        self,
-    ) -> Annotated[duckdb.DuckDBPyConnection, "The active DuckDB database connection"]:
+    def _connection(self) -> duckdb.DuckDBPyConnection:
         """Return the underlying DuckDB connection."""
 
         return self._backend.con
@@ -64,30 +62,18 @@
         )
 
     def _fetch_records(
-        self,
-        query: Annotated[str, "The SQL query to execute"],
-        params: Annotated[
-            Sequence[object] | None, "Optional sequence of parameters for the SQL query"
-        ] = None,
-    ) -> Annotated[list[dict[str, object]], "A list of dictionaries representing the fetched rows"]:
+        self, query: str, params: Sequence[object] | None = None
+    ) -> list[dict[str, object]]:
         cursor = self._connection.execute(query, params or [])
         column_names = [description[0] for description in cursor.description]
         return [dict(zip(column_names, row, strict=False)) for row in cursor.fetchall()]
 
     def save_annotation(
         self,
-<<<<<<< HEAD
-        msg_id: Annotated[str, "The identifier of the message being annotated"],
-        commentary: Annotated[str, "The commentary text for the annotation"],
-        *,
-        parent_annotation_id: Annotated[int | None, "Optional ID of a parent annotation"] = None,
-    ) -> Annotated[Annotation, "The newly created and saved annotation object"]:
-=======
         parent_id: str,
         parent_type: str,
         commentary: str,
     ) -> Annotation:
->>>>>>> 4f909d95
         """Persist an annotation and return the saved record."""
 
         sanitized_parent_id = (parent_id or "").strip()
@@ -117,11 +103,7 @@
                 .execute()
             )
             if parent_exists == 0:
-<<<<<<< HEAD
-                raise ValueError(f"parent_annotation_id {parent_annotation_id} does not exist")
-=======
                 raise ValueError(f"parent annotation with id {sanitized_parent_id} does not exist")
->>>>>>> 4f909d95
 
         next_id_cursor = self._connection.execute(
             f"SELECT COALESCE(MAX(id), 0) + 1 FROM {ANNOTATIONS_TABLE}"
@@ -155,9 +137,7 @@
             created_at=created_at,
         )
 
-    def list_annotations_for_message(
-        self, msg_id: Annotated[str, "The message ID to retrieve annotations for"]
-    ) -> Annotated[list[Annotation], "A list of annotations for the given message"]:
+    def list_annotations_for_message(self, msg_id: str) -> list[Annotation]:
         """Return annotations for ``msg_id`` ordered by creation time."""
 
         sanitized_msg_id = (msg_id or "").strip()
@@ -176,9 +156,7 @@
 
         return [self._row_to_annotation(row) for row in records]
 
-    def get_last_annotation_id(
-        self, msg_id: Annotated[str, "The message ID to find the last annotation for"]
-    ) -> Annotated[int | None, "The ID of the most recent annotation, or None"]:
+    def get_last_annotation_id(self, msg_id: str) -> int | None:
         """Return the most recent annotation ID for ``msg_id`` if any exist."""
 
         sanitized_msg_id = (msg_id or "").strip()
@@ -197,9 +175,7 @@
         row = cursor.fetchone()
         return int(row[0]) if row else None
 
-    def iter_all_annotations(
-        self,
-    ) -> Annotated[Iterable[Annotation], "An iterator over all stored annotations"]:
+    def iter_all_annotations(self) -> Iterable[Annotation]:
         """Yield all annotations sorted by insertion order."""
 
         records = self._fetch_records(
@@ -246,9 +222,7 @@
         return joined
 
     @staticmethod
-    def _row_to_annotation(
-        row: Annotated[dict[str, Any], "A dictionary representing a row from the database"],
-    ) -> Annotated[Annotation, "An Annotation data object"]:
+    def _row_to_annotation(row: dict[str, Any]) -> Annotation:
         created_at_obj = row["created_at"]
         if hasattr(created_at_obj, "to_pydatetime"):
             created_at = created_at_obj.to_pydatetime()
