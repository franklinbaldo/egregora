"""Persistence layer for writer conversation annotations."""

from __future__ import annotations

from collections.abc import Iterable, Sequence
from dataclasses import dataclass
from datetime import UTC, datetime
from pathlib import Path
from typing import Any

import duckdb
import ibis

from ..core import database_schema
from ..privacy.detector import PrivacyViolationError, validate_newsletter_privacy

ANNOTATION_AUTHOR = "egregora"
ANNOTATIONS_TABLE = "annotations"


@dataclass(slots=True)
class Annotation:
    """Representation of a stored conversation annotation."""

    id: int
    parent_id: str
    parent_type: str
    author: str
    commentary: str
    created_at: datetime


class AnnotationStore:
    """DuckDB-backed storage for writer annotations accessed via Ibis."""

    def __init__(self, db_path: Path):
        self.db_path = Path(db_path)
        self.db_path.parent.mkdir(parents=True, exist_ok=True)
        self._backend = ibis.duckdb.connect(str(self.db_path))
        self._initialize()

    @property
    def _connection(self) -> duckdb.DuckDBPyConnection:
        """Return the underlying DuckDB connection."""

        return self._backend.con

    def _initialize(self) -> None:
<<<<<<< HEAD
        self._connection.execute(
            f"""
            CREATE TABLE IF NOT EXISTS {ANNOTATIONS_TABLE} (
                id BIGINT PRIMARY KEY,
=======
        sequence_name = f"{ANNOTATIONS_TABLE}_id_seq"
        self._connection.execute(
            f"CREATE SEQUENCE IF NOT EXISTS {sequence_name} START 1"
        )
        self._connection.execute(
            f"""
            CREATE TABLE IF NOT EXISTS {ANNOTATIONS_TABLE} (
                id INTEGER PRIMARY KEY DEFAULT nextval('{sequence_name}'),
>>>>>>> 4f8f4354
                parent_id VARCHAR NOT NULL,
                parent_type VARCHAR NOT NULL,
                author VARCHAR,
                commentary VARCHAR,
                created_at TIMESTAMP
            )
            """
<<<<<<< HEAD
        )
        try:
            self._connection.execute(
                f"ALTER TABLE {ANNOTATIONS_TABLE} ALTER COLUMN id DROP DEFAULT"
            )
        except duckdb.Error:
            # Default may already be absent or incompatible with DROP DEFAULT
            pass
        database_schema.ensure_identity_column(
            self._connection, ANNOTATIONS_TABLE, "id", generated="ALWAYS"
=======
>>>>>>> 4f8f4354
        )
        database_schema.add_primary_key(self._connection, ANNOTATIONS_TABLE, "id")
        column_default_row = self._connection.execute(
            """
            SELECT column_default
            FROM information_schema.columns
            WHERE lower(table_name) = lower(?) AND lower(column_name) = 'id'
            LIMIT 1
            """,
            [ANNOTATIONS_TABLE],
        ).fetchone()
        if not column_default_row or column_default_row[0] != f"nextval('{sequence_name}')":
            self._connection.execute(
                f"ALTER TABLE {ANNOTATIONS_TABLE} ALTER COLUMN id SET DEFAULT nextval('{sequence_name}')"
            )
        self._backend.raw_sql(
            f"""
            CREATE INDEX IF NOT EXISTS idx_annotations_parent_created
            ON {ANNOTATIONS_TABLE} (parent_id, parent_type, created_at)
            """
        )

        max_id_row = self._connection.execute(
            f"SELECT MAX(id) FROM {ANNOTATIONS_TABLE}"
        ).fetchone()
        if max_id_row and max_id_row[0] is not None:
            max_id = int(max_id_row[0])
            sequence_state = self._connection.execute(
                """
                SELECT start_value, increment_by, last_value
                FROM duckdb_sequences()
                WHERE schema_name = current_schema() AND sequence_name = ?
                LIMIT 1
                """,
                [sequence_name],
            ).fetchone()
            if sequence_state is None:
                raise RuntimeError(
                    f"Could not find sequence metadata for {sequence_name}"
                )

            start_value, increment_by, last_value = sequence_state
            current_next = (
                int(start_value)
                if last_value is None
                else int(last_value) + int(increment_by)
            )
            desired_next = max(current_next, max_id + 1)
            steps_needed = desired_next - current_next
            if steps_needed > 0:
                cursor = self._connection.execute(
                    "SELECT nextval(?) FROM range(?)",
                    [sequence_name, steps_needed],
                )
                cursor.fetchall()

    def _fetch_records(
        self, query: str, params: Sequence[object] | None = None
    ) -> list[dict[str, object]]:
        cursor = self._connection.execute(query, params or [])
        column_names = [description[0] for description in cursor.description]
        return [dict(zip(column_names, row, strict=False)) for row in cursor.fetchall()]

    def save_annotation(
        self,
        parent_id: str,
        parent_type: str,
        commentary: str,
    ) -> Annotation:
        """Persist an annotation and return the saved record."""

        sanitized_parent_id = (parent_id or "").strip()
        sanitized_parent_type = (parent_type or "").strip().lower()
        sanitized_commentary = (commentary or "").strip()

        if not sanitized_parent_id:
            raise ValueError("parent_id is required")
        if sanitized_parent_type not in ("message", "annotation"):
            raise ValueError("parent_type must be 'message' or 'annotation'")
        if not sanitized_commentary:
            raise ValueError("commentary must not be empty")

        try:
            validate_newsletter_privacy(sanitized_commentary)
        except PrivacyViolationError as exc:  # pragma: no cover - defensive path
            raise ValueError(str(exc)) from exc

        created_at = datetime.now(UTC)

        if sanitized_parent_type == "annotation":
            annotations_table = self._backend.table(ANNOTATIONS_TABLE)
            parent_exists = int(
                annotations_table.filter(annotations_table.id == int(sanitized_parent_id))
                .limit(1)
                .count()
                .execute()
            )
            if parent_exists == 0:
                raise ValueError(f"parent annotation with id {sanitized_parent_id} does not exist")

<<<<<<< HEAD
        row = self._connection.execute(
=======
        cursor = self._connection.execute(
>>>>>>> 4f8f4354
            f"""
            INSERT INTO {ANNOTATIONS_TABLE} (parent_id, parent_type, author, commentary, created_at)
            VALUES (?, ?, ?, ?, ?)
            RETURNING id
            """,
            [
                sanitized_parent_id,
                sanitized_parent_type,
                ANNOTATION_AUTHOR,
                sanitized_commentary,
                created_at,
            ],
<<<<<<< HEAD
        ).fetchone()
        if row is None:
            raise RuntimeError("Failed to insert annotation")
=======
        )
        row = cursor.fetchone()
        if row is None:
            raise RuntimeError("Could not insert annotation")
>>>>>>> 4f8f4354
        annotation_id = int(row[0])

        return Annotation(
            id=annotation_id,
            parent_id=sanitized_parent_id,
            parent_type=sanitized_parent_type,
            author=ANNOTATION_AUTHOR,
            commentary=sanitized_commentary,
            created_at=created_at,
        )

    def list_annotations_for_message(self, msg_id: str) -> list[Annotation]:
        """Return annotations for ``msg_id`` ordered by creation time."""

        sanitized_msg_id = (msg_id or "").strip()
        if not sanitized_msg_id:
            return []

        records = self._fetch_records(
            f"""
            SELECT id, parent_id, parent_type, author, commentary, created_at
            FROM {ANNOTATIONS_TABLE}
            WHERE parent_id = ? AND parent_type = 'message'
            ORDER BY created_at ASC, id ASC
            """,
            [sanitized_msg_id],
        )

        return [self._row_to_annotation(row) for row in records]

    def get_last_annotation_id(self, msg_id: str) -> int | None:
        """Return the most recent annotation ID for ``msg_id`` if any exist."""

        sanitized_msg_id = (msg_id or "").strip()
        if not sanitized_msg_id:
            return None

        cursor = self._connection.execute(
            f"""
            SELECT id FROM {ANNOTATIONS_TABLE}
            WHERE parent_id = ? AND parent_type = 'message'
            ORDER BY created_at DESC, id DESC
            LIMIT 1
            """,
            [sanitized_msg_id],
        )
        row = cursor.fetchone()
        return int(row[0]) if row else None

    def iter_all_annotations(self) -> Iterable[Annotation]:
        """Yield all annotations sorted by insertion order."""

        records = self._fetch_records(
            f"""
            SELECT id, parent_id, parent_type, author, commentary, created_at
            FROM {ANNOTATIONS_TABLE}
            ORDER BY created_at ASC, id ASC
            """
        )

        for row in records:
            yield self._row_to_annotation(row)

    def join_with_messages(self, messages_table: ibis.expr.types.Table) -> ibis.expr.types.Table:
        """Join annotations with messages using message_id as foreign key.

        This enables vectorized operations on the combined data.

        Args:
            messages_table: Ibis Table with 'message_id' column

        Returns:
            Joined Ibis Table with both message and annotation columns

        Example:
            >>> # Assuming messages_table has message_id column
            >>> annotations_store = AnnotationStore(db_path)
            >>> joined = annotations_store.join_with_messages(messages_table)
            >>> # Now you can do vectorized operations like:
            >>> annotated_messages = joined.filter(joined.commentary.notnull())
        """
        # Get annotations as an Ibis table
        annotations_table = self._backend.table(ANNOTATIONS_TABLE)

        # Filter for annotations that are direct replies to messages
        message_annotations = annotations_table[annotations_table.parent_type == 'message']

        # Perform left join: messages with their annotations (if any)
        # This preserves all messages even if they don't have annotations
        joined = messages_table.left_join(
            message_annotations, messages_table.message_id == message_annotations.parent_id
        )

        return joined

    @staticmethod
    def _row_to_annotation(row: dict[str, Any]) -> Annotation:
        created_at_obj = row["created_at"]
        if hasattr(created_at_obj, "to_pydatetime"):
            created_at = created_at_obj.to_pydatetime()
        elif isinstance(created_at_obj, datetime):
            created_at = created_at_obj
        else:
            # Handle string with potential 'Z' suffix
            dt_str = str(created_at_obj).replace("Z", "+00:00")
            created_at = datetime.fromisoformat(dt_str)

        # Normalize timezone to UTC
        if created_at.tzinfo is None:
            created_at = created_at.replace(tzinfo=UTC)
        else:
            created_at = created_at.astimezone(UTC)

        return Annotation(
            id=int(row["id"]),
            parent_id=str(row["parent_id"]),
            parent_type=str(row["parent_type"]),
            author=str(row["author"]),
            commentary=str(row["commentary"]),
            created_at=created_at,
        )


__all__ = ["Annotation", "AnnotationStore", "ANNOTATION_AUTHOR", "ANNOTATIONS_TABLE"]<|MERGE_RESOLUTION|>--- conflicted
+++ resolved
@@ -46,12 +46,6 @@
         return self._backend.con
 
     def _initialize(self) -> None:
-<<<<<<< HEAD
-        self._connection.execute(
-            f"""
-            CREATE TABLE IF NOT EXISTS {ANNOTATIONS_TABLE} (
-                id BIGINT PRIMARY KEY,
-=======
         sequence_name = f"{ANNOTATIONS_TABLE}_id_seq"
         self._connection.execute(
             f"CREATE SEQUENCE IF NOT EXISTS {sequence_name} START 1"
@@ -60,7 +54,6 @@
             f"""
             CREATE TABLE IF NOT EXISTS {ANNOTATIONS_TABLE} (
                 id INTEGER PRIMARY KEY DEFAULT nextval('{sequence_name}'),
->>>>>>> 4f8f4354
                 parent_id VARCHAR NOT NULL,
                 parent_type VARCHAR NOT NULL,
                 author VARCHAR,
@@ -68,19 +61,6 @@
                 created_at TIMESTAMP
             )
             """
-<<<<<<< HEAD
-        )
-        try:
-            self._connection.execute(
-                f"ALTER TABLE {ANNOTATIONS_TABLE} ALTER COLUMN id DROP DEFAULT"
-            )
-        except duckdb.Error:
-            # Default may already be absent or incompatible with DROP DEFAULT
-            pass
-        database_schema.ensure_identity_column(
-            self._connection, ANNOTATIONS_TABLE, "id", generated="ALWAYS"
-=======
->>>>>>> 4f8f4354
         )
         database_schema.add_primary_key(self._connection, ANNOTATIONS_TABLE, "id")
         column_default_row = self._connection.execute(
@@ -181,11 +161,7 @@
             if parent_exists == 0:
                 raise ValueError(f"parent annotation with id {sanitized_parent_id} does not exist")
 
-<<<<<<< HEAD
-        row = self._connection.execute(
-=======
         cursor = self._connection.execute(
->>>>>>> 4f8f4354
             f"""
             INSERT INTO {ANNOTATIONS_TABLE} (parent_id, parent_type, author, commentary, created_at)
             VALUES (?, ?, ?, ?, ?)
@@ -198,16 +174,10 @@
                 sanitized_commentary,
                 created_at,
             ],
-<<<<<<< HEAD
-        ).fetchone()
-        if row is None:
-            raise RuntimeError("Failed to insert annotation")
-=======
         )
         row = cursor.fetchone()
         if row is None:
             raise RuntimeError("Could not insert annotation")
->>>>>>> 4f8f4354
         annotation_id = int(row[0])
 
         return Annotation(
