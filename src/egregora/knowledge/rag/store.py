"""Vector store using DuckDB VSS and Parquet."""

import logging
import uuid
from dataclasses import dataclass
from datetime import UTC, date, datetime, time
from pathlib import Path
<<<<<<< HEAD
from typing import Annotated, Any, cast
=======
from typing import Any
>>>>>>> 4f909d95

import duckdb
import ibis
import pyarrow as pa
import pyarrow.parquet as pq
from ibis.expr.types import Table

from ...core import database_schema

logger = logging.getLogger(__name__)


TABLE_NAME = "rag_chunks"
INDEX_NAME = "rag_chunks_embedding_idx"
METADATA_TABLE_NAME = "rag_chunks_metadata"
DEFAULT_ANN_OVERFETCH = 5
INDEX_META_TABLE = "index_meta"
DEFAULT_EXACT_INDEX_THRESHOLD = 1_000


class _ConnectionProxy:
    """Allow attribute overrides on DuckDB connections (e.g., for monkeypatching)."""

    def __init__(self, inner: duckdb.DuckDBPyConnection):
        object.__setattr__(self, "_inner", inner)
        object.__setattr__(self, "_overrides", {})

    def __getattr__(self, name: str) -> Any:  # noqa: D401 - simple forwarder
        overrides = object.__getattribute__(self, "_overrides")
        if name in overrides:
            return overrides[name]
        return getattr(object.__getattribute__(self, "_inner"), name)

    def __setattr__(self, name: str, value: Any) -> None:
        if name in {"_inner", "_overrides"}:
            object.__setattr__(self, name, value)
            return
        overrides = object.__getattribute__(self, "_overrides")
        overrides[name] = value

    def __delattr__(self, name: str) -> None:
        overrides = object.__getattribute__(self, "_overrides")
        if name in overrides:
            del overrides[name]
            return
        delattr(object.__getattribute__(self, "_inner"), name)


# Use schemas from centralized database_schema module
VECTOR_STORE_SCHEMA = database_schema.RAG_CHUNKS_SCHEMA
SEARCH_RESULT_SCHEMA = database_schema.RAG_SEARCH_RESULT_SCHEMA


@dataclass(frozen=True)
class DatasetMetadata:
    """Lightweight container for persisted dataset metadata."""

    mtime_ns: int
    size: int
    row_count: int


class VectorStore:
    conn: _ConnectionProxy
    """
    Vector store backed by Parquet file.

    Uses DuckDB VSS extension for similarity search.
    Data lives in Parquet for portability and client-side access.
    """

    def __init__(
        self,
        parquet_path: Annotated[Path, "Path to the Parquet file for the vector store"],
        *,
        connection: Annotated[
            duckdb.DuckDBPyConnection | None, "Optional existing DuckDB connection"
        ] = None,
        exact_index_threshold: Annotated[
            int, "Row count threshold to switch from exact to ANN search"
        ] = DEFAULT_EXACT_INDEX_THRESHOLD,
    ) -> None:
        """
        Initialize vector store.

        Args:
            parquet_path: Path to Parquet file (e.g., output/rag/chunks.parquet)
            exact_index_threshold: Maximum row count before switching to ANN indexing
        """
        self.parquet_path = parquet_path
        self.index_path = parquet_path.with_suffix(".duckdb")
        self._owns_connection = connection is None
        if self._owns_connection:
            self.index_path.parent.mkdir(parents=True, exist_ok=True)
            self.conn = _ConnectionProxy(duckdb.connect(str(self.index_path)))
        else:
            self.conn = _ConnectionProxy(cast(duckdb.DuckDBPyConnection, connection))

        # Lazy loading: VSS is only initialized when needed (ANN mode)
        self._vss_available = False
        self._vss_function = "vss_search"  # Default function name
        self._client = ibis.duckdb.from_connection(self.conn)
        self._table_synced = False
        self._ensure_index_meta_table()
        self._ensure_dataset_loaded()

    def _init_vss(self) -> bool:
        """
        Initialize DuckDB VSS extension (lazy loading).

        Returns:
            True if VSS was successfully loaded, False otherwise.
        """
        if self._vss_available:
            return True

        try:
            self.conn.execute("INSTALL vss")
            self.conn.execute("LOAD vss")
            self.conn.execute("SET hnsw_enable_experimental_persistence=true")
            self._vss_available = True
            self._vss_function = self._detect_vss_function()
            logger.info("DuckDB VSS extension loaded")
            return True
        except Exception as e:
            logger.warning(f"VSS extension unavailable, falling back to exact search: {e}")
            self._vss_available = False
            return False

    def _ensure_dataset_loaded(self, force: bool = False) -> None:
        """Materialize the Parquet dataset into DuckDB and refresh the ANN index."""

        self._ensure_metadata_table()

        if not self.parquet_path.exists():
            self.conn.execute(f"DROP INDEX IF EXISTS {INDEX_NAME}")
            self.conn.execute(f"DROP TABLE IF EXISTS {TABLE_NAME}")
            self._store_metadata(None)
            self._table_synced = True
            return

        stored_metadata = self._get_stored_metadata()
        current_metadata = self._read_parquet_metadata()

        table_exists = self._duckdb_table_exists(TABLE_NAME)
        metadata_changed = stored_metadata != current_metadata

        if not force and not metadata_changed and table_exists:
            self._table_synced = True
            return

        self.conn.execute(
            f"CREATE OR REPLACE TABLE {TABLE_NAME} AS SELECT * FROM read_parquet(?)",
            [str(self.parquet_path)],
        )
        self._store_metadata(current_metadata)

        if force or metadata_changed or not table_exists:
            self._rebuild_index()

        self._table_synced = True

    def _ensure_metadata_table(self) -> None:
        """Create the internal metadata table when missing."""
        # Note: RAG_CHUNKS_METADATA_SCHEMA has checksum field, but old code had row_count
        # Keeping old behavior for now - add row_count if needed
        if METADATA_TABLE_NAME not in self._client.list_tables():
            # Create with row_count column (not in centralized schema yet)
            self.conn.execute(
                f"""
                CREATE TABLE IF NOT EXISTS {METADATA_TABLE_NAME} (
                    path TEXT PRIMARY KEY,
                    mtime_ns BIGINT,
                    size BIGINT,
                    row_count BIGINT
                )
                """
            )

    def _ensure_index_meta_table(self) -> None:
        """Create the table used to persist ANN index metadata."""
        # Note: Schema has extra fields (threshold, nlist) beyond database_schema definition
        # Keeping old behavior for compatibility
        if INDEX_META_TABLE not in self._client.list_tables():
            self.conn.execute(
                f"""
                CREATE TABLE IF NOT EXISTS {INDEX_META_TABLE} (
                    index_name TEXT PRIMARY KEY,
                    mode TEXT,
                    row_count BIGINT,
                    threshold BIGINT,
                    nlist INTEGER,
                    embedding_dim INTEGER,
                    updated_at TIMESTAMPTZ
                )
                """
            )
        else:
            # Migrate existing table to add embedding_dim column if missing
            columns = self.conn.execute(
                f"SELECT column_name FROM information_schema.columns WHERE table_name = '{INDEX_META_TABLE}'"
            ).fetchall()
            column_names = {str(row[0]).lower() for row in columns}
            if "embedding_dim" not in column_names:
                self.conn.execute(
                    f"ALTER TABLE {INDEX_META_TABLE} ADD COLUMN embedding_dim INTEGER"
                )

    def _get_stored_metadata(self) -> DatasetMetadata | None:
        """Fetch cached metadata for the backing Parquet file."""

        row = self.conn.execute(
            f"SELECT mtime_ns, size, row_count FROM {METADATA_TABLE_NAME} WHERE path = ?",
            [str(self.parquet_path)],
        ).fetchone()
        if not row:
            return None

        return DatasetMetadata(mtime_ns=int(row[0]), size=int(row[1]), row_count=int(row[2]))

    def _store_metadata(self, metadata: DatasetMetadata | None) -> None:
        """Persist or remove cached metadata for the backing Parquet file."""

        self.conn.execute(
            f"DELETE FROM {METADATA_TABLE_NAME} WHERE path = ?",
            [str(self.parquet_path)],
        )

        if metadata is None:
            return

        self.conn.execute(
            f"INSERT INTO {METADATA_TABLE_NAME} (path, mtime_ns, size, row_count) VALUES (?, ?, ?, ?)",
            [
                str(self.parquet_path),
                metadata.mtime_ns,
                metadata.size,
                metadata.row_count,
            ],
        )

    def _read_parquet_metadata(self) -> DatasetMetadata:
        """Inspect the Parquet file for structural metadata."""

        stats = self.parquet_path.stat()
        metadata = pq.read_metadata(self.parquet_path)
        return DatasetMetadata(
            mtime_ns=int(stats.st_mtime_ns),
            size=int(stats.st_size),
            row_count=int(metadata.num_rows),
        )

    def _duckdb_table_exists(self, table_name: str) -> bool:
        """Check whether a DuckDB table is materialized in the current database."""

        row = self.conn.execute(
            """
            SELECT COUNT(*)
            FROM information_schema.tables
            WHERE lower(table_name) = lower(?)
        """,
            [table_name],
        ).fetchone()
        return bool(row and row[0] > 0)

    def _rebuild_index(self) -> None:
        """Recreate the VSS index for the materialized chunks table."""

        self.conn.execute(f"DROP INDEX IF EXISTS {INDEX_NAME}")
        self._ensure_index_meta_table()
        table_present = self.conn.execute(
            """
            SELECT COUNT(*)
            FROM information_schema.tables
            WHERE lower(table_name) = lower(?)
        """,
            [TABLE_NAME],
        ).fetchone()
        if not table_present or table_present[0] == 0:
            self._clear_index_meta()
            return

        row = self.conn.execute(f"SELECT COUNT(*) FROM {TABLE_NAME}").fetchone()
        if not row or row[0] == 0:
            self._clear_index_meta()
            return

        # Only attempt to create VSS index if extension is available
        if not self._init_vss():
            logger.info("VSS not available, skipping index creation")
            self._clear_index_meta()
            return

        try:
            self.conn.execute(
                f"""
                CREATE INDEX {INDEX_NAME}
                ON {TABLE_NAME}(embedding)
                USING vss(metric='cosine', storage_type='ivfflat')
                """
            )
        except duckdb.Error as exc:  # pragma: no cover - depends on extension availability
            logger.warning("Skipping VSS index rebuild: %s", exc)

    def _upsert_index_meta(
        self,
        *,
        mode: str,
        row_count: int,
        threshold: int,
        nlist: int | None,
        embedding_dim: int | None = None,
    ) -> None:
        """Persist the latest index configuration for observability and telemetry."""

        timestamp = datetime.now()
        self.conn.execute(
            f"""
            INSERT INTO {INDEX_META_TABLE} (index_name, mode, row_count, threshold, nlist, embedding_dim, updated_at)
            VALUES (?, ?, ?, ?, ?, ?, ?)
            ON CONFLICT(index_name) DO UPDATE SET
                mode=excluded.mode,
                row_count=excluded.row_count,
                threshold=excluded.threshold,
                nlist=excluded.nlist,
                embedding_dim=excluded.embedding_dim,
                updated_at=excluded.updated_at
            """,
            [INDEX_NAME, mode, row_count, threshold, nlist, embedding_dim, timestamp],
        )

    def _clear_index_meta(self) -> None:
        """Remove metadata when the backing table is empty or missing."""

        self.conn.execute(
            f"DELETE FROM {INDEX_META_TABLE} WHERE index_name = ?",
            [INDEX_NAME],
        )

    def _get_stored_embedding_dim(self) -> int | None:
        """Fetch the stored embedding dimensionality from index metadata."""
        row = self.conn.execute(
            f"SELECT embedding_dim FROM {INDEX_META_TABLE} WHERE index_name = ?",
            [INDEX_NAME],
        ).fetchone()
        return int(row[0]) if row and row[0] is not None else None

    def _validate_embedding_dimension(self, embeddings: list[list[float]], context: str) -> int:
        """
        Validate embedding dimensionality consistency.

        Args:
            embeddings: List of embedding vectors to validate
            context: Description of where these embeddings come from (for error messages)

        Returns:
            The consistent embedding dimension

        Raises:
            ValueError: If embeddings have inconsistent dimensions or don't match stored dimension
        """
        if not embeddings:
            raise ValueError(f"{context}: No embeddings provided")

        # Check consistency within this batch
        dimensions = {len(emb) for emb in embeddings}
        if len(dimensions) > 1:
            raise ValueError(
                f"{context}: Inconsistent embedding dimensions within batch: {sorted(dimensions)}"
            )

        current_dim = dimensions.pop()

        # Check against stored dimension
        stored_dim = self._get_stored_embedding_dim()
        if stored_dim is not None and current_dim != stored_dim:
            raise ValueError(
                f"{context}: Embedding dimension mismatch. "
                f"Expected {stored_dim} (from existing data), got {current_dim}. "
                f"Cannot mix different embedding models/dimensions in the same store."
            )

        return current_dim

    def add(self, chunks_table: Annotated[Table, "An Ibis table of chunks to add"]) -> None:
        """
        Add chunks to the vector store.

        Appends to existing Parquet file or creates new one.

        Args:
            chunks_table: Ibis Table with columns:
                - chunk_id: str
                - document_type: str ("post" or "media")
                - document_id: str (post_slug or media_uuid)

                # Post-specific (optional)
                - post_slug: str | None
                - post_title: str | None
                - post_date: date | None

                # Media-specific (optional)
                - media_uuid: str | None
                - media_type: str | None ("image", "video", "audio", "document")
                - media_path: str | None (relative path to media file)
                - original_filename: str | None
                - message_date: datetime | None
                - author_uuid: str | None

                # Common fields
                - chunk_index: int
                - content: str
                - embedding: list[float] (configured dimensionality)
                - tags: list[str]
                - category: str | None
        """
        self._validate_table_schema(chunks_table, context="new chunks")

        chunks_table = self._ensure_local_table(chunks_table)

        # Validate embedding dimensionality
        chunks_df = chunks_table.execute()
        if len(chunks_df) > 0 and "embedding" in chunks_df.columns:
            embeddings = chunks_df["embedding"].tolist()
            embedding_dim = self._validate_embedding_dimension(embeddings, "New chunks")
            logger.info(f"Validated embedding dimension: {embedding_dim}")
        else:
            embedding_dim = None

        if self.parquet_path.exists():
            # Read existing and append
            existing_table = self._client.read_parquet(self.parquet_path)
            self._validate_table_schema(existing_table, context="existing vector store")
            existing_table, chunks_table = self._align_schemas(existing_table, chunks_table)
            combined_table = existing_table.union(chunks_table, distinct=False)
            existing_count = existing_table.count().execute()
            new_count = chunks_table.count().execute()
            logger.info(f"Appending {new_count} chunks to existing {existing_count} chunks")
        else:
            combined_table = self._cast_to_vector_store_schema(chunks_table)
            chunk_count = chunks_table.count().execute()
            logger.info(f"Creating new vector store with {chunk_count} chunks")

        # Write to Parquet
        self.parquet_path.parent.mkdir(parents=True, exist_ok=True)
        combined_table.execute().to_parquet(self.parquet_path)

        self._table_synced = False
        self._ensure_dataset_loaded(force=True)

        # Persist embedding dimension in metadata
        if embedding_dim is not None:
            row_count = combined_table.count().execute()
            self._upsert_index_meta(
                mode="unknown",  # Will be updated when index is rebuilt
                row_count=row_count,
                threshold=0,
                nlist=None,
                embedding_dim=embedding_dim,
            )

        logger.info(f"Vector store saved to {self.parquet_path}")

    def _align_schemas(self, existing_table: Table, new_table: Table) -> tuple[Table, Table]:
        """Cast both tables to the canonical vector store schema."""

        existing_table = self._cast_to_vector_store_schema(existing_table)
        new_table = self._cast_to_vector_store_schema(new_table)

        return existing_table, new_table

    def _validate_table_schema(self, table: Table, *, context: str) -> None:
        """Ensure the provided table matches the expected vector store schema."""

        expected_columns = set(VECTOR_STORE_SCHEMA.names)
        table_columns = set(table.columns)

        missing = sorted(expected_columns - table_columns)
        unexpected = sorted(table_columns - expected_columns)

        if missing or unexpected:
            parts = []
            if missing:
                parts.append(f"missing columns: {', '.join(missing)}")
            if unexpected:
                parts.append(f"unexpected columns: {', '.join(unexpected)}")
            detail = "; ".join(parts)
            raise ValueError(f"{context} do not match the vector store schema ({detail}).")

    def _cast_to_vector_store_schema(self, table: Table) -> Table:
        """Cast the table to the canonical vector store schema ordering and types."""

        casts = {}
        for column_name, dtype in VECTOR_STORE_SCHEMA.items():
            column = table[column_name]
            if column.type() != dtype:
                casts[column_name] = column.cast(dtype)

        if casts:
            table = table.mutate(**casts)

        return table.select(VECTOR_STORE_SCHEMA.names)

    def search(  # noqa: PLR0911, PLR0913, PLR0915
        self,
        query_vec: Annotated[list[float], "The query embedding vector"],
        top_k: Annotated[int, "The maximum number of results to return"] = 5,
        min_similarity: Annotated[float, "The minimum similarity score for results"] = 0.7,
        tag_filter: Annotated[list[str] | None, "A list of tags to filter by (OR logic)"] = None,
        date_after: Annotated[
            date | datetime | str | None, "A temporal boundary for the search"
        ] = None,
        document_type: Annotated[
            str | None, "A document type to filter by ('post' or 'media')"
        ] = None,
        media_types: Annotated[list[str] | None, "A list of media types to filter by"] = None,
        *,
        mode: Annotated[str, "The search mode ('ann' or 'exact')"] = "ann",
        nprobe: Annotated[int | None, "The 'nprobe' parameter for ANN search"] = None,
        overfetch: Annotated[int | None, "The overfetch factor for ANN search"] = None,
    ) -> Annotated[Table, "An Ibis table of search results with similarity scores"]:
        """
        Search for similar chunks using cosine similarity.

        Args:
            query_vec: Query embedding vector
            top_k: Number of results to return
            min_similarity: Minimum cosine similarity (0-1)
            tag_filter: Filter by tags (OR logic)
            date_after: Filter by temporal boundary (``date``/``datetime``/ISO string)
            document_type: Filter by document type ("post" or "media")
            media_types: Filter by media type (e.g., ["image", "video"])
            mode: "ann" (VSS index) or "exact" (full scan)
            nprobe: Override the ANN search breadth (DuckDB VSS ``nprobe``)
            overfetch: Multiplier for ANN candidate pool before filtering

        Returns:
            Ibis Table with all stored columns plus similarity score
        """
        if not self.parquet_path.exists():
            logger.warning("Vector store does not exist yet")
            return self._empty_table(SEARCH_RESULT_SCHEMA)

        self._ensure_dataset_loaded()

        table_present = self.conn.execute(
            """
            SELECT COUNT(*)
            FROM information_schema.tables
            WHERE lower(table_name) = lower(?)
        """,
            [TABLE_NAME],
        ).fetchone()

        if not table_present or table_present[0] == 0:
            return self._empty_table(SEARCH_RESULT_SCHEMA)

        embedding_dimensionality = len(query_vec)
        if embedding_dimensionality == 0:
            raise ValueError("Query embedding vector must not be empty")

        # Validate query vector dimension against stored dimension
        stored_dim = self._get_stored_embedding_dim()
        if stored_dim is not None and embedding_dimensionality != stored_dim:
            raise ValueError(
                f"Query embedding dimension mismatch. "
                f"Expected {stored_dim} (from indexed data), got {embedding_dimensionality}. "
                f"Ensure you're using the same embedding model as when indexing."
            )

        mode_normalized = mode.lower()
        if mode_normalized not in {"ann", "exact"}:
            raise ValueError("mode must be either 'ann' or 'exact'")

        # Fallback to exact mode if ANN requested but VSS not available
        if mode_normalized == "ann" and not self._init_vss():
            logger.info("ANN mode requested but VSS unavailable, using exact search")
            mode_normalized = "exact"

        if nprobe is not None and nprobe <= 0:
            raise ValueError("nprobe must be a positive integer")

        params: list[Any] = [query_vec]
        filters: list[str] = []

        if document_type:
            filters.append("document_type = ?")
            params.append(document_type)

        if media_types:
            placeholders = ", ".join(["?"] * len(media_types))
            filters.append(f"media_type IN ({placeholders})")
            params.extend(media_types)

        if tag_filter:
            filters.append("list_has_any(tags, ?::VARCHAR[])")
            params.append(tag_filter)

        if date_after is not None:
            normalized_date = self._normalize_date_filter(date_after)
            filters.append(
                "coalesce(CAST(post_date AS TIMESTAMPTZ), message_date) > ?::TIMESTAMPTZ"
            )
            params.append(normalized_date.isoformat())

        filters.append("similarity >= ?")
        params.append(min_similarity)

        where_clause = ""
        if filters:
            where_clause = " WHERE " + " AND ".join(filters)

        order_clause = (
            f"\n            ORDER BY similarity DESC\n            LIMIT {top_k}\n        "
        )

        exact_base_query = f"""
            WITH candidates AS (
                SELECT
                    * EXCLUDE (embedding),
                    array_cosine_similarity(
                        embedding::FLOAT[{embedding_dimensionality}],
                        ?::FLOAT[{embedding_dimensionality}]
                    ) AS similarity
                FROM {TABLE_NAME}
            )
            SELECT * FROM candidates
        """

        if mode_normalized == "exact":
            query = exact_base_query + where_clause + order_clause
            try:
                return self._execute_search_query(query, params, min_similarity)
            except Exception as exc:  # pragma: no cover - unexpected execution failure
                logger.error(f"Search failed: {exc}")
                return self._empty_table(SEARCH_RESULT_SCHEMA)

        fetch_factor = overfetch if overfetch and overfetch > 1 else DEFAULT_ANN_OVERFETCH
        ann_limit = max(top_k * fetch_factor, top_k + 10)
        nprobe_clause = f", nprobe := {int(nprobe)}" if nprobe else ""

        last_error: Exception | None = None
        for function_name in self._candidate_vss_functions():
            base_query = self._build_ann_query(
                function_name,
                ann_limit=ann_limit,
                nprobe_clause=nprobe_clause,
                embedding_dimensionality=embedding_dimensionality,
            )
            query = base_query + where_clause + order_clause

            try:
                result = self._execute_search_query(query, params, min_similarity)
                self._vss_function = function_name
                return result
            except duckdb.Error as exc:
                last_error = exc
                logger.warning("ANN search failed with %s: %s", function_name, exc)
                continue
            except Exception as exc:  # pragma: no cover - unexpected execution failure
                last_error = exc
                logger.error("ANN search aborted: %s", exc)
                break

        if (
            last_error is not None
            and "does not support the supplied arguments" in str(last_error).lower()
        ):
            logger.info("Falling back to exact search due to VSS compatibility issues")
            try:
                return self._execute_search_query(
                    exact_base_query + where_clause + order_clause,
                    params,
                    min_similarity,
                )
            except Exception as exc:  # pragma: no cover - unexpected execution failure
                logger.error("Exact fallback search failed: %s", exc)

        if last_error is not None:
            logger.error("Search failed: %s", last_error)
        else:
            logger.error("Search failed: no compatible VSS table function available")
        return self._empty_table(SEARCH_RESULT_SCHEMA)

    def _build_ann_query(
        self,
        function_name: str,
        *,
        ann_limit: int,
        nprobe_clause: str,
        embedding_dimensionality: int,
    ) -> str:
        return f"""
            WITH candidates AS (
                SELECT
                    base.*,
                    1 - vs.distance AS similarity
                FROM {function_name}(
                    '{TABLE_NAME}',
                    'embedding',
                    ?::FLOAT[{embedding_dimensionality}],
                    top_k := {ann_limit},
                    metric := 'cosine'{nprobe_clause}
                ) AS vs
                JOIN {TABLE_NAME} AS base
                  ON vs.rowid = base.rowid
            )
            SELECT * FROM candidates
        """

    def _detect_vss_function(self) -> str:
        """Return the appropriate DuckDB VSS function name."""

        try:
            rows = self.conn.execute("SELECT name FROM pragma_table_functions()").fetchall()
        except duckdb.Error as exc:  # pragma: no cover - DuckDB compatibility
            logger.debug("Unable to inspect table functions: %s", exc)
            return "vss_search"

        function_names = {str(row[0]).lower() for row in rows if row}

        if "vss_search" in function_names:
            return "vss_search"
        if "vss_match" in function_names:
            logger.debug("Using vss_match table function for ANN queries")
            return "vss_match"

        logger.debug("No VSS table function detected; defaulting to vss_search")
        return "vss_search"

    def _candidate_vss_functions(self) -> list[str]:
        """Return preferred VSS table functions in fallback order."""

        candidates = [self._vss_function]
        for function_name in ("vss_match", "vss_search"):
            if function_name not in candidates:
                candidates.append(function_name)
        return candidates

    def _execute_search_query(self, query: str, params: list[Any], min_similarity: float) -> Table:
        """Execute the provided search query and normalize the results."""

        result_arrow = self.conn.execute(query, params).arrow()
        result_table = self._ensure_arrow_table(result_arrow)
        if result_table.num_rows == 0:
            return self._empty_table(SEARCH_RESULT_SCHEMA)

        prepared_table = self._prepare_search_results(result_table)
        table = self._table_from_arrow(prepared_table, SEARCH_RESULT_SCHEMA)

        row_count = table.count().execute()
        logger.info("Found %d similar chunks (min_similarity=%s)", row_count, min_similarity)

        return table

    def _prepare_search_results(self, result_table: pa.Table) -> pa.Table:
        """Normalize DuckDB arrow results to match the search schema."""

        data = result_table.to_pydict()
        row_count = result_table.num_rows

        valid_columns = set(SEARCH_RESULT_SCHEMA.names) | {"similarity"}
        for key in list(data.keys()):
            if key not in valid_columns:
                data.pop(key)

        if "document_type" in data:
            data["document_type"] = [value or "post" for value in data["document_type"]]
        else:
            data["document_type"] = ["post"] * row_count

        chunk_ids = data.get("chunk_id", [""] * row_count)
        post_slugs = data.get("post_slug", [None] * row_count)
        if "document_id" in data:
            document_ids = []
            for index, existing in enumerate(data["document_id"]):
                slug = post_slugs[index] if index < len(post_slugs) else None
                chunk_id = chunk_ids[index] if index < len(chunk_ids) else ""
                document_ids.append(existing or slug or chunk_id)
            data["document_id"] = document_ids
        else:
            document_ids = []
            for index in range(row_count):
                slug = post_slugs[index] if index < len(post_slugs) else None
                chunk_id = chunk_ids[index] if index < len(chunk_ids) else ""
                document_ids.append(slug or chunk_id)
            data["document_id"] = document_ids

        array_columns = ("tags", "authors")
        for column_name in array_columns:
            if column_name not in data:
                data[column_name] = [[] for _ in range(row_count)]
            else:
                data[column_name] = [value or [] for value in data[column_name]]

        optional_defaults: dict[str, list[Any]] = {}
        for column_name in (
            "post_slug",
            "post_title",
            "post_date",
            "media_uuid",
            "media_type",
            "media_path",
            "original_filename",
            "message_date",
            "author_uuid",
            "category",
        ):
            if column_name not in data:
                optional_defaults[column_name] = [None] * row_count

        if optional_defaults:
            data.update(optional_defaults)

        if "chunk_index" not in data:
            data["chunk_index"] = list(range(row_count))

        schema = SEARCH_RESULT_SCHEMA.to_pyarrow()
        arrays = []
        for field in schema:
            values = data.get(field.name)
            if values is None:
                values = [None] * row_count
            arrays.append(pa.array(values, type=field.type))

        return pa.Table.from_arrays(arrays, schema=schema)

    @staticmethod
    def _normalize_date_filter(value: date | datetime | str) -> datetime:
        """Normalize date filter inputs to UTC-aware datetimes."""

        if isinstance(value, datetime):
            return VectorStore._ensure_utc_datetime(value)

        if isinstance(value, date):
            return datetime.combine(value, time.min, tzinfo=UTC)

        if isinstance(value, str):
            cleaned = value.strip()
            if cleaned.endswith("Z"):
                cleaned = cleaned[:-1] + "+00:00"

            try:
                parsed_dt = datetime.fromisoformat(cleaned)
            except ValueError:
                try:
                    parsed_date = date.fromisoformat(cleaned)
                except ValueError as exc:  # pragma: no cover - defensive guard
                    raise ValueError(f"Invalid date_after value: {value!r}") from exc
                return datetime.combine(parsed_date, time.min, tzinfo=UTC)

            return VectorStore._ensure_utc_datetime(parsed_dt)

        raise TypeError("date_after must be a date, datetime, or ISO8601 string")

    @staticmethod
    def _ensure_utc_datetime(value: datetime) -> datetime:
        """Coerce datetime objects to UTC-aware variants."""

        if value.tzinfo is None:
            return value.replace(tzinfo=UTC)

        return value.astimezone(UTC)

    def _ensure_arrow_table(self, arrow_object: Any) -> pa.Table:
        """Normalize DuckDB Arrow results to a ``pyarrow.Table`` instance."""

        if isinstance(arrow_object, pa.Table):
            return arrow_object

        if isinstance(arrow_object, pa.RecordBatchReader):
            return arrow_object.read_all()

        for attr in ("read_all", "to_table", "to_arrow_table"):
            method = getattr(arrow_object, attr, None)
            if not callable(method):
                continue

            result = method()
            if isinstance(result, pa.RecordBatchReader):
                return result.read_all()
            if isinstance(result, pa.Table):
                return result

        to_pydict = getattr(arrow_object, "to_pydict", None)
        if callable(to_pydict):
            data = to_pydict()
            if isinstance(data, dict):
                return pa.Table.from_pydict(data)

        raise TypeError(f"Unsupported Arrow object type: {type(arrow_object)!r}")

    def _table_from_arrow(
        self, arrow_table: pa.Table | pa.RecordBatchReader, schema: ibis.Schema
    ) -> Table:
        """Register an Arrow table with DuckDB and return an Ibis table."""

        arrow_table = self._ensure_arrow_table(arrow_table)

        table_name = f"_vector_store_{uuid.uuid4().hex}"
        self.conn.register(table_name, arrow_table)
        table = self._client.table(table_name)

        casts = {}
        for column_name, dtype in schema.items():
            column = table[column_name]
            if column.type() != dtype:
                casts[column_name] = column.cast(dtype)

        if casts:
            table = table.mutate(**casts)

        return table.select(schema.names)

    def _ensure_local_table(self, table: Table) -> Table:
        """Materialize a table on the store backend when necessary."""

        try:
            backend = table._find_backend()
        except Exception:  # pragma: no cover - defensive against Ibis internals
            backend = None

        if backend is self._client:
            return table

        source_schema = table.schema()
        op = table.op() if hasattr(table, "op") else None
        pandas_proxy = getattr(op, "data", None) if op is not None else None

        if pandas_proxy is not None and hasattr(pandas_proxy, "to_frame"):
            dataframe = pandas_proxy.to_frame()
            missing_columns = [
                column for column in source_schema.names if column not in dataframe.columns
            ]
            for column in missing_columns:
                dataframe[column] = None
            dataframe = dataframe.reindex(columns=source_schema.names)
        else:
            dataframe = table.execute()

        arrow_table = pa.Table.from_pandas(
            dataframe,
            schema=source_schema.to_pyarrow(),
            preserve_index=False,
            safe=False,
        )
        return self._table_from_arrow(arrow_table, source_schema)

    def _empty_table(self, schema: ibis.Schema) -> Table:
        """Create an empty table with the given schema using the local backend."""

        arrow_schema = schema.to_pyarrow()
        arrays = [pa.array([], type=field.type) for field in arrow_schema]
        empty_arrow = pa.Table.from_arrays(arrays, schema=arrow_schema)
        return self._table_from_arrow(empty_arrow, schema)

    def close(self) -> None:
        """Close the DuckDB connection if owned by this store."""

        if self._owns_connection:
            self.conn.close()

    def get_all(self) -> Annotated[Table, "An Ibis table of all chunks in the store"]:
        """
        Read entire vector store.

        Useful for analytics, exports, client-side usage.
        """
        if not self.parquet_path.exists():
            return self._empty_table(VECTOR_STORE_SCHEMA)

        return self._client.read_parquet(self.parquet_path)

<<<<<<< HEAD
    def stats(self) -> Annotated[dict[str, Any], "A dictionary of vector store statistics"]:
=======
    def stats(self) -> dict[str, Any]:
>>>>>>> 4f909d95
        """Get vector store statistics."""
        if not self.parquet_path.exists():
            return {
                "total_chunks": 0,
                "total_posts": 0,
                "total_media": 0,
                "media_by_type": {},
            }

        table = self.get_all()
        total_chunks = table.count().execute()

        if total_chunks == 0:
            return {
                "total_chunks": 0,
                "total_posts": 0,
                "date_range": (None, None),
                "total_tags": 0,
            }

        # Check if document_type column exists (for backward compatibility)
        df_executed = table.execute()
        has_doc_type = "document_type" in df_executed.columns

        stats = {
            "total_chunks": total_chunks,
        }

        if has_doc_type:
            # New schema with document types
            post_table = table.filter(table.document_type == "post")
            media_table = table.filter(table.document_type == "media")

            post_count = post_table.count().execute()
            media_count = media_table.count().execute()

            stats["total_posts"] = post_table.post_slug.nunique().execute() if post_count > 0 else 0
            stats["total_media"] = (
                media_table.media_uuid.nunique().execute() if media_count > 0 else 0
            )

            # Media breakdown by type
            if media_count > 0:
                media_types_agg = (
                    media_table.group_by("media_type")
                    .aggregate(count=lambda t: t.media_uuid.nunique())
                    .execute()
                )
                stats["media_by_type"] = {
                    row["media_type"]: row["count"]
                    for _, row in media_types_agg.iterrows()
                    if row["media_type"]
                }
            else:
                stats["media_by_type"] = {}

            # Date ranges
            if post_count > 0:
                stats["post_date_range"] = (
                    post_table.post_date.min().execute(),
                    post_table.post_date.max().execute(),
                )
            if media_count > 0:
                stats["media_date_range"] = (
                    media_table.message_date.min().execute(),
                    media_table.message_date.max().execute(),
                )

        else:
            # Old schema - all posts
            stats["total_posts"] = table.post_slug.nunique().execute()
            stats["total_media"] = 0
            stats["media_by_type"] = {}
            stats["date_range"] = (
                table.post_date.min().execute(),
                table.post_date.max().execute(),
            )
            stats["total_tags"] = table.tags.unnest().nunique().execute()

        return stats<|MERGE_RESOLUTION|>--- conflicted
+++ resolved
@@ -5,11 +5,7 @@
 from dataclasses import dataclass
 from datetime import UTC, date, datetime, time
 from pathlib import Path
-<<<<<<< HEAD
-from typing import Annotated, Any, cast
-=======
 from typing import Any
->>>>>>> 4f909d95
 
 import duckdb
 import ibis
@@ -83,15 +79,11 @@
 
     def __init__(
         self,
-        parquet_path: Annotated[Path, "Path to the Parquet file for the vector store"],
+        parquet_path: Path,
         *,
-        connection: Annotated[
-            duckdb.DuckDBPyConnection | None, "Optional existing DuckDB connection"
-        ] = None,
-        exact_index_threshold: Annotated[
-            int, "Row count threshold to switch from exact to ANN search"
-        ] = DEFAULT_EXACT_INDEX_THRESHOLD,
-    ) -> None:
+        connection: duckdb.DuckDBPyConnection | None = None,
+        exact_index_threshold: int = DEFAULT_EXACT_INDEX_THRESHOLD,
+    ):
         """
         Initialize vector store.
 
@@ -106,7 +98,7 @@
             self.index_path.parent.mkdir(parents=True, exist_ok=True)
             self.conn = _ConnectionProxy(duckdb.connect(str(self.index_path)))
         else:
-            self.conn = _ConnectionProxy(cast(duckdb.DuckDBPyConnection, connection))
+            self.conn = _ConnectionProxy(connection)
 
         # Lazy loading: VSS is only initialized when needed (ANN mode)
         self._vss_available = False
@@ -129,7 +121,6 @@
         try:
             self.conn.execute("INSTALL vss")
             self.conn.execute("LOAD vss")
-            self.conn.execute("SET hnsw_enable_experimental_persistence=true")
             self._vss_available = True
             self._vss_function = self._detect_vss_function()
             logger.info("DuckDB VSS extension loaded")
@@ -394,7 +385,7 @@
 
         return current_dim
 
-    def add(self, chunks_table: Annotated[Table, "An Ibis table of chunks to add"]) -> None:
+    def add(self, chunks_table: Table) -> None:
         """
         Add chunks to the vector store.
 
@@ -515,22 +506,18 @@
 
     def search(  # noqa: PLR0911, PLR0913, PLR0915
         self,
-        query_vec: Annotated[list[float], "The query embedding vector"],
-        top_k: Annotated[int, "The maximum number of results to return"] = 5,
-        min_similarity: Annotated[float, "The minimum similarity score for results"] = 0.7,
-        tag_filter: Annotated[list[str] | None, "A list of tags to filter by (OR logic)"] = None,
-        date_after: Annotated[
-            date | datetime | str | None, "A temporal boundary for the search"
-        ] = None,
-        document_type: Annotated[
-            str | None, "A document type to filter by ('post' or 'media')"
-        ] = None,
-        media_types: Annotated[list[str] | None, "A list of media types to filter by"] = None,
+        query_vec: list[float],
+        top_k: int = 5,
+        min_similarity: float = 0.7,
+        tag_filter: list[str] | None = None,
+        date_after: date | datetime | str | None = None,
+        document_type: str | None = None,
+        media_types: list[str] | None = None,
         *,
-        mode: Annotated[str, "The search mode ('ann' or 'exact')"] = "ann",
-        nprobe: Annotated[int | None, "The 'nprobe' parameter for ANN search"] = None,
-        overfetch: Annotated[int | None, "The overfetch factor for ANN search"] = None,
-    ) -> Annotated[Table, "An Ibis table of search results with similarity scores"]:
+        mode: str = "ann",
+        nprobe: int | None = None,
+        overfetch: int | None = None,
+    ) -> Table:
         """
         Search for similar chunks using cosine similarity.
 
@@ -972,7 +959,7 @@
         if self._owns_connection:
             self.conn.close()
 
-    def get_all(self) -> Annotated[Table, "An Ibis table of all chunks in the store"]:
+    def get_all(self) -> Table:
         """
         Read entire vector store.
 
@@ -983,11 +970,7 @@
 
         return self._client.read_parquet(self.parquet_path)
 
-<<<<<<< HEAD
-    def stats(self) -> Annotated[dict[str, Any], "A dictionary of vector store statistics"]:
-=======
     def stats(self) -> dict[str, Any]:
->>>>>>> 4f909d95
         """Get vector store statistics."""
         if not self.parquet_path.exists():
             return {
