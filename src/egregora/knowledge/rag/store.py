--- conflicted
+++ resolved
@@ -220,10 +220,6 @@
             result = "BIGINT"
         elif dtype.is_int32():
             result = "INTEGER"
-<<<<<<< HEAD
-        elif dtype.is_timestamp():
-            result = "TIMESTAMP"
-=======
         elif dtype.is_float64():
             result = "DOUBLE"
         elif dtype.is_boolean():
@@ -238,7 +234,6 @@
                 result = None
             else:
                 result = f"{inner}[]"
->>>>>>> ac244b20
         else:
             result = None
         
