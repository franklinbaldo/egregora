--- conflicted
+++ resolved
@@ -13,16 +13,10 @@
     Document,
     DocumentMetadata,
     DocumentType,
-<<<<<<< HEAD
-    UrlConvention,
-)
-from egregora.data_primitives.protocols import OutputSink, UrlContext
-=======
     OutputSink,
     UrlContext,
     UrlConvention,
 )
->>>>>>> 2c804333
 from egregora.database.repository import ContentRepository
 from egregora.output_adapters.conventions import StandardUrlConvention
 
