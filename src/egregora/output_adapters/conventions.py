from __future__ import annotations

from dataclasses import dataclass
from datetime import datetime
from typing import TYPE_CHECKING

from egregora.data_primitives.document import Document, DocumentType
from egregora.data_primitives.protocols import UrlConvention
from egregora.utils.paths import slugify

if TYPE_CHECKING:
    from egregora.data_primitives.protocols import UrlContext


def _remove_url_extension(url_path: str) -> str:
    """Remove extension from the last segment of a URL path, preserving dotfiles."""
    parts = url_path.rsplit("/", 1)
    filename = parts[-1]
    if "." in filename and not filename.startswith("."):
        parts[-1] = filename.rsplit(".", 1)[0]
    return "/".join(parts)


@dataclass(frozen=True)
class RouteConfig:
    posts_prefix: str = "posts"
    profiles_prefix: str = "profiles"
    media_prefix: str = "posts/media"
    journal_prefix: str = "journal"
    annotations_prefix: str = "posts/annotations"
    date_in_url: bool = True


class StandardUrlConvention(UrlConvention):
    name, version = "standard-v1", "1.1.0"

    def __init__(self, routes: RouteConfig | None = None) -> None:
        self.routes = routes or RouteConfig()

    def _join(self, ctx: UrlContext, *segments: str, trailing_slash: bool = True) -> str:
        base = (ctx.base_url or "").rstrip("/")
        prefix = (ctx.site_prefix or "").strip("/")

        # Build path segments filtering empty strings
        all_parts = [p for p in prefix.split("/") if p] + [s.strip("/") for s in segments if s]
        path = "/".join(all_parts)

        url = f"{base}/{path}" if base else f"/{path}"
        return url.rstrip("/") + "/" if trailing_slash else url.rstrip("/")

    def _get_slug(self, doc: Document) -> str:
        return slugify(doc.metadata.get("slug", doc.document_id[:8]))

    def canonical_url(self, doc: Document, ctx: UrlContext) -> str:
        handlers = {
<<<<<<< HEAD
            DocumentType.POST: self._format_post_url,
            DocumentType.PROFILE: self._format_profile_url,
            DocumentType.ANNOUNCEMENT: self._format_announcement_url,
            DocumentType.JOURNAL: self._format_journal_url,
            DocumentType.MEDIA: self._format_media_url,
            DocumentType.ENRICHMENT_MEDIA: self._format_media_enrichment_url,
            DocumentType.ENRICHMENT_IMAGE: lambda ctx, doc: self._format_typed_media_enrichment_url(
                ctx, doc, "images"
            ),
            DocumentType.ENRICHMENT_VIDEO: lambda ctx, doc: self._format_typed_media_enrichment_url(
                ctx, doc, "videos"
            ),
            DocumentType.ENRICHMENT_AUDIO: lambda ctx, doc: self._format_typed_media_enrichment_url(
                ctx, doc, "audio"
            ),
            DocumentType.ENRICHMENT_URL: self._format_url_enrichment_url,
            DocumentType.ANNOTATION: self._format_annotation_url,
=======
            DocumentType.POST: self._format_post,
            DocumentType.PROFILE: self._format_profile,
            DocumentType.JOURNAL: self._format_journal,
            DocumentType.MEDIA: self._format_media,
            DocumentType.ENRICHMENT_URL: self._format_url_enrichment,
            DocumentType.ANNOTATION: self._format_annotation,
            DocumentType.ENRICHMENT_MEDIA: lambda c, d: self._format_enrichment(c, d),
            DocumentType.ENRICHMENT_IMAGE: lambda c, d: self._format_enrichment(c, d, "images"),
            DocumentType.ENRICHMENT_VIDEO: lambda c, d: self._format_enrichment(c, d, "videos"),
            DocumentType.ENRICHMENT_AUDIO: lambda c, d: self._format_enrichment(c, d, "audio"),
>>>>>>> 2e65dcbc
        }
        return handlers.get(doc.type, lambda c, d: self._join(c, "docs", d.document_id))(ctx, doc)

    def _format_post(self, ctx: UrlContext, doc: Document) -> str:
        slug = self._get_slug(doc)
        if self.routes.date_in_url and (date_val := doc.metadata.get("date")):
            date_str = date_val.date().isoformat() if isinstance(date_val, datetime) else str(date_val)[:10]
            slug = f"{date_str}-{slug}"
        return self._join(ctx, self.routes.posts_prefix, slug)

    def _format_profile(self, ctx: UrlContext, doc: Document) -> str:
        m = doc.metadata
        uid = m.get("subject") or m.get("uuid") or m.get("author_uuid")
        slug = slugify(m.get("slug") or m.get("profile_aspect") or doc.document_id[:8])
        return (
            self._join(ctx, self.routes.profiles_prefix, str(uid), slug)
            if uid
            else self._join(ctx, self.routes.posts_prefix, slug)
        )
<<<<<<< HEAD
        if not subject_uuid:
            import logging

            logger = logging.getLogger(__name__)
            logger.warning(
                "PROFILE document missing 'subject' metadata. Document ID: %s. "
                "Falling back to posts prefix. This may cause incorrect routing.",
                document.document_id,
            )
            return self._join(ctx, self.routes.posts_prefix, slugify(str(slug_value)))

        return self._join(ctx, self.routes.profiles_prefix, str(subject_uuid), slugify(str(slug_value)))
=======
>>>>>>> 2e65dcbc

    def _format_journal(self, ctx: UrlContext, doc: Document) -> str:
        label = doc.metadata.get("window_label") or doc.metadata.get("slug")
        return (
            self._join(ctx, self.routes.journal_prefix, slugify(label))
            if label
            else self._join(ctx, self.routes.journal_prefix)
        )

<<<<<<< HEAD
    def _format_annotation_url(self, ctx: UrlContext, document: Document) -> str:
        slug = document.metadata.get("slug", document.document_id[:8])
        return self._join(ctx, self.routes.annotations_prefix, slugify(slug))

    def _format_announcement_url(self, ctx: UrlContext, document: Document) -> str:
        """Format URL for ANNOUNCEMENT documents (user command events).

        ANNOUNCEMENT documents with 'subject' metadata route to the author's profile feed:
        /profiles/{subject_uuid}/{slug}/

        This creates a unified feed showing both:
        - PROFILE posts (Egregora's analyses)
        - ANNOUNCEMENT posts (user actions/commands)

        Args:
            ctx: URL context
            document: The ANNOUNCEMENT document

        Returns:
            URL string for the announcement

        """
        subject_uuid = document.metadata.get("subject") or document.metadata.get("actor")

        if not subject_uuid:
            # Fallback: route to announcements directory if no subject
            import logging

            logger = logging.getLogger(__name__)
            logger.warning(
                "ANNOUNCEMENT document missing 'subject' metadata. Document ID: %s. "
                "Falling back to announcements prefix.",
                document.document_id,
            )
            slug = document.metadata.get("slug", document.document_id[:8])
            return self._join(ctx, self.routes.posts_prefix, "announcements", slugify(slug))

        # Route to author's profile feed
        slug_value = document.metadata.get("slug") or document.document_id[:8]
        return self._join(ctx, self.routes.profiles_prefix, str(subject_uuid), slugify(str(slug_value)))

    def _format_post_url(self, ctx: UrlContext, document: Document) -> str:
        slug = document.metadata.get("slug", document.document_id[:8])
        normalized_slug = slugify(slug)

        if self.routes.date_in_url:
            date_val = document.metadata.get("date", "")
            if date_val:
                date_str = _date_to_iso_date(date_val)
                return self._join(ctx, self.routes.posts_prefix, f"{date_str}-{normalized_slug}")

        return self._join(ctx, self.routes.posts_prefix, normalized_slug)

    def _format_media_url(self, ctx: UrlContext, document: Document) -> str:
        """Resolve canonical URL for media assets."""
        if document.suggested_path:
            clean_path = document.suggested_path.strip("/")
            return self._join(ctx, clean_path, trailing_slash=False)
=======
    def _format_media(self, ctx: UrlContext, doc: Document) -> str:
        if doc.suggested_path:
            return self._join(ctx, doc.suggested_path, trailing_slash=False)
>>>>>>> 2e65dcbc

        from egregora.ops.media import get_media_subfolder

        # Prefer semantic slug, then filename, then document_id
        slug_base = doc.metadata.get("slug")
        fname = doc.metadata.get("filename", doc.document_id)

        # Use the slug as the name if we have it, otherwise fallback to filename/ID
        name_segment = slug_base or fname

        # Ensure we have an extension if possible
        ext = f".{fname.rsplit('.', 1)[-1]}" if "." in fname else ""
        if not name_segment.endswith(ext) and ext:
            name_segment = f"{name_segment}{ext}"

        return self._join(
            ctx, self.routes.media_prefix, get_media_subfolder(ext), name_segment, trailing_slash=False
        )

    def _format_enrichment(self, ctx: UrlContext, doc: Document, subfolder: str | None = None) -> str:
        """Generic handler for all media enrichment types."""
        # 1. Try parent path logic
        parent_path = (doc.parent.suggested_path if doc.parent else None) or doc.metadata.get("parent_path")
        if parent_path:
            path = _remove_url_extension(parent_path.strip("/"))
            # Clean redundancy: remove base/site prefixes from the string if present
            prefixes = [
                f"{(ctx.site_prefix or '').strip('/')}/{self.routes.media_prefix.strip('/')}",
                self.routes.media_prefix.strip("/"),
                "media",
                "posts/media",
            ]
            for p in prefixes:
                if path.startswith(p + "/"):
                    path = path.removeprefix(p + "/").strip("/")
                    break
            return self._join(ctx, self.routes.media_prefix, path)

        # 2. Try document's own suggested path
        if doc.suggested_path:
            return self._join(ctx, _remove_url_extension(doc.suggested_path), trailing_slash=True)

        # 3. Fallback to slug-based
        slug = f"{doc.slug}-{doc.document_id[:8]}" if not doc.slug.endswith(doc.document_id[:8]) else doc.slug
        parts = [self.routes.media_prefix, subfolder, slug] if subfolder else [self.routes.media_prefix, slug]
        return self._join(ctx, *parts)

    def _format_url_enrichment(self, ctx: UrlContext, doc: Document) -> str:
        if doc.suggested_path:
            return self._join(ctx, _remove_url_extension(doc.suggested_path))
        slug = f"{doc.slug}-{doc.document_id[:8]}" if not doc.slug.endswith(doc.document_id[:8]) else doc.slug
        return self._join(ctx, self.routes.media_prefix, "urls", slug)

    def _format_annotation(self, ctx: UrlContext, doc: Document) -> str:
        return self._join(ctx, self.routes.annotations_prefix, self._get_slug(doc))<|MERGE_RESOLUTION|>--- conflicted
+++ resolved
@@ -53,27 +53,9 @@
 
     def canonical_url(self, doc: Document, ctx: UrlContext) -> str:
         handlers = {
-<<<<<<< HEAD
-            DocumentType.POST: self._format_post_url,
-            DocumentType.PROFILE: self._format_profile_url,
-            DocumentType.ANNOUNCEMENT: self._format_announcement_url,
-            DocumentType.JOURNAL: self._format_journal_url,
-            DocumentType.MEDIA: self._format_media_url,
-            DocumentType.ENRICHMENT_MEDIA: self._format_media_enrichment_url,
-            DocumentType.ENRICHMENT_IMAGE: lambda ctx, doc: self._format_typed_media_enrichment_url(
-                ctx, doc, "images"
-            ),
-            DocumentType.ENRICHMENT_VIDEO: lambda ctx, doc: self._format_typed_media_enrichment_url(
-                ctx, doc, "videos"
-            ),
-            DocumentType.ENRICHMENT_AUDIO: lambda ctx, doc: self._format_typed_media_enrichment_url(
-                ctx, doc, "audio"
-            ),
-            DocumentType.ENRICHMENT_URL: self._format_url_enrichment_url,
-            DocumentType.ANNOTATION: self._format_annotation_url,
-=======
             DocumentType.POST: self._format_post,
             DocumentType.PROFILE: self._format_profile,
+            DocumentType.ANNOUNCEMENT: self._format_announcement,
             DocumentType.JOURNAL: self._format_journal,
             DocumentType.MEDIA: self._format_media,
             DocumentType.ENRICHMENT_URL: self._format_url_enrichment,
@@ -82,7 +64,6 @@
             DocumentType.ENRICHMENT_IMAGE: lambda c, d: self._format_enrichment(c, d, "images"),
             DocumentType.ENRICHMENT_VIDEO: lambda c, d: self._format_enrichment(c, d, "videos"),
             DocumentType.ENRICHMENT_AUDIO: lambda c, d: self._format_enrichment(c, d, "audio"),
->>>>>>> 2e65dcbc
         }
         return handlers.get(doc.type, lambda c, d: self._join(c, "docs", d.document_id))(ctx, doc)
 
@@ -102,21 +83,26 @@
             if uid
             else self._join(ctx, self.routes.posts_prefix, slug)
         )
-<<<<<<< HEAD
+
+    def _format_announcement(self, ctx: UrlContext, doc: Document) -> str:
+        """Format URL for ANNOUNCEMENT documents (user command events).
+
+        ANNOUNCEMENT documents with 'subject' metadata route to the author's profile feed:
+        /profiles/{subject_uuid}/{slug}/
+
+        This creates a unified feed showing both:
+        - PROFILE posts (Egregora's analyses)
+        - ANNOUNCEMENT posts (user actions/commands)
+        """
+        subject_uuid = doc.metadata.get("subject") or doc.metadata.get("actor")
         if not subject_uuid:
-            import logging
+            # Fallback: route to announcements directory if no subject
+            slug = doc.metadata.get("slug", doc.document_id[:8])
+            return self._join(ctx, self.routes.posts_prefix, "announcements", slugify(slug))
 
-            logger = logging.getLogger(__name__)
-            logger.warning(
-                "PROFILE document missing 'subject' metadata. Document ID: %s. "
-                "Falling back to posts prefix. This may cause incorrect routing.",
-                document.document_id,
-            )
-            return self._join(ctx, self.routes.posts_prefix, slugify(str(slug_value)))
-
+        # Route to author's profile feed
+        slug_value = doc.metadata.get("slug") or doc.document_id[:8]
         return self._join(ctx, self.routes.profiles_prefix, str(subject_uuid), slugify(str(slug_value)))
-=======
->>>>>>> 2e65dcbc
 
     def _format_journal(self, ctx: UrlContext, doc: Document) -> str:
         label = doc.metadata.get("window_label") or doc.metadata.get("slug")
@@ -126,70 +112,9 @@
             else self._join(ctx, self.routes.journal_prefix)
         )
 
-<<<<<<< HEAD
-    def _format_annotation_url(self, ctx: UrlContext, document: Document) -> str:
-        slug = document.metadata.get("slug", document.document_id[:8])
-        return self._join(ctx, self.routes.annotations_prefix, slugify(slug))
-
-    def _format_announcement_url(self, ctx: UrlContext, document: Document) -> str:
-        """Format URL for ANNOUNCEMENT documents (user command events).
-
-        ANNOUNCEMENT documents with 'subject' metadata route to the author's profile feed:
-        /profiles/{subject_uuid}/{slug}/
-
-        This creates a unified feed showing both:
-        - PROFILE posts (Egregora's analyses)
-        - ANNOUNCEMENT posts (user actions/commands)
-
-        Args:
-            ctx: URL context
-            document: The ANNOUNCEMENT document
-
-        Returns:
-            URL string for the announcement
-
-        """
-        subject_uuid = document.metadata.get("subject") or document.metadata.get("actor")
-
-        if not subject_uuid:
-            # Fallback: route to announcements directory if no subject
-            import logging
-
-            logger = logging.getLogger(__name__)
-            logger.warning(
-                "ANNOUNCEMENT document missing 'subject' metadata. Document ID: %s. "
-                "Falling back to announcements prefix.",
-                document.document_id,
-            )
-            slug = document.metadata.get("slug", document.document_id[:8])
-            return self._join(ctx, self.routes.posts_prefix, "announcements", slugify(slug))
-
-        # Route to author's profile feed
-        slug_value = document.metadata.get("slug") or document.document_id[:8]
-        return self._join(ctx, self.routes.profiles_prefix, str(subject_uuid), slugify(str(slug_value)))
-
-    def _format_post_url(self, ctx: UrlContext, document: Document) -> str:
-        slug = document.metadata.get("slug", document.document_id[:8])
-        normalized_slug = slugify(slug)
-
-        if self.routes.date_in_url:
-            date_val = document.metadata.get("date", "")
-            if date_val:
-                date_str = _date_to_iso_date(date_val)
-                return self._join(ctx, self.routes.posts_prefix, f"{date_str}-{normalized_slug}")
-
-        return self._join(ctx, self.routes.posts_prefix, normalized_slug)
-
-    def _format_media_url(self, ctx: UrlContext, document: Document) -> str:
-        """Resolve canonical URL for media assets."""
-        if document.suggested_path:
-            clean_path = document.suggested_path.strip("/")
-            return self._join(ctx, clean_path, trailing_slash=False)
-=======
     def _format_media(self, ctx: UrlContext, doc: Document) -> str:
         if doc.suggested_path:
             return self._join(ctx, doc.suggested_path, trailing_slash=False)
->>>>>>> 2e65dcbc
 
         from egregora.ops.media import get_media_subfolder
 
