--- conflicted
+++ resolved
@@ -16,11 +16,8 @@
 import logging
 import math
 import os
-<<<<<<< HEAD
+import re
 import shutil
-=======
-import re
->>>>>>> 6404c185
 from collections.abc import Iterator
 from datetime import UTC, datetime
 from pathlib import Path
@@ -1102,11 +1099,6 @@
 
     # Document Writing Strategies ---------------------------------------------
 
-    def _calculate_reading_time(self, content: str) -> int:
-        """Calculate the reading time in minutes for a given text."""
-        word_count = len(re.findall(r"\w+", content))
-        return math.ceil(word_count / 200)  # Average reading speed
-
     def _get_related_posts(
         self, current_post: Document, all_posts: list[Document], limit: int = 3
     ) -> list[Document]:
@@ -1140,10 +1132,10 @@
         if "authors" in metadata:
             _ensure_author_entries(path.parent, metadata.get("authors"))
 
-<<<<<<< HEAD
+        # Add reading time (using utils function from PR #964)
         metadata["reading_time"] = calculate_reading_time(document.content)
-=======
-        metadata["reading_time"] = self._calculate_reading_time(document.content)
+
+        # Add related posts based on shared tags (from PR #968)
         all_posts = list(self.documents())  # This is inefficient, but will work for now
         related_posts_docs = self._get_related_posts(document, all_posts)
         metadata["related_posts"] = [
@@ -1155,6 +1147,7 @@
             for post in related_posts_docs
         ]
 
+        # Add enriched authors data (from PR #968)
         authors_data = self._get_profiles_data()
         post_authors = []
         if "authors" in metadata:
@@ -1163,7 +1156,6 @@
                 if author_data:
                     post_authors.append(author_data)
         metadata["authors_data"] = post_authors
->>>>>>> 6404c185
 
         yaml_front = _yaml.dump(metadata, default_flow_style=False, allow_unicode=True, sort_keys=False)
         full_content = f"---\n{yaml_front}---\n\n{document.content}"
