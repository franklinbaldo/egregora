"""MkDocs output adapters and filesystem helpers.

This module consolidates all MkDocs-specific logic that used to live across
``mkdocs.py``, ``mkdocs_output_adapter.py``, ``mkdocs_site.py`` and
``mkdocs_storage.py``.  It exposes both the legacy registry-friendly
``MkDocsOutputAdapter`` as well as the modern document-centric
``MkDocsFilesystemAdapter`` alongside shared helpers for resolving site
configuration and working with MkDocs' filesystem layout.

MODERN (2025-11-18): Imports site path resolution from
``egregora.output_adapters.mkdocs.paths`` to eliminate duplication.
"""

from __future__ import annotations

import logging
import shutil
from collections import Counter
from contextlib import suppress
from datetime import UTC, datetime
from pathlib import Path
from typing import TYPE_CHECKING, Any

import yaml
from jinja2 import Environment, FileSystemLoader, TemplateError, select_autoescape

from egregora.data_primitives import DocumentMetadata
from egregora.data_primitives.document import Document, DocumentType
from egregora.data_primitives.protocols import UrlContext, UrlConvention
from egregora.metadata.publishable import PublishableMetadata
from egregora.knowledge.profiles import generate_fallback_avatar_url
from egregora.markdown.frontmatter import parse_frontmatter
from egregora.output_adapters.base import BaseOutputSink, SiteConfiguration
from egregora.output_adapters.conventions import RouteConfig, StandardUrlConvention
from egregora.output_adapters.mkdocs.paths import MkDocsPaths
from egregora.output_adapters.mkdocs.scaffolding import MkDocsSiteScaffolder, safe_yaml_load
from egregora.utils.datetime_utils import parse_datetime_flexible
from egregora.utils.filesystem import ensure_author_entries
from egregora.utils.paths import slugify

if TYPE_CHECKING:
    from collections.abc import Iterator

logger = logging.getLogger(__name__)


class MkDocsAdapter(BaseOutputSink):
    """Unified MkDocs output adapter.

    **ISP-COMPLIANT** (2025-11-22): This adapter implements both:
    - OutputSink: Runtime data operations (persist, read, list documents)
    - SiteScaffolder: Project lifecycle operations (scaffold_site, supports_site, resolve_paths)

    This dual implementation makes MkDocsAdapter suitable for:
    1. Pipeline execution (via OutputSink interface)
    2. Site initialization (via SiteScaffolder interface)

    Site scaffolding is delegated to :class:`MkDocsSiteScaffolder` to keep
    runtime persistence concerns separate from one-time setup.

    For adapters that only need data persistence (e.g., PostgresAdapter, S3Adapter),
    implement only OutputSink. For pure initialization tools, implement only SiteScaffolder.
    """

    def __init__(self) -> None:
        """Initializes the adapter."""
        self._scaffolder = MkDocsSiteScaffolder()
        self._initialized = False
        self.site_root = None
        self._url_convention = StandardUrlConvention()
        self._index: dict[str, Path] = {}
        self._ctx: UrlContext | None = None

    def initialize(self, site_root: Path, url_context: UrlContext | None = None) -> None:
        """Initializes the adapter with all necessary paths and dependencies."""
        site_paths = MkDocsPaths(site_root)
        self.site_root = site_paths.site_root
        self._site_root = self.site_root
        self.docs_dir = site_paths.docs_dir
        # `site_prefix` is a URL hosting prefix (e.g. '/egregora'), not a filesystem directory like `docs/`.
        # Default to empty unless explicitly provided by the caller.
        self._ctx = url_context or UrlContext(base_url="", site_prefix="", base_path=self.site_root)
        self.posts_dir = site_paths.posts_dir
        self.profiles_dir = site_paths.profiles_dir
        # Journal entries are stored in the configured journal directory (defaults to posts/journal)
        self.journal_dir = site_paths.journal_dir
        self.media_dir = site_paths.media_dir
        self.urls_dir = self.media_dir / "urls"

        self.posts_dir.mkdir(parents=True, exist_ok=True)
        self.profiles_dir.mkdir(parents=True, exist_ok=True)
        self.media_dir.mkdir(parents=True, exist_ok=True)
        self.urls_dir.mkdir(parents=True, exist_ok=True)
        self.journal_dir.mkdir(parents=True, exist_ok=True)

        # Configure URL convention to match filesystem layout
        # This ensures that generated URLs align with where files are actually stored
        routes = RouteConfig(
            posts_prefix=self.posts_dir.relative_to(self.docs_dir).as_posix(),
            profiles_prefix=self.profiles_dir.relative_to(self.docs_dir).as_posix(),
            media_prefix=self.media_dir.relative_to(self.docs_dir).as_posix(),
            journal_prefix=self.journal_dir.relative_to(self.docs_dir).as_posix(),
        )
        self._url_convention = StandardUrlConvention(routes)

        # Internal dispatch for writers and path resolvers
        self._writers = {
            DocumentType.POST: self._write_post_doc,
            DocumentType.PROFILE: self._write_profile_doc,
            DocumentType.MEDIA: self._write_media_doc,
            DocumentType.ENRICHMENT: self._write_enrichment_doc,
            DocumentType.JOURNAL: self._write_journal_doc,
            DocumentType.ENRICHMENT_URL: self._write_enrichment_doc,
            DocumentType.ENRICHMENT_MEDIA: self._write_enrichment_doc,
        }

        self._initialized = True

    @property
    def format_type(self) -> str:
        """Return 'mkdocs' as the format type identifier."""
        return "mkdocs"

    @property
    def url_convention(self) -> UrlConvention:
        return self._url_convention

    @property
    def url_context(self) -> UrlContext:
        return self._ctx

    def _get_author_dir(self, author_uuid: str) -> Path:
        """Get or create author's folder in posts/authors/{uuid}/.

        Args:
            author_uuid: Full UUID of the author

        Returns:
            Path to author's folder (created if doesn't exist)

        """
        # Use full UUID for consistency and unambiguous identification
        author_dir = self.posts_dir / "authors" / author_uuid
        author_dir.mkdir(parents=True, exist_ok=True)
        return author_dir

    def persist(self, document: Document) -> None:
        # First, ensure the document has the minimum required metadata.
        document = ensure_minimum_metadata(document)

        doc_id = document.document_id
        url = self._url_convention.canonical_url(document, self._ctx)
        path = self._url_to_path(url, document)

        if doc_id in self._index:
            old_path = self._index[doc_id]
            if old_path != path and old_path.exists():
                logger.info("Moving document %s: %s → %s", doc_id[:8], old_path, path)
                path.parent.mkdir(parents=True, exist_ok=True)
                if path.exists():
                    old_path.unlink()
                else:
                    old_path.rename(path)

        if path.exists() and document.type == DocumentType.ENRICHMENT_URL:
            existing_doc_id = self._get_document_id_at_path(path)
            if existing_doc_id and existing_doc_id != doc_id:
                path = self._resolve_collision(path, doc_id)
                logger.warning("Hash collision for %s, using %s", doc_id[:8], path)

        path.parent.mkdir(parents=True, exist_ok=True)

<<<<<<< HEAD
        # Dispatch to specific writer if available, else generic
        writer = self._writers.get(document.type, self._write_generic_doc)
        writer(document, path)
=======
        # Create structured metadata for consistent handling
        meta = PublishableMetadata.from_document(document)

        match document.type:
            case DocumentType.POST:
                self._write_post_doc(document, meta, path)
            case DocumentType.JOURNAL:
                self._write_journal_doc(document, meta, path)
            case DocumentType.PROFILE:
                self._write_profile_doc(document, meta, path)
            case DocumentType.ENRICHMENT_URL | DocumentType.ENRICHMENT_MEDIA:
                self._write_enrichment_doc(document, meta, path)
            case DocumentType.MEDIA:
                self._write_media_doc(document, meta, path)
            case _:
                msg = f"Unsupported document type for MkDocs adapter: {document.type}"
                raise ValueError(msg)
>>>>>>> 45448907

        self._index[doc_id] = path
        logger.debug("Served document %s at %s", doc_id, path)

    def _resolve_document_path(self, doc_type: DocumentType, identifier: str) -> Path | None:
        """Resolve filesystem path for a document based on its type.

        UNIFIED: Posts, profiles, journals, and enrichment URLs all live in posts_dir.
        We distinguish them by filename patterns and category metadata.

        Args:
            doc_type: Type of document
            identifier: Document identifier

        Returns:
            Path to document or None if type unsupported

        """
        match doc_type:
            case DocumentType.PROFILE:
                # Profiles: "author_uuid/slug" (preferred) or "author_uuid" (latest)
                if "/" in identifier:
                    author_uuid, slug = identifier.split("/", 1)
                    return self.profiles_dir / author_uuid / f"{slug}.md"
                author_dir = self.profiles_dir / identifier
                if not author_dir.exists():
                    return None
                candidates = [p for p in author_dir.glob("*.md") if p.name != "index.md"]
                if not candidates:
                    return None
                return max(candidates, key=lambda p: p.stat().st_mtime_ns)
            case DocumentType.POST:
                # Posts: dated filename (e.g., "2024-01-01-slug.md")
                matches = list(self.posts_dir.glob(f"*-{identifier}.md"))
                if matches:
                    return max(matches, key=lambda p: p.stat().st_mtime)
                return None
            case DocumentType.JOURNAL:
                # Journals: simple filename with slug
                return self.posts_dir / f"{identifier.replace('/', '-')}.md"
            case DocumentType.ANNOTATION:
                # Annotations: posts/annotations/{id}.md
                # Identifier is likely the annotation ID or slug
                return self.posts_dir / "annotations" / f"{identifier}.md"
            case DocumentType.ENRICHMENT_URL:
                # Enrichment URLs: inside media_dir/urls (ADR-0004)
                return self.media_dir / "urls" / f"{identifier}.md"
            case DocumentType.ENRICHMENT_MEDIA:
                # Enrichment media: stays in media_dir (fallback)
                return self.media_dir / f"{identifier}.md"
            case DocumentType.ENRICHMENT_IMAGE:
                # Image descriptions: media_dir/images/
                return self.media_dir / "images" / f"{identifier}.md"
            case DocumentType.ENRICHMENT_VIDEO:
                # Video descriptions: media_dir/videos/
                return self.media_dir / "videos" / f"{identifier}.md"
            case DocumentType.ENRICHMENT_AUDIO:
                # Audio descriptions: media_dir/audio/
                return self.media_dir / "audio" / f"{identifier}.md"
            case DocumentType.MEDIA:
                # Media files: stay in media_dir
                return self.media_dir / identifier
            case _:
                return None

    def get(self, doc_type: DocumentType, identifier: str) -> Document | None:
        path = self._resolve_document_path(doc_type, identifier)

        if path is None or not path.exists():
            logger.debug(
                "Document not found: %s/%s",
                doc_type.value if isinstance(doc_type, DocumentType) else doc_type,
                identifier,
            )
            return None

        try:
            if doc_type == DocumentType.MEDIA:
                raw_bytes = path.read_bytes()
                metadata = {"filename": path.name}
                return Document(content=raw_bytes, type=doc_type, metadata=metadata)
            content = path.read_text(encoding="utf-8")
            metadata, actual_content = parse_frontmatter(content)
        except OSError:
            logger.exception("Failed to read document at %s", path)
            return None

        return Document(content=actual_content, type=doc_type, metadata=metadata)

    def validate_structure(self, site_root: Path) -> bool:
        """Check if the site root contains a mkdocs.yml file.

        Implements SiteScaffolder.validate_structure.
        """
        return self.supports_site(site_root)

    def supports_site(self, site_root: Path) -> bool:
        """Check if the site root contains a mkdocs.yml file."""
        return self._scaffolder.supports_site(site_root)

    def scaffold_site(self, site_root: Path, site_name: str, **_kwargs: object) -> tuple[Path, bool]:
        """Create or update an MkDocs site using the dedicated scaffolder."""
        return self._scaffolder.scaffold_site(site_root, site_name, **_kwargs)

    # SiteScaffolder protocol -------------------------------------------------

    def scaffold(self, path: Path, config: dict) -> None:
        """Compatibility entry point for the scaffolder protocol."""
        self._scaffolder.scaffold(path, config)

    def resolve_paths(self, site_root: Path) -> SiteConfiguration:
        """Resolve all paths for an existing MkDocs site."""
        return self._scaffolder.resolve_paths(site_root)

    def load_config(self, site_root: Path) -> dict[str, Any]:
        """Load MkDocs site configuration.

        Args:
            site_root: Root directory of the site

        Returns:
            Dictionary of configuration values from mkdocs.yml

        Raises:
            FileNotFoundError: If mkdocs.yml doesn't exist
            ValueError: If config is invalid

        """
        # Use MkDocsPaths to find mkdocs.yml (checks .egregora/, root)
        site_paths = MkDocsPaths(site_root)
        mkdocs_path = site_paths.mkdocs_path
        if not mkdocs_path:
            msg = f"No mkdocs.yml found in {site_root}"
            raise FileNotFoundError(msg)
        try:
            config = safe_yaml_load(mkdocs_path.read_text(encoding="utf-8"))
        except yaml.YAMLError as exc:
            logger.warning("Failed to parse mkdocs.yml at %s: %s", mkdocs_path, exc)
            config = {}
        return config

    def get_markdown_extensions(self) -> list[str]:
        """Get list of supported markdown extensions for MkDocs Material theme.

        Reads from configuration if available, otherwise returns standard defaults.

        Returns:
            List of markdown extension identifiers

        """
        # Load from mkdocs.yml if possible
        if self.site_root:
            try:
                config = self.load_config(self.site_root)
                markdown_extensions = config.get("markdown_extensions")
                if markdown_extensions:
                    # Handle both list and dict formats (mkdocs supports both)
                    if isinstance(markdown_extensions, list):
                        return [
                            ext if isinstance(ext, str) else next(iter(ext.keys()))
                            for ext in markdown_extensions
                        ]
                    if isinstance(markdown_extensions, dict):
                        return list(markdown_extensions.keys())
            except (FileNotFoundError, ValueError):
                pass

        # Fallback defaults
        return [
            "tables",
            "fenced_code",
            "footnotes",
            "attr_list",
            "md_in_html",
            "def_list",
            "toc",
            "pymdownx.arithmatex",
            "pymdownx.betterem",
            "pymdownx.caret",
            "pymdownx.mark",
            "pymdownx.tilde",
            "pymdownx.critic",
            "pymdownx.details",
            "pymdownx.emoji",
            "pymdownx.highlight",
            "pymdownx.inlinehilite",
            "pymdownx.keys",
            "pymdownx.magiclink",
            "pymdownx.smartsymbols",
            "pymdownx.superfences",
            "pymdownx.tabbed",
            "pymdownx.tasklist",
            "admonition",
        ]

    def get_format_instructions(self) -> str:
        """Generate MkDocs Material format instructions for the writer agent.

        Returns:
            Markdown-formatted instructions explaining MkDocs Material conventions

        """
        return """## Output Format: MkDocs Material

Your posts will be rendered using MkDocs with the Material for MkDocs theme.

### Front-matter Format

Use **YAML front-matter** between `---` markers at the top of each post:

```yaml
---
title: Your Post Title
date: 2025-01-10
slug: your-post-slug
authors:
  - author-uuid-1
  - author-uuid-2
tags:
  - topic1
  - topic2
summary: A brief 1-2 sentence summary of the post
---
```

**Required fields**: `title`, `date`, `slug`, `authors`, `tags`, `summary`

### File Naming Convention

Posts must be named: `{date}-{slug}.md`

Examples:
- ✅ `2025-01-10-my-post.md`
- ✅ `2025-03-15-technical-discussion.md`
- ❌ `my-post.md` (missing date)
- ❌ `2025-01-10 my post.md` (spaces not allowed)

**Date format**: `YYYY-MM-DD` (ISO 8601)
**Slug format**: lowercase, hyphens only, no spaces or special characters

### Author Attribution

Authors are referenced by **UUID only** (not names) in post front-matter.

Author profiles are defined in `.authors.yml` at the site root:

```yaml
d944f0f7:  # Author UUID (short form)
  name: Casey
  description: "AI researcher and conversation synthesizer"
  avatar: https://example.com/avatar.jpg
```

The MkDocs blog plugin uses `.authors.yml` to generate author cards, archives, and attribution.

### Special Features Available

**Admonitions** (callout boxes):
```markdown
!!! note
    This is a note admonition

!!! warning
    This is a warning

!!! tip
    Pro tip here
```

**Code blocks** with syntax highlighting:
```markdown
\u200b```python
def example():
    return "syntax highlighting works"
\u200b```
```

**Mathematics** (LaTeX):
- Inline: `$E = mc^2$`
- Block: `$$\\int_0^\\infty e^{-x^2} dx = \\frac{\\sqrt{\\pi}}{2}$$`

**Task lists**:
```markdown
- [x] Completed task
- [ ] Pending task
```

**Tables**:
```markdown
| Column 1 | Column 2 |
|----------|----------|
| Data 1   | Data 2   |
```

**Tabbed content**:
```markdown
=== "Tab 1"
    Content for tab 1

=== "Tab 2"
    Content for tab 2
```

### Media References

When referencing media (images, videos, audio), use relative paths from the post:

```markdown
![Description](../media/images/uuid.png)
```

Media files are organized in:
- `media/images/` - Images and banners
- `media/videos/` - Video files
- `media/audio/` - Audio files

All media filenames use content-based UUIDs for deterministic naming.

### Best Practices

1. **Use semantic markup**: Headers (`##`, `###`), lists, emphasis
2. **Include summaries**: 1-2 sentence preview for post listings
3. **Tag appropriately**: Use 2-5 relevant tags per post
4. **Reference authors correctly**: Use UUIDs from author profiles
5. **Link media**: Use relative paths to media files
6. **Leverage admonitions**: Highlight important points with callouts
7. **Code examples**: Use fenced code blocks with language specification

### Taxonomy

Tags automatically create taxonomy pages where readers can browse posts by topic.
Use consistent, meaningful tags across posts to build a useful taxonomy.
"""

    def documents(self) -> Iterator[Document]:
        """Return all MkDocs documents as Document instances (lazy iterator)."""
        if not hasattr(self, "_site_root") or self._site_root is None:
            return

        # DRY: Use list() to scan directories, then get() to load content
        # Note: list() returns metadata where identifier is a relative path (e.g., "posts/slug.md")
        # but get() expects a simpler identifier for some types (e.g., "slug" for posts).
        # To reliably load all listed documents, we bypass the identifier resolution logic
        # and load directly from the known path found by list().
        for meta in self.list():
            if meta.doc_type and "path" in meta.metadata:
                doc_path = Path(str(meta.metadata["path"]))
                # Bypass identifier resolution by loading directly from path
                doc = self._document_from_path(doc_path, meta.doc_type)
                if doc:
                    yield doc

    def list(self, doc_type: DocumentType | None = None) -> Iterator[DocumentMetadata]:
        """Iterate through available documents as lightweight DocumentMetadata.

        Returns DocumentMetadata (identifier, doc_type, metadata) for efficient
        enumeration without loading full document content.

        Args:
            doc_type: Optional filter by document type

        Returns:
            Iterator of DocumentMetadata instances

        """
        if not hasattr(self, "_site_root") or self._site_root is None:
            return

        # Scan docs/posts recursively and classify documents by path + frontmatter.
        yield from self._list_from_posts_tree(doc_type)

    def _list_from_posts_tree(self, filter_type: DocumentType | None = None) -> Iterator[DocumentMetadata]:
        exclude_names = {"index.md", "tags.md"}
        for path in self.posts_dir.rglob("*.md"):
            if not path.is_file() or path.name in exclude_names:
                continue
            if self.media_dir in path.parents and path.name == "index.md":
                continue
            detected_type = self._detect_document_type(path)
            if filter_type is not None and detected_type != filter_type:
                continue
            identifier = str(path.relative_to(self._site_root))
            try:
                mtime_ns = path.stat().st_mtime_ns
            except OSError:
                mtime_ns = 0
            yield DocumentMetadata(
                identifier=identifier,
                doc_type=detected_type,
                metadata={"mtime_ns": mtime_ns, "path": str(path)},
            )

    def _documents_from_dir(
        self,
        directory: Path,
        doc_type: DocumentType,
        *,
        recursive: bool = False,
        exclude_names: set[str] | None = None,
    ) -> list[Document]:
        if not directory or not directory.exists():
            return []

        documents: list[Document] = []
        glob_func = directory.rglob if recursive else directory.glob
        for path in glob_func("*.md"):
            if not path.is_file():
                continue
            if exclude_names and path.name in exclude_names:
                continue
            doc = self._document_from_path(path, doc_type)
            if doc:
                documents.append(doc)
        return documents

    def resolve_document_path(self, identifier: str) -> Path:
        """Resolve MkDocs storage identifier (relative path) to absolute filesystem path.

        Args:
            identifier: Relative path from site_root (e.g., "posts/2025-01-10-my-post.md")

        Returns:
            Path: Absolute filesystem path

        Raises:
            RuntimeError: If output format not initialized

        Example:
            >>> format.resolve_document_path("posts/2025-01-10-my-post.md")
            Path("/path/to/site/posts/2025-01-10-my-post.md")

        """
        if not hasattr(self, "_site_root") or self._site_root is None:
            msg = "MkDocsOutputAdapter not initialized - call initialize() first"
            raise RuntimeError(msg)

        # MkDocs identifiers are relative paths from site_root
        return (self._site_root / identifier).resolve()

    # REMOVED: finalize_window() logic for profile regeneration.
    # Rationale: Profile regeneration is now handled by the ProfileWorker and site_generator.py
    # which aggregates stats dynamically. The adapter should focus on persistence (OutputSink)
    # and not orchestration logic.

    # def finalize_window(
    #    self,
    #    window_label: str,
    #    posts_created: list[str],
    #    profiles_updated: list[str],
    #    metadata: dict[str, Any] | None = None,
    # ) -> None:
    #    """Post-processing hook called after writer agent completes a window.
    #
    #    Regenerates the profiles index page to include any newly created or updated profiles.
    #    """
    #    ...

    def _detect_document_type(self, path: Path) -> DocumentType:
        """Detect document type from path and (when needed) frontmatter."""
        try:
            relative = path.relative_to(self.posts_dir)
        except ValueError:
            relative = path

        parts = relative.parts
        if parts[:1] == ("profiles",):
            return DocumentType.PROFILE
        if parts[:2] == ("media", "urls"):
            return DocumentType.ENRICHMENT_URL
        if parts[:1] == ("media",):
            return DocumentType.ENRICHMENT_MEDIA

        try:
            content = path.read_text(encoding="utf-8")
        except OSError:
            return DocumentType.POST
        metadata, _ = parse_frontmatter(content)
        categories = (metadata or {}).get("categories", [])
        if not isinstance(categories, list):
            categories = []
        if "Journal" in categories:
            return DocumentType.JOURNAL
        return DocumentType.POST

    def _list_from_unified_dir(
        self,
        directory: Path,
        filter_type: DocumentType | None = None,
        *,
        exclude_names: set[str] | None = None,
    ) -> Iterator[DocumentMetadata]:
        """List documents from unified directory, detecting types by category metadata.

        This replaces scanning separate directories for posts, profiles, journals, and enrichments.
        All these document types now live in posts_dir, distinguished by their category metadata.
        """
        if not directory or not directory.exists():
            return

        exclude_set = exclude_names or set()

        for path in directory.glob("*.md"):
            if not path.is_file() or path.name in exclude_set:
                continue

            try:
                # Detect document type by reading category metadata
                detected_type = self._detect_document_type(path)

                # Apply type filter if specified
                if filter_type is not None and detected_type != filter_type:
                    continue

                identifier = str(path.relative_to(self._site_root))
                mtime_ns = path.stat().st_mtime_ns
                yield DocumentMetadata(
                    identifier=identifier,
                    doc_type=detected_type,
                    metadata={"mtime_ns": mtime_ns, "path": str(path)},
                )
            except (OSError, ValueError):
                continue

    def _list_from_dir(
        self,
        directory: Path,
        dtype: DocumentType,
        filter_type: DocumentType | None = None,
        *,
        recursive: bool = False,
        exclude_names: set[str] | None = None,
    ) -> Iterator[DocumentMetadata]:
        """Helper to yield DocumentMetadata from a directory.

        For non-unified directories (media, enrichment media) where all files are the same type.
        """
        if filter_type is not None and filter_type != dtype:
            return

        if not directory or not directory.exists():
            return

        exclude_set = exclude_names or set()
        glob_func = directory.rglob if recursive else directory.glob

        for path in glob_func("*.md"):
            if not path.is_file() or path.name in exclude_set:
                continue

            try:
                identifier = str(path.relative_to(self._site_root))
                mtime_ns = path.stat().st_mtime_ns
                yield DocumentMetadata(
                    identifier=identifier,
                    doc_type=dtype,
                    metadata={"mtime_ns": mtime_ns, "path": str(path)},
                )
            except (OSError, ValueError):
                continue

    def _document_from_path(self, path: Path, doc_type: DocumentType) -> Document | None:
        try:
            raw = path.read_text(encoding="utf-8")
        except OSError:
            return None
        metadata, body = parse_frontmatter(raw)
        metadata = metadata or {}
        slug_value = metadata.get("slug")
        if isinstance(slug_value, str) and slug_value.strip():
            slug = slugify(slug_value)
        else:
            slug = slugify(path.stem)
        metadata["slug"] = slug
        storage_identifier = str(path.relative_to(self._site_root))
        metadata.setdefault("storage_identifier", storage_identifier)
        metadata.setdefault("source_path", str(path))
        try:
            metadata.setdefault("mtime_ns", path.stat().st_mtime_ns)
        except OSError:
            metadata.setdefault("mtime_ns", 0)
        return Document(content=body.strip(), type=doc_type, metadata=metadata)

    def _url_to_path(self, url: str, document: Document) -> Path:
        base = self._ctx.base_url.rstrip("/")
        if url.startswith(base):
            url_path = url[len(base) :]
        else:
            url_path = url

        url_path = url_path.strip("/")

        match document.type:
            case DocumentType.POST:
                # ALL regular posts go to top-level posts/
                # (Not to author folders - those are for PROFILE posts ABOUT authors)
                slug = url_path.split("/")[-1]
                return self.posts_dir / f"{slug}.md"

            case DocumentType.PROFILE:
                # PROFILE posts (Egregora writing ABOUT author) go to author's folder
                subject_uuid = document.metadata.get("subject")
                if not subject_uuid:
                    # Fallback for backwards compatibility
                    logger.warning("PROFILE doc missing 'subject' metadata, falling back to posts/")
                    slug = url_path.split("/")[-1]
                    return self.posts_dir / f"{slug}.md"
                profile_dir = self.profiles_dir / str(subject_uuid)
                profile_dir.mkdir(parents=True, exist_ok=True)
                slug = url_path.split("/")[-1]
                return profile_dir / f"{slug}.md"

            case DocumentType.ANNOUNCEMENT:
                # System announcements (/egregora commands) go to announcements/
                slug = url_path.split("/")[-1]
                announcements_dir = self.posts_dir / "announcements"
                announcements_dir.mkdir(parents=True, exist_ok=True)
                return announcements_dir / f"{slug}.md"

            case DocumentType.JOURNAL:
                # When url_path is just "journal" (root journal URL), return journal.md in docs root
                # Otherwise, extract the slug and put it in journal/
                # UNIFIED: Journal entries go to posts_dir now.
                slug = url_path.split("/")[-1]
                if url_path == "journal":
                    return self.docs_dir / "journal.md"
                return self.posts_dir / f"{slug}.md"
            case DocumentType.ENRICHMENT_URL:
                # url_path might be 'posts/media/urls/slug' -> we want 'slug.md' inside media_dir/urls
                # ADR-0004: URL enrichments go to posts/media/urls/
                slug = url_path.split("/")[-1]
                return self.media_dir / "urls" / f"{slug}.md"
            case DocumentType.ENRICHMENT_MEDIA:
                # url_path is like 'media/images/foo' -> we want 'docs/media/images/foo.md' (fallback)
                rel_path = self._strip_media_prefix(url_path)
                return self.media_dir / f"{rel_path}.md"
            case DocumentType.ENRICHMENT_IMAGE:
                # Images: url_path ends with slug -> media_dir/images/slug.md
                slug = url_path.split("/")[-1]
                return self.media_dir / "images" / f"{slug}.md"
            case DocumentType.ENRICHMENT_VIDEO:
                # Videos: url_path ends with slug -> media_dir/videos/slug.md
                slug = url_path.split("/")[-1]
                return self.media_dir / "videos" / f"{slug}.md"
            case DocumentType.ENRICHMENT_AUDIO:
                # Audio: url_path ends with slug -> media_dir/audio/slug.md
                slug = url_path.split("/")[-1]
                return self.media_dir / "audio" / f"{slug}.md"
            case DocumentType.MEDIA:
                rel_path = self._strip_media_prefix(url_path)
                return self.media_dir / rel_path
            case _:
                # Unsupported type path resolution relies on site root fallback or raises
                # Since generic docs are removed, we can just return a fallback path
                # but better to let it be handled by caller or specific types.
                # For compatibility with potential path lookups that aren't strictly typed:
                return self.site_root / f"{url_path.strip('/')}.md"

    def _strip_media_prefix(self, url_path: str) -> str:
        """Helper to strip media prefixes from URL path."""
        rel_path = url_path
        media_prefixes: list[str] = []
        if hasattr(self._url_convention, "routes"):
            media_prefixes.append(str(getattr(self._url_convention.routes, "media_prefix", "")).strip("/"))
        media_prefixes.extend(["media", "posts/media"])
        for prefix in [p for p in media_prefixes if p]:
            if rel_path == prefix:
                rel_path = ""
                break
            if rel_path.startswith(prefix + "/"):
                rel_path = rel_path[len(prefix) + 1 :]
                break
        return rel_path

    def _parse_frontmatter(self, path: Path) -> dict:
        """Extract YAML frontmatter from markdown file.

        Args:
            path: Path to markdown file

        Returns:
            Dictionary of frontmatter metadata (empty if none found)

        """
        try:
            content = path.read_text(encoding="utf-8")
            if content.startswith("---"):
                # Expecting at least 3 parts: empty string, frontmatter, content
                min_parts_count = 3
                parts = content.split("---", 2)
                if len(parts) >= min_parts_count:
                    return yaml.safe_load(parts[1]) or {}
        except Exception as e:
            logger.warning(f"Failed to parse frontmatter from {path}: {e}")
        return {}

    # Document Writing Strategies ---------------------------------------------

    @staticmethod
    def _ensure_category(metadata: dict[str, Any], category: str) -> dict[str, Any]:
        """Ensure metadata has a valid categories list with the specified category.

        Handles malformed categories (non-list values) by converting to list.
        Avoids duplicate categories.
        """
        categories = metadata.get("categories", [])

        # Handle malformed categories - must be a list
        if not isinstance(categories, list):
            categories = []

        # Add category if not already present
        if category and category not in categories:
            categories.append(category)

        metadata["categories"] = categories
        return metadata

    def _write_post_doc(self, document: Document, meta: PublishableMetadata, path: Path) -> None:
        metadata = meta.to_dict()

        if "date" in metadata and isinstance(metadata["date"], str):
            # Parse to datetime object for proper YAML serialization (unquoted)
            # Material blog plugin requires native datetime type, not string
            dt = parse_datetime_flexible(metadata["date"])
            if dt:
                metadata["date"] = dt
        if "authors" in metadata:
            ensure_author_entries(path.parent, metadata.get("authors"))

        # Add related posts based on shared tags
        current_tags = set(meta.tags)
        current_slug = meta.slug
        if current_tags and current_slug:
            all_posts = list(self.documents())
            related_posts_list = []
            for post in all_posts:
                if post.type != DocumentType.POST:
                    continue
                post_slug = post.metadata.get("slug")
                if post_slug == current_slug:
                    continue
                post_tags = set(post.metadata.get("tags", []))
                shared_tags = current_tags & post_tags
                if shared_tags:
                    related_posts_list.append(
                        {
                            "title": post.metadata.get("title"),
                            "url": self.url_convention.canonical_url(post, self._ctx),
                            "reading_time": post.metadata.get("reading_time", 5),
                        }
                    )
            if related_posts_list:
                metadata["related_posts"] = related_posts_list

        yaml_front = yaml.dump(metadata, default_flow_style=False, allow_unicode=True, sort_keys=False)
        full_content = f"---\n{yaml_front}---\n\n{document.content}"
        path.write_text(full_content, encoding="utf-8")

<<<<<<< HEAD

    def _write_journal_doc(self, document: Document, path: Path) -> None:
        metadata = self._ensure_hidden(dict(document.metadata or {}))
=======
    def _write_journal_doc(self, document: Document, meta: PublishableMetadata, path: Path) -> None:
        metadata = meta.to_dict()
        metadata = self._ensure_hidden(metadata)
>>>>>>> 45448907

        # Add type for categorization
        metadata["type"] = "journal"

        # Add Journal category using helper
        metadata = self._ensure_category(metadata, "Journal")

        yaml_front = yaml.dump(metadata, default_flow_style=False, allow_unicode=True, sort_keys=False)
        full_content = f"---\n{yaml_front}---\n\n{document.content}"
        path.write_text(full_content, encoding="utf-8")

    def _write_profile_doc(self, document: Document, meta: PublishableMetadata, path: Path) -> None:
        # Ensure UUID is in metadata
        author_uuid = meta.extra.get("uuid", meta.extra.get("author_uuid"))
        if not author_uuid:
            msg = "Profile document must have 'uuid' or 'author_uuid' in metadata"
            raise ValueError(msg)

        # Use standard frontmatter writing logic
        metadata = meta.to_dict()

        # Add type for categorization
        metadata["type"] = "profile"

        # Ensure avatar is present (fallback if needed)
        # Note: PublishableMetadata doesn't track avatar directly, so check extra
        if "avatar" not in metadata:
            metadata["avatar"] = generate_fallback_avatar_url(author_uuid)

        # Add Authors category using helper
        metadata = self._ensure_category(metadata, "Authors")

        yaml_front = yaml.dump(metadata, default_flow_style=False, allow_unicode=True, sort_keys=False)

        all_posts = list(self.documents())
        author_posts_docs = [post for post in all_posts if author_uuid in post.metadata.get("authors", [])]
        metadata["posts"] = [
            {
                "title": post.metadata.get("title"),
                "url": self.url_convention.canonical_url(post, self._ctx),
                "date": post.metadata.get("date"),
            }
            for post in author_posts_docs
        ]

        # Prepend avatar using MkDocs macros syntax
        # This matches the logic in profiles.py but ensures it happens even when writing via adapter
        # Note: We use double braces {{ }} for Jinja2 syntax, so in f-string we need quadruple braces {{{{ }}}}
        content_with_avatar = (
            f"![Avatar]({{{{ page.meta.avatar }}}}){{ align=left width=150 }}\n\n{document.content}"
        )

        full_content = f"---\n{yaml_front}---\n\n{content_with_avatar}"
        path.write_text(full_content, encoding="utf-8")

    def _write_enrichment_doc(self, document: Document, meta: PublishableMetadata, path: Path) -> None:
        metadata = meta.to_dict()
        metadata = self._ensure_hidden(metadata)

        # PublishableMetadata handles slug and type, but we ensure document_type matches
        metadata.setdefault("document_type", document.type.value)

        # Handle parent linkage (often in extra)
        if document.parent_id:
            metadata.setdefault("parent_id", document.parent_id)
        if document.parent and document.parent.metadata.get("slug"):
            metadata.setdefault("parent_slug", document.parent.metadata.get("slug"))

        # Add Enrichment category using helper
        metadata = self._ensure_category(metadata, "Enrichment")

        yaml_front = yaml.dump(metadata, default_flow_style=False, allow_unicode=True, sort_keys=False)
        full_content = f"---\n{yaml_front}---\n\n{document.content}"
        path.write_text(full_content, encoding="utf-8")

    def _write_media_doc(self, document: Document, meta: PublishableMetadata, path: Path) -> None:
        if meta.extra.get("pii_deleted"):
            logger.info("Skipping persistence of PII-containing media: %s", path.name)
            return

        # V3 Large File Support: If source_path is present, move/copy from there
        # instead of loading content into memory.
        source_path = meta.extra.get("source_path")
        if source_path:
            src = Path(source_path)
            if src.exists():
                logger.debug("Moving media file from %s to %s", src, path)
                # We use move to be efficient (atomic on same filesystem), falling back to copy if needed.
                # Since the source is usually a temp staging file, moving is preferred.
                try:
                    shutil.move(src, path)
                except OSError:
                    # Fallback if cross-device or other issue
                    shutil.copy2(src, path)
                    with suppress(OSError):
                        src.unlink()
                return
            logger.warning("Source path %s provided but does not exist, falling back to content", source_path)

        payload = (
            document.content if isinstance(document.content, bytes) else document.content.encode("utf-8")
        )
        path.write_bytes(payload)

    @staticmethod
    def _ensure_hidden(metadata: dict[str, Any]) -> dict[str, Any]:
        """Ensure document is hidden from navigation."""
        hide = metadata.get("hide", [])
        if isinstance(hide, str):
            hide = [hide]
        if "navigation" not in hide:
            hide.append("navigation")
        metadata["hide"] = hide
        metadata["nav_exclude"] = metadata.get("nav_exclude", True)
        return metadata

    def _get_document_id_at_path(self, path: Path) -> str | None:
        if not path.exists():
            return None

        try:
            raw_content = path.read_text(encoding="utf-8")
        except OSError as exc:
            logger.warning("Failed to read existing document at %s: %s", path, exc)
            return None

        body = raw_content
        metadata: dict[str, Any] = {}

        min_parts_count = 3
        if raw_content.startswith("---\n"):
            try:
                parts = raw_content.split("---\n", 2)
                if len(parts) >= min_parts_count:
                    loaded_metadata = yaml.safe_load(parts[1]) or {}
                    metadata = loaded_metadata if isinstance(loaded_metadata, dict) else {}
                    body = parts[2]
                    body = body.removeprefix("\n")
            except yaml.YAMLError as exc:
                logger.warning("Failed to parse frontmatter for %s: %s", path, exc)
                metadata = {}
                body = raw_content

        metadata_copy = dict(metadata)
        parent_id = metadata_copy.pop("parent_id", None)

        document = Document(
            content=body,
            type=DocumentType.ENRICHMENT_URL,
            metadata=metadata_copy,
            parent_id=parent_id,
        )
        return document.document_id

    def _resolve_collision(self, path: Path, document_id: str) -> Path:
        stem = path.stem
        suffix = path.suffix
        parent = path.parent

        counter = 1
        while True:
            new_path = parent / f"{stem}-{counter}{suffix}"
            if not new_path.exists():
                return new_path
            existing_doc_id = self._get_document_id_at_path(new_path)
            if existing_doc_id == document_id:
                return new_path
            counter += 1
            max_attempts = 1000
            if counter > max_attempts:
                msg = f"Failed to resolve collision for {path} after {max_attempts} attempts"
                raise RuntimeError(msg)

    # ============================================================================
    # Phase 2: Dynamic Data Population for UX Templates
    # ============================================================================

    def get_site_stats(self) -> dict[str, int]:
        """Calculate site statistics for homepage.

        Returns:
            Dictionary with post_count, profile_count, media_count, journal_count

        """
        stats = {
            "post_count": 0,
            "profile_count": 0,
            "media_count": 0,
            "journal_count": 0,
        }

        if not hasattr(self, "posts_dir") or not self.posts_dir:
            return stats

        # Count posts (exclude index.md and tags.md)
        if self.posts_dir.exists():
            stats["post_count"] = len(
                [p for p in self.posts_dir.glob("*.md") if p.name not in {"index.md", "tags.md"}]
            )

        # Count profiles (unique authors with at least one profile doc)
        if self.profiles_dir.exists():
            author_dirs = [p for p in self.profiles_dir.iterdir() if p.is_dir()]
            stats["profile_count"] = len(author_dirs)

        # Count media (URLs + images + videos + audio - exclude indexes)
        if self.media_dir.exists():
            all_media = list(self.media_dir.rglob("*.md"))
            stats["media_count"] = len([p for p in all_media if p.name != "index.md"])

        # Count journal entries by category
        if self.posts_dir.exists():
            journal_count = 0
            for path in self.posts_dir.glob("*.md"):
                if path.name in {"index.md", "tags.md"}:
                    continue
                if self._detect_document_type(path) == DocumentType.JOURNAL:
                    journal_count += 1
            stats["journal_count"] = journal_count

        return stats

    def get_profiles_data(self) -> list[dict[str, Any]]:
        """Extract profile metadata for profiles index, including calculated stats."""
        profiles = []
        all_posts = list(self.documents())  # Inefficient, but necessary for stats

        if not hasattr(self, "profiles_dir") or not self.profiles_dir.exists():
            return profiles
        for author_dir in sorted([p for p in self.profiles_dir.iterdir() if p.is_dir()]):
            try:
                candidates = [p for p in author_dir.glob("*.md") if p.name != "index.md"]
                if not candidates:
                    continue
                profile_path = max(candidates, key=lambda p: p.stat().st_mtime_ns)
                content = profile_path.read_text(encoding="utf-8")
                metadata, _ = parse_frontmatter(content)
                author_uuid = author_dir.name

                author_posts = [
                    post
                    for post in all_posts
                    if post.metadata and author_uuid in post.metadata.get("authors", [])
                ]

                post_count = len(author_posts)
                word_count = sum(len(post.content.split()) for post in author_posts)

                topics = {}
                for post in author_posts:
                    for tag in post.metadata.get("tags", []):
                        topics[tag] = topics.get(tag, 0) + 1

                top_topics = sorted(topics.items(), key=lambda item: item[1], reverse=True)

                avatar = metadata.get("avatar", "")
                # Generate fallback avatar if missing
                if not avatar:
                    avatar = generate_fallback_avatar_url(author_uuid)

                profiles.append(
                    {
                        "uuid": author_uuid,
                        "name": metadata.get("name", author_uuid[:8]),
                        "avatar": avatar,
                        "bio": metadata.get("bio", "Profile pending - first contributions detected"),
                        "post_count": post_count,
                        "word_count": word_count,
                        "topics": [topic for topic, count in top_topics],
                        "topic_counts": top_topics,
                        "member_since": metadata.get("member_since", "2024"),  # Placeholder
                    }
                )
            except (OSError, yaml.YAMLError) as e:
                logger.warning("Failed to parse profile %s: %s", profile_path, e)
                continue

        return profiles

    def get_recent_media(self, limit: int = 5) -> list[dict[str, Any]]:
        """Get recent media items for media index.

        URL enrichments live in posts/media/urls (ADR-0004).

        Args:
            limit: Maximum number of items to return

        Returns:
            List of media dictionaries with title, url, slug, summary

        """
        media_items = []

        urls_dir = getattr(self, "urls_dir", self.media_dir / "urls")
        if not urls_dir.exists():
            return media_items

        url_files = sorted(
            [p for p in urls_dir.glob("*.md") if p.name != "index.md"],
            key=lambda p: p.stat().st_mtime,
            reverse=True,
        )[:limit]

        for media_path in url_files:
            try:
                content = media_path.read_text(encoding="utf-8")
                metadata, body = parse_frontmatter(content)

                # Extract summary from content
                summary = ""
                if "## Summary" in body:
                    summary_part = body.split("## Summary", 1)[1].split("##", 1)[0]
                    summary = summary_part.strip()[:200]

                media_items.append(
                    {
                        "title": metadata.get("title", media_path.stem),
                        "url": metadata.get("url", ""),
                        "slug": metadata.get("slug", media_path.stem),
                        "summary": summary or metadata.get("description", ""),
                    }
                )
            except (OSError, yaml.YAMLError) as e:
                logger.warning("Failed to parse media %s: %s", media_path, e)
                continue

        return media_items

    def _append_author_cards(self, content: str, author_ids: list[str]) -> str:
        """Append author cards to post content using Jinja template.

        Args:
            content: Post markdown content
            author_ids: List of author UUIDs

        Returns:
            Content with author cards appended

        """
        if not author_ids:
            return content

        # Load .authors.yml
        authors_file = None
        if hasattr(self, "site_root") and self.site_root:
            for potential_path in [
                self.site_root / "docs" / ".authors.yml",
                self.site_root / ".authors.yml",
            ]:
                if potential_path.exists():
                    authors_file = potential_path
                    break

        if not authors_file:
            return content

        try:
            with authors_file.open("r", encoding="utf-8") as f:
                authors_db = yaml.safe_load(f) or {}
        except (OSError, yaml.YAMLError) as e:
            logger.warning("Failed to load .authors.yml: %s", e)
            return content

        # Build author data for template
        authors_data = []
        for author_id in author_ids:
            author = authors_db.get(author_id, {})
            name = author.get("name", author_id[:8])
            avatar = author.get("avatar", "")

            # Generate fallback avatar if not set
            if not avatar:
                avatar = generate_fallback_avatar_url(author_id)

            authors_data.append(
                {
                    "uuid": author_id,
                    "name": name,
                    "avatar": avatar,
                }
            )

        # Render using Jinja template
        try:
            templates_dir = Path(__file__).resolve().parents[2] / "rendering" / "templates" / "site"
            env = Environment(loader=FileSystemLoader(str(templates_dir)), autoescape=select_autoescape())
            template = env.get_template("partials/author_cards.jinja")
            author_cards_html = template.render(authors=authors_data)
            return content.rstrip() + "\n" + author_cards_html
        except (OSError, TemplateError) as e:
            logger.warning("Failed to render author cards template: %s", e)
            return content

    def regenerate_tags_page(self) -> None:
        """Regenerate the tags.md page with current tag frequencies for word cloud visualization.

        Collects all tags from posts, calculates frequencies, and renders an updated
        tags page with interactive word cloud and alphabetical list.
        """
        if not hasattr(self, "posts_dir") or not self.posts_dir.exists():
            logger.debug("Posts directory not found, skipping tags page regeneration")
            return

        # Collect all tags from posts
        tag_counts: Counter = Counter()
        all_posts = list(self.documents())

        for post in all_posts:
            if post.type != DocumentType.POST:
                continue
            tags = post.metadata.get("tags", [])
            for tag in tags:
                if isinstance(tag, str) and tag.strip():
                    tag_counts[tag.strip()] += 1

        if not tag_counts:
            logger.info("No tags found in posts, skipping tags page regeneration")
            return

        # Calculate frequency levels (1-10 scale) for word cloud sizing
        max_count = max(tag_counts.values())
        min_count = min(tag_counts.values())
        count_range = max_count - min_count if max_count > min_count else 1

        tags_data = []
        for tag_name, count in tag_counts.items():
            # Normalize to 1-10 scale for CSS data-frequency attribute
            if count_range > 0:
                frequency_level = int(((count - min_count) / count_range) * 9) + 1
            else:
                frequency_level = 5  # Middle value if all tags have same count

            tags_data.append(
                {
                    "name": tag_name,
                    "slug": slugify(tag_name),
                    "count": count,
                    "frequency_level": min(10, max(1, frequency_level)),
                }
            )

        # Sort by count (descending) for word cloud
        tags_data.sort(key=lambda x: x["count"], reverse=True)

        # Render the tags page template
        try:
            templates_dir = Path(__file__).resolve().parents[2] / "rendering" / "templates" / "site"
            env = Environment(loader=FileSystemLoader(str(templates_dir)), autoescape=select_autoescape())

            template = env.get_template("docs/posts/tags.md.jinja")
            content = template.render(
                tags=tags_data,
                generated_date=datetime.now(UTC).strftime("%Y-%m-%d"),
            )

            tags_path = self.posts_dir / "tags.md"
            tags_path.write_text(content, encoding="utf-8")
            logger.info("Regenerated tags page with %d unique tags", len(tags_data))

        except (OSError, TemplateError):
            logger.exception("Failed to regenerate tags page")

    def get_author_profile(self, author_uuid: str) -> dict | None:
        """Public alias for _build_author_profile."""
        return self._build_author_profile(author_uuid)

    def _build_author_profile(self, author_uuid: str) -> dict | None:
        """Build author profile by scanning all their posts chronologically.

        Sequential metadata updates: later posts override earlier values.

        Args:
            author_uuid: UUID of the author

        Returns:
            Profile dictionary with derived state, or None if no posts found

        """
        # Use full UUID for consistency
        author_dir = self.posts_dir / "authors" / author_uuid
        if not author_dir.exists():
            return None

        posts = sorted(author_dir.glob("*.md"), key=lambda p: p.stem)

        profile = {
            "uuid": author_uuid,
            "name": None,
            "bio": None,
            "avatar": None,
            "interests": set(),
            "posts": [],
        }

        for post_path in posts:
            if post_path.name == "index.md":
                continue

            frontmatter = self._parse_frontmatter(post_path)
            authors = frontmatter.get("authors", [])

            # Find this author's metadata in the post
            for author in authors:
                if isinstance(author, dict):
                    author_uuid_in_post = author.get("uuid", "")
                    # Use exact match now that we use full UUIDs everywhere.
                    # Legacy deployments with truncated UUIDs in frontmatter will need
                    # to update their markdown files during migration.
                    if author_uuid_in_post == author_uuid:
                        # Sequential merge: later values win
                        if "name" in author:
                            profile["name"] = author["name"]
                        if "bio" in author:
                            profile["bio"] = author["bio"]
                        if "avatar" in author:
                            profile["avatar"] = author["avatar"]
                        if "interests" in author:
                            profile["interests"].update(author["interests"])

            # Track this post
            profile["posts"].append(
                {
                    "title": frontmatter.get("title", post_path.stem),
                    "date": frontmatter.get("date", ""),
                    "slug": post_path.stem,
                    "path": post_path,
                }
            )

        if not profile["name"]:
            return None  # No valid profile without a name

        profile["interests"] = sorted(profile["interests"])
        return profile

    def _render_author_index(self, profile: dict) -> str:
        """Render author index.md content from profile data.

        Args:
            profile: Profile dictionary with derived state

        Returns:
            Markdown content for index.md

        """
        # Generate avatar HTML if available
        avatar_html = ""
        if profile.get("avatar"):
            avatar_html = f"![Avatar]({profile['avatar']}){{ align=left width=150 }}\n\n"

        # Build post list (newest first)
        posts_md = "\n".join(
            [f"- [{p['title']}]({p['slug']}.md) - {p['date']}" for p in reversed(profile["posts"])]
        )

        # Build frontmatter
        return f"""---
title: {profile["name"]}
type: profile
uuid: {profile["uuid"]}
avatar: {profile.get("avatar", "")}
bio: {profile.get("bio", "")}
interests: {profile.get("interests", [])}
---

{avatar_html}# {profile["name"]}

{profile.get("bio", "")}

## Posts ({len(profile["posts"])})

{posts_md}

## Interests

{", ".join(profile.get("interests", []))}
"""


# ============================================================================
# MkDocs filesystem storage helpers
# ============================================================================

# Moved to src/egregora/utils/filesystem.py


def secure_path_join(base_dir: Path, user_path: str) -> Path:
    """Safely join ``user_path`` to ``base_dir`` preventing directory traversal."""
    full_path = (base_dir / user_path).resolve()
    try:
        full_path.relative_to(base_dir.resolve())
    except ValueError as exc:
        msg = f"Path traversal detected: {user_path!r} escapes base directory {base_dir}"
        raise ValueError(msg) from exc
    return full_path<|MERGE_RESOLUTION|>--- conflicted
+++ resolved
@@ -170,11 +170,6 @@
 
         path.parent.mkdir(parents=True, exist_ok=True)
 
-<<<<<<< HEAD
-        # Dispatch to specific writer if available, else generic
-        writer = self._writers.get(document.type, self._write_generic_doc)
-        writer(document, path)
-=======
         # Create structured metadata for consistent handling
         meta = PublishableMetadata.from_document(document)
 
@@ -192,7 +187,6 @@
             case _:
                 msg = f"Unsupported document type for MkDocs adapter: {document.type}"
                 raise ValueError(msg)
->>>>>>> 45448907
 
         self._index[doc_id] = path
         logger.debug("Served document %s at %s", doc_id, path)
@@ -951,15 +945,9 @@
         full_content = f"---\n{yaml_front}---\n\n{document.content}"
         path.write_text(full_content, encoding="utf-8")
 
-<<<<<<< HEAD
-
-    def _write_journal_doc(self, document: Document, path: Path) -> None:
-        metadata = self._ensure_hidden(dict(document.metadata or {}))
-=======
     def _write_journal_doc(self, document: Document, meta: PublishableMetadata, path: Path) -> None:
         metadata = meta.to_dict()
         metadata = self._ensure_hidden(metadata)
->>>>>>> 45448907
 
         # Add type for categorization
         metadata["type"] = "journal"
