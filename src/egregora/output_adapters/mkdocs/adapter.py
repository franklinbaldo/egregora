"""MkDocs output adapters and filesystem helpers.

This module consolidates all MkDocs-specific logic that used to live across
``mkdocs.py``, ``mkdocs_output_adapter.py``, ``mkdocs_site.py`` and
``mkdocs_storage.py``.  It exposes both the legacy registry-friendly
``MkDocsOutputAdapter`` as well as the modern document-centric
``MkDocsFilesystemAdapter`` alongside shared helpers for resolving site
configuration and working with MkDocs' filesystem layout.

MODERN (2025-11-18): Imports site path resolution from
``egregora.output_adapters.mkdocs.paths`` to eliminate duplication.
"""

from __future__ import annotations

import html
import logging
import shutil
from collections import Counter
from contextlib import suppress
from datetime import UTC, datetime
from pathlib import Path
from typing import TYPE_CHECKING, Any

import frontmatter
import yaml
from jinja2 import Environment, FileSystemLoader, TemplateError, select_autoescape

<<<<<<< HEAD
from egregora.data_primitives import DocumentMetadata
from egregora.data_primitives.document import Document, DocumentType
from egregora.data_primitives.protocols import UrlContext, UrlConvention
from egregora.knowledge.profiles import ensure_author_profile_index, generate_fallback_avatar_url
=======
from egregora.data_primitives.document import Document, DocumentMetadata, DocumentType, UrlContext, UrlConvention
from egregora.knowledge.profiles import generate_fallback_avatar_url
>>>>>>> 51ece75d
from egregora.output_adapters.base import BaseOutputSink, SiteConfiguration
from egregora.output_adapters.conventions import RouteConfig, StandardUrlConvention
from egregora.output_adapters.exceptions import (
    AdapterNotInitializedError,
    CollisionResolutionError,
    ConfigLoadError,
    DocumentNotFoundError,
    DocumentParsingError,
    ProfileGenerationError,
    ProfileNotFoundError,
    UnsupportedDocumentTypeError,
)
from egregora.output_adapters.mkdocs.paths import MkDocsPaths
from egregora.output_adapters.mkdocs.scaffolding import MkDocsSiteScaffolder, safe_yaml_load
from egregora.utils.datetime_utils import parse_datetime_flexible
from egregora.utils.filesystem import ensure_author_entries
from egregora.utils.paths import slugify

if TYPE_CHECKING:
    from collections.abc import Iterator

logger = logging.getLogger(__name__)


class MkDocsAdapter(BaseOutputSink):
    """Unified MkDocs output adapter.

    **ISP-COMPLIANT** (2025-11-22): This adapter implements both:
    - OutputSink: Runtime data operations (persist, read, list documents)
    - SiteScaffolder: Project lifecycle operations (scaffold_site, supports_site, resolve_paths)

    This dual implementation makes MkDocsAdapter suitable for:
    1. Pipeline execution (via OutputSink interface)
    2. Site initialization (via SiteScaffolder interface)

    Site scaffolding is delegated to :class:`MkDocsSiteScaffolder` to keep
    runtime persistence concerns separate from one-time setup.

    For adapters that only need data persistence (e.g., PostgresAdapter, S3Adapter),
    implement only OutputSink. For pure initialization tools, implement only SiteScaffolder.
    """

    def __init__(self) -> None:
        """Initializes the adapter."""
        self._scaffolder = MkDocsSiteScaffolder()
        self._initialized = False
        self.site_root = None
        self._url_convention = StandardUrlConvention()
        self._index: dict[str, Path] = {}
        self._ctx: UrlContext | None = None

    def initialize(self, site_root: Path, url_context: UrlContext | None = None) -> None:
        """Initializes the adapter with all necessary paths and dependencies."""
        site_paths = MkDocsPaths(site_root)
        self.site_root = site_paths.site_root
        self._site_root = self.site_root
        self.docs_dir = site_paths.docs_dir
        # `site_prefix` is a URL hosting prefix (e.g. '/egregora'), not a filesystem directory like `docs/`.
        # Default to empty unless explicitly provided by the caller.
        self._ctx = url_context or UrlContext(base_url="", site_prefix="", base_path=self.site_root)
        self.posts_dir = site_paths.posts_dir
        self.profiles_dir = site_paths.profiles_dir
        # Journal entries are stored in the configured journal directory (defaults to posts/journal)
        self.journal_dir = site_paths.journal_dir
        self.media_dir = site_paths.media_dir
        self.urls_dir = self.media_dir / "urls"

        self.posts_dir.mkdir(parents=True, exist_ok=True)
        self.profiles_dir.mkdir(parents=True, exist_ok=True)
        self.media_dir.mkdir(parents=True, exist_ok=True)
        self.urls_dir.mkdir(parents=True, exist_ok=True)
        self.journal_dir.mkdir(parents=True, exist_ok=True)

        # Configure URL convention to match filesystem layout
        # This ensures that generated URLs align with where files are actually stored
        routes = RouteConfig(
            posts_prefix=self.posts_dir.relative_to(self.docs_dir).as_posix(),
            profiles_prefix=self.profiles_dir.relative_to(self.docs_dir).as_posix(),
            media_prefix=self.media_dir.relative_to(self.docs_dir).as_posix(),
            journal_prefix=self.journal_dir.relative_to(self.docs_dir).as_posix(),
        )
        self._url_convention = StandardUrlConvention(routes)

        # Internal dispatch for writers and path resolvers
        self._writers = {
            DocumentType.POST: self._write_post_doc,
            DocumentType.PROFILE: self._write_profile_doc,
            DocumentType.MEDIA: self._write_media_doc,
            DocumentType.JOURNAL: self._write_journal_doc,
            DocumentType.ENRICHMENT_URL: self._write_enrichment_doc,
            DocumentType.ENRICHMENT_MEDIA: self._write_enrichment_doc,
            DocumentType.ENRICHMENT_IMAGE: self._write_enrichment_doc,
            DocumentType.ENRICHMENT_VIDEO: self._write_enrichment_doc,
            DocumentType.ENRICHMENT_AUDIO: self._write_enrichment_doc,
            DocumentType.ANNOTATION: self._write_annotation_doc,
        }

        self._initialized = True

    @property
    def format_type(self) -> str:
        """Return 'mkdocs' as the format type identifier."""
        return "mkdocs"

    @property
    def url_convention(self) -> UrlConvention:
        return self._url_convention

    @property
    def url_context(self) -> UrlContext:
        return self._ctx

    def _get_author_dir(self, author_uuid: str) -> Path:
        """Get or create author's folder in posts/authors/{uuid}/.

        Args:
            author_uuid: Full UUID of the author

        Returns:
            Path to author's folder (created if doesn't exist)

        """
        # Use full UUID for consistency and unambiguous identification
        author_dir = self.posts_dir / "authors" / author_uuid
        author_dir.mkdir(parents=True, exist_ok=True)
        return author_dir

    def persist(self, document: Document) -> None:
        doc_id = document.document_id
        url = self._url_convention.canonical_url(document, self._ctx)
        path = self._url_to_path(url, document)

        if doc_id in self._index:
            old_path = self._index[doc_id]
            if old_path != path and old_path.exists():
                logger.info("Moving document %s: %s → %s", doc_id[:8], old_path, path)
                path.parent.mkdir(parents=True, exist_ok=True)
                if path.exists():
                    old_path.unlink()
                else:
                    old_path.rename(path)

        if path.exists() and document.type == DocumentType.ENRICHMENT_URL:
            existing_doc_id = self._get_document_id_at_path(path)
            if existing_doc_id and existing_doc_id != doc_id:
                path = self._resolve_collision(path, doc_id)
                logger.warning("Hash collision for %s, using %s", doc_id[:8], path)

        path.parent.mkdir(parents=True, exist_ok=True)

        # Dispatch to specific writer if available, else generic
        writer = self._writers.get(document.type, self._write_generic_doc)
        writer(document, path)

        self._index[doc_id] = path
        logger.debug("Served document %s at %s", doc_id, path)

    def _resolve_document_path(self, doc_type: DocumentType, identifier: str) -> Path:
        """Resolve filesystem path for a document based on its type.

        UNIFIED: Posts, profiles, journals, and enrichment URLs all live in posts_dir.
        We distinguish them by filename patterns and category metadata.

        Args:
            doc_type: Type of document
            identifier: Document identifier

        Returns:
            Path to document or None if type unsupported

        """
        path_map = {
            DocumentType.PROFILE: self.profiles_dir,
            DocumentType.POST: self.posts_dir,
            DocumentType.JOURNAL: self.journal_dir,
            DocumentType.ENRICHMENT_URL: self.media_dir / "urls",
            DocumentType.ENRICHMENT_MEDIA: self.media_dir,
            DocumentType.ENRICHMENT_IMAGE: self.media_dir / "images",
            DocumentType.ENRICHMENT_VIDEO: self.media_dir / "videos",
            DocumentType.ENRICHMENT_AUDIO: self.media_dir / "audio",
            DocumentType.MEDIA: self.media_dir,
        }
        if doc_type not in path_map:
            raise UnsupportedDocumentTypeError(str(doc_type))

        base_path = path_map[doc_type]

        if doc_type == DocumentType.PROFILE:
            if "/" in identifier:
                author_uuid, slug = identifier.split("/", 1)
                return self.profiles_dir / author_uuid / f"{slug}.md"
            author_dir = self.profiles_dir / identifier
            if not author_dir.exists():
                raise DocumentNotFoundError(doc_type.value, identifier)
            candidates = [p for p in author_dir.glob("*.md") if p.name != "index.md"]
            if not candidates:
                raise DocumentNotFoundError(doc_type.value, identifier)
            return max(candidates, key=lambda p: p.stat().st_mtime_ns)
        if doc_type == DocumentType.POST:
            matches = list(self.posts_dir.glob(f"*-{identifier}.md"))
            if not matches:
                raise DocumentNotFoundError(doc_type.value, identifier)
            return max(matches, key=lambda p: p.stat().st_mtime)
        if doc_type == DocumentType.JOURNAL:
            return self.journal_dir / f"{identifier.replace('/', '-')}.md"

        return base_path / identifier

    def get(self, doc_type: DocumentType, identifier: str) -> Document:
        path = self._resolve_document_path(doc_type, identifier)

        try:
            if doc_type == DocumentType.MEDIA:
                raw_bytes = path.read_bytes()
                metadata = {"filename": path.name}
                return Document(content=raw_bytes, type=doc_type, metadata=metadata)
            post = frontmatter.load(str(path))
            metadata, actual_content = post.metadata, post.content
        except (OSError, yaml.YAMLError) as e:
            raise DocumentParsingError(str(path), str(e)) from e

        return Document(content=actual_content, type=doc_type, metadata=metadata)

    def validate_structure(self, site_root: Path) -> bool:
        """Check if the site root contains a mkdocs.yml file.

        Implements SiteScaffolder.validate_structure.
        """
        return self.supports_site(site_root)

    def supports_site(self, site_root: Path) -> bool:
        """Check if the site root contains a mkdocs.yml file."""
        return self._scaffolder.supports_site(site_root)

    def scaffold_site(self, site_root: Path, site_name: str, **_kwargs: object) -> tuple[Path, bool]:
        """Create or update an MkDocs site using the dedicated scaffolder."""
        return self._scaffolder.scaffold_site(site_root, site_name, **_kwargs)

    # SiteScaffolder protocol -------------------------------------------------

    def scaffold(self, path: Path, config: dict) -> None:
        """Compatibility entry point for the scaffolder protocol."""
        self._scaffolder.scaffold(path, config)

    def resolve_paths(self, site_root: Path) -> SiteConfiguration:
        """Resolve all paths for an existing MkDocs site."""
        return self._scaffolder.resolve_paths(site_root)

    def load_config(self, site_root: Path) -> dict[str, Any]:
        """Load MkDocs site configuration.

        Args:
            site_root: Root directory of the site

        Returns:
            Dictionary of configuration values from mkdocs.yml

        Raises:
            FileNotFoundError: If mkdocs.yml doesn't exist
            ValueError: If config is invalid

        """
        # Use MkDocsPaths to find mkdocs.yml (checks .egregora/, root)
        site_paths = MkDocsPaths(site_root)
        mkdocs_path = site_paths.mkdocs_path
        if not mkdocs_path:
            msg = f"No mkdocs.yml found in {site_root}"
            raise FileNotFoundError(msg)
        try:
            config = safe_yaml_load(mkdocs_path.read_text(encoding="utf-8"))
        except yaml.YAMLError as exc:
            raise ConfigLoadError(str(mkdocs_path), str(exc)) from exc
        return config

    def get_markdown_extensions(self) -> list[str]:
        """Get list of supported markdown extensions for MkDocs Material theme.

        Reads from configuration if available, otherwise returns standard defaults.

        Returns:
            List of markdown extension identifiers

        """
        # Load from mkdocs.yml if possible
        if self.site_root:
            try:
                config = self.load_config(self.site_root)
                markdown_extensions = config.get("markdown_extensions")
                if markdown_extensions:
                    # Handle both list and dict formats (mkdocs supports both)
                    if isinstance(markdown_extensions, list):
                        return [
                            ext if isinstance(ext, str) else next(iter(ext.keys()))
                            for ext in markdown_extensions
                        ]
                    if isinstance(markdown_extensions, dict):
                        return list(markdown_extensions.keys())
            except (FileNotFoundError, ValueError):
                pass

        # Fallback defaults
        return [
            "tables",
            "fenced_code",
            "footnotes",
            "attr_list",
            "md_in_html",
            "def_list",
            "toc",
            "pymdownx.arithmatex",
            "pymdownx.betterem",
            "pymdownx.caret",
            "pymdownx.mark",
            "pymdownx.tilde",
            "pymdownx.critic",
            "pymdownx.details",
            "pymdownx.emoji",
            "pymdownx.highlight",
            "pymdownx.inlinehilite",
            "pymdownx.keys",
            "pymdownx.magiclink",
            "pymdownx.smartsymbols",
            "pymdownx.superfences",
            "pymdownx.tabbed",
            "pymdownx.tasklist",
            "admonition",
        ]

    def get_format_instructions(self) -> str:
        """Generate MkDocs Material format instructions for the writer agent.

        Returns:
            Markdown-formatted instructions explaining MkDocs Material conventions

        """
        return """## Output Format: MkDocs Material

Your posts will be rendered using MkDocs with the Material for MkDocs theme.

### Front-matter Format

Use **YAML front-matter** between `---` markers at the top of each post:

```yaml
---
title: Your Post Title
date: 2025-01-10
slug: your-post-slug
authors:
  - author-uuid-1
  - author-uuid-2
tags:
  - topic1
  - topic2
summary: A brief 1-2 sentence summary of the post
---
```

**Required fields**: `title`, `date`, `slug`, `authors`, `tags`, `summary`

### File Naming Convention

Posts must be named: `{date}-{slug}.md`

Examples:
- ✅ `2025-01-10-my-post.md`
- ✅ `2025-03-15-technical-discussion.md`
- ❌ `my-post.md` (missing date)
- ❌ `2025-01-10 my post.md` (spaces not allowed)

**Date format**: `YYYY-MM-DD` (ISO 8601)
**Slug format**: lowercase, hyphens only, no spaces or special characters

### Author Attribution

Authors are referenced by **UUID only** (not names) in post front-matter.

Author profiles are defined in `.authors.yml` at the site root:

```yaml
d944f0f7:  # Author UUID (short form)
  name: Casey
  description: "AI researcher and conversation synthesizer"
  avatar: https://example.com/avatar.jpg
```

The MkDocs blog plugin uses `.authors.yml` to generate author cards, archives, and attribution.

### Special Features Available

**Admonitions** (callout boxes):
```markdown
!!! note
    This is a note admonition

!!! warning
    This is a warning

!!! tip
    Pro tip here
```

**Code blocks** with syntax highlighting:
```markdown
\u200b```python
def example():
    return "syntax highlighting works"
\u200b```
```

**Mathematics** (LaTeX):
- Inline: `$E = mc^2$`
- Block: `$$\\int_0^\\infty e^{-x^2} dx = \\frac{\\sqrt{\\pi}}{2}$$`

**Task lists**:
```markdown
- [x] Completed task
- [ ] Pending task
```

**Tables**:
```markdown
| Column 1 | Column 2 |
|----------|----------|
| Data 1   | Data 2   |
```

**Tabbed content**:
```markdown
=== "Tab 1"
    Content for tab 1

=== "Tab 2"
    Content for tab 2
```

### Media References

When referencing media (images, videos, audio), use relative paths from the post:

```markdown
![Description](../media/images/uuid.png)
```

Media files are organized in:
- `media/images/` - Images and banners
- `media/videos/` - Video files
- `media/audio/` - Audio files

All media filenames use content-based UUIDs for deterministic naming.

### Best Practices

1. **Use semantic markup**: Headers (`##`, `###`), lists, emphasis
2. **Include summaries**: 1-2 sentence preview for post listings
3. **Tag appropriately**: Use 2-5 relevant tags per post
4. **Reference authors correctly**: Use UUIDs from author profiles
5. **Link media**: Use relative paths to media files
6. **Leverage admonitions**: Highlight important points with callouts
7. **Code examples**: Use fenced code blocks with language specification

### Taxonomy

Tags automatically create taxonomy pages where readers can browse posts by topic.
Use consistent, meaningful tags across posts to build a useful taxonomy.
"""

    def documents(self, doc_type: DocumentType | None = None) -> Iterator[Document]:
        """Return all MkDocs documents as Document instances (lazy iterator)."""
        if not hasattr(self, "_site_root") or self._site_root is None:
            return

        # DRY: Use list() to scan directories, then get() to load content
        # Note: list() returns metadata where identifier is a relative path (e.g., "posts/slug.md")
        # but get() expects a simpler identifier for some types (e.g., "slug" for posts).
        # To reliably load all listed documents, we bypass the identifier resolution logic
        # and load directly from the known path found by list().
        for meta in self.list(doc_type=doc_type):
            if meta.doc_type and "path" in meta.metadata:
                doc_path = Path(str(meta.metadata["path"]))
                # Bypass identifier resolution by loading directly from path
                doc = self._document_from_path(doc_path, meta.doc_type)
                if doc:
                    yield doc

    def list(self, doc_type: DocumentType | None = None) -> Iterator[DocumentMetadata]:
        """Iterate through available documents as lightweight DocumentMetadata.

        Returns DocumentMetadata (identifier, doc_type, metadata) for efficient
        enumeration without loading full document content.

        Args:
            doc_type: Optional filter by document type

        Returns:
            Iterator of DocumentMetadata instances

        """
        if not hasattr(self, "_site_root") or self._site_root is None:
            return

        # Scan docs/posts recursively and classify documents by path + frontmatter.
        yield from self._scan_for_documents(doc_type)

    def _scan_for_documents(self, filter_type: DocumentType | None = None) -> Iterator[DocumentMetadata]:
        """Scan all known document directories for markdown files."""
        exclude_names = {"index.md", "tags.md"}
        # Scan the entire docs_dir, which contains posts, profiles, media, etc.
        for path in self.docs_dir.rglob("*.md"):
            if not path.is_file() or path.name in exclude_names:
                continue

            detected_type = self._detect_document_type(path)
            if filter_type is not None and detected_type != filter_type:
                continue

            # Skip md files that are not a primary document type
            # (e.g. intermediate indexes in media folders)
            if detected_type not in self._writers:
                continue

            identifier = str(path.relative_to(self._site_root))
            try:
                mtime_ns = path.stat().st_mtime_ns
            except OSError:
                mtime_ns = 0
            yield DocumentMetadata(
                identifier=identifier,
                doc_type=detected_type,
                metadata={"mtime_ns": mtime_ns, "path": str(path)},
            )

    def _documents_from_dir(
        self,
        directory: Path,
        doc_type: DocumentType,
        *,
        recursive: bool = False,
        exclude_names: set[str] | None = None,
    ) -> list[Document]:
        if not directory or not directory.exists():
            return []

        documents: list[Document] = []
        glob_func = directory.rglob if recursive else directory.glob
        for path in glob_func("*.md"):
            if not path.is_file():
                continue
            if exclude_names and path.name in exclude_names:
                continue
            doc = self._document_from_path(path, doc_type)
            if doc:
                documents.append(doc)
        return documents

    def resolve_document_path(self, identifier: str) -> Path:
        """Resolve MkDocs storage identifier (relative path) to absolute filesystem path.

        Args:
            identifier: Relative path from site_root (e.g., "posts/2025-01-10-my-post.md")

        Returns:
            Path: Absolute filesystem path

        Raises:
            RuntimeError: If output format not initialized

        Example:
            >>> format.resolve_document_path("posts/2025-01-10-my-post.md")
            Path("/path/to/site/posts/2025-01-10-my-post.md")

        """
        if not hasattr(self, "_site_root") or self._site_root is None:
            raise AdapterNotInitializedError

        # MkDocs identifiers are relative paths from site_root
        return (self._site_root / identifier).resolve()

    # REMOVED: finalize_window() logic for profile regeneration.
    # Rationale: Profile regeneration is now handled by the ProfileWorker and site_generator.py
    # which aggregates stats dynamically. The adapter should focus on persistence (OutputSink)
    # and not orchestration logic.

    # def finalize_window(
    #    self,
    #    window_label: str,
    #    posts_created: list[str],
    #    profiles_updated: list[str],
    #    metadata: dict[str, Any] | None = None,
    # ) -> None:
    #    """Post-processing hook called after writer agent completes a window.
    #
    #    Regenerates the profiles index page to include any newly created or updated profiles.
    #    """
    #    ...

    def _detect_document_type(self, path: Path) -> DocumentType:
        """Detect document type from path and (when needed) frontmatter."""

        def _is_child(p: Path, parent: Path) -> bool:
            """Check if p is a child of parent, compatible with Python < 3.9."""
            try:
                p.relative_to(parent)
                return True
            except ValueError:
                return False

        # Use is_relative_to for robust path checking
        if _is_child(path, self.profiles_dir):
            return DocumentType.PROFILE
        if _is_child(path, self.urls_dir):
            return DocumentType.ENRICHMENT_URL
        if _is_child(path, self.media_dir):
            return DocumentType.ENRICHMENT_MEDIA
        if _is_child(path, self.journal_dir):
            return DocumentType.JOURNAL
        if _is_child(path, self.posts_dir / "annotations"):
            return DocumentType.ANNOTATION

        # Fallback to frontmatter-based detection for journal/annotations
        try:
            post = frontmatter.load(str(path))
            metadata = post.metadata
        except (OSError, yaml.YAMLError):
            metadata = {}

        categories = (metadata or {}).get("categories", [])
        if not isinstance(categories, list):
            categories = []
        if "Journal" in categories:
            return DocumentType.JOURNAL
        if "Annotations" in categories:
            return DocumentType.ANNOTATION

        # Default to POST for anything else in docs/posts
        if _is_child(path, self.posts_dir):
            return DocumentType.POST

        # If we're here, it's not in a known directory.
        # This could be a top-level file. Default to POST.
        return DocumentType.POST

    def _list_from_unified_dir(
        self,
        directory: Path,
        filter_type: DocumentType | None = None,
        *,
        exclude_names: set[str] | None = None,
    ) -> Iterator[DocumentMetadata]:
        """List documents from unified directory, detecting types by category metadata.

        This replaces scanning separate directories for posts, profiles, journals, and enrichments.
        All these document types now live in posts_dir, distinguished by their category metadata.
        """
        if not directory or not directory.exists():
            return

        exclude_set = exclude_names or set()

        for path in directory.glob("*.md"):
            if not path.is_file() or path.name in exclude_set:
                continue

            try:
                # Detect document type by reading category metadata
                detected_type = self._detect_document_type(path)

                # Apply type filter if specified
                if filter_type is not None and detected_type != filter_type:
                    continue

                identifier = str(path.relative_to(self._site_root))
                mtime_ns = path.stat().st_mtime_ns
                yield DocumentMetadata(
                    identifier=identifier,
                    doc_type=detected_type,
                    metadata={"mtime_ns": mtime_ns, "path": str(path)},
                )
            except (OSError, ValueError):
                continue

    def _list_from_dir(
        self,
        directory: Path,
        dtype: DocumentType,
        filter_type: DocumentType | None = None,
        *,
        recursive: bool = False,
        exclude_names: set[str] | None = None,
    ) -> Iterator[DocumentMetadata]:
        """Helper to yield DocumentMetadata from a directory.

        For non-unified directories (media, enrichment media) where all files are the same type.
        """
        if filter_type is not None and filter_type != dtype:
            return

        if not directory or not directory.exists():
            return

        exclude_set = exclude_names or set()
        glob_func = directory.rglob if recursive else directory.glob

        for path in glob_func("*.md"):
            if not path.is_file() or path.name in exclude_set:
                continue

            try:
                identifier = str(path.relative_to(self._site_root))
                mtime_ns = path.stat().st_mtime_ns
                yield DocumentMetadata(
                    identifier=identifier,
                    doc_type=dtype,
                    metadata={"mtime_ns": mtime_ns, "path": str(path)},
                )
            except (OSError, ValueError):
                continue

    def _document_from_path(self, path: Path, doc_type: DocumentType) -> Document:
        try:
            post = frontmatter.load(str(path))
            metadata, body = post.metadata, post.content
        except (OSError, yaml.YAMLError) as e:
            raise DocumentParsingError(str(path), str(e)) from e
        metadata = metadata or {}
        slug_value = metadata.get("slug")
        if isinstance(slug_value, str) and slug_value.strip():
            slug = slugify(slug_value)
        else:
            slug = slugify(path.stem)
        metadata["slug"] = slug
        storage_identifier = str(path.relative_to(self._site_root))
        metadata.setdefault("storage_identifier", storage_identifier)
        metadata.setdefault("source_path", str(path))
        try:
            metadata.setdefault("mtime_ns", path.stat().st_mtime_ns)
        except OSError:
            metadata.setdefault("mtime_ns", 0)
        return Document(content=body.strip(), type=doc_type, metadata=metadata)

    def _url_to_path(self, url: str, document: Document) -> Path:
        base = self._ctx.base_url.rstrip("/")
        if url.startswith(base):
            url_path = url[len(base) :]
        else:
            url_path = url

        url_path = url_path.strip("/")

        match document.type:
            case DocumentType.POST:
                # ALL regular posts go to top-level posts/
                # (Not to author folders - those are for PROFILE posts ABOUT authors)
                slug = url_path.split("/")[-1]
                return self.posts_dir / f"{slug}.md"

            case DocumentType.PROFILE:
                # PROFILE posts (Egregora writing ABOUT author) go to author's folder
                subject_uuid = document.metadata.get("subject")
                if not subject_uuid:
                    msg = (
                        f"PROFILE document missing required 'subject' metadata. "
                        f"Document ID: {document.document_id}, URL: {url_path}. "
                        f"All PROFILE documents must include 'subject' to identify the author being profiled."
                    )
                    raise ValueError(msg)

                # Successfully routing to author-specific directory
                profile_dir = self.profiles_dir / str(subject_uuid)
                profile_dir.mkdir(parents=True, exist_ok=True)
                slug = url_path.split("/")[-1]
                logger.debug("Routing PROFILE to author directory: %s/%s", subject_uuid, slug)
                return profile_dir / f"{slug}.md"

            case DocumentType.ANNOUNCEMENT:
                # ANNOUNCEMENT posts (user command events) route to author folder if subject exists
                # This creates a unified feed with PROFILE posts
                subject_uuid = document.metadata.get("subject") or document.metadata.get("actor")

                if not subject_uuid:
                    # Fallback: system announcements without subject go to announcements/
                    logger.warning(
                        "ANNOUNCEMENT doc missing 'subject' metadata, falling back to announcements/. "
                        "Document ID: %s, URL: %s",
                        document.document_id,
                        url_path,
                    )
                    slug = url_path.split("/")[-1]
                    announcements_dir = self.posts_dir / "announcements"
                    announcements_dir.mkdir(parents=True, exist_ok=True)
                    return announcements_dir / f"{slug}.md"

                # Route to author's profile feed directory
                profile_dir = self.profiles_dir / str(subject_uuid)
                profile_dir.mkdir(parents=True, exist_ok=True)
                slug = url_path.split("/")[-1]
                logger.debug("Routing ANNOUNCEMENT to author directory: %s/%s", subject_uuid, slug)
                return profile_dir / f"{slug}.md"

            case DocumentType.JOURNAL:
                # When url_path is just "journal" (root journal URL), return journal.md in docs root
                # Otherwise, extract the slug and put it in journal_dir
                slug = url_path.split("/")[-1]
                if url_path == "journal":
                    return self.docs_dir / "journal.md"
                return self.journal_dir / f"{slug}.md"
            case DocumentType.ENRICHMENT_URL:
                # url_path might be 'posts/media/urls/slug' -> we want 'slug.md' inside media_dir/urls
                # ADR-0004: URL enrichments go to posts/media/urls/
                slug = url_path.split("/")[-1]
                return self.media_dir / "urls" / f"{slug}.md"
            case DocumentType.ENRICHMENT_MEDIA:
                # url_path is like 'media/images/foo' -> we want 'docs/media/images/foo.md' (fallback)
                rel_path = self._strip_media_prefix(url_path)
                return self.media_dir / f"{rel_path}.md"
            case DocumentType.ENRICHMENT_IMAGE:
                # Images: url_path ends with slug -> media_dir/images/slug.md
                slug = url_path.split("/")[-1]
                return self.media_dir / "images" / f"{slug}.md"
            case DocumentType.ENRICHMENT_VIDEO:
                # Videos: url_path ends with slug -> media_dir/videos/slug.md
                slug = url_path.split("/")[-1]
                return self.media_dir / "videos" / f"{slug}.md"
            case DocumentType.ENRICHMENT_AUDIO:
                # Audio: url_path ends with slug -> media_dir/audio/slug.md
                slug = url_path.split("/")[-1]
                return self.media_dir / "audio" / f"{slug}.md"
            case DocumentType.MEDIA:
                rel_path = self._strip_media_prefix(url_path)
                return self.media_dir / rel_path
            case DocumentType.ANNOTATION:
                # Annotations: inside posts_dir/annotations (by default)
                slug = url_path.split("/")[-1]
                return self.posts_dir / "annotations" / f"{slug}.md"
            case _:
                return self._resolve_generic_path(url_path)

    def _resolve_generic_path(self, url_path: str) -> Path:
        return self.site_root / f"{url_path}.md"

    def _strip_media_prefix(self, url_path: str) -> str:
        """Helper to strip media prefixes from URL path."""
        rel_path = url_path
        media_prefixes: set[str] = set()
        if hasattr(self._url_convention, "routes"):
            prefix = str(getattr(self._url_convention.routes, "media_prefix", "")).strip("/")
            if prefix:
                media_prefixes.add(prefix)
        media_prefixes.update(["media", "posts/media"])

        # Sort by length descending to match longest prefix first
        for prefix in sorted(media_prefixes, key=len, reverse=True):
            if rel_path == prefix:
                rel_path = ""
                break
            if rel_path.startswith(prefix + "/"):
                rel_path = rel_path[len(prefix) + 1 :]
                break
        return rel_path

    def _parse_frontmatter(self, path: Path) -> dict:
        """Extract YAML frontmatter from markdown file.

        Args:
            path: Path to markdown file

        Returns:
            Dictionary of frontmatter metadata (empty if none found)

        """
        try:
            return frontmatter.load(str(path)).metadata
        except OSError:
            return {}

    # Document Writing Strategies ---------------------------------------------

    @staticmethod
    def _ensure_category(metadata: dict[str, Any], category: str) -> dict[str, Any]:
        """Ensure metadata has a valid categories list with the specified category.

        Handles malformed categories (non-list values) by converting to list.
        Avoids duplicate categories.
        """
        categories = metadata.get("categories", [])

        # Handle malformed categories - must be a list
        if not isinstance(categories, list):
            categories = []

        # Add category if not already present
        if category and category not in categories:
            categories.append(category)

        metadata["categories"] = categories
        return metadata

    def _write_post_doc(self, document: Document, path: Path) -> None:
        metadata = dict(document.metadata or {})

        # Posts don't need a forced category - Material blog shows uncategorized posts in main feed
        # But ensure categories is a list if present
        if "categories" in metadata and not isinstance(metadata["categories"], list):
            metadata["categories"] = []

        if "date" in metadata:
            # Parse to datetime object for proper YAML serialization (unquoted)
            # Material blog plugin requires native datetime type, not string
            dt = parse_datetime_flexible(metadata["date"])
            if dt:
                metadata["date"] = dt
        if "authors" in metadata:
            ensure_author_entries(path.parent, metadata.get("authors"))

        yaml_front = yaml.dump(metadata, default_flow_style=False, allow_unicode=True, sort_keys=False)
        full_content = f"---\n{yaml_front}---\n\n{document.content}"
        path.write_text(full_content, encoding="utf-8")

    def _write_journal_doc(self, document: Document, path: Path) -> None:
        metadata = self._ensure_hidden(dict(document.metadata or {}))

        # Add type for categorization
        metadata["type"] = "journal"

        # Add Journal category using helper (handles malformed data)
        metadata = self._ensure_category(metadata, "Journal")

        yaml_front = yaml.dump(metadata, default_flow_style=False, allow_unicode=True, sort_keys=False)
        full_content = f"---\n{yaml_front}---\n\n{document.content}"
        path.write_text(full_content, encoding="utf-8")

    def _write_annotation_doc(self, document: Document, path: Path) -> None:
        metadata = self._ensure_hidden(dict(document.metadata or {}))

        # Add type for categorization
        metadata["type"] = "annotation"

        # Add Annotations category using helper (handles malformed data)
        metadata = self._ensure_category(metadata, "Annotations")

        yaml_front = yaml.dump(metadata, default_flow_style=False, allow_unicode=True, sort_keys=False)
        full_content = f"---\n{yaml_front}---\n\n{document.content}"
        path.write_text(full_content, encoding="utf-8")

    def _write_profile_doc(self, document: Document, path: Path) -> None:
        # Ensure UUID is in metadata
        author_uuid = document.metadata.get("uuid", document.metadata.get("author_uuid"))
        if not author_uuid:
            msg = "Profile document must have 'uuid' or 'author_uuid' in metadata"
            raise ProfileGenerationError(msg)

        # Use standard frontmatter writing logic
        metadata = dict(document.metadata or {})

        # Add type for categorization
        metadata["type"] = "profile"

        # Ensure avatar is present in frontmatter (for profile index page to use)
        if "avatar" not in metadata:
            metadata["avatar"] = generate_fallback_avatar_url(author_uuid)

        # Add Profile category using helper (handles malformed data)
        metadata = self._ensure_category(metadata, "Profile")

        yaml_front = yaml.dump(metadata, default_flow_style=False, allow_unicode=True, sort_keys=False)

        posts = list(self.documents(doc_type=DocumentType.POST))
        author_posts_docs = [post for post in posts if author_uuid in post.metadata.get("authors", [])]
        metadata["posts"] = [
            {
                "title": post.metadata.get("title"),
                "url": self.url_convention.canonical_url(post, self._ctx),
                "date": post.metadata.get("date"),
            }
            for post in author_posts_docs
        ]

        # Write content directly (avatar is in frontmatter for index page, not in content body)
        full_content = f"---\n{yaml_front}---\n\n{document.content}"
        path.write_text(full_content, encoding="utf-8")
        ensure_author_profile_index(author_uuid, self.profiles_dir)

    def _write_enrichment_doc(self, document: Document, path: Path) -> None:
        metadata = self._ensure_hidden(document.metadata.copy())
        metadata.setdefault("document_type", document.type.value)
        metadata.setdefault("slug", document.slug)
        if document.parent_id:
            metadata.setdefault("parent_id", document.parent_id)
        if document.parent and document.parent.metadata.get("slug"):
            metadata.setdefault("parent_slug", document.parent.metadata.get("slug"))

        # Add Enrichment category using helper (handles malformed data)
        metadata = self._ensure_category(metadata, "Enrichment")

        yaml_front = yaml.dump(metadata, default_flow_style=False, allow_unicode=True, sort_keys=False)
        full_content = f"---\n{yaml_front}---\n\n{document.content}"
        path.write_text(full_content, encoding="utf-8")

    def _write_media_doc(self, document: Document, path: Path) -> None:
        if document.metadata.get("pii_deleted"):
            logger.info("Skipping persistence of PII-containing media: %s", path.name)
            return

        # V3 Large File Support: If source_path is present, move/copy from there
        # instead of loading content into memory.
        source_path_str = document.metadata.get("source_path")
        if source_path_str:
            # Security: Validate source path to prevent path traversal attacks
            # Source paths should be absolute or within expected staging directories
            src = Path(source_path_str)

            # Ensure source path is absolute and exists
            if not src.is_absolute():
                logger.warning("Rejecting relative source path (security): %s", source_path_str)
            elif src.exists():
                # Additional security: Ensure resolved path hasn't changed (symlink check)
                try:
                    resolved_src = src.resolve(strict=True)
                except (OSError, RuntimeError) as e:
                    logger.warning("Failed to resolve source path %s: %s", src, e)
                else:
                    logger.debug("Moving media file from %s to %s", resolved_src, path)
                    # We use move to be efficient (atomic on same filesystem), falling back to copy if needed.
                    # Since the source is usually a temp staging file, moving is preferred.
                    try:
                        shutil.move(str(resolved_src), path)
                    except OSError:
                        # Fallback if cross-device or other issue
                        shutil.copy2(str(resolved_src), path)
                        with suppress(OSError):
                            resolved_src.unlink()
                    return
            else:
                logger.warning(
                    "Source path %s provided but does not exist, falling back to content", source_path_str
                )

        payload = (
            document.content if isinstance(document.content, bytes) else document.content.encode("utf-8")
        )
        path.write_bytes(payload)

    def _write_generic_doc(self, document: Document, path: Path) -> None:
        if isinstance(document.content, bytes):
            path.write_bytes(document.content)
        else:
            path.write_text(document.content, encoding="utf-8")

    @staticmethod
    def _ensure_hidden(metadata: dict[str, Any]) -> dict[str, Any]:
        """Ensure document is hidden from navigation."""
        hide = metadata.get("hide", [])
        if isinstance(hide, str):
            hide = [hide]
        if "navigation" not in hide:
            hide.append("navigation")
        metadata["hide"] = hide
        metadata["nav_exclude"] = metadata.get("nav_exclude", True)
        return metadata

    def _get_document_id_at_path(self, path: Path) -> str | None:
        if not path.exists():
            return None

        try:
            raw_content = path.read_text(encoding="utf-8")
        except OSError as exc:
            logger.warning("Failed to read existing document at %s: %s", path, exc)
            return None

        body = raw_content
        metadata: dict[str, Any] = {}

        min_parts_count = 3
        if raw_content.startswith("---\n"):
            try:
                parts = raw_content.split("---\n", 2)
                if len(parts) >= min_parts_count:
                    loaded_metadata = yaml.safe_load(parts[1]) or {}
                    metadata = loaded_metadata if isinstance(loaded_metadata, dict) else {}
                    body = parts[2]
                    body = body.removeprefix("\n")
            except yaml.YAMLError as exc:
                logger.warning("Failed to parse frontmatter for %s: %s", path, exc)
                metadata = {}
                body = raw_content

        metadata_copy = dict(metadata)
        parent_id = metadata_copy.pop("parent_id", None)

        document = Document(
            content=body,
            type=DocumentType.ENRICHMENT_URL,
            metadata=metadata_copy,
            parent_id=parent_id,
        )
        return document.document_id

    def _resolve_collision(self, path: Path, document_id: str, max_attempts: int = 1000) -> Path:
        stem = path.stem
        suffix = path.suffix
        parent = path.parent

        counter = 1
        while True:
            new_path = parent / f"{stem}-{counter}{suffix}"
            if not new_path.exists():
                return new_path
            existing_doc_id = self._get_document_id_at_path(new_path)
            if existing_doc_id == document_id:
                return new_path
            counter += 1
            if counter > max_attempts:
                raise CollisionResolutionError(str(path), max_attempts)

    # ============================================================================
    # Phase 2: Dynamic Data Population for UX Templates
    # ============================================================================

    def get_site_stats(self) -> dict[str, int]:
        """Calculate site statistics for homepage.

        Returns:
            Dictionary with post_count, profile_count, media_count, journal_count

        """
        stats = {
            "post_count": 0,
            "profile_count": 0,
            "media_count": 0,
            "journal_count": 0,
        }

        if not hasattr(self, "posts_dir") or not self.posts_dir:
            return stats

        # Count posts (exclude index.md and tags.md)
        if self.posts_dir.exists():
            stats["post_count"] = len(
                [p for p in self.posts_dir.glob("*.md") if p.name not in {"index.md", "tags.md"}]
            )

        # Count profiles (unique authors with at least one profile doc)
        if self.profiles_dir.exists():
            author_dirs = [p for p in self.profiles_dir.iterdir() if p.is_dir()]
            stats["profile_count"] = len(author_dirs)

        # Count media (URLs + images + videos + audio - exclude indexes)
        if self.media_dir.exists():
            all_media = list(self.media_dir.rglob("*.md"))
            stats["media_count"] = len([p for p in all_media if p.name != "index.md"])

        # Count journal entries by category
        if self.posts_dir.exists():
            journal_count = 0
            for path in self.posts_dir.glob("*.md"):
                if path.name in {"index.md", "tags.md"}:
                    continue
                if self._detect_document_type(path) == DocumentType.JOURNAL:
                    journal_count += 1
            stats["journal_count"] = journal_count

        return stats

    def get_profiles_data(self) -> list[dict[str, Any]]:
        """Extract profile metadata for profiles index, including calculated stats."""
        profiles = []
        posts = list(self.documents(doc_type=DocumentType.POST))  # Inefficient, but necessary for stats

        if not hasattr(self, "profiles_dir") or not self.profiles_dir.exists():
            return profiles
        for author_dir in sorted([p for p in self.profiles_dir.iterdir() if p.is_dir()]):
            try:
                candidates = [p for p in author_dir.glob("*.md") if p.name != "index.md"]
                if not candidates:
                    continue
                profile_path = max(candidates, key=lambda p: p.stat().st_mtime_ns)
                post = frontmatter.load(str(profile_path))
                metadata = post.metadata
                author_uuid = author_dir.name

                author_posts = [
                    post
                    for post in posts
                    if post.metadata and author_uuid in post.metadata.get("authors", [])
                ]

                post_count = len(author_posts)
                word_count = sum(len(post.content.split()) for post in author_posts)

                topics = {}
                for post in author_posts:
                    for tag in post.metadata.get("tags", []):
                        topics[tag] = topics.get(tag, 0) + 1

                top_topics = sorted(topics.items(), key=lambda item: item[1], reverse=True)

                avatar = metadata.get("avatar", "")
                # Generate fallback avatar if missing
                if not avatar:
                    avatar = generate_fallback_avatar_url(author_uuid)

                profiles.append(
                    {
                        "uuid": author_uuid,
                        "name": metadata.get("name", author_uuid[:8]),
                        "avatar": avatar,
                        "bio": metadata.get("bio", "Profile pending - first contributions detected"),
                        "post_count": post_count,
                        "word_count": word_count,
                        "topics": [topic for topic, count in top_topics],
                        "topic_counts": top_topics,
                        "member_since": metadata.get("member_since", "2024"),  # Placeholder
                    }
                )
            except (OSError, yaml.YAMLError) as e:
                logger.warning("Failed to parse profile %s: %s", profile_path, e)
                continue

        return profiles

    def get_recent_media(self, limit: int = 5) -> list[dict[str, Any]]:
        """Get recent media items for media index.

        URL enrichments live in posts/media/urls (ADR-0004).

        Args:
            limit: Maximum number of items to return

        Returns:
            List of media dictionaries with title, url, slug, summary

        """
        media_items = []

        urls_dir = getattr(self, "urls_dir", self.media_dir / "urls")
        if not urls_dir.exists():
            return media_items

        url_files = sorted(
            [p for p in urls_dir.glob("*.md") if p.name != "index.md"],
            key=lambda p: p.stat().st_mtime,
            reverse=True,
        )[:limit]

        for media_path in url_files:
            try:
                post = frontmatter.load(str(media_path))
                metadata, body = post.metadata, post.content

                # Extract summary from content
                summary = ""
                if "## Summary" in body:
                    summary_part = body.split("## Summary", 1)[1].split("##", 1)[0]
                    summary = summary_part.strip()[:200]

                media_items.append(
                    {
                        "title": metadata.get("title", media_path.stem),
                        "url": metadata.get("url", ""),
                        "slug": metadata.get("slug", media_path.stem),
                        "summary": summary or metadata.get("description", ""),
                    }
                )
            except (OSError, yaml.YAMLError) as e:
                logger.warning("Failed to parse media %s: %s", media_path, e)
                continue

        return media_items

    def _append_author_cards(self, content: str, author_ids: list[str]) -> str:
        """Append author cards to post content using Jinja template.

        Args:
            content: Post markdown content
            author_ids: List of author UUIDs

        Returns:
            Content with author cards appended

        """
        if not author_ids:
            return content

        # Load .authors.yml
        authors_file = None
        if hasattr(self, "site_root") and self.site_root:
            for potential_path in [
                self.site_root / "docs" / ".authors.yml",
                self.site_root / ".authors.yml",
            ]:
                if potential_path.exists():
                    authors_file = potential_path
                    break

        if not authors_file:
            return content

        try:
            with authors_file.open("r", encoding="utf-8") as f:
                authors_db = yaml.safe_load(f) or {}
        except (OSError, yaml.YAMLError) as e:
            logger.warning("Failed to load .authors.yml: %s", e)
            return content

        # Build author data for template
        authors_data = []
        for author_id in author_ids:
            author = authors_db.get(author_id, {})
            name = author.get("name", author_id[:8])
            avatar = author.get("avatar", "")

            # Generate fallback avatar if not set
            if not avatar:
                avatar = generate_fallback_avatar_url(author_id)

            authors_data.append(
                {
                    "uuid": author_id,
                    "name": name,
                    "avatar": avatar,
                }
            )

        # Render using Jinja template
        try:
            templates_dir = Path(__file__).resolve().parents[2] / "rendering" / "templates" / "site"
            # Security: Enable autoescape for .jinja templates to prevent XSS
            env = Environment(
                loader=FileSystemLoader(str(templates_dir)),
                autoescape=select_autoescape(["html", "htm", "xml", "jinja"]),
            )
            template = env.get_template("partials/author_cards.jinja")
            author_cards_html = template.render(authors=authors_data)
            return content.rstrip() + "\n" + author_cards_html
        except (OSError, TemplateError) as e:
            logger.warning("Failed to render author cards template: %s", e)
            return content

    def regenerate_tags_page(self) -> None:
        """Regenerate the tags.md page with current tag frequencies for word cloud visualization.

        Collects all tags from posts, calculates frequencies, and renders an updated
        tags page with interactive word cloud and alphabetical list.
        """
        if not hasattr(self, "posts_dir") or not self.posts_dir.exists():
            logger.debug("Posts directory not found, skipping tags page regeneration")
            return

        # Collect all tags from posts
        tag_counts: Counter = Counter()
        posts = list(self.documents(doc_type=DocumentType.POST))

        for post in posts:
            tags = post.metadata.get("tags", [])
            for tag in tags:
                if isinstance(tag, str) and tag.strip():
                    tag_counts[tag.strip()] += 1

        if not tag_counts:
            logger.info("No tags found in posts, skipping tags page regeneration")
            return

        # Calculate frequency levels (1-10 scale) for word cloud sizing
        max_count = max(tag_counts.values())
        min_count = min(tag_counts.values())
        count_range = max_count - min_count if max_count > min_count else 1

        tags_data = []
        for tag_name, count in tag_counts.items():
            # Normalize to 1-10 scale for CSS data-frequency attribute
            if count_range > 0:
                frequency_level = int(((count - min_count) / count_range) * 9) + 1
            else:
                frequency_level = 5  # Middle value if all tags have same count

            tags_data.append(
                {
                    "name": tag_name,
                    "slug": slugify(tag_name),
                    "count": count,
                    "frequency_level": min(10, max(1, frequency_level)),
                }
            )

        # Sort by count (descending) for word cloud
        tags_data.sort(key=lambda x: x["count"], reverse=True)

        # Render the tags page template
        try:
            templates_dir = Path(__file__).resolve().parents[2] / "rendering" / "templates" / "site"
            env = Environment(loader=FileSystemLoader(str(templates_dir)), autoescape=select_autoescape())

            template = env.get_template("docs/posts/tags.md.jinja")
            content = template.render(
                tags=tags_data,
                generated_date=datetime.now(UTC).strftime("%Y-%m-%d"),
            )

            tags_path = self.posts_dir / "tags.md"
            tags_path.write_text(content, encoding="utf-8")
            logger.info("Regenerated tags page with %d unique tags", len(tags_data))

        except (OSError, TemplateError):
            logger.exception("Failed to regenerate tags page")

    def get_author_profile(self, author_uuid: str) -> dict:
        """Public alias for _build_author_profile."""
        return self._build_author_profile(author_uuid)

    def _build_author_profile(self, author_uuid: str) -> dict:
        """Build author profile by scanning all their posts chronologically.

        Sequential metadata updates: later posts override earlier values.

        Args:
            author_uuid: UUID of the author

        Returns:
            Profile dictionary with derived state.

        Raises:
            ProfileNotFoundError: If no posts are found for the author.

        """
        # Use full UUID for consistency
        author_dir = self.posts_dir / "authors" / author_uuid
        if not author_dir.exists():
            raise ProfileNotFoundError(author_uuid)

        posts = sorted(author_dir.glob("*.md"), key=lambda p: p.stem)

        profile = {
            "uuid": author_uuid,
            "name": None,
            "bio": None,
            "avatar": None,
            "interests": set(),
            "posts": [],
        }

        for post_path in posts:
            if post_path.name == "index.md":
                continue

            frontmatter = self._parse_frontmatter(post_path)
            authors = frontmatter.get("authors", [])

            # Find this author's metadata in the post
            for author in authors:
                if isinstance(author, dict):
                    author_uuid_in_post = author.get("uuid", "")
                    # Use exact match now that we use full UUIDs everywhere.
                    # Legacy deployments with truncated UUIDs in frontmatter will need
                    # to update their markdown files during migration.
                    if author_uuid_in_post == author_uuid:
                        # Sequential merge: later values win
                        if "name" in author:
                            profile["name"] = author["name"]
                        if "bio" in author:
                            profile["bio"] = author["bio"]
                        if "avatar" in author:
                            profile["avatar"] = author["avatar"]
                        if "interests" in author:
                            profile["interests"].update(author["interests"])

            # Track this post
            profile["posts"].append(
                {
                    "title": frontmatter.get("title", post_path.stem),
                    "date": frontmatter.get("date", ""),
                    "slug": post_path.stem,
                    "path": post_path,
                }
            )

        if not profile["name"]:
            raise ProfileNotFoundError(author_uuid)

        profile["interests"] = sorted(profile["interests"])
        return profile

    def _render_author_index(self, profile: dict) -> str:
        """Render author index.md content from profile data.

        Args:
            profile: Profile dictionary with derived state

        Returns:
            Markdown content for index.md

        """
        # Generate avatar HTML if available
        avatar_html = ""
        if profile.get("avatar"):
            # Avatar URL should be safe if generated by system, but if user provided, it might need checking.
            # Markdown image syntax handles URL encoding usually, but we assume URL is valid.
            avatar_html = f"![Avatar]({profile['avatar']}){{ align=left width=150 }}\n\n"

        # Build post list (newest first)
        # Escape titles to prevent XSS in link text
        posts_md = "\n".join(
            [
                f"- [{html.escape(str(p.get('title', '')))}]({p['slug']}.md) - {p['date']}"
                for p in reversed(profile["posts"])
            ]
        )

        # Build frontmatter using yaml.dump to ensure valid YAML and safe escaping
        frontmatter_data = {
            "title": profile["name"],
            "type": "profile",
            "uuid": profile["uuid"],
            "avatar": profile.get("avatar", ""),
            "bio": profile.get("bio", ""),
            "interests": profile.get("interests", []),
        }
        yaml_front = yaml.dump(
            frontmatter_data, default_flow_style=False, allow_unicode=True, sort_keys=False
        )

        # Escape content for Body to prevent XSS
        safe_name = html.escape(str(profile.get("name", "")))
        safe_bio = html.escape(str(profile.get("bio", "")))
        safe_interests = [html.escape(str(i)) for i in profile.get("interests", [])]

        return f"""---
{yaml_front}---

{avatar_html}# {safe_name}

{safe_bio}

## Posts ({len(profile["posts"])})

{posts_md}

## Interests

{", ".join(safe_interests)}
"""


# ============================================================================
# MkDocs filesystem storage helpers
# ============================================================================

# Moved to src/egregora/utils/filesystem.py


def secure_path_join(base_dir: Path, user_path: str) -> Path:
    """Safely join ``user_path`` to ``base_dir`` preventing directory traversal."""
    full_path = (base_dir / user_path).resolve()
    try:
        full_path.relative_to(base_dir.resolve())
    except ValueError as exc:
        msg = f"Path traversal detected: {user_path!r} escapes base directory {base_dir}"
        raise ValueError(msg) from exc
    return full_path<|MERGE_RESOLUTION|>--- conflicted
+++ resolved
@@ -13,7 +13,6 @@
 
 from __future__ import annotations
 
-import html
 import logging
 import shutil
 from collections import Counter
@@ -26,27 +25,10 @@
 import yaml
 from jinja2 import Environment, FileSystemLoader, TemplateError, select_autoescape
 
-<<<<<<< HEAD
-from egregora.data_primitives import DocumentMetadata
-from egregora.data_primitives.document import Document, DocumentType
-from egregora.data_primitives.protocols import UrlContext, UrlConvention
-from egregora.knowledge.profiles import ensure_author_profile_index, generate_fallback_avatar_url
-=======
 from egregora.data_primitives.document import Document, DocumentMetadata, DocumentType, UrlContext, UrlConvention
 from egregora.knowledge.profiles import generate_fallback_avatar_url
->>>>>>> 51ece75d
 from egregora.output_adapters.base import BaseOutputSink, SiteConfiguration
 from egregora.output_adapters.conventions import RouteConfig, StandardUrlConvention
-from egregora.output_adapters.exceptions import (
-    AdapterNotInitializedError,
-    CollisionResolutionError,
-    ConfigLoadError,
-    DocumentNotFoundError,
-    DocumentParsingError,
-    ProfileGenerationError,
-    ProfileNotFoundError,
-    UnsupportedDocumentTypeError,
-)
 from egregora.output_adapters.mkdocs.paths import MkDocsPaths
 from egregora.output_adapters.mkdocs.scaffolding import MkDocsSiteScaffolder, safe_yaml_load
 from egregora.utils.datetime_utils import parse_datetime_flexible
@@ -192,7 +174,7 @@
         self._index[doc_id] = path
         logger.debug("Served document %s at %s", doc_id, path)
 
-    def _resolve_document_path(self, doc_type: DocumentType, identifier: str) -> Path:
+    def _resolve_document_path(self, doc_type: DocumentType, identifier: str) -> Path | None:
         """Resolve filesystem path for a document based on its type.
 
         UNIFIED: Posts, profiles, journals, and enrichment URLs all live in posts_dir.
@@ -206,45 +188,59 @@
             Path to document or None if type unsupported
 
         """
-        path_map = {
-            DocumentType.PROFILE: self.profiles_dir,
-            DocumentType.POST: self.posts_dir,
-            DocumentType.JOURNAL: self.journal_dir,
-            DocumentType.ENRICHMENT_URL: self.media_dir / "urls",
-            DocumentType.ENRICHMENT_MEDIA: self.media_dir,
-            DocumentType.ENRICHMENT_IMAGE: self.media_dir / "images",
-            DocumentType.ENRICHMENT_VIDEO: self.media_dir / "videos",
-            DocumentType.ENRICHMENT_AUDIO: self.media_dir / "audio",
-            DocumentType.MEDIA: self.media_dir,
-        }
-        if doc_type not in path_map:
-            raise UnsupportedDocumentTypeError(str(doc_type))
-
-        base_path = path_map[doc_type]
-
-        if doc_type == DocumentType.PROFILE:
-            if "/" in identifier:
-                author_uuid, slug = identifier.split("/", 1)
-                return self.profiles_dir / author_uuid / f"{slug}.md"
-            author_dir = self.profiles_dir / identifier
-            if not author_dir.exists():
-                raise DocumentNotFoundError(doc_type.value, identifier)
-            candidates = [p for p in author_dir.glob("*.md") if p.name != "index.md"]
-            if not candidates:
-                raise DocumentNotFoundError(doc_type.value, identifier)
-            return max(candidates, key=lambda p: p.stat().st_mtime_ns)
-        if doc_type == DocumentType.POST:
-            matches = list(self.posts_dir.glob(f"*-{identifier}.md"))
-            if not matches:
-                raise DocumentNotFoundError(doc_type.value, identifier)
-            return max(matches, key=lambda p: p.stat().st_mtime)
-        if doc_type == DocumentType.JOURNAL:
-            return self.journal_dir / f"{identifier.replace('/', '-')}.md"
-
-        return base_path / identifier
-
-    def get(self, doc_type: DocumentType, identifier: str) -> Document:
+        match doc_type:
+            case DocumentType.PROFILE:
+                # Profiles: "author_uuid/slug" (preferred) or "author_uuid" (latest)
+                if "/" in identifier:
+                    author_uuid, slug = identifier.split("/", 1)
+                    return self.profiles_dir / author_uuid / f"{slug}.md"
+                author_dir = self.profiles_dir / identifier
+                if not author_dir.exists():
+                    return None
+                candidates = [p for p in author_dir.glob("*.md") if p.name != "index.md"]
+                if not candidates:
+                    return None
+                return max(candidates, key=lambda p: p.stat().st_mtime_ns)
+            case DocumentType.POST:
+                # Posts: dated filename (e.g., "2024-01-01-slug.md")
+                matches = list(self.posts_dir.glob(f"*-{identifier}.md"))
+                if matches:
+                    return max(matches, key=lambda p: p.stat().st_mtime)
+                return None
+            case DocumentType.JOURNAL:
+                # Journals: simple filename with slug in journal_dir
+                return self.journal_dir / f"{identifier.replace('/', '-')}.md"
+            case DocumentType.ENRICHMENT_URL:
+                # Enrichment URLs: inside media_dir/urls (ADR-0004)
+                return self.media_dir / "urls" / f"{identifier}.md"
+            case DocumentType.ENRICHMENT_MEDIA:
+                # Enrichment media: stays in media_dir (fallback)
+                return self.media_dir / f"{identifier}.md"
+            case DocumentType.ENRICHMENT_IMAGE:
+                # Image descriptions: media_dir/images/
+                return self.media_dir / "images" / f"{identifier}.md"
+            case DocumentType.ENRICHMENT_VIDEO:
+                # Video descriptions: media_dir/videos/
+                return self.media_dir / "videos" / f"{identifier}.md"
+            case DocumentType.ENRICHMENT_AUDIO:
+                # Audio descriptions: media_dir/audio/
+                return self.media_dir / "audio" / f"{identifier}.md"
+            case DocumentType.MEDIA:
+                # Media files: stay in media_dir
+                return self.media_dir / identifier
+            case _:
+                return None
+
+    def get(self, doc_type: DocumentType, identifier: str) -> Document | None:
         path = self._resolve_document_path(doc_type, identifier)
+
+        if path is None or not path.exists():
+            logger.debug(
+                "Document not found: %s/%s",
+                doc_type.value if isinstance(doc_type, DocumentType) else doc_type,
+                identifier,
+            )
+            return None
 
         try:
             if doc_type == DocumentType.MEDIA:
@@ -253,8 +249,9 @@
                 return Document(content=raw_bytes, type=doc_type, metadata=metadata)
             post = frontmatter.load(str(path))
             metadata, actual_content = post.metadata, post.content
-        except (OSError, yaml.YAMLError) as e:
-            raise DocumentParsingError(str(path), str(e)) from e
+        except OSError:
+            logger.exception("Failed to read document at %s", path)
+            return None
 
         return Document(content=actual_content, type=doc_type, metadata=metadata)
 
@@ -306,7 +303,8 @@
         try:
             config = safe_yaml_load(mkdocs_path.read_text(encoding="utf-8"))
         except yaml.YAMLError as exc:
-            raise ConfigLoadError(str(mkdocs_path), str(exc)) from exc
+            logger.warning("Failed to parse mkdocs.yml at %s: %s", mkdocs_path, exc)
+            config = {}
         return config
 
     def get_markdown_extensions(self) -> list[str]:
@@ -502,7 +500,7 @@
 Use consistent, meaningful tags across posts to build a useful taxonomy.
 """
 
-    def documents(self, doc_type: DocumentType | None = None) -> Iterator[Document]:
+    def documents(self) -> Iterator[Document]:
         """Return all MkDocs documents as Document instances (lazy iterator)."""
         if not hasattr(self, "_site_root") or self._site_root is None:
             return
@@ -512,7 +510,7 @@
         # but get() expects a simpler identifier for some types (e.g., "slug" for posts).
         # To reliably load all listed documents, we bypass the identifier resolution logic
         # and load directly from the known path found by list().
-        for meta in self.list(doc_type=doc_type):
+        for meta in self.list():
             if meta.doc_type and "path" in meta.metadata:
                 doc_path = Path(str(meta.metadata["path"]))
                 # Bypass identifier resolution by loading directly from path
@@ -537,25 +535,18 @@
             return
 
         # Scan docs/posts recursively and classify documents by path + frontmatter.
-        yield from self._scan_for_documents(doc_type)
-
-    def _scan_for_documents(self, filter_type: DocumentType | None = None) -> Iterator[DocumentMetadata]:
-        """Scan all known document directories for markdown files."""
+        yield from self._list_from_posts_tree(doc_type)
+
+    def _list_from_posts_tree(self, filter_type: DocumentType | None = None) -> Iterator[DocumentMetadata]:
         exclude_names = {"index.md", "tags.md"}
-        # Scan the entire docs_dir, which contains posts, profiles, media, etc.
-        for path in self.docs_dir.rglob("*.md"):
+        for path in self.posts_dir.rglob("*.md"):
             if not path.is_file() or path.name in exclude_names:
                 continue
-
+            if self.media_dir in path.parents and path.name == "index.md":
+                continue
             detected_type = self._detect_document_type(path)
             if filter_type is not None and detected_type != filter_type:
                 continue
-
-            # Skip md files that are not a primary document type
-            # (e.g. intermediate indexes in media folders)
-            if detected_type not in self._writers:
-                continue
-
             identifier = str(path.relative_to(self._site_root))
             try:
                 mtime_ns = path.stat().st_mtime_ns
@@ -608,7 +599,8 @@
 
         """
         if not hasattr(self, "_site_root") or self._site_root is None:
-            raise AdapterNotInitializedError
+            msg = "MkDocsOutputAdapter not initialized - call initialize() first"
+            raise RuntimeError(msg)
 
         # MkDocs identifiers are relative paths from site_root
         return (self._site_root / identifier).resolve()
@@ -633,32 +625,25 @@
 
     def _detect_document_type(self, path: Path) -> DocumentType:
         """Detect document type from path and (when needed) frontmatter."""
-
-        def _is_child(p: Path, parent: Path) -> bool:
-            """Check if p is a child of parent, compatible with Python < 3.9."""
-            try:
-                p.relative_to(parent)
-                return True
-            except ValueError:
-                return False
-
-        # Use is_relative_to for robust path checking
-        if _is_child(path, self.profiles_dir):
+        try:
+            relative = path.relative_to(self.posts_dir)
+        except ValueError:
+            relative = path
+
+        parts = relative.parts
+        if parts[:1] == ("profiles",):
             return DocumentType.PROFILE
-        if _is_child(path, self.urls_dir):
+        if parts[:2] == ("media", "urls"):
             return DocumentType.ENRICHMENT_URL
-        if _is_child(path, self.media_dir):
+        if parts[:1] == ("media",):
             return DocumentType.ENRICHMENT_MEDIA
-        if _is_child(path, self.journal_dir):
-            return DocumentType.JOURNAL
-        if _is_child(path, self.posts_dir / "annotations"):
+        if parts[:2] == ("annotations",):
             return DocumentType.ANNOTATION
 
-        # Fallback to frontmatter-based detection for journal/annotations
         try:
             post = frontmatter.load(str(path))
             metadata = post.metadata
-        except (OSError, yaml.YAMLError):
+        except OSError:
             metadata = {}
 
         categories = (metadata or {}).get("categories", [])
@@ -668,13 +653,6 @@
             return DocumentType.JOURNAL
         if "Annotations" in categories:
             return DocumentType.ANNOTATION
-
-        # Default to POST for anything else in docs/posts
-        if _is_child(path, self.posts_dir):
-            return DocumentType.POST
-
-        # If we're here, it's not in a known directory.
-        # This could be a top-level file. Default to POST.
         return DocumentType.POST
 
     def _list_from_unified_dir(
@@ -753,12 +731,12 @@
             except (OSError, ValueError):
                 continue
 
-    def _document_from_path(self, path: Path, doc_type: DocumentType) -> Document:
+    def _document_from_path(self, path: Path, doc_type: DocumentType) -> Document | None:
         try:
             post = frontmatter.load(str(path))
             metadata, body = post.metadata, post.content
-        except (OSError, yaml.YAMLError) as e:
-            raise DocumentParsingError(str(path), str(e)) from e
+        except OSError:
+            return None
         metadata = metadata or {}
         slug_value = metadata.get("slug")
         if isinstance(slug_value, str) and slug_value.strip():
@@ -949,6 +927,31 @@
         if "authors" in metadata:
             ensure_author_entries(path.parent, metadata.get("authors"))
 
+        # Add related posts based on shared tags
+        current_tags = set(metadata.get("tags", []))
+        current_slug = metadata.get("slug")
+        if current_tags and current_slug:
+            all_posts = list(self.documents())
+            related_posts_list = []
+            for post in all_posts:
+                if post.type != DocumentType.POST:
+                    continue
+                post_slug = post.metadata.get("slug")
+                if post_slug == current_slug:
+                    continue
+                post_tags = set(post.metadata.get("tags", []))
+                shared_tags = current_tags & post_tags
+                if shared_tags:
+                    related_posts_list.append(
+                        {
+                            "title": post.metadata.get("title"),
+                            "url": self.url_convention.canonical_url(post, self._ctx),
+                            "reading_time": post.metadata.get("reading_time", 5),
+                        }
+                    )
+            if related_posts_list:
+                metadata["related_posts"] = related_posts_list
+
         yaml_front = yaml.dump(metadata, default_flow_style=False, allow_unicode=True, sort_keys=False)
         full_content = f"---\n{yaml_front}---\n\n{document.content}"
         path.write_text(full_content, encoding="utf-8")
@@ -984,7 +987,7 @@
         author_uuid = document.metadata.get("uuid", document.metadata.get("author_uuid"))
         if not author_uuid:
             msg = "Profile document must have 'uuid' or 'author_uuid' in metadata"
-            raise ProfileGenerationError(msg)
+            raise ValueError(msg)
 
         # Use standard frontmatter writing logic
         metadata = dict(document.metadata or {})
@@ -992,17 +995,17 @@
         # Add type for categorization
         metadata["type"] = "profile"
 
-        # Ensure avatar is present in frontmatter (for profile index page to use)
+        # Ensure avatar is present (fallback if needed)
         if "avatar" not in metadata:
             metadata["avatar"] = generate_fallback_avatar_url(author_uuid)
 
-        # Add Profile category using helper (handles malformed data)
-        metadata = self._ensure_category(metadata, "Profile")
+        # Add Authors category using helper (handles malformed data)
+        metadata = self._ensure_category(metadata, "Authors")
 
         yaml_front = yaml.dump(metadata, default_flow_style=False, allow_unicode=True, sort_keys=False)
 
-        posts = list(self.documents(doc_type=DocumentType.POST))
-        author_posts_docs = [post for post in posts if author_uuid in post.metadata.get("authors", [])]
+        all_posts = list(self.documents())
+        author_posts_docs = [post for post in all_posts if author_uuid in post.metadata.get("authors", [])]
         metadata["posts"] = [
             {
                 "title": post.metadata.get("title"),
@@ -1012,10 +1015,15 @@
             for post in author_posts_docs
         ]
 
-        # Write content directly (avatar is in frontmatter for index page, not in content body)
-        full_content = f"---\n{yaml_front}---\n\n{document.content}"
+        # Prepend avatar using MkDocs macros syntax
+        # This matches the logic in profiles.py but ensures it happens even when writing via adapter
+        # Note: We use double braces {{ }} for Jinja2 syntax, so in f-string we need quadruple braces {{{{ }}}}
+        content_with_avatar = (
+            f"![Avatar]({{{{ page.meta.avatar }}}}){{ align=left width=150 }}\n\n{document.content}"
+        )
+
+        full_content = f"---\n{yaml_front}---\n\n{content_with_avatar}"
         path.write_text(full_content, encoding="utf-8")
-        ensure_author_profile_index(author_uuid, self.profiles_dir)
 
     def _write_enrichment_doc(self, document: Document, path: Path) -> None:
         metadata = self._ensure_hidden(document.metadata.copy())
@@ -1040,37 +1048,22 @@
 
         # V3 Large File Support: If source_path is present, move/copy from there
         # instead of loading content into memory.
-        source_path_str = document.metadata.get("source_path")
-        if source_path_str:
-            # Security: Validate source path to prevent path traversal attacks
-            # Source paths should be absolute or within expected staging directories
-            src = Path(source_path_str)
-
-            # Ensure source path is absolute and exists
-            if not src.is_absolute():
-                logger.warning("Rejecting relative source path (security): %s", source_path_str)
-            elif src.exists():
-                # Additional security: Ensure resolved path hasn't changed (symlink check)
+        source_path = document.metadata.get("source_path")
+        if source_path:
+            src = Path(source_path)
+            if src.exists():
+                logger.debug("Moving media file from %s to %s", src, path)
+                # We use move to be efficient (atomic on same filesystem), falling back to copy if needed.
+                # Since the source is usually a temp staging file, moving is preferred.
                 try:
-                    resolved_src = src.resolve(strict=True)
-                except (OSError, RuntimeError) as e:
-                    logger.warning("Failed to resolve source path %s: %s", src, e)
-                else:
-                    logger.debug("Moving media file from %s to %s", resolved_src, path)
-                    # We use move to be efficient (atomic on same filesystem), falling back to copy if needed.
-                    # Since the source is usually a temp staging file, moving is preferred.
-                    try:
-                        shutil.move(str(resolved_src), path)
-                    except OSError:
-                        # Fallback if cross-device or other issue
-                        shutil.copy2(str(resolved_src), path)
-                        with suppress(OSError):
-                            resolved_src.unlink()
-                    return
-            else:
-                logger.warning(
-                    "Source path %s provided but does not exist, falling back to content", source_path_str
-                )
+                    shutil.move(src, path)
+                except OSError:
+                    # Fallback if cross-device or other issue
+                    shutil.copy2(src, path)
+                    with suppress(OSError):
+                        src.unlink()
+                return
+            logger.warning("Source path %s provided but does not exist, falling back to content", source_path)
 
         payload = (
             document.content if isinstance(document.content, bytes) else document.content.encode("utf-8")
@@ -1133,7 +1126,7 @@
         )
         return document.document_id
 
-    def _resolve_collision(self, path: Path, document_id: str, max_attempts: int = 1000) -> Path:
+    def _resolve_collision(self, path: Path, document_id: str) -> Path:
         stem = path.stem
         suffix = path.suffix
         parent = path.parent
@@ -1147,8 +1140,10 @@
             if existing_doc_id == document_id:
                 return new_path
             counter += 1
+            max_attempts = 1000
             if counter > max_attempts:
-                raise CollisionResolutionError(str(path), max_attempts)
+                msg = f"Failed to resolve collision for {path} after {max_attempts} attempts"
+                raise RuntimeError(msg)
 
     # ============================================================================
     # Phase 2: Dynamic Data Population for UX Templates
@@ -1202,7 +1197,7 @@
     def get_profiles_data(self) -> list[dict[str, Any]]:
         """Extract profile metadata for profiles index, including calculated stats."""
         profiles = []
-        posts = list(self.documents(doc_type=DocumentType.POST))  # Inefficient, but necessary for stats
+        all_posts = list(self.documents())  # Inefficient, but necessary for stats
 
         if not hasattr(self, "profiles_dir") or not self.profiles_dir.exists():
             return profiles
@@ -1218,7 +1213,7 @@
 
                 author_posts = [
                     post
-                    for post in posts
+                    for post in all_posts
                     if post.metadata and author_uuid in post.metadata.get("authors", [])
                 ]
 
@@ -1362,11 +1357,7 @@
         # Render using Jinja template
         try:
             templates_dir = Path(__file__).resolve().parents[2] / "rendering" / "templates" / "site"
-            # Security: Enable autoescape for .jinja templates to prevent XSS
-            env = Environment(
-                loader=FileSystemLoader(str(templates_dir)),
-                autoescape=select_autoescape(["html", "htm", "xml", "jinja"]),
-            )
+            env = Environment(loader=FileSystemLoader(str(templates_dir)), autoescape=select_autoescape())
             template = env.get_template("partials/author_cards.jinja")
             author_cards_html = template.render(authors=authors_data)
             return content.rstrip() + "\n" + author_cards_html
@@ -1386,9 +1377,11 @@
 
         # Collect all tags from posts
         tag_counts: Counter = Counter()
-        posts = list(self.documents(doc_type=DocumentType.POST))
-
-        for post in posts:
+        all_posts = list(self.documents())
+
+        for post in all_posts:
+            if post.type != DocumentType.POST:
+                continue
             tags = post.metadata.get("tags", [])
             for tag in tags:
                 if isinstance(tag, str) and tag.strip():
@@ -1441,11 +1434,11 @@
         except (OSError, TemplateError):
             logger.exception("Failed to regenerate tags page")
 
-    def get_author_profile(self, author_uuid: str) -> dict:
+    def get_author_profile(self, author_uuid: str) -> dict | None:
         """Public alias for _build_author_profile."""
         return self._build_author_profile(author_uuid)
 
-    def _build_author_profile(self, author_uuid: str) -> dict:
+    def _build_author_profile(self, author_uuid: str) -> dict | None:
         """Build author profile by scanning all their posts chronologically.
 
         Sequential metadata updates: later posts override earlier values.
@@ -1454,16 +1447,13 @@
             author_uuid: UUID of the author
 
         Returns:
-            Profile dictionary with derived state.
-
-        Raises:
-            ProfileNotFoundError: If no posts are found for the author.
+            Profile dictionary with derived state, or None if no posts found
 
         """
         # Use full UUID for consistency
         author_dir = self.posts_dir / "authors" / author_uuid
         if not author_dir.exists():
-            raise ProfileNotFoundError(author_uuid)
+            return None
 
         posts = sorted(author_dir.glob("*.md"), key=lambda p: p.stem)
 
@@ -1512,7 +1502,7 @@
             )
 
         if not profile["name"]:
-            raise ProfileNotFoundError(author_uuid)
+            return None  # No valid profile without a name
 
         profile["interests"] = sorted(profile["interests"])
         return profile
@@ -1530,43 +1520,26 @@
         # Generate avatar HTML if available
         avatar_html = ""
         if profile.get("avatar"):
-            # Avatar URL should be safe if generated by system, but if user provided, it might need checking.
-            # Markdown image syntax handles URL encoding usually, but we assume URL is valid.
             avatar_html = f"![Avatar]({profile['avatar']}){{ align=left width=150 }}\n\n"
 
         # Build post list (newest first)
-        # Escape titles to prevent XSS in link text
         posts_md = "\n".join(
-            [
-                f"- [{html.escape(str(p.get('title', '')))}]({p['slug']}.md) - {p['date']}"
-                for p in reversed(profile["posts"])
-            ]
+            [f"- [{p['title']}]({p['slug']}.md) - {p['date']}" for p in reversed(profile["posts"])]
         )
 
-        # Build frontmatter using yaml.dump to ensure valid YAML and safe escaping
-        frontmatter_data = {
-            "title": profile["name"],
-            "type": "profile",
-            "uuid": profile["uuid"],
-            "avatar": profile.get("avatar", ""),
-            "bio": profile.get("bio", ""),
-            "interests": profile.get("interests", []),
-        }
-        yaml_front = yaml.dump(
-            frontmatter_data, default_flow_style=False, allow_unicode=True, sort_keys=False
-        )
-
-        # Escape content for Body to prevent XSS
-        safe_name = html.escape(str(profile.get("name", "")))
-        safe_bio = html.escape(str(profile.get("bio", "")))
-        safe_interests = [html.escape(str(i)) for i in profile.get("interests", [])]
-
+        # Build frontmatter
         return f"""---
-{yaml_front}---
-
-{avatar_html}# {safe_name}
-
-{safe_bio}
+title: {profile["name"]}
+type: profile
+uuid: {profile["uuid"]}
+avatar: {profile.get("avatar", "")}
+bio: {profile.get("bio", "")}
+interests: {profile.get("interests", [])}
+---
+
+{avatar_html}# {profile["name"]}
+
+{profile.get("bio", "")}
 
 ## Posts ({len(profile["posts"])})
 
@@ -1574,7 +1547,7 @@
 
 ## Interests
 
-{", ".join(safe_interests)}
+{", ".join(profile.get("interests", []))}
 """
 
 
