--- conflicted
+++ resolved
@@ -817,33 +817,6 @@
         # MkDocs identifiers are relative paths from site_root
         return (self._site_root / identifier).resolve()
 
-<<<<<<< HEAD
-    def documents(self) -> list[Document]:
-        if not hasattr(self, "_site_root") or self._site_root is None:
-            return []
-
-        documents: list[Document] = []
-        documents.extend(self._documents_from_dir(self.posts_dir, DocumentType.POST))
-        documents.extend(self._documents_from_dir(self.profiles_dir, DocumentType.PROFILE))
-        documents.extend(
-            self._documents_from_dir(
-                self._site_root / "docs" / "media",
-                DocumentType.ENRICHMENT_MEDIA,
-                recursive=True,
-                exclude_names={"index.md"},
-            )
-        )
-        documents.extend(
-            self._documents_from_dir(
-                self.media_dir / "urls",
-                DocumentType.ENRICHMENT_URL,
-                recursive=True,
-            )
-        )
-        return documents
-
-=======
->>>>>>> 15860767
     def _documents_from_dir(
         self,
         directory: Path,
