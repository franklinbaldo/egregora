"""MkDocs output adapters and filesystem helpers.

This module consolidates all MkDocs-specific logic that used to live across
``mkdocs.py``, ``mkdocs_output_adapter.py``, ``mkdocs_site.py`` and
``mkdocs_storage.py``.  It exposes both the legacy registry-friendly
``MkDocsOutputAdapter`` as well as the modern document-centric
``MkDocsFilesystemAdapter`` alongside shared helpers for resolving site
configuration and working with MkDocs' filesystem layout.

MODERN (2025-11-18): Imports site path resolution from
``egregora.output_adapters.mkdocs.paths`` to eliminate duplication.
"""

from __future__ import annotations

import logging
import shutil
from collections import Counter
from contextlib import suppress
from datetime import UTC, datetime
from pathlib import Path
from typing import TYPE_CHECKING, Any

import frontmatter
import yaml
from jinja2 import Environment, FileSystemLoader, TemplateError, select_autoescape

from egregora.data_primitives.document import (
    Document,
    DocumentMetadata,
    DocumentType,
    UrlContext,
    UrlConvention,
)
from egregora.knowledge.profiles import generate_fallback_avatar_url
from egregora.output_adapters.base import BaseOutputSink, SiteConfiguration
from egregora.output_adapters.conventions import RouteConfig, StandardUrlConvention
from egregora.output_adapters.exceptions import (
    ConfigLoadError,
    DocumentNotFoundError,
    DocumentParsingError,
<<<<<<< HEAD
=======
    IncompleteProfileError,
    ProfileMetadataError,
>>>>>>> 57455754
    ProfileNotFoundError,
    UnsupportedDocumentTypeError,
)
from egregora.output_adapters.mkdocs.paths import MkDocsPaths
from egregora.output_adapters.mkdocs.scaffolding import MkDocsSiteScaffolder, safe_yaml_load
from egregora.utils.datetime_utils import parse_datetime_flexible
from egregora.utils.filesystem import ensure_author_entries
from egregora.utils.paths import slugify

if TYPE_CHECKING:
    from collections.abc import Iterator

logger = logging.getLogger(__name__)


class MkDocsAdapter(BaseOutputSink):
    """Unified MkDocs output adapter.

    **ISP-COMPLIANT** (2025-11-22): This adapter implements both:
    - OutputSink: Runtime data operations (persist, read, list documents)
    - SiteScaffolder: Project lifecycle operations (scaffold_site, supports_site, resolve_paths)

    This dual implementation makes MkDocsAdapter suitable for:
    1. Pipeline execution (via OutputSink interface)
    2. Site initialization (via SiteScaffolder interface)

    Site scaffolding is delegated to :class:`MkDocsSiteScaffolder` to keep
    runtime persistence concerns separate from one-time setup.

    For adapters that only need data persistence (e.g., PostgresAdapter, S3Adapter),
    implement only OutputSink. For pure initialization tools, implement only SiteScaffolder.
    """

    def __init__(self) -> None:
        """Initializes the adapter."""
        self._scaffolder = MkDocsSiteScaffolder()
        self._initialized = False
        self.site_root = None
        self._url_convention = StandardUrlConvention()
        self._index: dict[str, Path] = {}
        self._ctx: UrlContext | None = None
        self._template_env: Environment | None = None

    def initialize(self, site_root: Path, url_context: UrlContext | None = None) -> None:
        """Initializes the adapter with all necessary paths and dependencies."""
        site_paths = MkDocsPaths(site_root)
        self.site_root = site_paths.site_root
        self._site_root = self.site_root
        self.docs_dir = site_paths.docs_dir
        # `site_prefix` is a URL hosting prefix (e.g. '/egregora'), not a filesystem directory like `docs/`.
        # Default to empty unless explicitly provided by the caller.
        self._ctx = url_context or UrlContext(base_url="", site_prefix="", base_path=self.site_root)
        self.posts_dir = site_paths.posts_dir
        self.profiles_dir = site_paths.profiles_dir
        # Journal entries are stored in the configured journal directory (defaults to posts/journal)
        self.journal_dir = site_paths.journal_dir
        self.media_dir = site_paths.media_dir
        self.urls_dir = self.media_dir / "urls"

        self.posts_dir.mkdir(parents=True, exist_ok=True)
        self.profiles_dir.mkdir(parents=True, exist_ok=True)
        self.media_dir.mkdir(parents=True, exist_ok=True)
        self.urls_dir.mkdir(parents=True, exist_ok=True)
        self.journal_dir.mkdir(parents=True, exist_ok=True)

        # Configure URL convention to match filesystem layout
        # This ensures that generated URLs align with where files are actually stored
        routes = RouteConfig(
            posts_prefix=self.posts_dir.relative_to(self.docs_dir).as_posix(),
            profiles_prefix=self.profiles_dir.relative_to(self.docs_dir).as_posix(),
            media_prefix=self.media_dir.relative_to(self.docs_dir).as_posix(),
            journal_prefix=self.journal_dir.relative_to(self.docs_dir).as_posix(),
        )
        self._url_convention = StandardUrlConvention(routes)

        # Internal dispatch for writers and path resolvers
        self._writers = {
            DocumentType.POST: self._write_post_doc,
            DocumentType.PROFILE: self._write_profile_doc,
            DocumentType.MEDIA: self._write_media_doc,
            DocumentType.JOURNAL: self._write_journal_doc,
            DocumentType.ENRICHMENT_URL: self._write_enrichment_doc,
            DocumentType.ENRICHMENT_MEDIA: self._write_enrichment_doc,
            DocumentType.ENRICHMENT_IMAGE: self._write_enrichment_doc,
            DocumentType.ENRICHMENT_VIDEO: self._write_enrichment_doc,
            DocumentType.ENRICHMENT_AUDIO: self._write_enrichment_doc,
            DocumentType.ANNOTATION: self._write_annotation_doc,
        }

        # Initialize Jinja2 environment for template-based rendering
        templates_dir = Path(__file__).resolve().parents[2] / "rendering" / "templates" / "site"
        self._template_env = Environment(loader=FileSystemLoader(str(templates_dir)), autoescape=select_autoescape())

        self._initialized = True

    @property
    def format_type(self) -> str:
        """Return 'mkdocs' as the format type identifier."""
        return "mkdocs"

    @property
    def url_convention(self) -> UrlConvention:
        return self._url_convention

    @property
    def url_context(self) -> UrlContext:
        return self._ctx

    def _get_author_dir(self, author_uuid: str) -> Path:
        """Get or create author's folder in posts/authors/{uuid}/.

        Args:
            author_uuid: Full UUID of the author

        Returns:
            Path to author's folder (created if doesn't exist)

        """
        # Use full UUID for consistency and unambiguous identification
        author_dir = self.posts_dir / "authors" / author_uuid
        author_dir.mkdir(parents=True, exist_ok=True)
        return author_dir

    def persist(self, document: Document) -> None:
        doc_id = document.document_id
        url = self._url_convention.canonical_url(document, self._ctx)
        path = self._url_to_path(url, document)

        if doc_id in self._index:
            old_path = self._index[doc_id]
            if old_path != path and old_path.exists():
                logger.info("Moving document %s: %s → %s", doc_id[:8], old_path, path)
                path.parent.mkdir(parents=True, exist_ok=True)
                if path.exists():
                    old_path.unlink()
                else:
                    old_path.rename(path)

        if path.exists() and document.type == DocumentType.ENRICHMENT_URL:
            existing_doc_id = self._get_document_id_at_path(path)
            if existing_doc_id and existing_doc_id != doc_id:
                path = self._resolve_collision(path, doc_id)
                logger.warning("Hash collision for %s, using %s", doc_id[:8], path)

        path.parent.mkdir(parents=True, exist_ok=True)

        # Dispatch to specific writer if available, else generic
        writer = self._writers.get(document.type, self._write_generic_doc)
        writer(document, path)

        self._index[doc_id] = path
        logger.debug("Served document %s at %s", doc_id, path)

    def _resolve_document_path(self, doc_type: DocumentType, identifier: str) -> Path:
        """Resolve filesystem path for a document based on its type.

        UNIFIED: Posts, profiles, journals, and enrichment URLs all live in posts_dir.
        We distinguish them by filename patterns and category metadata.

        Args:
            doc_type: Type of document
            identifier: Document identifier

        Returns:
            Path to document

        """
        match doc_type:
            case DocumentType.PROFILE:
                # Profiles: "author_uuid/slug" (preferred) or "author_uuid" (latest)
                if "/" in identifier:
                    author_uuid, slug = identifier.split("/", 1)
                    return self.profiles_dir / author_uuid / f"{slug}.md"
                author_dir = self.profiles_dir / identifier
                if not author_dir.exists():
                    raise DocumentNotFoundError(doc_type.value, identifier)
                candidates = [p for p in author_dir.glob("*.md") if p.name != "index.md"]
                if not candidates:
                    raise DocumentNotFoundError(doc_type.value, identifier)
                return max(candidates, key=lambda p: p.stat().st_mtime_ns)
            case DocumentType.POST:
                # Posts: dated filename (e.g., "2024-01-01-slug.md")
                matches = list(self.posts_dir.glob(f"*-{identifier}.md"))
                if not matches:
                    raise DocumentNotFoundError(doc_type.value, identifier)
                return max(matches, key=lambda p: p.stat().st_mtime)
            case DocumentType.JOURNAL:
                # Journals: simple filename with slug in journal_dir
                return self.journal_dir / f"{identifier.replace('/', '-')}.md"
            case DocumentType.ENRICHMENT_URL:
                # Enrichment URLs: inside media_dir/urls (ADR-0004)
                return self.media_dir / "urls" / f"{identifier}.md"
            case DocumentType.ENRICHMENT_MEDIA:
                # Enrichment media: stays in media_dir (fallback)
                return self.media_dir / f"{identifier}.md"
            case DocumentType.ENRICHMENT_IMAGE:
                # Image descriptions: media_dir/images/
                return self.media_dir / "images" / f"{identifier}.md"
            case DocumentType.ENRICHMENT_VIDEO:
                # Video descriptions: media_dir/videos/
                return self.media_dir / "videos" / f"{identifier}.md"
            case DocumentType.ENRICHMENT_AUDIO:
                # Audio descriptions: media_dir/audio/
                return self.media_dir / "audio" / f"{identifier}.md"
            case DocumentType.MEDIA:
                # Media files: stay in media_dir
                return self.media_dir / identifier
            case _:
                raise UnsupportedDocumentTypeError(doc_type.value)

    def get(self, doc_type: DocumentType, identifier: str) -> Document:
        path = self._resolve_document_path(doc_type, identifier)

        if not path.exists():
            raise DocumentNotFoundError(doc_type.value, identifier)

        try:
            if doc_type == DocumentType.MEDIA:
                raw_bytes = path.read_bytes()
                metadata = {"filename": path.name}
                return Document(content=raw_bytes, type=doc_type, metadata=metadata)
            post = frontmatter.load(str(path))
            metadata, actual_content = post.metadata, post.content
        except OSError as e:
            raise DocumentParsingError(str(path), str(e)) from e

        return Document(content=actual_content, type=doc_type, metadata=metadata)

    def validate_structure(self, site_root: Path) -> bool:
        """Check if the site root contains a mkdocs.yml file.

        Implements SiteScaffolder.validate_structure.
        """
        return self.supports_site(site_root)

    def supports_site(self, site_root: Path) -> bool:
        """Check if the site root contains a mkdocs.yml file."""
        return self._scaffolder.supports_site(site_root)

    def scaffold_site(self, site_root: Path, site_name: str, **_kwargs: object) -> tuple[Path, bool]:
        """Create or update an MkDocs site using the dedicated scaffolder."""
        return self._scaffolder.scaffold_site(site_root, site_name, **_kwargs)

    # SiteScaffolder protocol -------------------------------------------------

    def scaffold(self, path: Path, config: dict) -> None:
        """Compatibility entry point for the scaffolder protocol."""
        self._scaffolder.scaffold(path, config)

    def resolve_paths(self, site_root: Path) -> SiteConfiguration:
        """Resolve all paths for an existing MkDocs site."""
        return self._scaffolder.resolve_paths(site_root)

    def load_config(self, site_root: Path) -> dict[str, Any]:
        """Load MkDocs site configuration.

        Args:
            site_root: Root directory of the site

        Returns:
            Dictionary of configuration values from mkdocs.yml

        Raises:
            FileNotFoundError: If mkdocs.yml doesn't exist
            ValueError: If config is invalid

        """
        # Use MkDocsPaths to find mkdocs.yml (checks .egregora/, root)
        site_paths = MkDocsPaths(site_root)
        mkdocs_path = site_paths.mkdocs_path
        if not mkdocs_path:
            raise ConfigLoadError(str(site_root), "No mkdocs.yml found")
        try:
            config = safe_yaml_load(mkdocs_path.read_text(encoding="utf-8"))
        except yaml.YAMLError as exc:
            raise ConfigLoadError(str(mkdocs_path), str(exc)) from exc
        return config

    def get_markdown_extensions(self) -> list[str]:
        """Get list of supported markdown extensions for MkDocs Material theme.

        Reads from configuration if available, otherwise returns standard defaults.

        Returns:
            List of markdown extension identifiers

        """
        # Load from mkdocs.yml if possible
        if self.site_root:
            try:
                config = self.load_config(self.site_root)
                markdown_extensions = config.get("markdown_extensions")
                if markdown_extensions:
                    # Handle both list and dict formats (mkdocs supports both)
                    if isinstance(markdown_extensions, list):
                        return [
                            ext if isinstance(ext, str) else next(iter(ext.keys()))
                            for ext in markdown_extensions
                        ]
                    if isinstance(markdown_extensions, dict):
                        return list(markdown_extensions.keys())
            except (FileNotFoundError, ValueError):
                pass

        # Fallback defaults
        return [
            "tables",
            "fenced_code",
            "footnotes",
            "attr_list",
            "md_in_html",
            "def_list",
            "toc",
            "pymdownx.arithmatex",
            "pymdownx.betterem",
            "pymdownx.caret",
            "pymdownx.mark",
            "pymdownx.tilde",
            "pymdownx.critic",
            "pymdownx.details",
            "pymdownx.emoji",
            "pymdownx.highlight",
            "pymdownx.inlinehilite",
            "pymdownx.keys",
            "pymdownx.magiclink",
            "pymdownx.smartsymbols",
            "pymdownx.superfences",
            "pymdownx.tabbed",
            "pymdownx.tasklist",
            "admonition",
        ]

    def get_format_instructions(self) -> str:
        """Generate MkDocs Material format instructions for the writer agent.

        Returns:
            Markdown-formatted instructions explaining MkDocs Material conventions

        """
        return """## Output Format: MkDocs Material

Your posts will be rendered using MkDocs with the Material for MkDocs theme.

### Front-matter Format

Use **YAML front-matter** between `---` markers at the top of each post:

```yaml
---
title: Your Post Title
date: 2025-01-10
slug: your-post-slug
authors:
  - author-uuid-1
  - author-uuid-2
tags:
  - topic1
  - topic2
summary: A brief 1-2 sentence summary of the post
---
```

**Required fields**: `title`, `date`, `slug`, `authors`, `tags`, `summary`

### File Naming Convention

Posts must be named: `{date}-{slug}.md`

Examples:
- ✅ `2025-01-10-my-post.md`
- ✅ `2025-03-15-technical-discussion.md`
- ❌ `my-post.md` (missing date)
- ❌ `2025-01-10 my post.md` (spaces not allowed)

**Date format**: `YYYY-MM-DD` (ISO 8601)
**Slug format**: lowercase, hyphens only, no spaces or special characters

### Author Attribution

Authors are referenced by **UUID only** (not names) in post front-matter.

Author profiles are defined in `.authors.yml` at the site root:

```yaml
d944f0f7:  # Author UUID (short form)
  name: Casey
  description: "AI researcher and conversation synthesizer"
  avatar: https://example.com/avatar.jpg
```

The MkDocs blog plugin uses `.authors.yml` to generate author cards, archives, and attribution.

### Special Features Available

**Admonitions** (callout boxes):
```markdown
!!! note
    This is a note admonition

!!! warning
    This is a warning

!!! tip
    Pro tip here
```

**Code blocks** with syntax highlighting:
```markdown
\u200b```python
def example():
    return "syntax highlighting works"
\u200b```
```

**Mathematics** (LaTeX):
- Inline: `$E = mc^2$`
- Block: `$$\\int_0^\\infty e^{-x^2} dx = \\frac{\\sqrt{\\pi}}{2}$$`

**Task lists**:
```markdown
- [x] Completed task
- [ ] Pending task
```

**Tables**:
```markdown
| Column 1 | Column 2 |
|----------|----------|
| Data 1   | Data 2   |
```

**Tabbed content**:
```markdown
=== "Tab 1"
    Content for tab 1

=== "Tab 2"
    Content for tab 2
```

### Media References

When referencing media (images, videos, audio), use relative paths from the post:

```markdown
![Description](../media/images/uuid.png)
```

Media files are organized in:
- `media/images/` - Images and banners
- `media/videos/` - Video files
- `media/audio/` - Audio files

All media filenames use content-based UUIDs for deterministic naming.

### Best Practices

1. **Use semantic markup**: Headers (`##`, `###`), lists, emphasis
2. **Include summaries**: 1-2 sentence preview for post listings
3. **Tag appropriately**: Use 2-5 relevant tags per post
4. **Reference authors correctly**: Use UUIDs from author profiles
5. **Link media**: Use relative paths to media files
6. **Leverage admonitions**: Highlight important points with callouts
7. **Code examples**: Use fenced code blocks with language specification

### Taxonomy

Tags automatically create taxonomy pages where readers can browse posts by topic.
Use consistent, meaningful tags across posts to build a useful taxonomy.
"""

    def documents(self) -> Iterator[Document]:
        """Return all MkDocs documents as Document instances (lazy iterator)."""
        if not hasattr(self, "_site_root") or self._site_root is None:
            return

        # DRY: Use list() to scan directories, then get() to load content
        # Note: list() returns metadata where identifier is a relative path (e.g., "posts/slug.md")
        # but get() expects a simpler identifier for some types (e.g., "slug" for posts).
        # To reliably load all listed documents, we bypass the identifier resolution logic
        # and load directly from the known path found by list().
        for meta in self.list():
            if meta.doc_type and "path" in meta.metadata:
                doc_path = Path(str(meta.metadata["path"]))
                # Bypass identifier resolution by loading directly from path
                doc = self._document_from_path(doc_path, meta.doc_type)
                if doc:
                    yield doc

    def list(self, doc_type: DocumentType | None = None) -> Iterator[DocumentMetadata]:
        """Iterate through available documents as lightweight DocumentMetadata.

        Returns DocumentMetadata (identifier, doc_type, metadata) for efficient
        enumeration without loading full document content.

        Args:
            doc_type: Optional filter by document type

        Returns:
            Iterator of DocumentMetadata instances

        """
        if not hasattr(self, "_site_root") or self._site_root is None:
            return

        # Scan docs/posts recursively and classify documents by path + frontmatter.
        yield from self._list_from_posts_tree(doc_type)

    def _list_from_posts_tree(self, filter_type: DocumentType | None = None) -> Iterator[DocumentMetadata]:
        exclude_names = {"index.md", "tags.md"}
        for path in self.posts_dir.rglob("*.md"):
            if not path.is_file() or path.name in exclude_names:
                continue
            if self.media_dir in path.parents and path.name == "index.md":
                continue
            detected_type = self._detect_document_type(path)
            if filter_type is not None and detected_type != filter_type:
                continue
            identifier = str(path.relative_to(self._site_root))
            try:
                mtime_ns = path.stat().st_mtime_ns
            except OSError:
                mtime_ns = 0
            yield DocumentMetadata(
                identifier=identifier,
                doc_type=detected_type,
                metadata={"mtime_ns": mtime_ns, "path": str(path)},
            )

    def _documents_from_dir(
        self,
        directory: Path,
        doc_type: DocumentType,
        *,
        recursive: bool = False,
        exclude_names: set[str] | None = None,
    ) -> list[Document]:
        if not directory or not directory.exists():
            return []

        documents: list[Document] = []
        glob_func = directory.rglob if recursive else directory.glob
        for path in glob_func("*.md"):
            if not path.is_file():
                continue
            if exclude_names and path.name in exclude_names:
                continue
            doc = self._document_from_path(path, doc_type)
            if doc:
                documents.append(doc)
        return documents

    def resolve_document_path(self, identifier: str) -> Path:
        """Resolve MkDocs storage identifier (relative path) to absolute filesystem path.

        Args:
            identifier: Relative path from site_root (e.g., "posts/2025-01-10-my-post.md")

        Returns:
            Path: Absolute filesystem path

        Raises:
            RuntimeError: If output format not initialized

        Example:
            >>> format.resolve_document_path("posts/2025-01-10-my-post.md")
            Path("/path/to/site/posts/2025-01-10-my-post.md")

        """
        if not hasattr(self, "_site_root") or self._site_root is None:
            msg = "MkDocsOutputAdapter not initialized - call initialize() first"
            raise RuntimeError(msg)

        # MkDocs identifiers are relative paths from site_root
        return (self._site_root / identifier).resolve()

    # REMOVED: finalize_window() logic for profile regeneration.
    # Rationale: Profile regeneration is now handled by the ProfileWorker and site_generator.py
    # which aggregates stats dynamically. The adapter should focus on persistence (OutputSink)
    # and not orchestration logic.

    def finalize_window(
        self,
        window_label: str,
        posts_created: list[str],
        profiles_updated: list[str],
        metadata: dict[str, Any] | None = None,
    ) -> None:
        """Post-processing hook called after writer agent completes a window."""
        logger.info("Finalizing window: %s", window_label)
        self.regenerate_main_index()
        self.regenerate_profiles_index()
        self.regenerate_media_index()
        self.regenerate_tags_page()

    def _detect_document_type(self, path: Path) -> DocumentType:
        """Detect document type from path and (when needed) frontmatter."""
        try:
            relative = path.relative_to(self.posts_dir)
        except ValueError:
            relative = path

        parts = relative.parts
        if parts[:1] == ("profiles",):
            return DocumentType.PROFILE
        if parts[:2] == ("media", "urls"):
            return DocumentType.ENRICHMENT_URL
        if parts[:1] == ("media",):
            return DocumentType.ENRICHMENT_MEDIA
        if parts[:2] == ("annotations",):
            return DocumentType.ANNOTATION

        try:
            post = frontmatter.load(str(path))
            metadata = post.metadata
        except OSError:
            metadata = {}

        categories = (metadata or {}).get("categories", [])
        if not isinstance(categories, list):
            categories = []
        if "Journal" in categories:
            return DocumentType.JOURNAL
        if "Annotations" in categories:
            return DocumentType.ANNOTATION
        return DocumentType.POST

    def _list_from_unified_dir(
        self,
        directory: Path,
        filter_type: DocumentType | None = None,
        *,
        exclude_names: set[str] | None = None,
    ) -> Iterator[DocumentMetadata]:
        """List documents from unified directory, detecting types by category metadata.

        This replaces scanning separate directories for posts, profiles, journals, and enrichments.
        All these document types now live in posts_dir, distinguished by their category metadata.
        """
        if not directory or not directory.exists():
            return

        exclude_set = exclude_names or set()

        for path in directory.glob("*.md"):
            if not path.is_file() or path.name in exclude_set:
                continue

            try:
                # Detect document type by reading category metadata
                detected_type = self._detect_document_type(path)

                # Apply type filter if specified
                if filter_type is not None and detected_type != filter_type:
                    continue

                identifier = str(path.relative_to(self._site_root))
                mtime_ns = path.stat().st_mtime_ns
                yield DocumentMetadata(
                    identifier=identifier,
                    doc_type=detected_type,
                    metadata={"mtime_ns": mtime_ns, "path": str(path)},
                )
            except (OSError, ValueError):
                continue

    def _list_from_dir(
        self,
        directory: Path,
        dtype: DocumentType,
        filter_type: DocumentType | None = None,
        *,
        recursive: bool = False,
        exclude_names: set[str] | None = None,
    ) -> Iterator[DocumentMetadata]:
        """Helper to yield DocumentMetadata from a directory.

        For non-unified directories (media, enrichment media) where all files are the same type.
        """
        if filter_type is not None and filter_type != dtype:
            return

        if not directory or not directory.exists():
            return

        exclude_set = exclude_names or set()
        glob_func = directory.rglob if recursive else directory.glob

        for path in glob_func("*.md"):
            if not path.is_file() or path.name in exclude_set:
                continue

            try:
                identifier = str(path.relative_to(self._site_root))
                mtime_ns = path.stat().st_mtime_ns
                yield DocumentMetadata(
                    identifier=identifier,
                    doc_type=dtype,
                    metadata={"mtime_ns": mtime_ns, "path": str(path)},
                )
            except (OSError, ValueError):
                continue

    def _document_from_path(self, path: Path, doc_type: DocumentType) -> Document:
        try:
            post = frontmatter.load(str(path))
            metadata, body = post.metadata, post.content
        except OSError as e:
            raise DocumentParsingError(str(path), str(e)) from e
        metadata = metadata or {}
        slug_value = metadata.get("slug")
        if isinstance(slug_value, str) and slug_value.strip():
            slug = slugify(slug_value)
        else:
            slug = slugify(path.stem)
        metadata["slug"] = slug
        storage_identifier = str(path.relative_to(self._site_root))
        metadata.setdefault("storage_identifier", storage_identifier)
        metadata.setdefault("source_path", str(path))
        try:
            metadata.setdefault("mtime_ns", path.stat().st_mtime_ns)
        except OSError:
            metadata.setdefault("mtime_ns", 0)
        return Document(content=body.strip(), type=doc_type, metadata=metadata)

    def _url_to_path(self, url: str, document: Document) -> Path:
        base = self._ctx.base_url.rstrip("/")
        if url.startswith(base):
            url_path = url[len(base) :]
        else:
            url_path = url

        url_path = url_path.strip("/")

        match document.type:
            case DocumentType.POST:
                # ALL regular posts go to top-level posts/
                # (Not to author folders - those are for PROFILE posts ABOUT authors)
                slug = url_path.split("/")[-1]
                return self.posts_dir / f"{slug}.md"

            case DocumentType.PROFILE:
                # PROFILE posts (Egregora writing ABOUT author) go to author's folder
                subject_uuid = document.metadata.get("subject")
                if not subject_uuid:
                    raise ProfileMetadataError(document.document_id, "subject")

                # Successfully routing to author-specific directory
                profile_dir = self.profiles_dir / str(subject_uuid)
                profile_dir.mkdir(parents=True, exist_ok=True)
                slug = url_path.split("/")[-1]
                logger.debug("Routing PROFILE to author directory: %s/%s", subject_uuid, slug)
                return profile_dir / f"{slug}.md"

            case DocumentType.ANNOUNCEMENT:
                # ANNOUNCEMENT posts (user command events) route to author folder if subject exists
                # This creates a unified feed with PROFILE posts
                subject_uuid = document.metadata.get("subject") or document.metadata.get("actor")

                if not subject_uuid:
                    # Fallback: system announcements without subject go to announcements/
                    logger.warning(
                        "ANNOUNCEMENT doc missing 'subject' metadata, falling back to announcements/. "
                        "Document ID: %s, URL: %s",
                        document.document_id,
                        url_path,
                    )
                    slug = url_path.split("/")[-1]
                    announcements_dir = self.posts_dir / "announcements"
                    announcements_dir.mkdir(parents=True, exist_ok=True)
                    return announcements_dir / f"{slug}.md"

                # Route to author's profile feed directory
                profile_dir = self.profiles_dir / str(subject_uuid)
                profile_dir.mkdir(parents=True, exist_ok=True)
                slug = url_path.split("/")[-1]
                logger.debug("Routing ANNOUNCEMENT to author directory: %s/%s", subject_uuid, slug)
                return profile_dir / f"{slug}.md"

            case DocumentType.JOURNAL:
                # When url_path is just "journal" (root journal URL), return journal.md in docs root
                # Otherwise, extract the slug and put it in journal_dir
                slug = url_path.split("/")[-1]
                if url_path == "journal":
                    return self.docs_dir / "journal.md"
                return self.journal_dir / f"{slug}.md"
            case DocumentType.ENRICHMENT_URL:
                # url_path might be 'posts/media/urls/slug' -> we want 'slug.md' inside media_dir/urls
                # ADR-0004: URL enrichments go to posts/media/urls/
                slug = url_path.split("/")[-1]
                return self.media_dir / "urls" / f"{slug}.md"
            case DocumentType.ENRICHMENT_MEDIA:
                # url_path is like 'media/images/foo' -> we want 'docs/media/images/foo.md' (fallback)
                rel_path = self._strip_media_prefix(url_path)
                return self.media_dir / f"{rel_path}.md"
            case DocumentType.ENRICHMENT_IMAGE:
                # Images: url_path ends with slug -> media_dir/images/slug.md
                slug = url_path.split("/")[-1]
                return self.media_dir / "images" / f"{slug}.md"
            case DocumentType.ENRICHMENT_VIDEO:
                # Videos: url_path ends with slug -> media_dir/videos/slug.md
                slug = url_path.split("/")[-1]
                return self.media_dir / "videos" / f"{slug}.md"
            case DocumentType.ENRICHMENT_AUDIO:
                # Audio: url_path ends with slug -> media_dir/audio/slug.md
                slug = url_path.split("/")[-1]
                return self.media_dir / "audio" / f"{slug}.md"
            case DocumentType.MEDIA:
                rel_path = self._strip_media_prefix(url_path)
                return self.media_dir / rel_path
            case DocumentType.ANNOTATION:
                # Annotations: inside posts_dir/annotations (by default)
                slug = url_path.split("/")[-1]
                return self.posts_dir / "annotations" / f"{slug}.md"
            case _:
                return self._resolve_generic_path(url_path)

    def _resolve_generic_path(self, url_path: str) -> Path:
        return self.site_root / f"{url_path}.md"

    def _strip_media_prefix(self, url_path: str) -> str:
        """Helper to strip media prefixes from URL path."""
        rel_path = url_path
        media_prefixes: set[str] = set()
        if hasattr(self._url_convention, "routes"):
            prefix = str(getattr(self._url_convention.routes, "media_prefix", "")).strip("/")
            if prefix:
                media_prefixes.add(prefix)
        media_prefixes.update(["media", "posts/media"])

        # Sort by length descending to match longest prefix first
        for prefix in sorted(media_prefixes, key=len, reverse=True):
            if rel_path == prefix:
                rel_path = ""
                break
            if rel_path.startswith(prefix + "/"):
                rel_path = rel_path[len(prefix) + 1 :]
                break
        return rel_path

    def _parse_frontmatter(self, path: Path) -> dict:
        """Extract YAML frontmatter from markdown file.

        Args:
            path: Path to markdown file

        Returns:
            Dictionary of frontmatter metadata (empty if none found)

        """
        try:
            return frontmatter.load(str(path)).metadata
        except OSError:
            return {}

    # Document Writing Strategies ---------------------------------------------

    @staticmethod
    def _ensure_category(metadata: dict[str, Any], category: str) -> dict[str, Any]:
        """Ensure metadata has a valid categories list with the specified category.

        Handles malformed categories (non-list values) by converting to list.
        Avoids duplicate categories.
        """
        categories = metadata.get("categories", [])

        # Handle malformed categories - must be a list
        if not isinstance(categories, list):
            categories = []

        # Add category if not already present
        if category and category not in categories:
            categories.append(category)

        metadata["categories"] = categories
        return metadata

    def _write_post_doc(self, document: Document, path: Path) -> None:
        metadata = dict(document.metadata or {})

        # Posts don't need a forced category - Material blog shows uncategorized posts in main feed
        # But ensure categories is a list if present
        if "categories" in metadata and not isinstance(metadata["categories"], list):
            metadata["categories"] = []

        if "date" in metadata:
            # Parse to datetime object for proper YAML serialization (unquoted)
            # Material blog plugin requires native datetime type, not string
            dt = parse_datetime_flexible(metadata["date"])
            if dt:
                metadata["date"] = dt
        if "authors" in metadata:
            ensure_author_entries(path.parent, metadata.get("authors"))

        # Add related posts based on shared tags
        current_tags = set(metadata.get("tags", []))
        current_slug = metadata.get("slug")
        if current_tags and current_slug:
            all_posts = list(self.documents())
            related_posts_list = []
            for post in all_posts:
                if post.type != DocumentType.POST:
                    continue
                post_slug = post.metadata.get("slug")
                if post_slug == current_slug:
                    continue
                post_tags = set(post.metadata.get("tags", []))
                shared_tags = current_tags & post_tags
                if shared_tags:
                    related_posts_list.append(
                        {
                            "title": post.metadata.get("title"),
                            "url": self.url_convention.canonical_url(post, self._ctx),
                            "reading_time": post.metadata.get("reading_time", 5),
                        }
                    )
            if related_posts_list:
                metadata["related_posts"] = related_posts_list

        yaml_front = yaml.dump(metadata, default_flow_style=False, allow_unicode=True, sort_keys=False)
        full_content = f"---\n{yaml_front}---\n\n{document.content}"
        path.write_text(full_content, encoding="utf-8")

    def _write_journal_doc(self, document: Document, path: Path) -> None:
        metadata = self._ensure_hidden(dict(document.metadata or {}))

        # Add type for categorization
        metadata["type"] = "journal"

        # Add Journal category using helper (handles malformed data)
        metadata = self._ensure_category(metadata, "Journal")

        yaml_front = yaml.dump(metadata, default_flow_style=False, allow_unicode=True, sort_keys=False)
        full_content = f"---\n{yaml_front}---\n\n{document.content}"
        path.write_text(full_content, encoding="utf-8")

    def _write_annotation_doc(self, document: Document, path: Path) -> None:
        metadata = self._ensure_hidden(dict(document.metadata or {}))

        # Add type for categorization
        metadata["type"] = "annotation"

        # Add Annotations category using helper (handles malformed data)
        metadata = self._ensure_category(metadata, "Annotations")

        yaml_front = yaml.dump(metadata, default_flow_style=False, allow_unicode=True, sort_keys=False)
        full_content = f"---\n{yaml_front}---\n\n{document.content}"
        path.write_text(full_content, encoding="utf-8")

    def _write_profile_doc(self, document: Document, path: Path) -> None:
        # Ensure UUID is in metadata
        author_uuid = document.metadata.get("uuid", document.metadata.get("author_uuid"))
        if not author_uuid:
            msg = "Profile document must have 'uuid' or 'author_uuid' in metadata"
            raise ValueError(msg)

        # Use standard frontmatter writing logic
        metadata = dict(document.metadata or {})

        # Add type for categorization
        metadata["type"] = "profile"

        # Ensure avatar is present (fallback if needed)
        if "avatar" not in metadata:
            metadata["avatar"] = generate_fallback_avatar_url(author_uuid)

        # Add Authors category using helper (handles malformed data)
        metadata = self._ensure_category(metadata, "Authors")

        yaml_front = yaml.dump(metadata, default_flow_style=False, allow_unicode=True, sort_keys=False)

        all_posts = list(self.documents())
        author_posts_docs = [post for post in all_posts if author_uuid in post.metadata.get("authors", [])]
        metadata["posts"] = [
            {
                "title": post.metadata.get("title"),
                "url": self.url_convention.canonical_url(post, self._ctx),
                "date": post.metadata.get("date"),
            }
            for post in author_posts_docs
        ]

        # Prepend avatar using MkDocs macros syntax
        # This matches the logic in profiles.py but ensures it happens even when writing via adapter
        # Note: We use double braces {{ }} for Jinja2 syntax, so in f-string we need quadruple braces {{{{ }}}}
        content_with_avatar = (
            f"![Avatar]({{{{ page.meta.avatar }}}}){{ align=left width=150 }}\n\n{document.content}"
        )

        full_content = f"---\n{yaml_front}---\n\n{content_with_avatar}"
        path.write_text(full_content, encoding="utf-8")

    def _write_enrichment_doc(self, document: Document, path: Path) -> None:
        metadata = self._ensure_hidden(document.metadata.copy())
        metadata.setdefault("document_type", document.type.value)
        metadata.setdefault("slug", document.slug)
        if document.parent_id:
            metadata.setdefault("parent_id", document.parent_id)
        if document.parent and document.parent.metadata.get("slug"):
            metadata.setdefault("parent_slug", document.parent.metadata.get("slug"))

        # Add Enrichment category using helper (handles malformed data)
        metadata = self._ensure_category(metadata, "Enrichment")

        yaml_front = yaml.dump(metadata, default_flow_style=False, allow_unicode=True, sort_keys=False)
        full_content = f"---\n{yaml_front}---\n\n{document.content}"
        path.write_text(full_content, encoding="utf-8")

    def _write_media_doc(self, document: Document, path: Path) -> None:
        if document.metadata.get("pii_deleted"):
            logger.info("Skipping persistence of PII-containing media: %s", path.name)
            return

        # V3 Large File Support: If source_path is present, move/copy from there
        # instead of loading content into memory.
        source_path = document.metadata.get("source_path")
        if source_path:
            src = Path(source_path)
            if src.exists():
                logger.debug("Moving media file from %s to %s", src, path)
                # We use move to be efficient (atomic on same filesystem), falling back to copy if needed.
                # Since the source is usually a temp staging file, moving is preferred.
                try:
                    shutil.move(src, path)
                except OSError:
                    # Fallback if cross-device or other issue
                    shutil.copy2(src, path)
                    with suppress(OSError):
                        src.unlink()
                return
            logger.warning("Source path %s provided but does not exist, falling back to content", source_path)

        payload = (
            document.content if isinstance(document.content, bytes) else document.content.encode("utf-8")
        )
        path.write_bytes(payload)

    def _write_generic_doc(self, document: Document, path: Path) -> None:
        if isinstance(document.content, bytes):
            path.write_bytes(document.content)
        else:
            path.write_text(document.content, encoding="utf-8")

    @staticmethod
    def _ensure_hidden(metadata: dict[str, Any]) -> dict[str, Any]:
        """Ensure document is hidden from navigation."""
        hide = metadata.get("hide", [])
        if isinstance(hide, str):
            hide = [hide]
        if "navigation" not in hide:
            hide.append("navigation")
        metadata["hide"] = hide
        metadata["nav_exclude"] = metadata.get("nav_exclude", True)
        return metadata

    def _get_document_id_at_path(self, path: Path) -> str:
        if not path.exists():
            raise DocumentNotFoundError("Unknown", str(path))

        try:
            raw_content = path.read_text(encoding="utf-8")
        except OSError as exc:
            raise DocumentParsingError(str(path), str(exc)) from exc

        body = raw_content
        metadata: dict[str, Any] = {}

        min_parts_count = 3
        if raw_content.startswith("---\n"):
            try:
                parts = raw_content.split("---\n", 2)
                if len(parts) >= min_parts_count:
                    loaded_metadata = yaml.safe_load(parts[1]) or {}
                    metadata = loaded_metadata if isinstance(loaded_metadata, dict) else {}
                    body = parts[2]
                    body = body.removeprefix("\n")
            except yaml.YAMLError as exc:
                logger.warning("Failed to parse frontmatter for %s: %s", path, exc)
                metadata = {}
                body = raw_content

        metadata_copy = dict(metadata)
        parent_id = metadata_copy.pop("parent_id", None)

        document = Document(
            content=body,
            type=DocumentType.ENRICHMENT_URL,
            metadata=metadata_copy,
            parent_id=parent_id,
        )
        return document.document_id

    def _resolve_collision(self, path: Path, document_id: str) -> Path:
        stem = path.stem
        suffix = path.suffix
        parent = path.parent

        counter = 1
        while True:
            new_path = parent / f"{stem}-{counter}{suffix}"
            if not new_path.exists():
                return new_path
            existing_doc_id = self._get_document_id_at_path(new_path)
            if existing_doc_id == document_id:
                return new_path
            counter += 1
            max_attempts = 1000
            if counter > max_attempts:
                msg = f"Failed to resolve collision for {path} after {max_attempts} attempts"
                raise RuntimeError(msg)

    # ============================================================================
    # Phase 2: Dynamic Data Population for UX Templates
    # ============================================================================

    def get_site_stats(self) -> dict[str, int]:
        """Calculate site statistics for homepage.

        Returns:
            Dictionary with post_count, profile_count, media_count, journal_count

        """
        stats = {
            "post_count": 0,
            "profile_count": 0,
            "media_count": 0,
            "journal_count": 0,
        }

        if not hasattr(self, "posts_dir") or not self.posts_dir:
            return stats

        # Count posts (exclude index.md and tags.md)
        if self.posts_dir.exists():
            stats["post_count"] = len(
                [p for p in self.posts_dir.glob("*.md") if p.name not in {"index.md", "tags.md"}]
            )

        # Count profiles (unique authors with at least one profile doc)
        if self.profiles_dir.exists():
            author_dirs = [p for p in self.profiles_dir.iterdir() if p.is_dir()]
            stats["profile_count"] = len(author_dirs)

        # Count media (URLs + images + videos + audio - exclude indexes)
        if self.media_dir.exists():
            all_media = list(self.media_dir.rglob("*.md"))
            stats["media_count"] = len([p for p in all_media if p.name != "index.md"])

        # Count journal entries by category
        if self.posts_dir.exists():
            journal_count = 0
            for path in self.posts_dir.glob("*.md"):
                if path.name in {"index.md", "tags.md"}:
                    continue
                if self._detect_document_type(path) == DocumentType.JOURNAL:
                    journal_count += 1
            stats["journal_count"] = journal_count

        return stats

    def get_profiles_data(self) -> list[dict[str, Any]]:
        """Extract profile metadata for profiles index, including calculated stats."""
        profiles = []
        all_posts = list(self.documents())  # Inefficient, but necessary for stats

        if not hasattr(self, "profiles_dir") or not self.profiles_dir.exists():
            return profiles
        for author_dir in sorted([p for p in self.profiles_dir.iterdir() if p.is_dir()]):
            try:
                candidates = [p for p in author_dir.glob("*.md") if p.name != "index.md"]
                if not candidates:
                    continue
                profile_path = max(candidates, key=lambda p: p.stat().st_mtime_ns)
                post = frontmatter.load(str(profile_path))
                metadata = post.metadata
                author_uuid = author_dir.name

                author_posts = [
                    post
                    for post in all_posts
                    if post.metadata and author_uuid in post.metadata.get("authors", [])
                ]

                post_count = len(author_posts)
                word_count = sum(len(post.content.split()) for post in author_posts)

                topics = {}
                for post in author_posts:
                    for tag in post.metadata.get("tags", []):
                        topics[tag] = topics.get(tag, 0) + 1

                top_topics = sorted(topics.items(), key=lambda item: item[1], reverse=True)

                avatar = metadata.get("avatar", "")
                # Generate fallback avatar if missing
                if not avatar:
                    avatar = generate_fallback_avatar_url(author_uuid)

                profiles.append(
                    {
                        "uuid": author_uuid,
                        "name": metadata.get("name", author_uuid[:8]),
                        "avatar": avatar,
                        "bio": metadata.get("bio", "Profile pending - first contributions detected"),
                        "post_count": post_count,
                        "word_count": word_count,
                        "topics": [topic for topic, count in top_topics],
                        "topic_counts": top_topics,
                        "member_since": metadata.get("member_since", "2024"),  # Placeholder
                    }
                )
            except (OSError, yaml.YAMLError) as e:
                # Fail fast on parsing errors instead of swallowing them
                raise DocumentParsingError(str(profile_path), str(e)) from e

        return profiles

    def get_recent_media(self, limit: int = 5) -> list[dict[str, Any]]:
        """Get recent media items for media index.

        URL enrichments live in posts/media/urls (ADR-0004).

        Args:
            limit: Maximum number of items to return

        Returns:
            List of media dictionaries with title, url, slug, summary

        """
        media_items = []

        urls_dir = getattr(self, "urls_dir", self.media_dir / "urls")
        if not urls_dir.exists():
            return media_items

        url_files = sorted(
            [p for p in urls_dir.glob("*.md") if p.name != "index.md"],
            key=lambda p: p.stat().st_mtime,
            reverse=True,
        )[:limit]

        for media_path in url_files:
            try:
                post = frontmatter.load(str(media_path))
                metadata, body = post.metadata, post.content

                # Extract summary from content
                summary = ""
                if "## Summary" in body:
                    summary_part = body.split("## Summary", 1)[1].split("##", 1)[0]
                    summary = summary_part.strip()[:200]

                media_items.append(
                    {
                        "title": metadata.get("title", media_path.stem),
                        "url": metadata.get("url", ""),
                        "slug": metadata.get("slug", media_path.stem),
                        "summary": summary or metadata.get("description", ""),
                    }
                )
            except (OSError, yaml.YAMLError) as e:
                raise DocumentParsingError(str(media_path), str(e)) from e

        return media_items

    def _append_author_cards(self, content: str, author_ids: list[str]) -> str:
        """Append author cards to post content using Jinja template.

        Args:
            content: Post markdown content
            author_ids: List of author UUIDs

        Returns:
            Content with author cards appended

        """
        if not author_ids:
            return content

        # Load .authors.yml
        authors_file = None
        if hasattr(self, "site_root") and self.site_root:
            for potential_path in [
                self.site_root / "docs" / ".authors.yml",
                self.site_root / ".authors.yml",
            ]:
                if potential_path.exists():
                    authors_file = potential_path
                    break

        if not authors_file:
            return content

        try:
            with authors_file.open("r", encoding="utf-8") as f:
                authors_db = yaml.safe_load(f) or {}
        except (OSError, yaml.YAMLError) as e:
            logger.warning("Failed to load .authors.yml: %s", e)
            return content

        # Build author data for template
        authors_data = []
        for author_id in author_ids:
            author = authors_db.get(author_id, {})
            name = author.get("name", author_id[:8])
            avatar = author.get("avatar", "")

            # Generate fallback avatar if not set
            if not avatar:
                avatar = generate_fallback_avatar_url(author_id)

            authors_data.append(
                {
                    "uuid": author_id,
                    "name": name,
                    "avatar": avatar,
                }
            )

        # Render using Jinja template
        try:
            templates_dir = Path(__file__).resolve().parents[2] / "rendering" / "templates" / "site"
            env = Environment(loader=FileSystemLoader(str(templates_dir)), autoescape=select_autoescape())
            template = env.get_template("partials/author_cards.jinja")
            author_cards_html = template.render(authors=authors_data)
            return content.rstrip() + "\n" + author_cards_html
        except (OSError, TemplateError) as e:
            logger.warning("Failed to render author cards template: %s", e)
            return content

    def regenerate_tags_page(self) -> None:
        """Regenerate the tags.md page with current tag frequencies for word cloud visualization.

        Collects all tags from posts, calculates frequencies, and renders an updated
        tags page with interactive word cloud and alphabetical list.
        """
        if not hasattr(self, "posts_dir") or not self.posts_dir.exists():
            logger.debug("Posts directory not found, skipping tags page regeneration")
            return

        # Collect all tags from posts
        tag_counts: Counter = Counter()
        all_posts = list(self.documents())

        for post in all_posts:
            if post.type != DocumentType.POST:
                continue
            tags = post.metadata.get("tags", [])
            for tag in tags:
                if isinstance(tag, str) and tag.strip():
                    tag_counts[tag.strip()] += 1

        if not tag_counts:
            logger.info("No tags found in posts, skipping tags page regeneration")
            return

        # Calculate frequency levels (1-10 scale) for word cloud sizing
        max_count = max(tag_counts.values())
        min_count = min(tag_counts.values())
        count_range = max_count - min_count if max_count > min_count else 1

        tags_data = []
        for tag_name, count in tag_counts.items():
            # Normalize to 1-10 scale for CSS data-frequency attribute
            if count_range > 0:
                frequency_level = int(((count - min_count) / count_range) * 9) + 1
            else:
                frequency_level = 5  # Middle value if all tags have same count

            tags_data.append(
                {
                    "name": tag_name,
                    "slug": slugify(tag_name),
                    "count": count,
                    "frequency_level": min(10, max(1, frequency_level)),
                }
            )

        # Sort by count (descending) for word cloud
        tags_data.sort(key=lambda x: x["count"], reverse=True)

        # Render the tags page template
        try:
            templates_dir = Path(__file__).resolve().parents[2] / "rendering" / "templates" / "site"
            env = Environment(loader=FileSystemLoader(str(templates_dir)), autoescape=select_autoescape())

            template = env.get_template("docs/posts/tags.md.jinja")
            content = template.render(
                tags=tags_data,
                generated_date=datetime.now(UTC).strftime("%Y-%m-%d"),
            )

            tags_path = self.posts_dir / "tags.md"
            tags_path.write_text(content, encoding="utf-8")
            logger.info("Regenerated tags page with %d unique tags", len(tags_data))

        except (OSError, TemplateError):
            logger.exception("Failed to regenerate tags page")

    def regenerate_main_index(self) -> None:
        """Regenerates the main index.md from a template."""
        if not self._initialized:
            logger.warning("Adapter not initialized, skipping main index regeneration.")
            return

        try:
            stats = self.get_site_stats()
            recent_media = self.get_recent_media(limit=5)
            profiles = self.get_profiles_data()

            template = self._template_env.get_template("docs/index.md.jinja")
            content = template.render(
                stats=stats,
                recent_media=recent_media,
                profiles=profiles,
                generated_date=datetime.now(UTC).strftime("%Y-%m-%d"),
            )

            index_path = self.docs_dir / "index.md"
            index_path.write_text(content, encoding="utf-8")
            logger.info("Regenerated main index page at %s", index_path)

        except (OSError, TemplateError):
            logger.exception("Failed to regenerate main index page")

    def regenerate_profiles_index(self) -> None:
        """Regenerates the profiles index.md from a template."""
        if not self._initialized:
            logger.warning("Adapter not initialized, skipping profiles index regeneration.")
            return

        try:
            profiles = self.get_profiles_data()

            template = self._template_env.get_template("docs/profiles/index.md.jinja")
            content = template.render(
                profiles=profiles,
                generated_date=datetime.now(UTC).strftime("%Y-%m-%d"),
            )

            index_path = self.profiles_dir / "index.md"
            index_path.write_text(content, encoding="utf-8")
            logger.info("Regenerated profiles index page with %d profiles at %s", len(profiles), index_path)

        except (OSError, TemplateError):
            logger.exception("Failed to regenerate profiles index page")

    def regenerate_media_index(self) -> None:
        """Regenerates the media index.md from a template."""
        if not self._initialized:
            logger.warning("Adapter not initialized, skipping media index regeneration.")
            return

        try:
            # Use a higher limit for the index page to show more items
            recent_media = self.get_recent_media(limit=50)

            template = self._template_env.get_template("docs/media/index.md.jinja")
            content = template.render(
                media_items=recent_media,
                generated_date=datetime.now(UTC).strftime("%Y-%m-%d"),
            )

            index_path = self.media_dir / "index.md"
            index_path.write_text(content, encoding="utf-8")
            logger.info("Regenerated media index page with %d items at %s", len(recent_media), index_path)

        except (OSError, TemplateError):
            logger.exception("Failed to regenerate media index page")

    def get_author_profile(self, author_uuid: str) -> dict:
        """Public alias for _build_author_profile."""
        return self._build_author_profile(author_uuid)

    def _build_author_profile(self, author_uuid: str) -> dict:
        """Build author profile by scanning all their posts chronologically.

        Sequential metadata updates: later posts override earlier values.

        Args:
            author_uuid: UUID of the author

        Returns:
            Profile dictionary with derived state

        """
        # Use full UUID for consistency
        author_dir = self.posts_dir / "authors" / author_uuid
        if not author_dir.exists():
            raise ProfileNotFoundError(author_uuid)

        posts = sorted(author_dir.glob("*.md"), key=lambda p: p.stem)

        profile = {
            "uuid": author_uuid,
            "name": None,
            "bio": None,
            "avatar": None,
            "interests": set(),
            "posts": [],
        }

        for post_path in posts:
            if post_path.name == "index.md":
                continue

            frontmatter = self._parse_frontmatter(post_path)
            authors = frontmatter.get("authors", [])

            # Find this author's metadata in the post
            for author in authors:
                if isinstance(author, dict):
                    author_uuid_in_post = author.get("uuid", "")
                    # Use exact match now that we use full UUIDs everywhere.
                    # Legacy deployments with truncated UUIDs in frontmatter will need
                    # to update their markdown files during migration.
                    if author_uuid_in_post == author_uuid:
                        # Sequential merge: later values win
                        if "name" in author:
                            profile["name"] = author["name"]
                        if "bio" in author:
                            profile["bio"] = author["bio"]
                        if "avatar" in author:
                            profile["avatar"] = author["avatar"]
                        if "interests" in author:
                            profile["interests"].update(author["interests"])

            # Track this post
            profile["posts"].append(
                {
                    "title": frontmatter.get("title", post_path.stem),
                    "date": frontmatter.get("date", ""),
                    "slug": post_path.stem,
                    "path": post_path,
                }
            )

        if not profile["name"]:
            # No valid profile without a name
            raise IncompleteProfileError(author_uuid, "No name found in any of the author's posts")

        profile["interests"] = sorted(profile["interests"])
        return profile

    def _render_author_index(self, profile: dict) -> str:
        """Render author index.md content from profile data.

        Args:
            profile: Profile dictionary with derived state

        Returns:
            Markdown content for index.md

        """
        # Generate avatar HTML if available
        avatar_html = ""
        if profile.get("avatar"):
            avatar_html = f"![Avatar]({profile['avatar']}){{ align=left width=150 }}\n\n"

        # Build post list (newest first)
        posts_md = "\n".join(
            [f"- [{p['title']}]({p['slug']}.md) - {p['date']}" for p in reversed(profile["posts"])]
        )

        # Build frontmatter
        return f"""---
title: {profile["name"]}
type: profile
uuid: {profile["uuid"]}
avatar: {profile.get("avatar", "")}
bio: {profile.get("bio", "")}
interests: {profile.get("interests", [])}
---

{avatar_html}# {profile["name"]}

{profile.get("bio", "")}

## Posts ({len(profile["posts"])})

{posts_md}

## Interests

{", ".join(profile.get("interests", []))}
"""


# ============================================================================
# MkDocs filesystem storage helpers
# ============================================================================

# Moved to src/egregora/utils/filesystem.py


def secure_path_join(base_dir: Path, user_path: str) -> Path:
    """Safely join ``user_path`` to ``base_dir`` preventing directory traversal."""
    full_path = (base_dir / user_path).resolve()
    try:
        full_path.relative_to(base_dir.resolve())
    except ValueError as exc:
        msg = f"Path traversal detected: {user_path!r} escapes base directory {base_dir}"
        raise ValueError(msg) from exc
    return full_path<|MERGE_RESOLUTION|>--- conflicted
+++ resolved
@@ -39,11 +39,8 @@
     ConfigLoadError,
     DocumentNotFoundError,
     DocumentParsingError,
-<<<<<<< HEAD
-=======
     IncompleteProfileError,
     ProfileMetadataError,
->>>>>>> 57455754
     ProfileNotFoundError,
     UnsupportedDocumentTypeError,
 )
