--- conflicted
+++ resolved
@@ -144,25 +144,7 @@
         self._index[doc_id] = path
         logger.debug("Served document %s at %s", doc_id, path)
 
-<<<<<<< HEAD
-    def get(self, doc_type: DocumentType, identifier: str) -> Document | None:
-        """Retrieve a document. Alias for read_document."""
-        return self.read_document(doc_type, identifier)
-
-    def list(self, doc_type: DocumentType | None = None) -> Iterator[Document]:
-        """List available content. Alias for documents() with filtering."""
-        docs = self.documents()
-        if doc_type:
-            for doc in docs:
-                if doc.type == doc_type:
-                    yield doc
-        else:
-            yield from docs
-
-    def read_document(self, doc_type: DocumentType, identifier: str) -> Document | None:  # noqa: C901
-=======
     def get(self, doc_type: DocumentType, identifier: str) -> Document | None:  # noqa: C901
->>>>>>> 407912b5
         if isinstance(doc_type, str):
             doc_type = DocumentType(doc_type)
         path: Path | None = None
