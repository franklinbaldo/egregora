--- conflicted
+++ resolved
@@ -241,13 +241,9 @@
                 content = template.render(**context)
                 target_path.write_text(content, encoding="utf-8")
 
-<<<<<<< HEAD
-        overrides_dest = site_paths.egregora_dir / "overrides"
-=======
         # Move overrides to .egregora/overrides to keep root clean (PR #1036)
         # It must be relative to mkdocs.yml location for custom_dir to work
         overrides_dest = site_paths.mkdocs_config_path.parent / "overrides"
->>>>>>> 59ca6d97
         if not overrides_dest.exists():
             overrides_src = Path(env.loader.searchpath[0]) / "overrides"
             if overrides_src.exists():
