--- conflicted
+++ resolved
@@ -214,11 +214,6 @@
             (site_root / ".github" / "workflows" / "publish.yml", ".github/workflows/publish.yml.jinja"),
             (docs_dir / "index.md", "docs/index.md.jinja"),
             (docs_dir / "about.md", "docs/about.md.jinja"),
-<<<<<<< HEAD
-            (docs_dir / "journal" / "index.md", "docs/journal/index.md.jinja"),
-            (profiles_dir / "index.md", "docs/profiles/index.md.jinja"),
-=======
->>>>>>> 0b681ce5
             (media_dir / "index.md", "docs/media/index.md.jinja"),
             (site_paths["blog_root_dir"] / "index.md", "docs/posts/index.md.jinja"),
             (site_paths["blog_root_dir"] / "tags.md", "docs/posts/tags.md.jinja"),
