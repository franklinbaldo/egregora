"""Path helpers for MkDocs output sites."""

from __future__ import annotations

import logging
from pathlib import Path
from typing import Any

from egregora.config import load_egregora_config

logger = logging.getLogger(__name__)


__all__ = [
    "compute_site_prefix",
    "derive_mkdocs_paths",
]


def _resolve_mkdocs_yml_path(
    resolved_root: Path, egregora_dir: Path, configured_path: str | None
) -> tuple[Path | None, Path]:
    """Find the mkdocs.yml file path."""

    def resolve_candidate(path_value: Path) -> Path:
        if path_value.is_absolute():
            return path_value
        return (resolved_root / path_value).resolve()

    configured = Path(configured_path) if configured_path else None
    preferred_path = resolve_candidate(configured or Path("mkdocs.yml"))

    root_path = (resolved_root / "mkdocs.yml").resolve()
    legacy_path = (egregora_dir / "mkdocs.yml").resolve()

    mkdocs_path: Path | None = None
    for candidate in [preferred_path, root_path, legacy_path]:
        if candidate.exists():
            mkdocs_path = candidate
            break

    return mkdocs_path, preferred_path


def _resolve_journal_dir(
    paths_settings: Any,
    resolve_content_path: Any,
) -> Path:
    """Resolve journal directory, handling legacy path normalization logic."""

    def normalize_path_str(path_value: str) -> str:
        return path_value.replace("\\", "/").strip("./")

    journal_setting = paths_settings.journal_dir
    posts_norm = normalize_path_str(paths_settings.posts_dir)
    journal_norm = normalize_path_str(journal_setting)
    legacy_norm = f"{posts_norm}/journal".strip("./")
    if journal_norm == legacy_norm:
        journal_setting = "journal"
    return resolve_content_path(journal_setting)


def derive_mkdocs_paths(site_root: Path, *, config: Any | None = None) -> dict[str, Path | str | None]:
    """Derive MkDocs paths from configuration settings.

    This is a simplified alternative to load_site_paths() that:
    - Uses paths directly from EgregoraConfig settings
    - No filesystem searching or YAML parsing
    - Returns a dictionary instead of a dataclass
    - Simple, predictable path resolution

    Args:
        site_root: Root directory of the MkDocs site
        config: EgregoraConfig instance (optional, loads from site_root if not provided)

    Returns:
        Dictionary with path keys matching SitePaths attributes

    """
    resolved_root = site_root.expanduser().resolve()

    # Load config if not provided
    if config is None:
        config = load_egregora_config(resolved_root)

    # Resolve all paths from config settings (relative to site_root)
    def resolve_path(path_str: str) -> Path:
        """Resolve a path string relative to site_root."""
        path = Path(path_str)
        if path.is_absolute():
            return path.resolve()
        return (resolved_root / path).resolve()

    paths_settings = config.paths
    egregora_dir = resolve_path(paths_settings.egregora_dir)
    mkdocs_path, preferred_path = _resolve_mkdocs_yml_path(
        resolved_root, egregora_dir, getattr(config.output, "mkdocs_config_path", None)
    )
    docs_dir = resolve_path(paths_settings.docs_dir)

    def resolve_content_path(path_str: str) -> Path:
        """Resolve a content path relative to docs_dir when not absolute."""
        path_obj = Path(path_str)
        if path_obj.is_absolute():
            return path_obj.resolve()

        candidate = (resolved_root / path_obj).resolve()
        try:
            candidate.relative_to(docs_dir)
        except ValueError:
            pass
        else:
            return candidate

        return (docs_dir / path_obj).resolve()

<<<<<<< HEAD
    posts_dir = resolve_content_path(paths_settings.posts_dir)
    blog_root_dir = posts_dir.parent if posts_dir.parent != posts_dir else posts_dir
=======
    # blog_root_dir is where blog artifacts go (e.g., docs/posts/)
    # Material blog plugin expects posts in {blog}/posts/ subdirectory,
    # but ONLY if the blog_dir itself is not the source.
    # The current code seems to assume a nested "posts/posts" structure.
    # Let's revert to using posts_dir directly as the posts directory,
    # and assume blog_root_dir is the same or parent.
    #
    # Wait, the comment says "Material blog plugin expects posts in {blog}/posts/ subdirectory".
    # If paths_settings.posts_dir is "posts", then blog_root_dir is "docs/posts".
    # And posts_dir becomes "docs/posts/posts".
    # This matches the failure "docs/posts/posts".
    # The tests expect "docs/posts".
    #
    # If I change it back to just resolve_content_path(paths_settings.posts_dir),
    # does it break Material blog plugin compatibility?
    # The tests `test_scaffold_site_creates_expected_layout` verify layout.
    #
    # Let's see `test_scaffolding.py`:
    # assert site_config.posts_dir == site_config.docs_dir / "posts"
    #
    # If I change this line in paths.py:
    # posts_dir = blog_root_dir / "posts"
    # to:
    # posts_dir = blog_root_dir
    #
    # Then `posts_dir` will be `docs/posts`.
    #
    # However, `blog_root_dir` is used as `blog_dir`.
    #
    # Let's assume the tests are correct and the code in `paths.py` was recently changed or incorrect.
    # The test failure shows that the test EXPECTS `docs/posts` but got `docs/posts/posts`.
    # So `paths.py` is creating the extra nesting.

    blog_root_dir = resolve_content_path(paths_settings.posts_dir)
    # Flatten structure: posts go directly in posts_dir
    posts_dir = blog_root_dir
>>>>>>> 2cf934cc
    profiles_dir = resolve_content_path(paths_settings.profiles_dir)
    media_dir = resolve_content_path(paths_settings.media_dir)
    journal_dir = _resolve_journal_dir(paths_settings, resolve_content_path)

    try:
        blog_relative = blog_root_dir.relative_to(docs_dir).as_posix()
    except ValueError as exc:  # pragma: no cover - enforced earlier
        msg = (
            "Posts directory must reside inside the MkDocs docs_dir. "
            f"docs_dir={docs_dir}, blog_root_dir={blog_root_dir}"
        )
        raise ValueError(msg) from exc

    return {
        "site_root": resolved_root,
        "mkdocs_path": mkdocs_path,
        "egregora_dir": egregora_dir,
        "config_path": egregora_dir / "config.yml",
        "mkdocs_config_path": preferred_path,
        "prompts_dir": resolve_path(paths_settings.prompts_dir),
        "rag_dir": resolve_path(paths_settings.rag_dir),
        "cache_dir": resolve_path(paths_settings.cache_dir),
        "docs_dir": docs_dir,
        "blog_dir": blog_relative,
        "blog_root_dir": blog_root_dir,  # Where tags.md and blog artifacts go
        "posts_dir": posts_dir,  # Where actual post files go (posts/)
        "profiles_dir": profiles_dir,
        "media_dir": media_dir,
        "journal_dir": journal_dir,
        "rankings_dir": egregora_dir / "rankings",
        "enriched_dir": egregora_dir / "enriched",
    }


def compute_site_prefix(site_root: Path, docs_dir: Path) -> str:
    """Return docs_dir relative to site_root for URL generation."""
    try:
        docs_dir.relative_to(site_root)
    except ValueError:
        return ""

    # MkDocs serves content from the docs_dir as the site root; the docs_dir
    # itself should not appear in canonical URLs. Returning an empty prefix
    # keeps generated URLs aligned with MkDocs' served paths while still
    # allowing callers to validate the docs_dir relationship to site_root.
    return ""<|MERGE_RESOLUTION|>--- conflicted
+++ resolved
@@ -114,10 +114,6 @@
 
         return (docs_dir / path_obj).resolve()
 
-<<<<<<< HEAD
-    posts_dir = resolve_content_path(paths_settings.posts_dir)
-    blog_root_dir = posts_dir.parent if posts_dir.parent != posts_dir else posts_dir
-=======
     # blog_root_dir is where blog artifacts go (e.g., docs/posts/)
     # Material blog plugin expects posts in {blog}/posts/ subdirectory,
     # but ONLY if the blog_dir itself is not the source.
@@ -154,7 +150,6 @@
     blog_root_dir = resolve_content_path(paths_settings.posts_dir)
     # Flatten structure: posts go directly in posts_dir
     posts_dir = blog_root_dir
->>>>>>> 2cf934cc
     profiles_dir = resolve_content_path(paths_settings.profiles_dir)
     media_dir = resolve_content_path(paths_settings.media_dir)
     journal_dir = _resolve_journal_dir(paths_settings, resolve_content_path)
