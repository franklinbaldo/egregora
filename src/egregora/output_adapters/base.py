--- conflicted
+++ resolved
@@ -13,11 +13,6 @@
 
 from egregora.data_primitives import DocumentMetadata, OutputSink, UrlConvention
 from egregora.data_primitives.document import Document, DocumentType
-<<<<<<< HEAD
-from egregora.data_primitives.protocols import UrlConvention
-=======
-from egregora.data_primitives.protocols import DocumentMetadata, OutputSink, UrlConvention
->>>>>>> 407912b5
 
 if TYPE_CHECKING:
     from ibis.expr.types import Table
@@ -48,119 +43,11 @@
     additional_paths: dict[str, Path] | None = None
 
 
-<<<<<<< HEAD
-@runtime_checkable
-class OutputSink(Protocol):
-    """Pure data interface.
-    Compatible with Filesystems, SQL Databases, Notion API, S3, etc.
-    """
-
-    @property
-    def url_convention(self) -> UrlConvention:
-        """The URL convention used by this sink."""
-        ...
-
-    def persist(self, document: Document) -> None:
-        """Save a document (create or update)."""
-        ...
-
-    def get(self, doc_type: DocumentType, identifier: str) -> Document | None:
-        """Retrieve a document."""
-        ...
-
-    def list(self, doc_type: DocumentType | None = None) -> Iterator[Document]:
-        """List available content (for RAG/History)."""
-        ...
-
-    def documents(self) -> Iterator[Document]:
-        """Return all managed documents as Document objects.
-
-        This is an alias for list() to maintain backward compatibility during refactoring.
-        """
-        ...
-
-
-@runtime_checkable
-class SiteScaffolder(Protocol):
-    """Lifecycle interface.
-    Only implemented by adapters that need local filesystem setup.
-    """
-
-    def scaffold(self, path: Path, config: dict) -> None:
-        """Initialize directory structure, config files, assets."""
-        ...
-
-    def validate_structure(self, path: Path) -> bool:
-        """Check if the target directory is valid for this adapter."""
-        ...
-
-
-class OutputAdapter(OutputSink, ABC):
-    """Abstract base class for output formats.
-
-    Refactored to align with OutputSink protocol.
-    Legacy methods removed to enforce Interface Segregation Principle.
-    """
-
-    @property
-    def docs_dir_name(self) -> str:
-        """Default name for the documentation directory."""
-        return "docs"
-
-    @property
-    def blog_dir_name(self) -> str:
-        """Default name for the blog directory (relative to docs_dir)."""
-        return "."
-
-    @property
-    def profiles_dir_name(self) -> str:
-        """Name for the author profiles directory."""
-        return "profiles"
-
-    @property
-    def media_dir_name(self) -> str:
-        """Name for the media/assets directory."""
-        return "media"
-
-    def get_media_url_path(self, media_file: Path, site_root: Path) -> str:
-        """Get the relative URL path for a media file in the generated site.
-
-        Args:
-            media_file: Absolute path to the media file
-            site_root: Root directory of the site
-
-        Returns:
-            Relative path string for use in HTML/markdown links
-            Example: "media/images/abc123.jpg"
-
-        """
-        # This relies on resolve_paths which is no longer in the base interface.
-        # Subclasses (like MkDocsAdapter) should override if they need this logic,
-        # or it should be moved to the specific adapter.
-        # For now, we leave it but it might fail if resolve_paths is called on self
-        # and self doesn't implement it (OutputAdapter doesn't enforce it anymore).
-        # Assuming subclasses will implement what they need.
-        # Ideally, this method should be abstract or removed if it depends on removed methods.
-        raise NotImplementedError("Subclasses must implement get_media_url_path")
-
-    def get_profile_url_path(self, profile_slug: str) -> str:
-        """Get the relative URL path for a profile page."""
-        return f"{self.profiles_dir_name}/{profile_slug}/"
-
-    def get_post_url_path(self, post_slug: str) -> str:
-        """Get the relative URL path for a blog post."""
-        return f"posts/{post_slug}/"
-
-    @abstractmethod
-    def load_config(self, site_root: Path) -> dict[str, Any]:
-        """Load site configuration."""
-=======
 class OutputAdapter(OutputSink, ABC):
     """Abstract base class for output formats focused on document IO.
 
     Output formats are responsible for persisting ``Document`` instances and
-    returning them to the pipeline.  Environment management (e.g., scaffolding
-    MkDocs projects) is handled separately via :class:`SiteScaffolder`.
+    returning them to the pipeline. Implements the OutputSink protocol.
     """
 
     @abstractmethod
@@ -170,17 +57,11 @@
     @abstractmethod
     def get(self, doc_type: DocumentType, identifier: str) -> Document | None:
         """Retrieve a single document by its ``doc_type`` primary identifier."""
->>>>>>> 407912b5
 
     @property
     @abstractmethod
-<<<<<<< HEAD
-    def supports_site(self, site_root: Path) -> bool:
-        """Check if this output format can handle the given site."""
-=======
     def url_convention(self) -> UrlConvention:
         """Return the URL convention adopted by this adapter."""
->>>>>>> 407912b5
 
     @property
     @abstractmethod
@@ -199,23 +80,8 @@
     def get_format_instructions(self) -> str:
         """Generate format-specific instructions for the writer agent."""
 
-<<<<<<< HEAD
-    def list_documents(self, doc_type: DocumentType | None = None) -> "Table":
-        """List all documents managed by this output format as an Ibis table.
-
-        The default implementation materializes the documents returned by
-        :meth:`documents` and exposes their storage identifiers and mtimes.
-        Override only if you need to source the table from another store.
-        """
-        rows: list[dict[str, Any]] = []
-=======
     def list(self, doc_type: DocumentType | None = None) -> Iterator[DocumentMetadata]:
         """Iterate through available documents, optionally filtering by ``doc_type``."""
-        for document in self.documents():
-            if doc_type is not None and document.type != doc_type:
-                continue
->>>>>>> 407912b5
-
         docs_iter = self.documents()
         if doc_type:
             # Filter documents by type if requested
@@ -249,21 +115,11 @@
 
             rows.append({"storage_identifier": meta.identifier, "mtime_ns": mtime_ns})
 
-<<<<<<< HEAD
-    @abstractmethod
-    def resolve_document_path(self, identifier: str) -> Path:
-        """Resolve storage identifier to absolute filesystem path.
-
-        Note: This assumes filesystem backing. Non-filesystem adapters
-        might raise NotImplementedError or return a temp path.
-        """
-=======
         return ibis.memtable(rows, schema=DOCUMENT_INVENTORY_SCHEMA)
 
     def read_document(self, doc_type: DocumentType, identifier: str) -> Document | None:
         """Backward-compatible alias for :meth:`get`."""
         return self.get(doc_type, identifier)
->>>>>>> 407912b5
 
     @abstractmethod
     def initialize(self, site_root: Path) -> None:
