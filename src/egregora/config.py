--- conflicted
+++ resolved
@@ -509,7 +509,6 @@
         return cls.load(overrides=payload, use_default_toml=False)
 
     @classmethod
-<<<<<<< HEAD
     def load(
         cls,
         *,
@@ -533,36 +532,6 @@
             return cls(**dict(overrides or {}))
         finally:
             cls.default_toml_path = original_path
-=======
-    def from_toml(cls, toml_path: Path) -> PipelineConfig:  # noqa: PLR0912
-        data = _load_toml_data(toml_path)
-        payload: dict[str, Any] = {}
-
-        directories = data.get("directories", {})
-        if isinstance(directories, dict):
-            for key in ("zips_dir", "posts_dir"):
-                value = directories.get(key)
-                if value is not None:
-                    payload[key] = value
-
-        pipeline = data.get("pipeline", {})
-        if isinstance(pipeline, dict):
-            for key in ("model", "skip_real_if_in_virtual", "media_url_prefix"):
-                value = pipeline.get(key)
-                if value is not None:
-                    payload[key] = value
-            timezone_value = pipeline.get("timezone")
-            if timezone_value is not None:
-                payload["timezone"] = timezone_value
-            remote_source = pipeline.get("remote_source")
-            if remote_source is not None:
-                payload["remote_source"] = remote_source
-
-        for section in ("llm", "enrichment", "cache", "anonymization", "rag", "profiles"):
-            if section in data:
-                section_value = data[section]
-                payload[section] = section_value
->>>>>>> 6203f768
 
     @classmethod
     def from_toml(cls, toml_path: Path) -> PipelineConfig:
