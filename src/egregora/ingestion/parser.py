--- conflicted
+++ resolved
@@ -435,7 +435,6 @@
 
 
 def _start_message_builder(
-<<<<<<< HEAD
     *,
     _export: WhatsAppExport,
     msg_date: date,
@@ -443,9 +442,6 @@
     author: str,
     initial_message: str,
     original_line: str,
-=======
-    *, export: WhatsAppExport, msg_date: date, msg_time, author: str, initial_message: str, original_line: str
->>>>>>> 6a7b3962
 ) -> _MessageBuilder:
     builder = _MessageBuilder(timestamp=datetime.combine(msg_date, msg_time), date=msg_date, author=author)
     builder.append(initial_message, original_line)
