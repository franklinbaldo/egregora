--- conflicted
+++ resolved
@@ -130,18 +130,7 @@
         )
         return (table, metadata)
 
-<<<<<<< HEAD
-        return table, metadata
-
-    def extract_media(
-        self,
-        _source_path: Path,
-        _output_dir: Path,
-        **_kwargs,
-    ) -> dict[str, str]:
-=======
-    def extract_media(self, source_path: Path, output_dir: Path, **kwargs) -> dict[str, str]:
->>>>>>> 6a7b3962
+    def extract_media(self, _source_path: Path, _output_dir: Path, **_kwargs) -> dict[str, str]:
         """Extract media files from Slack export.
 
         Slack exports don't include media files directly - files are referenced
@@ -214,14 +203,7 @@
         return messages
 
     def _parse_message(
-<<<<<<< HEAD
-        self,
-        msg: dict[str, Any],
-        _channel_name: str,
-        users: dict[str, dict[str, Any]],
-=======
-        self, msg: dict[str, Any], channel_name: str, users: dict[str, dict[str, Any]]
->>>>>>> 6a7b3962
+        self, msg: dict[str, Any], _channel_name: str, users: dict[str, dict[str, Any]]
     ) -> dict[str, Any] | None:
         """Parse a single Slack message into MESSAGE_SCHEMA format."""
         msg_type = msg.get("type")
