--- conflicted
+++ resolved
@@ -188,11 +188,7 @@
 
             # Also check for direct UUID-based filenames (without path)
             uuid_filename_pattern = (
-<<<<<<< HEAD
-                r"\b([a-f0-9]{8}-[a-f0-9]{4}-[a-f0-9]{4}-[a-f0-9]{4}-[a-f0-9]{12}\.\w+)\b"
-=======
                 r"\b([a-f0-9]{8}-[a-f0-9]{4}-[a-f0-9]{4}-[a-f0-9]{4}-[a-f0-9]{12}\\.\w+)"
->>>>>>> ac244b20
             )
             uuid_matches = re.findall(uuid_filename_pattern, message)
             media_refs.extend(uuid_matches)
