"""Batch processing utilities for enrichment - dataclasses and helpers."""

<<<<<<< HEAD
=======
from collections.abc import Iterator
>>>>>>> 4f909d95
from dataclasses import dataclass
from datetime import datetime, timedelta
from pathlib import Path
from typing import Annotated, Any

import ibis
from google.genai import types as genai_types
from ibis.expr.types import Table

from ...utils import BatchPromptRequest, BatchPromptResult


@dataclass
class UrlEnrichmentJob:
    """Metadata for a URL enrichment batch item."""

    key: Annotated[str, "Unique key for the enrichment job"]
    url: Annotated[str, "The URL to be enriched"]
    original_message: Annotated[str, "The original message containing the URL"]
    sender_uuid: Annotated[str, "The UUID of the message sender"]
    timestamp: Annotated[Any, "The timestamp of the message"]
    path: Annotated[Path, "The path to the original message"]
    tag: Annotated[str, "A tag for identifying the job in batch results"]
    markdown: Annotated[str | None, "The enriched markdown content"] = None
    cached: Annotated[bool, "Whether the result was retrieved from cache"] = False


@dataclass
class MediaEnrichmentJob:
    """Metadata for a media enrichment batch item."""

    key: Annotated[str, "Unique key for the enrichment job"]
    original_filename: Annotated[str, "The original filename of the media"]
    file_path: Annotated[Path, "The path to the media file on disk"]
    original_message: Annotated[str, "The original message containing the media"]
    sender_uuid: Annotated[str, "The UUID of the message sender"]
    timestamp: Annotated[Any, "The timestamp of the message"]
    path: Annotated[Path, "The path to the original message"]
    tag: Annotated[str, "A tag for identifying the job in batch results"]
    media_type: Annotated[str | None, "The type of media (e.g., 'image', 'video')"] = None
    markdown: Annotated[str | None, "The enriched markdown content"] = None
    cached: Annotated[bool, "Whether the result was retrieved from cache"] = False
    upload_uri: Annotated[str | None, "The URI of the uploaded media file"] = None
    mime_type: Annotated[str | None, "The MIME type of the media file"] = None


def _ensure_datetime(value: Any) -> datetime:
    """Convert pandas/ibis timestamp objects to ``datetime``."""
    if hasattr(value, "to_pydatetime"):
        return value.to_pydatetime()
    return value


def _safe_timestamp_plus_one(timestamp: Any) -> Any:
    """Return timestamp + 1 second, handling pandas/ibis types."""
    dt_value = _ensure_datetime(timestamp)
    return dt_value + timedelta(seconds=1)


_STABLE_ORDER_CANDIDATES: tuple[str, ...] = (
    "timestamp",
    "created_at",
    "datetime",
    "date",
    "ts",
    "time",
    "id",
    "uuid",
    "key",
)


def _get_stable_ordering(table: Table) -> list:
    """Return a deterministic ordering for ``table`` when batching rows."""

    columns = list(table.columns)
    for candidate in _STABLE_ORDER_CANDIDATES:
        if candidate in columns:
            return [table[candidate]]

    if columns:
        return [table[column] for column in columns]

    return []


def _frame_to_records(frame: Any) -> list[dict[str, Any]]:
    """Convert backend frames into ``dict`` records consistently."""

    if hasattr(frame, "to_dict"):
        return [dict(row) for row in frame.to_dict("records")]
    if hasattr(frame, "to_pylist"):
        return [dict(row) for row in frame.to_pylist()]
    if isinstance(frame, list):
        return [dict(row) for row in frame]

    return [dict(row) for row in frame]


def _iter_table_record_batches(
    table: Table, batch_size: int = 1000
) -> Iterator[list[dict[str, Any]]]:
    """Yield batches of table rows as dictionaries in a deterministic order."""

    to_pylist = getattr(table, "to_pylist", None)
    if callable(to_pylist):
        rows = [dict(row) for row in to_pylist()]
        if rows:
            yield rows
        return

    count = table.count().execute()
    if not count:
        return

    ordering = _get_stable_ordering(table)
    fallback_ordering = ordering or [table[column] for column in table.columns]

    if not fallback_ordering:
        # Degenerate table (no columns) – just execute once and chunk locally
        dataframe = table.execute()
        records = _frame_to_records(dataframe)
        if not records:
            return
        for start in range(0, len(records), batch_size):
            yield records[start : start + batch_size]
        return

    ordered_table = table.order_by(fallback_ordering)
    window = ibis.window(order_by=fallback_ordering)
    numbered = ordered_table.mutate(
        _batch_row_number=ibis.row_number().over(window)
    )
    row_number = numbered._batch_row_number

    for start in range(0, count, batch_size):
        upper = start + batch_size
        batch_expr = numbered.filter(
            ((row_number >= start) & (row_number < upper))
            if start
            else (row_number < upper)
        ).order_by(row_number)
        # Drop helper column only after enforcing deterministic ordering
        batch_expr = batch_expr.drop("_batch_row_number")
        dataframe = batch_expr.execute()
        batch_records = _frame_to_records(dataframe)
        if not batch_records:
            continue
        yield batch_records


def _table_to_pylist(table: Table) -> list[dict[str, Any]]:
    """Convert an Ibis table to a list of dictionaries without heavy dependencies."""

    results: list[dict[str, Any]] = []
    for batch in _iter_table_record_batches(table):
        results.extend(batch)
    return results


def build_batch_requests(
    records: Annotated[list[dict[str, Any]], "A list of prompt records to be converted"],
    model: Annotated[str, "The name of the model to use for the requests"],
    *,
    include_file: Annotated[bool, "Whether to include file data in the requests"] = False,
) -> Annotated[list[BatchPromptRequest], "A list of BatchPromptRequest objects"]:
    """Convert prompt records into ``BatchPromptRequest`` objects."""

    requests: list[BatchPromptRequest] = []
    for record in records:
        parts = [genai_types.Part(text=record["prompt"])]

        if include_file:
            file_uri = record.get("file_uri")
            if file_uri:
                parts.append(
                    genai_types.Part(
                        file_data=genai_types.FileData(
                            file_uri=file_uri,
                            mime_type=record.get("mime_type", "application/octet-stream"),
                        )
                    )
                )

        request_kwargs: dict[str, Any] = {
            "contents": [genai_types.Content(role="user", parts=parts)],
            "model": model,
            "tag": record.get("tag"),
            # Always provide explicit config for deterministic behavior across text and vision
            "config": genai_types.GenerateContentConfig(
                temperature=0.3,
                top_k=40,
                top_p=0.95,
            ),
        }

        requests.append(BatchPromptRequest(**request_kwargs))

    return requests


def map_batch_results(
    responses: Annotated[list[BatchPromptResult], "A list of BatchPromptResult objects"],
) -> Annotated[
    dict[str | None, BatchPromptResult],
    "A mapping from result tag to the BatchPromptResult",
]:
    """Return a mapping from result tag to the ``BatchPromptResult``."""

    return {result.tag: result for result in responses}<|MERGE_RESOLUTION|>--- conflicted
+++ resolved
@@ -1,13 +1,10 @@
 """Batch processing utilities for enrichment - dataclasses and helpers."""
 
-<<<<<<< HEAD
-=======
 from collections.abc import Iterator
->>>>>>> 4f909d95
 from dataclasses import dataclass
 from datetime import datetime, timedelta
 from pathlib import Path
-from typing import Annotated, Any
+from typing import Any
 
 import ibis
 from google.genai import types as genai_types
@@ -20,34 +17,34 @@
 class UrlEnrichmentJob:
     """Metadata for a URL enrichment batch item."""
 
-    key: Annotated[str, "Unique key for the enrichment job"]
-    url: Annotated[str, "The URL to be enriched"]
-    original_message: Annotated[str, "The original message containing the URL"]
-    sender_uuid: Annotated[str, "The UUID of the message sender"]
-    timestamp: Annotated[Any, "The timestamp of the message"]
-    path: Annotated[Path, "The path to the original message"]
-    tag: Annotated[str, "A tag for identifying the job in batch results"]
-    markdown: Annotated[str | None, "The enriched markdown content"] = None
-    cached: Annotated[bool, "Whether the result was retrieved from cache"] = False
+    key: str
+    url: str
+    original_message: str
+    sender_uuid: str
+    timestamp: Any
+    path: Path
+    tag: str
+    markdown: str | None = None
+    cached: bool = False
 
 
 @dataclass
 class MediaEnrichmentJob:
     """Metadata for a media enrichment batch item."""
 
-    key: Annotated[str, "Unique key for the enrichment job"]
-    original_filename: Annotated[str, "The original filename of the media"]
-    file_path: Annotated[Path, "The path to the media file on disk"]
-    original_message: Annotated[str, "The original message containing the media"]
-    sender_uuid: Annotated[str, "The UUID of the message sender"]
-    timestamp: Annotated[Any, "The timestamp of the message"]
-    path: Annotated[Path, "The path to the original message"]
-    tag: Annotated[str, "A tag for identifying the job in batch results"]
-    media_type: Annotated[str | None, "The type of media (e.g., 'image', 'video')"] = None
-    markdown: Annotated[str | None, "The enriched markdown content"] = None
-    cached: Annotated[bool, "Whether the result was retrieved from cache"] = False
-    upload_uri: Annotated[str | None, "The URI of the uploaded media file"] = None
-    mime_type: Annotated[str | None, "The MIME type of the media file"] = None
+    key: str
+    original_filename: str
+    file_path: Path
+    original_message: str
+    sender_uuid: str
+    timestamp: Any
+    path: Path
+    tag: str
+    media_type: str | None = None
+    markdown: str | None = None
+    cached: bool = False
+    upload_uri: str | None = None
+    mime_type: str | None = None
 
 
 def _ensure_datetime(value: Any) -> datetime:
@@ -165,11 +162,11 @@
 
 
 def build_batch_requests(
-    records: Annotated[list[dict[str, Any]], "A list of prompt records to be converted"],
-    model: Annotated[str, "The name of the model to use for the requests"],
+    records: list[dict[str, Any]],
+    model: str,
     *,
-    include_file: Annotated[bool, "Whether to include file data in the requests"] = False,
-) -> Annotated[list[BatchPromptRequest], "A list of BatchPromptRequest objects"]:
+    include_file: bool = False,
+) -> list[BatchPromptRequest]:
     """Convert prompt records into ``BatchPromptRequest`` objects."""
 
     requests: list[BatchPromptRequest] = []
@@ -206,11 +203,8 @@
 
 
 def map_batch_results(
-    responses: Annotated[list[BatchPromptResult], "A list of BatchPromptResult objects"],
-) -> Annotated[
-    dict[str | None, BatchPromptResult],
-    "A mapping from result tag to the BatchPromptResult",
-]:
+    responses: list[BatchPromptResult],
+) -> dict[str | None, BatchPromptResult]:
     """Return a mapping from result tag to the ``BatchPromptResult``."""
 
     return {result.tag: result for result in responses}