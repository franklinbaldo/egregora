--- conflicted
+++ resolved
@@ -170,17 +170,9 @@
 
             if parsed.scheme == "duckdb" and not parsed.netloc:
                 path_value = parsed.path
-<<<<<<< HEAD
-                if path_value == "/:memory:":
-                    # Normalize /:memory: to :memory: for Ibis/DuckDB compatibility
-                    # to prevent it from trying to open a file at /:memory:
-                    normalized_value = "duckdb://:memory:"
-                elif path_value and path_value not in {":memory:", "memory", "memory:"}:
-=======
                 if path_value in {"/:memory:", ":memory:", "memory", "memory:"}:
                     normalized_value = "duckdb://"
                 elif path_value:
->>>>>>> 45b841ba
                     if path_value.startswith("/./"):
                         fs_path = (site_root / Path(path_value[3:])).resolve()
                     else:
