"""PipelineRunner orchestration logic.

This module encapsulates the execution of the pipeline logic, separating it from CLI concerns.
"""

from __future__ import annotations

import asyncio
import logging
import math
from collections import deque
from typing import TYPE_CHECKING, Any

from egregora.agents.banner.worker import BannerWorker
from egregora.agents.commands import command_to_announcement, filter_commands
from egregora.agents.commands import extract_commands as extract_commands_list
from egregora.agents.enricher import EnrichmentRuntimeContext, EnrichmentWorker, schedule_enrichment
from egregora.agents.profile.generator import generate_profile_posts
from egregora.agents.profile.worker import ProfileWorker
from egregora.agents.types import PromptTooLargeError
from egregora.agents.writer import WindowProcessingParams, write_posts_for_window
from egregora.data_primitives.protocols import UrlContext
from egregora.orchestration.context import PipelineContext
from egregora.orchestration.exceptions import (
    CommandProcessingError,
    EnrichmentError,
    OutputSinkError,
    ProfileGenerationError,
    WindowSizeError,
    WindowSplitError,
)
from egregora.orchestration.factory import PipelineFactory
from egregora.orchestration.pipelines.modules.media import process_media_for_window
from egregora.transformations import save_checkpoint, split_window_into_n_parts

if TYPE_CHECKING:
    from datetime import datetime
    from pathlib import Path

    import ibis.expr.types as ir

    from egregora.input_adapters.base import MediaMapping
from egregora.orchestration.exceptions import (
    CommandProcessingError,
    MaxSplitDepthError,
    MediaPersistenceError,
    OutputSinkError,
    ProfileGenerationError,
    WindowValidationError,
)

logger = logging.getLogger(__name__)

MIN_WINDOWS_WARNING_THRESHOLD = 5


class PipelineRunner:
    """Orchestrates the execution of the pipeline window processing loop."""

    def __init__(self, context: PipelineContext, checkpoint_path: Path | None = None) -> None:
        self.context = context
        self.checkpoint_path = checkpoint_path

    def process_windows(
        self,
        windows_iterator: Any,
    ) -> tuple[dict[str, dict[str, list[str]]], datetime | None]:
        """Process all windows.

        Args:
            windows_iterator: Iterator of Window objects

        Returns:
            Tuple of (results dict, max_processed_timestamp)

        """
        results = {}
        max_processed_timestamp: datetime | None = None

        # Calculate max window size from LLM context (once)
        max_window_size = self._calculate_max_window_size()
        effective_token_limit = self._resolve_context_token_limit()
        logger.debug(
            "Max window size: %d messages (based on %d token context)",
            max_window_size,
            effective_token_limit,
        )

        # Get max_windows limit from config (default 1 for single-window behavior)
        max_windows = getattr(self.context.config.pipeline, "max_windows", 1)
        if max_windows == 0:
            max_windows = None  # 0 means process all windows

        windows_processed = 0
        total_windows = max_windows if max_windows else "unlimited"
        logger.info("Processing windows (limit: %s)", total_windows)

        for window in windows_iterator:
            if max_windows is not None and windows_processed >= max_windows:
                logger.info("Reached max_windows limit (%d). Stopping processing.", max_windows)
                if max_windows < MIN_WINDOWS_WARNING_THRESHOLD:
                    logger.warning(
                        "⚠️  Processing stopped early due to low 'max_windows' setting (%d). "
                        "Use --max-windows 0 or remove the limit to process all data.",
                        max_windows,
                    )
                break

            if window.size == 0:
                logger.debug("Skipping empty window %d", window.window_index)
                continue

            window_label = (
                f"{window.start_time.strftime('%Y-%m-%d %H:%M')} - {window.end_time.strftime('%H:%M')}"
            )
            logger.info("Processing window %d: %s", windows_processed + 1, window_label)

            self._validate_window_size(window, max_window_size)

            window_results = self._process_window_with_auto_split(window, depth=0, max_depth=5)
            results.update(window_results)

            if max_processed_timestamp is None or window.end_time > max_processed_timestamp:
                max_processed_timestamp = window.end_time

            self.process_background_tasks()

            posts_count = sum(len(r.get("posts", [])) for r in window_results.values())
            profiles_count = sum(len(r.get("profiles", [])) for r in window_results.values())
            logger.debug(
                "📊 Window %d: %s posts, %s profiles",
                window.window_index,
                posts_count,
                profiles_count,
            )

            windows_processed += 1

            # Incremental checkpoint: save progress after each window
            if self.checkpoint_path and max_processed_timestamp:
                total_posts = sum(len(r.get("posts", [])) for r in results.values())
                save_checkpoint(self.checkpoint_path, max_processed_timestamp, total_posts)
                logger.debug(
                    "💾 Checkpoint saved after window %d (processed up to %s)",
                    windows_processed,
                    max_processed_timestamp.strftime("%Y-%m-%d %H:%M:%S"),
                )

        return results, max_processed_timestamp

    def _calculate_max_window_size(self) -> int:
        """Calculate maximum window size based on LLM context window."""
        max_tokens = self._resolve_context_token_limit()
        avg_tokens_per_message = 5
        buffer_ratio = 0.8
        return int((max_tokens * buffer_ratio) / avg_tokens_per_message)

    def _resolve_context_token_limit(self) -> int:
        """Resolve the effective context window token limit."""
        config = self.context.config
        use_full_window = getattr(config.pipeline, "use_full_context_window", False)

        if use_full_window:
            return 1_048_576

        return config.pipeline.max_prompt_tokens

    def _validate_window_size(self, window: Any, max_size: int) -> None:
        """Validate window doesn't exceed LLM context limits."""
        if window.size > max_size:
            reason = (
                f"Window has {window.size} messages but max is {max_size}. "
                f"Reduce --step-size to create smaller windows."
            )
<<<<<<< HEAD
            raise WindowSizeError(msg)
=======
            raise WindowValidationError(window.window_index, reason)
>>>>>>> 8d8fa821

    def process_background_tasks(self) -> None:
        """Process pending background tasks."""
        if not hasattr(self.context, "task_store") or not self.context.task_store:
            return

        logger.info("⚙️  [bold cyan]Processing background tasks...[/]")

        banner_worker = BannerWorker(self.context)
        banners_processed = banner_worker.run()
        if banners_processed > 0:
            logger.info("Generated %d banners", banners_processed)

        profile_worker = ProfileWorker(self.context)
        profiles_processed = profile_worker.run()
        if profiles_processed > 0:
            logger.info("Updated %d profiles", profiles_processed)

        enrichment_worker = EnrichmentWorker(self.context)
        enrichment_processed = enrichment_worker.run()
        if enrichment_processed > 0:
            logger.info("Enriched %d items", enrichment_processed)

    def _process_window_with_auto_split(
        self, window: Any, *, depth: int = 0, max_depth: int = 5
    ) -> dict[str, dict[str, list[str]]]:
        """Process a window with automatic splitting if prompt exceeds model limit."""
        min_window_size = 5
        results: dict[str, dict[str, list[str]]] = {}
        queue: deque[tuple[Any, int]] = deque([(window, depth)])

        while queue:
            current_window, current_depth = queue.popleft()
            indent = "  " * current_depth
            window_label = f"{current_window.start_time:%Y-%m-%d %H:%M} to {current_window.end_time:%H:%M}"

            if current_window.size < min_window_size:
                logger.warning(
                    "%s⚠️  Window %s too small to split (%d messages) - attempting anyway",
                    indent,
                    window_label,
                    current_window.size,
                )

            if current_depth >= max_depth:
<<<<<<< HEAD
                error_msg = f"Max split depth {max_depth} reached for window {window_label}."
                logger.error("%s❌ %s", indent, error_msg)
                raise WindowSplitError(error_msg)
=======
                logger.error("%s❌ Max split depth %d reached for window %s", indent, max_depth, window_label)
                raise MaxSplitDepthError(window_label, max_depth)
>>>>>>> 8d8fa821

            try:
                window_results = self._process_single_window(current_window, depth=current_depth)
            except PromptTooLargeError as error:
                split_work = self._split_window_for_retry(
                    current_window,
                    error,
                    current_depth,
                    indent,
                )
                queue.extendleft(reversed(split_work))
                continue

            results.update(window_results)

        return results

    def _process_single_window(self, window: Any, *, depth: int = 0) -> dict[str, dict[str, list[str]]]:
        """Process a single window with media extraction, enrichment, and post writing."""
        indent = "  " * depth
        window_label = f"{window.start_time:%Y-%m-%d %H:%M} to {window.end_time:%H:%M}"
        logger.info("%s➡️  [bold]%s[/] — %s messages (depth=%d)", indent, window_label, window.size, depth)

        output_sink = self.context.output_format
        if output_sink is None:
            raise OutputSinkError("Output adapter must be initialized before processing windows.")

        enriched_table = self._enrich_window_data(window, output_sink)
        messages_list = self._get_messages_as_list(enriched_table)

        announcements_generated = self._handle_commands(messages_list, output_sink)
        clean_messages_list = filter_commands(messages_list)

        result = self._generate_posts_and_profiles(enriched_table, clean_messages_list, window, output_sink)

        self._log_window_summary(
            result,
            announcements_generated,
            indent,
            window_label,
        )

        return {window_label: result}

    def _enrich_window_data(self, window: Any, output_sink: Any) -> ir.Table:
        """Handle media processing and data enrichment for a window."""
        url_context = self.context.url_context or UrlContext()
        window_table_processed, media_mapping = process_media_for_window(
            window_table=window.table,
            adapter=self.context.adapter,
            url_convention=output_sink.url_convention,
            url_context=url_context,
            zip_path=self.context.input_path,
        )

        if media_mapping and not self.context.enable_enrichment:
            for media_doc in media_mapping.values():
                try:
                    output_sink.persist(media_doc)
                except Exception as e:
<<<<<<< HEAD
                    msg = f"Failed to write media file: {e}"
                    raise EnrichmentError(msg) from e
=======
                    logger.exception("Failed to write media file: %s", e)
                    raise MediaPersistenceError(media_doc.document_id, e) from e
>>>>>>> 8d8fa821

        if self.context.enable_enrichment:
            return self._perform_enrichment(window_table_processed, media_mapping)

        return window_table_processed

    def _get_messages_as_list(self, table: ir.Table | list[dict]) -> list[dict]:
        """Convert an Ibis table to a list of dicts, handling multiple input types."""
        if isinstance(table, list):
            return table
        try:
            return table.execute().to_pylist()
        except (AttributeError, TypeError):
            try:
                return table.to_pylist()
            except (AttributeError, TypeError):
                return []

    def _handle_commands(self, messages_list: list[dict], output_sink: Any) -> int:
        """Extract and process commands, generating announcements."""
        command_messages = extract_commands_list(messages_list)
        announcements_generated = 0
        if command_messages:
            for cmd_msg in command_messages:
                try:
                    announcement = command_to_announcement(cmd_msg)
                    output_sink.persist(announcement)
                    announcements_generated += 1
                except Exception as exc:
<<<<<<< HEAD
                    msg = f"Failed to generate announcement: {exc}"
                    raise CommandProcessingError(msg) from exc
=======
                    logger.exception(
                        "Failed to generate announcement for command '%s': %s", cmd_msg.get("text"), exc
                    )
                    raise CommandProcessingError(cmd_msg.get("text", "N/A"), exc) from exc
>>>>>>> 8d8fa821
        return announcements_generated

    def _generate_posts_and_profiles(
        self,
        enriched_table: ir.Table,
        clean_messages_list: list[dict],
        window: Any,
        output_sink: Any,
    ) -> dict[str, list[str]]:
        """Generate and persist posts and profiles for the window."""
        resources = PipelineFactory.create_writer_resources(self.context)
        adapter_summary, adapter_instructions = self._extract_adapter_info()

        params = WindowProcessingParams(
            table=enriched_table,
            window_start=window.start_time,
            window_end=window.end_time,
            resources=resources,
            config=self.context.config,
            cache=self.context.cache,
            adapter_content_summary=adapter_summary,
            adapter_generation_instructions=adapter_instructions,
            run_id=str(self.context.run_id) if self.context.run_id else None,
            is_demo=self.context.config_obj.is_demo,
        )

        result = asyncio.run(write_posts_for_window(params))
        profiles = result.get("profiles", [])

        window_date = window.start_time.strftime("%Y-%m-%d")
        try:
            profile_docs = asyncio.run(
                generate_profile_posts(
                    ctx=self.context, messages=clean_messages_list, window_date=window_date
                )
            )
            for profile_doc in profile_docs:
                try:
                    output_sink.persist(profile_doc)
                    profiles.append(profile_doc.document_id)
                except Exception as exc:
<<<<<<< HEAD
                    msg = f"Failed to persist profile: {exc}"
                    raise ProfileGenerationError(msg) from exc
        except Exception as exc:
            msg = f"Failed to generate profile posts: {exc}"
            raise ProfileGenerationError(msg) from exc
=======
                    logger.exception("Failed to persist profile: %s", exc)
                    raise ProfileGenerationError("Failed to persist profile") from exc
        except Exception as exc:
            logger.exception("Failed to generate profile posts: %s", exc)
            raise ProfileGenerationError("Failed to generate profile posts") from exc
>>>>>>> 8d8fa821

        return result

    def _log_window_summary(
        self,
        result: dict[str, list[str]],
        announcements_generated: int,
        indent: str,
        window_label: str,
    ) -> None:
        """Log a summary of the items generated for a window."""
        posts = result.get("posts", [])
        profiles = result.get("profiles", [])

        scheduled_posts = sum(1 for p in posts if isinstance(p, str) and p.startswith("pending:"))
        generated_posts = len(posts) - scheduled_posts
        scheduled_profiles = sum(1 for p in profiles if isinstance(p, str) and p.startswith("pending:"))
        generated_profiles = len(profiles) - scheduled_profiles

        status_parts = []
        if generated_posts > 0:
            status_parts.append(f"{generated_posts} posts")
        if scheduled_posts > 0:
            status_parts.append(f"{scheduled_posts} scheduled posts")
        if generated_profiles > 0:
            status_parts.append(f"{generated_profiles} profiles")
        if scheduled_profiles > 0:
            status_parts.append(f"{scheduled_profiles} scheduled profiles")
        if announcements_generated > 0:
            status_parts.append(f"{announcements_generated} announcements")

        status_msg = ", ".join(status_parts) if status_parts else "0 items"
        logger.info("%s[green]✔ Generated[/] %s for %s", indent, status_msg, window_label)

    def _perform_enrichment(
        self,
        window_table: ir.Table,
        media_mapping: MediaMapping,
        override_config: Any | None = None,
    ) -> ir.Table:
        """Execute enrichment for a window's table."""
        enrichment_context = EnrichmentRuntimeContext(
            cache=self.context.enrichment_cache,
            output_format=self.context.output_format,
            site_root=self.context.site_root,
            usage_tracker=self.context.usage_tracker,
            pii_prevention=None,
            task_store=self.context.task_store,
        )

        schedule_enrichment(
            window_table,
            media_mapping,
            override_config or self.context.config.enrichment,
            enrichment_context,
            run_id=self.context.run_id,
        )

        with EnrichmentWorker(self.context, enrichment_config=override_config) as worker:
            while True:
                processed = worker.run()
                if processed == 0:
                    break

        return window_table

    def _extract_adapter_info(self) -> tuple[str, str]:
        """Extract content summary and generation instructions from adapter."""
        adapter = getattr(self.context, "adapter", None)
        if adapter is None:
            return "", ""

        summary = getattr(adapter, "content_summary", "")
        if callable(summary):
            summary = summary()

        instructions = getattr(adapter, "generation_instructions", "")
        if callable(instructions):
            instructions = instructions()

        return str(summary or "").strip(), str(instructions or "").strip()

    def _split_window_for_retry(
        self,
        window: Any,
        error: PromptTooLargeError,
        depth: int,
        indent: str,
    ) -> list[tuple[Any, int]]:
        estimated_tokens = getattr(error, "estimated_tokens", 0)
        effective_limit = getattr(error, "effective_limit", 1) or 1

        num_splits = max(1, math.ceil(estimated_tokens / effective_limit))
        split_windows = split_window_into_n_parts(window, num_splits)

        if not split_windows:
            raise RuntimeError("Cannot split window - all splits would be empty") from error

        return [(split_window, depth + 1) for split_window in split_windows]<|MERGE_RESOLUTION|>--- conflicted
+++ resolved
@@ -24,10 +24,13 @@
 from egregora.orchestration.exceptions import (
     CommandProcessingError,
     EnrichmentError,
+    MaxSplitDepthError,
+    MediaPersistenceError,
     OutputSinkError,
     ProfileGenerationError,
     WindowSizeError,
     WindowSplitError,
+    WindowValidationError,
 )
 from egregora.orchestration.factory import PipelineFactory
 from egregora.orchestration.pipelines.modules.media import process_media_for_window
@@ -40,14 +43,6 @@
     import ibis.expr.types as ir
 
     from egregora.input_adapters.base import MediaMapping
-from egregora.orchestration.exceptions import (
-    CommandProcessingError,
-    MaxSplitDepthError,
-    MediaPersistenceError,
-    OutputSinkError,
-    ProfileGenerationError,
-    WindowValidationError,
-)
 
 logger = logging.getLogger(__name__)
 
@@ -172,11 +167,7 @@
                 f"Window has {window.size} messages but max is {max_size}. "
                 f"Reduce --step-size to create smaller windows."
             )
-<<<<<<< HEAD
-            raise WindowSizeError(msg)
-=======
             raise WindowValidationError(window.window_index, reason)
->>>>>>> 8d8fa821
 
     def process_background_tasks(self) -> None:
         """Process pending background tasks."""
@@ -222,14 +213,8 @@
                 )
 
             if current_depth >= max_depth:
-<<<<<<< HEAD
-                error_msg = f"Max split depth {max_depth} reached for window {window_label}."
-                logger.error("%s❌ %s", indent, error_msg)
-                raise WindowSplitError(error_msg)
-=======
                 logger.error("%s❌ Max split depth %d reached for window %s", indent, max_depth, window_label)
                 raise MaxSplitDepthError(window_label, max_depth)
->>>>>>> 8d8fa821
 
             try:
                 window_results = self._process_single_window(current_window, depth=current_depth)
@@ -290,13 +275,8 @@
                 try:
                     output_sink.persist(media_doc)
                 except Exception as e:
-<<<<<<< HEAD
-                    msg = f"Failed to write media file: {e}"
-                    raise EnrichmentError(msg) from e
-=======
                     logger.exception("Failed to write media file: %s", e)
                     raise MediaPersistenceError(media_doc.document_id, e) from e
->>>>>>> 8d8fa821
 
         if self.context.enable_enrichment:
             return self._perform_enrichment(window_table_processed, media_mapping)
@@ -326,15 +306,10 @@
                     output_sink.persist(announcement)
                     announcements_generated += 1
                 except Exception as exc:
-<<<<<<< HEAD
-                    msg = f"Failed to generate announcement: {exc}"
-                    raise CommandProcessingError(msg) from exc
-=======
                     logger.exception(
                         "Failed to generate announcement for command '%s': %s", cmd_msg.get("text"), exc
                     )
                     raise CommandProcessingError(cmd_msg.get("text", "N/A"), exc) from exc
->>>>>>> 8d8fa821
         return announcements_generated
 
     def _generate_posts_and_profiles(
@@ -376,19 +351,11 @@
                     output_sink.persist(profile_doc)
                     profiles.append(profile_doc.document_id)
                 except Exception as exc:
-<<<<<<< HEAD
-                    msg = f"Failed to persist profile: {exc}"
-                    raise ProfileGenerationError(msg) from exc
-        except Exception as exc:
-            msg = f"Failed to generate profile posts: {exc}"
-            raise ProfileGenerationError(msg) from exc
-=======
                     logger.exception("Failed to persist profile: %s", exc)
                     raise ProfileGenerationError("Failed to persist profile") from exc
         except Exception as exc:
             logger.exception("Failed to generate profile posts: %s", exc)
             raise ProfileGenerationError("Failed to generate profile posts") from exc
->>>>>>> 8d8fa821
 
         return result
 
