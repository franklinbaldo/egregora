"""Pipeline execution logic.

This module encapsulates the core logic for running the processing pipeline,
separated from the CLI orchestration.
"""

from __future__ import annotations

import logging
import math
from collections import deque
from datetime import datetime
from typing import TYPE_CHECKING, Any

from egregora.agents.banner.worker import BannerWorker
from egregora.agents.commands import command_to_announcement, extract_commands, filter_commands
from egregora.agents.enricher import EnrichmentRuntimeContext, EnrichmentWorker, schedule_enrichment
from egregora.agents.profile.generator import generate_profile_posts
from egregora.agents.profile.worker import ProfileWorker
from egregora.agents.types import PromptTooLargeError, WindowProcessingParams
from egregora.agents.writer import write_posts_for_window
from egregora.config.settings import EgregoraConfig
from egregora.data_primitives.protocols import UrlContext
from egregora.input_adapters.base import MediaMapping
from egregora.ops.media import process_media_for_window
from egregora.orchestration.context import PipelineContext
from egregora.orchestration.factory import PipelineFactory
from egregora.transformations import (
    split_window_into_n_parts,
)

if TYPE_CHECKING:
    import ibis.expr.types as ir

logger = logging.getLogger(__name__)

MIN_WINDOWS_WARNING_THRESHOLD = 5


def run_async_safely(coro: Any) -> Any:
    """Run an async coroutine safely, handling nested event loops.

    If an event loop is already running (e.g., in Jupyter or nested calls),
    this will use run_until_complete instead of asyncio.run().
    """
    import asyncio

    try:
        asyncio.get_running_loop()
    except RuntimeError:
        # No running loop - use asyncio.run()
        return asyncio.run(coro)
    else:
        # Loop is already running - use run_until_complete in a new thread
        import concurrent.futures

        with concurrent.futures.ThreadPoolExecutor() as executor:
            future = executor.submit(asyncio.run, coro)
            return future.result()


class PipelineRunner:
    """Encapsulates the execution logic for the Egregora pipeline."""

    def __init__(self, context: PipelineContext):
        self.ctx = context
        self.output_sink = context.output_format
        if self.output_sink is None:
            msg = "Output sink must be initialized in PipelineContext."
            raise ValueError(msg)

    def process_windows(
        self, windows_iterator: Any, max_windows: int | None = None
    ) -> tuple[dict[str, dict[str, list[str]]], datetime | None]:
        """Process all windows.

        Args:
            windows_iterator: Iterator of Window objects
            max_windows: Optional limit on number of windows to process

        Returns:
            Tuple of (results dict, max_processed_timestamp)
            - results: Dict mapping window labels to {'posts': [...], 'profiles': [...]}
            - max_processed_timestamp: Latest end_time from successfully processed windows
        """
        results = {}
        max_processed_timestamp: datetime | None = None

        # Calculate max window size from LLM context (once)
        max_window_size = self._calculate_max_window_size(self.ctx.config)
        effective_token_limit = self._resolve_context_token_limit(self.ctx.config)
        logger.debug(
            "Max window size: %d messages (based on %d token context)",
            max_window_size,
            effective_token_limit,
        )

        windows_processed = 0
        total_windows_label = max_windows if max_windows is not None else "unlimited"
        logger.info("Processing windows (limit: %s)", total_windows_label)

        for window in windows_iterator:
            if max_windows is not None and windows_processed >= max_windows:
                logger.info("Reached max_windows limit (%d). Stopping processing.", max_windows)
                if max_windows < MIN_WINDOWS_WARNING_THRESHOLD:
                    logger.warning(
                        "⚠️  Processing stopped early due to low 'max_windows' setting (%d). "
                        "This may result in incomplete data coverage. "
                        "Use --max-windows 0 or remove the limit to process all data.",
                        max_windows,
                    )
                break
            # Skip empty windows
            if window.size == 0:
                logger.debug(
                    "Skipping empty window %d (%s to %s)",
                    window.window_index,
                    window.start_time.strftime("%Y-%m-%d %H:%M"),
                    window.end_time.strftime("%Y-%m-%d %H:%M"),
                )
                continue

            # Log current window
            window_label = f"{window.start_time.strftime('%Y-%m-%d %H:%M')} - {window.end_time.strftime('%H:%M')}"
            logger.info("Processing window %d: %s", windows_processed + 1, window_label)

            # Validate window size doesn't exceed LLM context limits
            self._validate_window_size(window, max_window_size)

            # Process window
            window_results = self._process_window_with_auto_split(window, depth=0, max_depth=5)
            results.update(window_results)

            # Track max processed timestamp for checkpoint
            if max_processed_timestamp is None or window.end_time > max_processed_timestamp:
                max_processed_timestamp = window.end_time

            # Process background tasks periodically
            self.process_background_tasks()

            # Log summary
            posts_count = sum(len(r.get("posts", [])) for r in window_results.values())
            profiles_count = sum(len(r.get("profiles", [])) for r in window_results.values())
            logger.debug(
                "📊 Window %d: %s posts, %s profiles",
                window.window_index,
                posts_count,
                profiles_count,
            )

            windows_processed += 1

        return results, max_processed_timestamp

    def process_background_tasks(self) -> None:
        """Process pending background tasks (banners, profiles, enrichment)."""
        if not hasattr(self.ctx, "task_store") or not self.ctx.task_store:
            return

        logger.info("⚙️  [bold cyan]Processing background tasks...[/]")

        # Run workers sequentially for now
        # 1. Banner Generation (Highest priority - visual assets)
        banner_worker = BannerWorker(self.ctx)
        banners_processed = banner_worker.run()
        if banners_processed > 0:
            logger.info("Generated %d banners", banners_processed)

        # 2. Profile Updates
        profile_worker = ProfileWorker(self.ctx)
        profiles_processed = profile_worker.run()
        if profiles_processed > 0:
            logger.info("Updated %d profiles", profiles_processed)

        # 3. Enrichment
        enrichment_worker = EnrichmentWorker(self.ctx)
        enrichment_processed = enrichment_worker.run()
        if enrichment_processed > 0:
            logger.info("Enriched %d items", enrichment_processed)

    def _process_window_with_auto_split(
        self, window: Any, *, depth: int = 0, max_depth: int = 5
    ) -> dict[str, dict[str, list[str]]]:
        """Process a window with automatic splitting if prompt exceeds model limit."""
        min_window_size = 5
        results: dict[str, dict[str, list[str]]] = {}
        queue: deque[tuple[Any, int]] = deque([(window, depth)])

        while queue:
            current_window, current_depth = queue.popleft()
            indent = "  " * current_depth
            window_label = f"{current_window.start_time:%Y-%m-%d %H:%M} to {current_window.end_time:%H:%M}"

            self._warn_if_window_too_small(current_window.size, indent, window_label, min_window_size)
            self._ensure_split_depth(current_depth, max_depth, indent, window_label)

            try:
                window_results = self._process_single_window(current_window, depth=current_depth)
            except PromptTooLargeError as error:
                split_work = self._split_window_for_retry(
                    current_window,
                    error,
                    current_depth,
                    indent,
                )
                queue.extendleft(reversed(split_work))
                continue

            results.update(window_results)

        return results

    def _process_single_window(
        self, window: Any, *, depth: int = 0
    ) -> dict[str, dict[str, list[str]]]:
        """Process a single window with media extraction, enrichment, and post writing."""
        indent = "  " * depth
        window_label = f"{window.start_time:%Y-%m-%d %H:%M} to {window.end_time:%H:%M}"
        window_table = window.table
        window_count = window.size

        logger.info("%s➡️  [bold]%s[/] — %s messages (depth=%d)", indent, window_label, window_count, depth)

        url_context = self.ctx.url_context or UrlContext()
        window_table_processed, media_mapping = process_media_for_window(
            window_table=window_table,
            adapter=self.ctx.adapter,
            url_convention=self.output_sink.url_convention,
            url_context=url_context,
            zip_path=self.ctx.input_path,
        )

        # Media persistence deferred until after enrichment unless disabled
        if media_mapping and not self.ctx.enable_enrichment:
            for media_doc in media_mapping.values():
                try:
                    self.output_sink.persist(media_doc)
                except (OSError, PermissionError):
                    logger.exception("Failed to write media file %s", media_doc.metadata.get("filename"))
                except ValueError:
                    logger.exception("Invalid media document %s", media_doc.metadata.get("filename"))

        # Enrichment
        if self.ctx.enable_enrichment:
            logger.info("%s✨ [cyan]Scheduling enrichment[/] for window %s", indent, window_label)
            enriched_table = self._perform_enrichment(window_table_processed, media_mapping)
        else:
            enriched_table = window_table_processed

        # Write posts
        resources = PipelineFactory.create_writer_resources(self.ctx)
        adapter_summary, adapter_instructions = self._extract_adapter_info()

        # Command processing
        try:
            messages_list = enriched_table.execute().to_pylist()
        except (AttributeError, TypeError):
            try:
                messages_list = enriched_table.to_pylist()
            except (AttributeError, TypeError):
                messages_list = enriched_table if isinstance(enriched_table, list) else []
                logger.warning("Could not convert table to list, using fallback")

        command_messages = extract_commands(messages_list)
        announcements_generated = 0
        if command_messages:
            logger.info(
                "%s📢 [cyan]Processing %d commands[/] for window %s", indent, len(command_messages), window_label
            )
            for cmd_msg in command_messages:
                try:
                    announcement = command_to_announcement(cmd_msg)
                    self.output_sink.persist(announcement)
                    announcements_generated += 1
                except Exception as exc:
                    logger.exception("Failed to generate announcement from command: %s", exc)

        clean_messages_list = filter_commands(messages_list)

        params = WindowProcessingParams(
            table=enriched_table,
            window_start=window.start_time,
            window_end=window.end_time,
            resources=resources,
            config=self.ctx.config,
            cache=self.ctx.cache,
            adapter_content_summary=adapter_summary,
            adapter_generation_instructions=adapter_instructions,
<<<<<<< HEAD
            run_id=str(self.ctx.run_id) if self.ctx.run_id else None,
=======
            run_id=str(self.context.run_id) if self.context.run_id else None,
            smoke_test=self.context.state.smoke_test,
>>>>>>> 45efd0d8
        )
        result = run_async_safely(write_posts_for_window(params))

        posts = result.get("posts", [])
        profiles = result.get("profiles", [])

        # Generate PROFILE posts
        window_date = window.start_time.strftime("%Y-%m-%d")
        try:
            profile_docs = run_async_safely(
                generate_profile_posts(ctx=self.ctx, messages=clean_messages_list, window_date=window_date)
            )

            for profile_doc in profile_docs:
                try:
                    self.output_sink.persist(profile_doc)
                    profiles.append(profile_doc.document_id)
                except Exception as exc:
                    logger.exception("Failed to persist profile: %s", exc)

            if profile_docs:
                logger.info(
                    "%s👥 [cyan]Generated %d profile posts[/] for window %s",
                    indent,
                    len(profile_docs),
                    window_label,
                )
        except Exception as exc:
            logger.exception("Failed to generate profile posts: %s", exc)

        # Log status
        scheduled_posts = sum(1 for p in posts if isinstance(p, str) and p.startswith("pending:"))
        generated_posts = len(posts) - scheduled_posts
        scheduled_profiles = sum(1 for p in profiles if isinstance(p, str) and p.startswith("pending:"))
        generated_profiles = len(profiles) - scheduled_profiles

        status_parts = []
        if generated_posts > 0:
            status_parts.append(f"{generated_posts} posts")
        if scheduled_posts > 0:
            status_parts.append(f"{scheduled_posts} scheduled posts")
        if generated_profiles > 0:
            status_parts.append(f"{generated_profiles} profiles")
        if scheduled_profiles > 0:
            status_parts.append(f"{scheduled_profiles} scheduled profiles")
        if announcements_generated > 0:
            status_parts.append(f"{announcements_generated} announcements")

        status_msg = ", ".join(status_parts) if status_parts else "0 items"
        logger.info("%s[green]✔ Generated[/] %s for %s", indent, status_msg, window_label)

        return {window_label: result}

    def _perform_enrichment(
        self,
        window_table: ir.Table,
        media_mapping: MediaMapping,
        override_config: Any | None = None,
    ) -> ir.Table:
        """Execute enrichment for a window's table."""
        pii_prevention = None

        enrichment_context = EnrichmentRuntimeContext(
            cache=self.ctx.enrichment_cache,
            output_format=self.ctx.output_format,
            site_root=self.ctx.site_root,
            usage_tracker=self.ctx.usage_tracker,
            pii_prevention=pii_prevention,
            task_store=self.ctx.task_store,
        )

        schedule_enrichment(
            window_table,
            media_mapping,
            override_config or self.ctx.config.enrichment,
            enrichment_context,
            run_id=self.ctx.run_id,
        )

        with EnrichmentWorker(self.ctx, enrichment_config=override_config) as worker:
            total_processed = 0
            while True:
                processed = worker.run()
                if processed == 0:
                    break
                total_processed += processed
                logger.info("Synchronously processed %d enrichment tasks", processed)

            if total_processed > 0:
                logger.info("Enrichment complete. Processed %d items.", total_processed)

        return window_table

    def _extract_adapter_info(self) -> tuple[str, str]:
        """Extract content summary and generation instructions from adapter."""
        adapter = getattr(self.ctx, "adapter", None)
        if adapter is None:
            return "", ""

        summary: str | None = ""
        try:
            summary = getattr(adapter, "content_summary", "")
            if callable(summary):
                summary = summary()
        except (AttributeError, TypeError) as exc:
            logger.debug("Adapter %s failed to provide content_summary: %s", adapter, exc)
            summary = ""

        instructions: str | None = ""
        try:
            instructions = getattr(adapter, "generation_instructions", "")
            if callable(instructions):
                instructions = instructions()
        except (AttributeError, TypeError) as exc:
            logger.warning("Failed to evaluate adapter generation instructions: %s", exc)
            instructions = ""

        return (summary or "").strip(), (instructions or "").strip()

    def _split_window_for_retry(
        self,
        window: Any,
        error: Exception,
        depth: int,
        indent: str,
    ) -> list[tuple[Any, int]]:
        estimated_tokens = getattr(error, "estimated_tokens", 0)
        effective_limit = getattr(error, "effective_limit", 1) or 1

        logger.warning(
            "%s⚡ [yellow]Splitting window[/] %s (prompt: %dk tokens > %dk limit)",
            indent,
            f"{window.start_time:%Y-%m-%d %H:%M} to {window.end_time:%H:%M}",
            estimated_tokens // 1000,
            effective_limit // 1000,
        )

        num_splits = max(1, math.ceil(estimated_tokens / effective_limit))
        logger.info("%s↳ [dim]Splitting into %d parts[/]", indent, num_splits)

        split_windows = split_window_into_n_parts(window, num_splits)
        if not split_windows:
            error_msg = (
                f"Cannot split window {window.start_time:%Y-%m-%d %H:%M} to {window.end_time:%H:%M}"
                " - all splits would be empty"
            )
            logger.exception("%s❌ %s", indent, error_msg)
            raise RuntimeError(error_msg) from error

        scheduled: list[tuple[Any, int]] = []
        for index, split_window in enumerate(split_windows, 1):
            split_label = f"{split_window.start_time:%Y-%m-%d %H:%M} to {split_window.end_time:%H:%M}"
            logger.info(
                "%s↳ [dim]Processing part %d/%d: %s[/]",
                indent,
                index,
                len(split_windows),
                split_label,
            )
            scheduled.append((split_window, depth + 1))

        return scheduled

    def _warn_if_window_too_small(self, size: int, indent: str, label: str, minimum: int) -> None:
        if size < minimum:
            logger.warning(
                "%s⚠️  Window %s too small to split (%d messages) - attempting anyway",
                indent,
                label,
                size,
            )

    def _ensure_split_depth(self, depth: int, max_depth: int, indent: str, label: str) -> None:
        if depth >= max_depth:
            error_msg = (
                f"Max split depth {max_depth} reached for window {label}. "
                "Window cannot be split enough to fit in model context (possible miscalculation). "
                "Try increasing --max-prompt-tokens or using --use-full-context-window."
            )
            logger.error("%s❌ %s", indent, error_msg)
            raise RuntimeError(error_msg)

    def _resolve_context_token_limit(self, config: EgregoraConfig) -> int:
        """Resolve the effective context window token limit for the writer model."""
        use_full_window = getattr(config.pipeline, "use_full_context_window", False)

        if use_full_window:
            writer_model = config.models.writer
            # Use KNOWN_MODEL_LIMITS from constants if available
            from egregora.constants import KNOWN_MODEL_LIMITS

            clean_name = (
                writer_model.replace("models/", "").replace("google-gla:", "").replace("google-vertex:", "")
            )
            limit = 128_000
            for known_model, known_limit in KNOWN_MODEL_LIMITS.items():
                if clean_name.startswith(known_model):
                    limit = known_limit
                    break

            logger.debug(
                "Using full context window for writer model %s (limit=%d tokens)",
                writer_model,
                limit,
            )
            return limit

        limit = config.pipeline.max_prompt_tokens
        logger.debug("Using configured max_prompt_tokens cap: %d tokens", limit)
        return limit

    def _calculate_max_window_size(self, config: EgregoraConfig) -> int:
        """Calculate maximum window size based on LLM context window."""
        max_tokens = self._resolve_context_token_limit(config)
        avg_tokens_per_message = 5  # Conservative estimate
        buffer_ratio = 0.8  # Leave 20% for system prompt, tools, etc.

        return int((max_tokens * buffer_ratio) / avg_tokens_per_message)

    def _validate_window_size(self, window: Any, max_size: int) -> None:
        """Validate window doesn't exceed LLM context limits."""
        if window.size > max_size:
            msg = (
                f"Window {window.window_index} has {window.size} messages but max is {max_size}. "
                f"This limit is based on your model's context window. "
                f"Reduce --step-size to create smaller windows."
            )
            raise ValueError(msg)<|MERGE_RESOLUTION|>--- conflicted
+++ resolved
@@ -1,7 +1,6 @@
-"""Pipeline execution logic.
-
-This module encapsulates the core logic for running the processing pipeline,
-separated from the CLI orchestration.
+"""PipelineRunner orchestration logic.
+
+This module encapsulates the execution of the pipeline logic, separating it from CLI concerns.
 """
 
 from __future__ import annotations
@@ -9,95 +8,74 @@
 import logging
 import math
 from collections import deque
-from datetime import datetime
 from typing import TYPE_CHECKING, Any
 
 from egregora.agents.banner.worker import BannerWorker
-from egregora.agents.commands import command_to_announcement, extract_commands, filter_commands
+from egregora.agents.commands import command_to_announcement, filter_commands
+from egregora.agents.commands import extract_commands as extract_commands_list
 from egregora.agents.enricher import EnrichmentRuntimeContext, EnrichmentWorker, schedule_enrichment
 from egregora.agents.profile.generator import generate_profile_posts
 from egregora.agents.profile.worker import ProfileWorker
-from egregora.agents.types import PromptTooLargeError, WindowProcessingParams
-from egregora.agents.writer import write_posts_for_window
-from egregora.config.settings import EgregoraConfig
+from egregora.agents.types import PromptTooLargeError
+from egregora.agents.writer import WindowProcessingParams, write_posts_for_window
 from egregora.data_primitives.protocols import UrlContext
-from egregora.input_adapters.base import MediaMapping
 from egregora.ops.media import process_media_for_window
 from egregora.orchestration.context import PipelineContext
 from egregora.orchestration.factory import PipelineFactory
-from egregora.transformations import (
-    split_window_into_n_parts,
-)
+from egregora.transformations import split_window_into_n_parts
+from egregora.utils.async_utils import run_async_safely
 
 if TYPE_CHECKING:
+    from datetime import datetime
+
     import ibis.expr.types as ir
 
+    from egregora.input_adapters.base import MediaMapping
+
 logger = logging.getLogger(__name__)
 
 MIN_WINDOWS_WARNING_THRESHOLD = 5
 
 
-def run_async_safely(coro: Any) -> Any:
-    """Run an async coroutine safely, handling nested event loops.
-
-    If an event loop is already running (e.g., in Jupyter or nested calls),
-    this will use run_until_complete instead of asyncio.run().
-    """
-    import asyncio
-
-    try:
-        asyncio.get_running_loop()
-    except RuntimeError:
-        # No running loop - use asyncio.run()
-        return asyncio.run(coro)
-    else:
-        # Loop is already running - use run_until_complete in a new thread
-        import concurrent.futures
-
-        with concurrent.futures.ThreadPoolExecutor() as executor:
-            future = executor.submit(asyncio.run, coro)
-            return future.result()
-
-
 class PipelineRunner:
-    """Encapsulates the execution logic for the Egregora pipeline."""
-
-    def __init__(self, context: PipelineContext):
-        self.ctx = context
-        self.output_sink = context.output_format
-        if self.output_sink is None:
-            msg = "Output sink must be initialized in PipelineContext."
-            raise ValueError(msg)
+    """Orchestrates the execution of the pipeline window processing loop."""
+
+    def __init__(self, context: PipelineContext) -> None:
+        self.context = context
 
     def process_windows(
-        self, windows_iterator: Any, max_windows: int | None = None
+        self,
+        windows_iterator: Any,
     ) -> tuple[dict[str, dict[str, list[str]]], datetime | None]:
-        """Process all windows.
+        """Process all windows with tracking and error handling.
 
         Args:
             windows_iterator: Iterator of Window objects
-            max_windows: Optional limit on number of windows to process
 
         Returns:
             Tuple of (results dict, max_processed_timestamp)
-            - results: Dict mapping window labels to {'posts': [...], 'profiles': [...]}
-            - max_processed_timestamp: Latest end_time from successfully processed windows
+
         """
         results = {}
         max_processed_timestamp: datetime | None = None
 
         # Calculate max window size from LLM context (once)
-        max_window_size = self._calculate_max_window_size(self.ctx.config)
-        effective_token_limit = self._resolve_context_token_limit(self.ctx.config)
+        max_window_size = self._calculate_max_window_size()
+        effective_token_limit = self._resolve_context_token_limit()
         logger.debug(
             "Max window size: %d messages (based on %d token context)",
             max_window_size,
             effective_token_limit,
         )
 
+        # Get max_windows limit from config (default 1 for single-window behavior)
+        max_windows = getattr(self.context.config.pipeline, "max_windows", 1)
+        if max_windows == 0:
+            max_windows = None  # 0 means process all windows
+
         windows_processed = 0
-        total_windows_label = max_windows if max_windows is not None else "unlimited"
-        logger.info("Processing windows (limit: %s)", total_windows_label)
+        total_windows = max_windows if max_windows else "unlimited"
+        logger.info("Processing windows (limit: %s)", total_windows)
 
         for window in windows_iterator:
             if max_windows is not None and windows_processed >= max_windows:
@@ -105,40 +83,30 @@
                 if max_windows < MIN_WINDOWS_WARNING_THRESHOLD:
                     logger.warning(
                         "⚠️  Processing stopped early due to low 'max_windows' setting (%d). "
-                        "This may result in incomplete data coverage. "
                         "Use --max-windows 0 or remove the limit to process all data.",
                         max_windows,
                     )
                 break
-            # Skip empty windows
+
             if window.size == 0:
-                logger.debug(
-                    "Skipping empty window %d (%s to %s)",
-                    window.window_index,
-                    window.start_time.strftime("%Y-%m-%d %H:%M"),
-                    window.end_time.strftime("%Y-%m-%d %H:%M"),
-                )
+                logger.debug("Skipping empty window %d", window.window_index)
                 continue
 
-            # Log current window
-            window_label = f"{window.start_time.strftime('%Y-%m-%d %H:%M')} - {window.end_time.strftime('%H:%M')}"
+            window_label = (
+                f"{window.start_time.strftime('%Y-%m-%d %H:%M')} - {window.end_time.strftime('%H:%M')}"
+            )
             logger.info("Processing window %d: %s", windows_processed + 1, window_label)
 
-            # Validate window size doesn't exceed LLM context limits
             self._validate_window_size(window, max_window_size)
 
-            # Process window
             window_results = self._process_window_with_auto_split(window, depth=0, max_depth=5)
             results.update(window_results)
 
-            # Track max processed timestamp for checkpoint
             if max_processed_timestamp is None or window.end_time > max_processed_timestamp:
                 max_processed_timestamp = window.end_time
 
-            # Process background tasks periodically
             self.process_background_tasks()
 
-            # Log summary
             posts_count = sum(len(r.get("posts", [])) for r in window_results.values())
             profiles_count = sum(len(r.get("profiles", [])) for r in window_results.values())
             logger.debug(
@@ -152,28 +120,50 @@
 
         return results, max_processed_timestamp
 
+    def _calculate_max_window_size(self) -> int:
+        """Calculate maximum window size based on LLM context window."""
+        max_tokens = self._resolve_context_token_limit()
+        avg_tokens_per_message = 5
+        buffer_ratio = 0.8
+        return int((max_tokens * buffer_ratio) / avg_tokens_per_message)
+
+    def _resolve_context_token_limit(self) -> int:
+        """Resolve the effective context window token limit."""
+        config = self.context.config
+        use_full_window = getattr(config.pipeline, "use_full_context_window", False)
+
+        if use_full_window:
+            return 1_048_576
+
+        return config.pipeline.max_prompt_tokens
+
+    def _validate_window_size(self, window: Any, max_size: int) -> None:
+        """Validate window doesn't exceed LLM context limits."""
+        if window.size > max_size:
+            msg = (
+                f"Window {window.window_index} has {window.size} messages but max is {max_size}. "
+                f"Reduce --step-size to create smaller windows."
+            )
+            raise ValueError(msg)
+
     def process_background_tasks(self) -> None:
-        """Process pending background tasks (banners, profiles, enrichment)."""
-        if not hasattr(self.ctx, "task_store") or not self.ctx.task_store:
+        """Process pending background tasks."""
+        if not hasattr(self.context, "task_store") or not self.context.task_store:
             return
 
         logger.info("⚙️  [bold cyan]Processing background tasks...[/]")
 
-        # Run workers sequentially for now
-        # 1. Banner Generation (Highest priority - visual assets)
-        banner_worker = BannerWorker(self.ctx)
+        banner_worker = BannerWorker(self.context)
         banners_processed = banner_worker.run()
         if banners_processed > 0:
             logger.info("Generated %d banners", banners_processed)
 
-        # 2. Profile Updates
-        profile_worker = ProfileWorker(self.ctx)
+        profile_worker = ProfileWorker(self.context)
         profiles_processed = profile_worker.run()
         if profiles_processed > 0:
             logger.info("Updated %d profiles", profiles_processed)
 
-        # 3. Enrichment
-        enrichment_worker = EnrichmentWorker(self.ctx)
+        enrichment_worker = EnrichmentWorker(self.context)
         enrichment_processed = enrichment_worker.run()
         if enrichment_processed > 0:
             logger.info("Enriched %d items", enrichment_processed)
@@ -191,8 +181,18 @@
             indent = "  " * current_depth
             window_label = f"{current_window.start_time:%Y-%m-%d %H:%M} to {current_window.end_time:%H:%M}"
 
-            self._warn_if_window_too_small(current_window.size, indent, window_label, min_window_size)
-            self._ensure_split_depth(current_depth, max_depth, indent, window_label)
+            if current_window.size < min_window_size:
+                logger.warning(
+                    "%s⚠️  Window %s too small to split (%d messages) - attempting anyway",
+                    indent,
+                    window_label,
+                    current_window.size,
+                )
+
+            if current_depth >= max_depth:
+                error_msg = f"Max split depth {max_depth} reached for window {window_label}."
+                logger.error("%s❌ %s", indent, error_msg)
+                raise RuntimeError(error_msg)
 
             try:
                 window_results = self._process_single_window(current_window, depth=current_depth)
@@ -210,48 +210,42 @@
 
         return results
 
-    def _process_single_window(
-        self, window: Any, *, depth: int = 0
-    ) -> dict[str, dict[str, list[str]]]:
+    def _process_single_window(self, window: Any, *, depth: int = 0) -> dict[str, dict[str, list[str]]]:
         """Process a single window with media extraction, enrichment, and post writing."""
         indent = "  " * depth
         window_label = f"{window.start_time:%Y-%m-%d %H:%M} to {window.end_time:%H:%M}"
-        window_table = window.table
-        window_count = window.size
-
-        logger.info("%s➡️  [bold]%s[/] — %s messages (depth=%d)", indent, window_label, window_count, depth)
-
-        url_context = self.ctx.url_context or UrlContext()
+
+        logger.info("%s➡️  [bold]%s[/] — %s messages (depth=%d)", indent, window_label, window.size, depth)
+
+        output_sink = self.context.output_format
+        if output_sink is None:
+            raise RuntimeError("Output adapter must be initialized before processing windows.")
+
+        url_context = self.context.url_context or UrlContext()
         window_table_processed, media_mapping = process_media_for_window(
-            window_table=window_table,
-            adapter=self.ctx.adapter,
-            url_convention=self.output_sink.url_convention,
+            window_table=window.table,
+            adapter=self.context.adapter,
+            url_convention=output_sink.url_convention,
             url_context=url_context,
-            zip_path=self.ctx.input_path,
-        )
-
-        # Media persistence deferred until after enrichment unless disabled
-        if media_mapping and not self.ctx.enable_enrichment:
+            zip_path=self.context.input_path,
+        )
+
+        if media_mapping and not self.context.enable_enrichment:
             for media_doc in media_mapping.values():
                 try:
-                    self.output_sink.persist(media_doc)
-                except (OSError, PermissionError):
-                    logger.exception("Failed to write media file %s", media_doc.metadata.get("filename"))
-                except ValueError:
-                    logger.exception("Invalid media document %s", media_doc.metadata.get("filename"))
-
-        # Enrichment
-        if self.ctx.enable_enrichment:
-            logger.info("%s✨ [cyan]Scheduling enrichment[/] for window %s", indent, window_label)
+                    output_sink.persist(media_doc)
+                except Exception as e:
+                    logger.exception("Failed to write media file: %s", e)
+
+        if self.context.enable_enrichment:
             enriched_table = self._perform_enrichment(window_table_processed, media_mapping)
         else:
             enriched_table = window_table_processed
 
-        # Write posts
-        resources = PipelineFactory.create_writer_resources(self.ctx)
+        resources = PipelineFactory.create_writer_resources(self.context)
         adapter_summary, adapter_instructions = self._extract_adapter_info()
 
-        # Command processing
+        # Convert table to list for command processing
         try:
             messages_list = enriched_table.execute().to_pylist()
         except (AttributeError, TypeError):
@@ -259,21 +253,17 @@
                 messages_list = enriched_table.to_pylist()
             except (AttributeError, TypeError):
                 messages_list = enriched_table if isinstance(enriched_table, list) else []
-                logger.warning("Could not convert table to list, using fallback")
-
-        command_messages = extract_commands(messages_list)
+
+        command_messages = extract_commands_list(messages_list)
         announcements_generated = 0
         if command_messages:
-            logger.info(
-                "%s📢 [cyan]Processing %d commands[/] for window %s", indent, len(command_messages), window_label
-            )
             for cmd_msg in command_messages:
                 try:
                     announcement = command_to_announcement(cmd_msg)
-                    self.output_sink.persist(announcement)
+                    output_sink.persist(announcement)
                     announcements_generated += 1
                 except Exception as exc:
-                    logger.exception("Failed to generate announcement from command: %s", exc)
+                    logger.exception("Failed to generate announcement: %s", exc)
 
         clean_messages_list = filter_commands(messages_list)
 
@@ -282,52 +272,42 @@
             window_start=window.start_time,
             window_end=window.end_time,
             resources=resources,
-            config=self.ctx.config,
-            cache=self.ctx.cache,
+            config=self.context.config,
+            cache=self.context.cache,
             adapter_content_summary=adapter_summary,
             adapter_generation_instructions=adapter_instructions,
-<<<<<<< HEAD
-            run_id=str(self.ctx.run_id) if self.ctx.run_id else None,
-=======
             run_id=str(self.context.run_id) if self.context.run_id else None,
             smoke_test=self.context.state.smoke_test,
->>>>>>> 45efd0d8
-        )
+        )
+
         result = run_async_safely(write_posts_for_window(params))
-
         posts = result.get("posts", [])
         profiles = result.get("profiles", [])
 
-        # Generate PROFILE posts
         window_date = window.start_time.strftime("%Y-%m-%d")
         try:
             profile_docs = run_async_safely(
-                generate_profile_posts(ctx=self.ctx, messages=clean_messages_list, window_date=window_date)
+                generate_profile_posts(
+                    ctx=self.context, messages=clean_messages_list, window_date=window_date
+                )
             )
-
             for profile_doc in profile_docs:
                 try:
-                    self.output_sink.persist(profile_doc)
+                    output_sink.persist(profile_doc)
                     profiles.append(profile_doc.document_id)
                 except Exception as exc:
                     logger.exception("Failed to persist profile: %s", exc)
-
-            if profile_docs:
-                logger.info(
-                    "%s👥 [cyan]Generated %d profile posts[/] for window %s",
-                    indent,
-                    len(profile_docs),
-                    window_label,
-                )
         except Exception as exc:
             logger.exception("Failed to generate profile posts: %s", exc)
 
-        # Log status
+        # Scheduled tasks are returned as "pending:<task_id>"
         scheduled_posts = sum(1 for p in posts if isinstance(p, str) and p.startswith("pending:"))
         generated_posts = len(posts) - scheduled_posts
+
         scheduled_profiles = sum(1 for p in profiles if isinstance(p, str) and p.startswith("pending:"))
         generated_profiles = len(profiles) - scheduled_profiles
 
+        # Construct status message
         status_parts = []
         if generated_posts > 0:
             status_parts.append(f"{generated_posts} posts")
@@ -341,7 +321,13 @@
             status_parts.append(f"{announcements_generated} announcements")
 
         status_msg = ", ".join(status_parts) if status_parts else "0 items"
-        logger.info("%s[green]✔ Generated[/] %s for %s", indent, status_msg, window_label)
+
+        logger.info(
+            "%s[green]✔ Generated[/] %s for %s",
+            indent,
+            status_msg,
+            window_label,
+        )
 
         return {window_label: result}
 
@@ -352,171 +338,61 @@
         override_config: Any | None = None,
     ) -> ir.Table:
         """Execute enrichment for a window's table."""
-        pii_prevention = None
-
         enrichment_context = EnrichmentRuntimeContext(
-            cache=self.ctx.enrichment_cache,
-            output_format=self.ctx.output_format,
-            site_root=self.ctx.site_root,
-            usage_tracker=self.ctx.usage_tracker,
-            pii_prevention=pii_prevention,
-            task_store=self.ctx.task_store,
+            cache=self.context.enrichment_cache,
+            output_format=self.context.output_format,
+            site_root=self.context.site_root,
+            usage_tracker=self.context.usage_tracker,
+            pii_prevention=None,
+            task_store=self.context.task_store,
         )
 
         schedule_enrichment(
             window_table,
             media_mapping,
-            override_config or self.ctx.config.enrichment,
+            override_config or self.context.config.enrichment,
             enrichment_context,
-            run_id=self.ctx.run_id,
-        )
-
-        with EnrichmentWorker(self.ctx, enrichment_config=override_config) as worker:
-            total_processed = 0
+            run_id=self.context.run_id,
+        )
+
+        with EnrichmentWorker(self.context, enrichment_config=override_config) as worker:
             while True:
                 processed = worker.run()
                 if processed == 0:
                     break
-                total_processed += processed
-                logger.info("Synchronously processed %d enrichment tasks", processed)
-
-            if total_processed > 0:
-                logger.info("Enrichment complete. Processed %d items.", total_processed)
 
         return window_table
 
     def _extract_adapter_info(self) -> tuple[str, str]:
         """Extract content summary and generation instructions from adapter."""
-        adapter = getattr(self.ctx, "adapter", None)
+        adapter = getattr(self.context, "adapter", None)
         if adapter is None:
             return "", ""
 
-        summary: str | None = ""
-        try:
-            summary = getattr(adapter, "content_summary", "")
-            if callable(summary):
-                summary = summary()
-        except (AttributeError, TypeError) as exc:
-            logger.debug("Adapter %s failed to provide content_summary: %s", adapter, exc)
-            summary = ""
-
-        instructions: str | None = ""
-        try:
-            instructions = getattr(adapter, "generation_instructions", "")
-            if callable(instructions):
-                instructions = instructions()
-        except (AttributeError, TypeError) as exc:
-            logger.warning("Failed to evaluate adapter generation instructions: %s", exc)
-            instructions = ""
-
-        return (summary or "").strip(), (instructions or "").strip()
+        summary = getattr(adapter, "content_summary", "")
+        if callable(summary):
+            summary = summary()
+
+        instructions = getattr(adapter, "generation_instructions", "")
+        if callable(instructions):
+            instructions = instructions()
+
+        return str(summary or "").strip(), str(instructions or "").strip()
 
     def _split_window_for_retry(
         self,
         window: Any,
-        error: Exception,
+        error: PromptTooLargeError,
         depth: int,
         indent: str,
     ) -> list[tuple[Any, int]]:
         estimated_tokens = getattr(error, "estimated_tokens", 0)
         effective_limit = getattr(error, "effective_limit", 1) or 1
 
-        logger.warning(
-            "%s⚡ [yellow]Splitting window[/] %s (prompt: %dk tokens > %dk limit)",
-            indent,
-            f"{window.start_time:%Y-%m-%d %H:%M} to {window.end_time:%H:%M}",
-            estimated_tokens // 1000,
-            effective_limit // 1000,
-        )
-
         num_splits = max(1, math.ceil(estimated_tokens / effective_limit))
-        logger.info("%s↳ [dim]Splitting into %d parts[/]", indent, num_splits)
-
         split_windows = split_window_into_n_parts(window, num_splits)
+
         if not split_windows:
-            error_msg = (
-                f"Cannot split window {window.start_time:%Y-%m-%d %H:%M} to {window.end_time:%H:%M}"
-                " - all splits would be empty"
-            )
-            logger.exception("%s❌ %s", indent, error_msg)
-            raise RuntimeError(error_msg) from error
-
-        scheduled: list[tuple[Any, int]] = []
-        for index, split_window in enumerate(split_windows, 1):
-            split_label = f"{split_window.start_time:%Y-%m-%d %H:%M} to {split_window.end_time:%H:%M}"
-            logger.info(
-                "%s↳ [dim]Processing part %d/%d: %s[/]",
-                indent,
-                index,
-                len(split_windows),
-                split_label,
-            )
-            scheduled.append((split_window, depth + 1))
-
-        return scheduled
-
-    def _warn_if_window_too_small(self, size: int, indent: str, label: str, minimum: int) -> None:
-        if size < minimum:
-            logger.warning(
-                "%s⚠️  Window %s too small to split (%d messages) - attempting anyway",
-                indent,
-                label,
-                size,
-            )
-
-    def _ensure_split_depth(self, depth: int, max_depth: int, indent: str, label: str) -> None:
-        if depth >= max_depth:
-            error_msg = (
-                f"Max split depth {max_depth} reached for window {label}. "
-                "Window cannot be split enough to fit in model context (possible miscalculation). "
-                "Try increasing --max-prompt-tokens or using --use-full-context-window."
-            )
-            logger.error("%s❌ %s", indent, error_msg)
-            raise RuntimeError(error_msg)
-
-    def _resolve_context_token_limit(self, config: EgregoraConfig) -> int:
-        """Resolve the effective context window token limit for the writer model."""
-        use_full_window = getattr(config.pipeline, "use_full_context_window", False)
-
-        if use_full_window:
-            writer_model = config.models.writer
-            # Use KNOWN_MODEL_LIMITS from constants if available
-            from egregora.constants import KNOWN_MODEL_LIMITS
-
-            clean_name = (
-                writer_model.replace("models/", "").replace("google-gla:", "").replace("google-vertex:", "")
-            )
-            limit = 128_000
-            for known_model, known_limit in KNOWN_MODEL_LIMITS.items():
-                if clean_name.startswith(known_model):
-                    limit = known_limit
-                    break
-
-            logger.debug(
-                "Using full context window for writer model %s (limit=%d tokens)",
-                writer_model,
-                limit,
-            )
-            return limit
-
-        limit = config.pipeline.max_prompt_tokens
-        logger.debug("Using configured max_prompt_tokens cap: %d tokens", limit)
-        return limit
-
-    def _calculate_max_window_size(self, config: EgregoraConfig) -> int:
-        """Calculate maximum window size based on LLM context window."""
-        max_tokens = self._resolve_context_token_limit(config)
-        avg_tokens_per_message = 5  # Conservative estimate
-        buffer_ratio = 0.8  # Leave 20% for system prompt, tools, etc.
-
-        return int((max_tokens * buffer_ratio) / avg_tokens_per_message)
-
-    def _validate_window_size(self, window: Any, max_size: int) -> None:
-        """Validate window doesn't exceed LLM context limits."""
-        if window.size > max_size:
-            msg = (
-                f"Window {window.window_index} has {window.size} messages but max is {max_size}. "
-                f"This limit is based on your model's context window. "
-                f"Reduce --step-size to create smaller windows."
-            )
-            raise ValueError(msg)+            raise RuntimeError("Cannot split window - all splits would be empty") from error
+
+        return [(split_window, depth + 1) for split_window in split_windows]