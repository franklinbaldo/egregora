--- conflicted
+++ resolved
@@ -5,6 +5,7 @@
 
 from __future__ import annotations
 
+import asyncio
 import logging
 import math
 from collections import deque
@@ -18,11 +19,8 @@
 from egregora.agents.profile.worker import ProfileWorker
 from egregora.agents.types import PromptTooLargeError
 from egregora.agents.writer import WindowProcessingParams, write_posts_for_window
-from egregora.data_primitives.document import UrlContext
-from egregora.ops.media import process_media_for_window
+from egregora.data_primitives.protocols import UrlContext
 from egregora.orchestration.context import PipelineContext
-<<<<<<< HEAD
-=======
 from egregora.orchestration.exceptions import (
     CommandProcessingError,
     EnrichmentError,
@@ -31,13 +29,13 @@
     WindowSizeError,
     WindowSplitError,
 )
->>>>>>> 1399c287
 from egregora.orchestration.factory import PipelineFactory
-from egregora.transformations import split_window_into_n_parts
-from egregora.utils.async_utils import run_async_safely
+from egregora.orchestration.pipelines.modules.media import process_media_for_window
+from egregora.transformations import save_checkpoint, split_window_into_n_parts
 
 if TYPE_CHECKING:
     from datetime import datetime
+    from pathlib import Path
 
     import ibis.expr.types as ir
 
@@ -51,14 +49,15 @@
 class PipelineRunner:
     """Orchestrates the execution of the pipeline window processing loop."""
 
-    def __init__(self, context: PipelineContext) -> None:
+    def __init__(self, context: PipelineContext, checkpoint_path: Path | None = None) -> None:
         self.context = context
+        self.checkpoint_path = checkpoint_path
 
     def process_windows(
         self,
         windows_iterator: Any,
     ) -> tuple[dict[str, dict[str, list[str]]], datetime | None]:
-        """Process all windows with tracking and error handling.
+        """Process all windows.
 
         Args:
             windows_iterator: Iterator of Window objects
@@ -129,6 +128,16 @@
 
             windows_processed += 1
 
+            # Incremental checkpoint: save progress after each window
+            if self.checkpoint_path and max_processed_timestamp:
+                total_posts = sum(len(r.get("posts", [])) for r in results.values())
+                save_checkpoint(self.checkpoint_path, max_processed_timestamp, total_posts)
+                logger.debug(
+                    "💾 Checkpoint saved after window %d (processed up to %s)",
+                    windows_processed,
+                    max_processed_timestamp.strftime("%Y-%m-%d %H:%M:%S"),
+                )
+
         return results, max_processed_timestamp
 
     def _calculate_max_window_size(self) -> int:
@@ -155,11 +164,7 @@
                 f"Window {window.window_index} has {window.size} messages but max is {max_size}. "
                 f"Reduce --step-size to create smaller windows."
             )
-<<<<<<< HEAD
-            raise ValueError(msg)
-=======
             raise WindowSizeError(msg)
->>>>>>> 1399c287
 
     def process_background_tasks(self) -> None:
         """Process pending background tasks."""
@@ -207,11 +212,7 @@
             if current_depth >= max_depth:
                 error_msg = f"Max split depth {max_depth} reached for window {window_label}."
                 logger.error("%s❌ %s", indent, error_msg)
-<<<<<<< HEAD
-                raise RuntimeError(error_msg)
-=======
                 raise WindowSplitError(error_msg)
->>>>>>> 1399c287
 
             try:
                 window_results = self._process_single_window(current_window, depth=current_depth)
@@ -233,13 +234,31 @@
         """Process a single window with media extraction, enrichment, and post writing."""
         indent = "  " * depth
         window_label = f"{window.start_time:%Y-%m-%d %H:%M} to {window.end_time:%H:%M}"
-
         logger.info("%s➡️  [bold]%s[/] — %s messages (depth=%d)", indent, window_label, window.size, depth)
 
         output_sink = self.context.output_format
         if output_sink is None:
-            raise RuntimeError("Output adapter must be initialized before processing windows.")
-
+            raise OutputSinkError("Output adapter must be initialized before processing windows.")
+
+        enriched_table = self._enrich_window_data(window, output_sink)
+        messages_list = self._get_messages_as_list(enriched_table)
+
+        announcements_generated = self._handle_commands(messages_list, output_sink)
+        clean_messages_list = filter_commands(messages_list)
+
+        result = self._generate_posts_and_profiles(enriched_table, clean_messages_list, window, output_sink)
+
+        self._log_window_summary(
+            result,
+            announcements_generated,
+            indent,
+            window_label,
+        )
+
+        return {window_label: result}
+
+    def _enrich_window_data(self, window: Any, output_sink: Any) -> ir.Table:
+        """Handle media processing and data enrichment for a window."""
         url_context = self.context.url_context or UrlContext()
         window_table_processed, media_mapping = process_media_for_window(
             window_table=window.table,
@@ -254,30 +273,28 @@
                 try:
                     output_sink.persist(media_doc)
                 except Exception as e:
-<<<<<<< HEAD
-                    logger.exception("Failed to write media file: %s", e)
-=======
                     msg = f"Failed to write media file: {e}"
                     raise EnrichmentError(msg) from e
->>>>>>> 1399c287
 
         if self.context.enable_enrichment:
-            enriched_table = self._perform_enrichment(window_table_processed, media_mapping)
-        else:
-            enriched_table = window_table_processed
-
-        resources = PipelineFactory.create_writer_resources(self.context)
-        adapter_summary, adapter_instructions = self._extract_adapter_info()
-
-        # Convert table to list for command processing
+            return self._perform_enrichment(window_table_processed, media_mapping)
+
+        return window_table_processed
+
+    def _get_messages_as_list(self, table: ir.Table | list[dict]) -> list[dict]:
+        """Convert an Ibis table to a list of dicts, handling multiple input types."""
+        if isinstance(table, list):
+            return table
         try:
-            messages_list = enriched_table.execute().to_pylist()
+            return table.execute().to_pylist()
         except (AttributeError, TypeError):
             try:
-                messages_list = enriched_table.to_pylist()
+                return table.to_pylist()
             except (AttributeError, TypeError):
-                messages_list = enriched_table if isinstance(enriched_table, list) else []
-
+                return []
+
+    def _handle_commands(self, messages_list: list[dict], output_sink: Any) -> int:
+        """Extract and process commands, generating announcements."""
         command_messages = extract_commands_list(messages_list)
         announcements_generated = 0
         if command_messages:
@@ -287,15 +304,20 @@
                     output_sink.persist(announcement)
                     announcements_generated += 1
                 except Exception as exc:
-<<<<<<< HEAD
-                    logger.exception("Failed to generate announcement: %s", exc)
-=======
                     msg = f"Failed to generate announcement: {exc}"
                     raise CommandProcessingError(msg) from exc
         return announcements_generated
->>>>>>> 1399c287
-
-        clean_messages_list = filter_commands(messages_list)
+
+    def _generate_posts_and_profiles(
+        self,
+        enriched_table: ir.Table,
+        clean_messages_list: list[dict],
+        window: Any,
+        output_sink: Any,
+    ) -> dict[str, list[str]]:
+        """Generate and persist posts and profiles for the window."""
+        resources = PipelineFactory.create_writer_resources(self.context)
+        adapter_summary, adapter_instructions = self._extract_adapter_info()
 
         params = WindowProcessingParams(
             table=enriched_table,
@@ -307,15 +329,15 @@
             adapter_content_summary=adapter_summary,
             adapter_generation_instructions=adapter_instructions,
             run_id=str(self.context.run_id) if self.context.run_id else None,
-        )
-
-        result = run_async_safely(write_posts_for_window(params))
-        posts = result.get("posts", [])
+            is_demo=self.context.config_obj.is_demo,
+        )
+
+        result = asyncio.run(write_posts_for_window(params))
         profiles = result.get("profiles", [])
 
         window_date = window.start_time.strftime("%Y-%m-%d")
         try:
-            profile_docs = run_async_safely(
+            profile_docs = asyncio.run(
                 generate_profile_posts(
                     ctx=self.context, messages=clean_messages_list, window_date=window_date
                 )
@@ -325,11 +347,6 @@
                     output_sink.persist(profile_doc)
                     profiles.append(profile_doc.document_id)
                 except Exception as exc:
-<<<<<<< HEAD
-                    logger.exception("Failed to persist profile: %s", exc)
-        except Exception as exc:
-            logger.exception("Failed to generate profile posts: %s", exc)
-=======
                     msg = f"Failed to persist profile: {exc}"
                     raise ProfileGenerationError(msg) from exc
         except Exception as exc:
@@ -348,16 +365,12 @@
         """Log a summary of the items generated for a window."""
         posts = result.get("posts", [])
         profiles = result.get("profiles", [])
->>>>>>> 1399c287
-
-        # Scheduled tasks are returned as "pending:<task_id>"
+
         scheduled_posts = sum(1 for p in posts if isinstance(p, str) and p.startswith("pending:"))
         generated_posts = len(posts) - scheduled_posts
-
         scheduled_profiles = sum(1 for p in profiles if isinstance(p, str) and p.startswith("pending:"))
         generated_profiles = len(profiles) - scheduled_profiles
 
-        # Construct status message
         status_parts = []
         if generated_posts > 0:
             status_parts.append(f"{generated_posts} posts")
@@ -371,15 +384,7 @@
             status_parts.append(f"{announcements_generated} announcements")
 
         status_msg = ", ".join(status_parts) if status_parts else "0 items"
-
-        logger.info(
-            "%s[green]✔ Generated[/] %s for %s",
-            indent,
-            status_msg,
-            window_label,
-        )
-
-        return {window_label: result}
+        logger.info("%s[green]✔ Generated[/] %s for %s", indent, status_msg, window_label)
 
     def _perform_enrichment(
         self,
