--- conflicted
+++ resolved
@@ -216,10 +216,7 @@
     base_config: EgregoraConfig,
 ) -> Any:
     """Prepare Egregora configuration from options."""
-<<<<<<< HEAD
     base_config = load_egregora_config(options.output, site=options.site)
-=======
->>>>>>> 47e2b0c0
     models_update: dict[str, str] = {}
     if options.model:
         models_update = {
@@ -332,12 +329,8 @@
     input_file: Path,
     *,
     output: Path = Path("site"),
-<<<<<<< HEAD
     site: str | None = None,
     source: SourceType = SourceType.WHATSAPP,
-=======
-    source: str | None = None,
->>>>>>> 47e2b0c0
     step_size: int = 100,
     step_unit: WindowUnit = WindowUnit.MESSAGES,
     overlap: float = 0.0,
