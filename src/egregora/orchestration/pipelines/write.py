# TODO: [Taskmaster] Remove commented-out legacy code
"""Write pipeline orchestration - executes the complete write workflow.

This module orchestrates the high-level flow for the 'write' command, coordinating:
- Input adapter selection and parsing
- Privacy and enrichment stages
- Content generation with WriterWorker
- Command processing and announcement generation
- Profile generation (Egregora writing ABOUT authors)
- Background task processing
"""

from __future__ import annotations

import json
import logging
import os
from contextlib import contextmanager
from dataclasses import dataclass
from datetime import date as date_type
from datetime import datetime, timedelta
from pathlib import Path
from typing import TYPE_CHECKING, Any
from urllib.parse import urlparse
from zoneinfo import ZoneInfo

import ibis
import ibis.common.exceptions
from google import genai
from rich.console import Console
from rich.panel import Panel

from egregora.agents.avatar import AvatarContext, process_avatar_commands
from egregora.agents.shared.annotations import AnnotationStore
from egregora.config import RuntimeContext, load_egregora_config
from egregora.config.settings import EgregoraConfig, parse_date_arg, validate_timezone
from egregora.constants import WindowUnit
from egregora.data_primitives.document import OutputSink, UrlContext
from egregora.database import initialize_database
from egregora.database.duckdb_manager import DuckDBStorageManager
from egregora.database.task_store import TaskStore
from egregora.database.utils import resolve_db_uri
from egregora.init.scaffolding import ensure_mkdocs_project
from egregora.input_adapters import ADAPTER_REGISTRY
from egregora.input_adapters.whatsapp.commands import extract_commands, filter_egregora_messages
from egregora.knowledge.profiles import filter_opted_out_authors, process_commands
from egregora.orchestration.context import PipelineConfig, PipelineContext, PipelineRunParams, PipelineState
from egregora.orchestration.factory import PipelineFactory
from egregora.orchestration.pipelines.modules.taxonomy import generate_semantic_taxonomy
from egregora.orchestration.runner import PipelineRunner
from egregora.output_adapters import create_default_output_registry
from egregora.output_adapters.mkdocs import MkDocsPaths
from egregora.rag import index_documents, reset_backend
from egregora.transformations import (
    WindowConfig,
    create_windows,
    load_checkpoint,
    save_checkpoint,
)
from egregora.utils.cache import PipelineCache
from egregora.utils.env import get_google_api_keys, validate_gemini_api_key
from egregora.utils.metrics import UsageTracker
from egregora.utils.rate_limit import init_rate_limiter

try:
    import dotenv
except ImportError:
    dotenv = None

if TYPE_CHECKING:
    import ibis.expr.types as ir


logger = logging.getLogger(__name__)
console = Console()
__all__ = ["WhatsAppProcessOptions", "WriteCommandOptions", "process_whatsapp_export", "run", "run_cli_flow"]

MIN_WINDOWS_WARNING_THRESHOLD = 5


def run_async_safely(coro: Any) -> Any:
    """Run an async coroutine safely, handling nested event loops.

    If an event loop is already running (e.g., in Jupyter or nested calls),
    this will use run_until_complete instead of asyncio.run().
    """
    import asyncio

    try:
        asyncio.get_running_loop()
    except RuntimeError:
        # No running loop - use asyncio.run()
        return asyncio.run(coro)
    else:
        # Loop is already running - use run_until_complete in a new thread
        import concurrent.futures

        with concurrent.futures.ThreadPoolExecutor() as executor:
            future = executor.submit(asyncio.run, coro)
            return future.result()


@dataclass
class WriteCommandOptions:
    """Options for the write command."""

    input_file: Path
    source: str
    output: Path
    step_size: int
    step_unit: WindowUnit
    overlap: float
    enable_enrichment: bool
    from_date: str | None
    to_date: str | None
    timezone: str | None
    model: str | None
    max_prompt_tokens: int
    use_full_context_window: bool
    max_windows: int | None
    resume: bool
    economic_mode: bool
    refresh: str | None
    force: bool
    debug: bool


@dataclass(frozen=True)
class WhatsAppProcessOptions:
    """Runtime overrides for :func:`process_whatsapp_export`."""

    output_dir: Path = Path("output")
    step_size: int = 100
    step_unit: str = "messages"
    overlap_ratio: float = 0.2
    enable_enrichment: bool = True
    from_date: date_type | None = None
    to_date: date_type | None = None
    timezone: str | ZoneInfo | None = None
    gemini_api_key: str | None = None
    model: str | None = None
    batch_threshold: int = 10
    # Note: retrieval_mode, retrieval_nprobe, retrieval_overfetch removed (legacy DuckDB VSS settings)
    max_prompt_tokens: int = 100_000
    use_full_context_window: bool = False
    client: genai.Client | None = None
    refresh: str | None = None


def _load_dotenv_if_available(output_dir: Path) -> None:
    if dotenv:
        dotenv.load_dotenv(output_dir / ".env")
        dotenv.load_dotenv()  # Check CWD as well


# TODO: [Taskmaster] Refactor API key validation for clarity and separation of concerns
def _validate_api_key(output_dir: Path) -> None:
    """Validate that API key is set and valid."""
    skip_validation = os.getenv("EGREGORA_SKIP_API_KEY_VALIDATION", "").strip().lower() in {
        "1",
        "true",
        "yes",
        "y",
        "on",
    }

    api_keys = get_google_api_keys()
    if not api_keys:
        _load_dotenv_if_available(output_dir)
        api_keys = get_google_api_keys()

    if not api_keys:
        console.print("[red]Error: GOOGLE_API_KEY (or GEMINI_API_KEY) environment variable not set[/red]")
        console.print(
            "Set GOOGLE_API_KEY or GEMINI_API_KEY environment variable with your Google Gemini API key"
        )
        console.print("You can also create a .env file in the output directory or current directory.")
        raise SystemExit(1)

    if skip_validation:
        os.environ["GOOGLE_API_KEY"] = api_keys[0]
        return

    console.print("[cyan]Validating Gemini API key...[/cyan]")
    validation_errors: list[str] = []
    for key in api_keys:
        try:
            validate_gemini_api_key(key)
            os.environ["GOOGLE_API_KEY"] = key
            console.print("[green]✓ API key validated successfully[/green]")
            return
        except ValueError as e:
            validation_errors.append(str(e))
        except ImportError as e:
            console.print(f"[red]Error: {e}[/red]")
            raise SystemExit(1) from e

    joined = "\n\n".join(validation_errors)
    console.print(f"[red]Error: {joined}[/red]")
    raise SystemExit(1)


# TODO: [Taskmaster] Refactor configuration management
def _prepare_write_config(
    options: WriteCommandOptions, from_date_obj: date_type | None, to_date_obj: date_type | None
) -> Any:
    """Prepare Egregora configuration from options."""
    base_config = load_egregora_config(options.output)
    models_update: dict[str, str] = {}
    if options.model:
        models_update = {
            "writer": options.model,
            "enricher": options.model,
            "enricher_vision": options.model,
            "ranking": options.model,
            "editor": options.model,
        }
    return base_config.model_copy(
        deep=True,
        update={
            "pipeline": base_config.pipeline.model_copy(
                update={
                    "step_size": options.step_size,
                    "step_unit": options.step_unit,
                    "overlap_ratio": options.overlap,
                    "timezone": options.timezone,
                    "from_date": from_date_obj.isoformat() if from_date_obj else None,
                    "to_date": to_date_obj.isoformat() if to_date_obj else None,
                    "max_prompt_tokens": options.max_prompt_tokens,
                    "use_full_context_window": options.use_full_context_window,
                    "max_windows": options.max_windows,
                    "checkpoint_enabled": options.resume,
                }
            ),
            "enrichment": base_config.enrichment.model_copy(update={"enabled": options.enable_enrichment}),
            "rag": base_config.rag,
            **({"models": base_config.models.model_copy(update=models_update)} if models_update else {}),
        },
    )


def _resolve_write_options(
    input_file: Path,
    options_json: str | None,
    cli_defaults: dict[str, Any],
) -> WriteCommandOptions:
    """Merge CLI options with JSON options and defaults."""
    # Start with CLI values as base
    defaults = cli_defaults.copy()

    if options_json:
        try:
            overrides = json.loads(options_json)
            # Update with JSON overrides, converting enums if strings
            for k, v in overrides.items():
                if k == "step_unit" and isinstance(v, str):
                    defaults[k] = WindowUnit(v)
                elif k == "output" and isinstance(v, str):
                    defaults[k] = Path(v)
                else:
                    defaults[k] = v
        except json.JSONDecodeError as e:
            console.print(f"[red]Error parsing options JSON: {e}[/red]")
            raise SystemExit(1) from e

    return WriteCommandOptions(input_file=input_file, **defaults)


def _resolve_sources_to_run(source: str | None, config: EgregoraConfig) -> list[tuple[str, str]]:
    """Resolve which sources to run based on CLI argument and config.

    Args:
        source: Source key, source type, or None
        config: Egregora configuration

    Returns:
        List of (source_key, source_type) tuples to process

    Raises:
        SystemExit: If source is unknown

    """
    # If source is explicitly provided
    if source is not None:
        # Check if it's a source key
        if source in config.site.sources:
            source_config = config.site.sources[source]
            return [(source, source_config.adapter)]

        # Check if it's a source type (adapter name) - find first matching source
        for key, src_config in config.site.sources.items():
            if src_config.adapter == source:
                return [(key, source)]

        # Unknown source
        available_keys = ", ".join(config.site.sources.keys())
        available_types = ", ".join({s.adapter for s in config.site.sources.values()})
        console.print(
            f"[red]Error: Unknown source '{source}'.[/red]\n"
            f"Available source keys: {available_keys}\n"
            f"Available source types: {available_types}"
        )
        raise SystemExit(1)

    # source is None - use default or run all
    if config.site.default_source is None:
        # Run all configured sources
        return [(key, src.adapter) for key, src in config.site.sources.items()]

    # Use default source
    default_key = config.site.default_source
    if default_key not in config.site.sources:
        console.print(f"[red]Error: default_source '{default_key}' not found in configured sources.[/red]")
        raise SystemExit(1)

    return [(default_key, config.site.sources[default_key].adapter)]


<<<<<<< HEAD
# TODO: [Taskmaster] Simplify CLI and main run entry points
=======
# TODO: [Taskmaster] Refactor validation logic into separate functions
>>>>>>> 5b7ce2ae
def run_cli_flow(
    input_file: Path,
    *,
    output: Path = Path("site"),
    source: str | None = None,
    step_size: int = 100,
    step_unit: WindowUnit = WindowUnit.MESSAGES,
    overlap: float = 0.0,
    enable_enrichment: bool = True,
    from_date: str | None = None,
    to_date: str | None = None,
    timezone: str | None = None,
    model: str | None = None,
    max_prompt_tokens: int = 400000,
    use_full_context_window: bool = False,
    max_windows: int | None = None,
    resume: bool = True,
    economic_mode: bool = False,
    refresh: str | None = None,
    force: bool = False,
    debug: bool = False,
    options: str | None = None,
    smoke_test: bool = False,
) -> None:
    """Execute the write flow from CLI arguments.

    Args:
        source: Can be a source type (e.g., "whatsapp"), a source key from config, or None.
                If None, will use default_source from config, or run all sources if default is None.

    """
    cli_values = {
        "source": source,
        "output": output,
        "step_size": step_size,
        "step_unit": step_unit,
        "overlap": overlap,
        "enable_enrichment": enable_enrichment,
        "from_date": from_date,
        "to_date": to_date,
        "timezone": timezone,
        "model": model,
        "max_prompt_tokens": max_prompt_tokens,
        "use_full_context_window": use_full_context_window,
        "max_windows": max_windows,
        "resume": resume,
        "economic_mode": economic_mode,
        "refresh": refresh,
        "force": force,
        "debug": debug,
    }

    if debug:
        logging.getLogger().setLevel(logging.DEBUG)

    from_date_obj, to_date_obj = None, None
    if from_date:
        try:
            from_date_obj = parse_date_arg(from_date, "from_date")
        except ValueError as e:
            console.print(f"[red]{e}[/red]")
            raise SystemExit(1) from e
    if to_date:
        try:
            to_date_obj = parse_date_arg(to_date, "to_date")
        except ValueError as e:
            console.print(f"[red]{e}[/red]")
            raise SystemExit(1) from e

    if timezone:
        try:
            validate_timezone(timezone)
            console.print(f"[green]Using timezone: {timezone}[/green]")
        except ValueError as e:
            console.print(f"[red]{e}[/red]")
            raise SystemExit(1) from e

    output_dir = output.expanduser().resolve()

    config_path = output_dir / ".egregora.toml"

    if not config_path.exists():
        output_dir.mkdir(parents=True, exist_ok=True)
        logger.info("Initializing site in %s", output_dir)
        ensure_mkdocs_project(output_dir)

    _validate_api_key(output_dir)

    # Load config to determine sources
    base_config = load_egregora_config(output_dir)

    # Determine which sources to run
    sources_to_run = _resolve_sources_to_run(source, base_config)

    # Process each source
    for source_key, source_type in sources_to_run:
        # Prepare options with current source
        parsed_options = _resolve_write_options(
            input_file=input_file,
            options_json=options,
            cli_defaults={**cli_values, "source": source_type},
        )

        egregora_config = _prepare_write_config(parsed_options, from_date_obj, to_date_obj)

        runtime = RuntimeContext(
            output_dir=output_dir,
            input_file=parsed_options.input_file,
            model_override=parsed_options.model,
            debug=parsed_options.debug,
        )

        try:
            console.print(
                Panel(
                    f"[cyan]Source:[/cyan] {source_type} (key: {source_key})\n[cyan]Input:[/cyan] {parsed_options.input_file}\n[cyan]Output:[/cyan] {output_dir}\n[cyan]Windowing:[/cyan] {parsed_options.step_size} {parsed_options.step_unit.value}",
                    title="⚙️  Egregora Pipeline",
                    border_style="cyan",
                )
            )
            run_params = PipelineRunParams(
                output_dir=runtime.output_dir,
                config=egregora_config,
                source_type=source_type,
                source_key=source_key,
                input_path=runtime.input_file,
                refresh="all" if parsed_options.force else parsed_options.refresh,
                smoke_test=smoke_test,
            )
            run(run_params)
            console.print(f"[green]Processing completed successfully for source '{source_key}'.[/green]")
        except Exception as e:
            console.print_exception(show_locals=False)
            console.print(f"[red]Pipeline failed for source '{source_key}': {e}[/]")
            raise SystemExit(1) from e


def process_whatsapp_export(
    zip_path: Path,
    *,
    options: WhatsAppProcessOptions | None = None,
) -> dict[str, dict[str, list[str]]]:
    """High-level helper for processing WhatsApp ZIP exports using :func:`run`."""
    opts = options or WhatsAppProcessOptions()
    output_dir = opts.output_dir.expanduser().resolve()

    if opts.gemini_api_key:
        os.environ["GOOGLE_API_KEY"] = opts.gemini_api_key

    base_config = load_egregora_config(output_dir)

    # Apply CLI model override to all text generation models if provided
    models_update = {}
    if opts.model:
        models_update = {
            "writer": opts.model,
            "enricher": opts.model,
            "enricher_vision": opts.model,
            "ranking": opts.model,
            "editor": opts.model,
        }

    egregora_config = base_config.model_copy(
        deep=True,
        update={
            "pipeline": base_config.pipeline.model_copy(
                update={
                    "step_size": opts.step_size,
                    "step_unit": opts.step_unit,
                    "overlap_ratio": opts.overlap_ratio,
                    "timezone": str(opts.timezone) if opts.timezone else None,
                    "from_date": opts.from_date.isoformat() if opts.from_date else None,
                    "to_date": opts.to_date.isoformat() if opts.to_date else None,
                    "batch_threshold": opts.batch_threshold,
                    "max_prompt_tokens": opts.max_prompt_tokens,
                    "use_full_context_window": opts.use_full_context_window,
                }
            ),
            "enrichment": base_config.enrichment.model_copy(update={"enabled": opts.enable_enrichment}),
            # RAG settings: no runtime overrides needed (uses config from .egregora/config.yml)
            # Note: retrieval_mode, retrieval_nprobe, retrieval_overfetch were legacy DuckDB VSS settings
            "rag": base_config.rag,
            **({"models": base_config.models.model_copy(update=models_update)} if models_update else {}),
        },
    )

    run_params = PipelineRunParams(
        output_dir=output_dir,
        config=egregora_config,
        source_type="whatsapp",
        input_path=zip_path,
        client=opts.client,
        refresh=opts.refresh,
    )

    return run(run_params)


@dataclass
class PreparedPipelineData:
    """Artifacts produced during dataset preparation."""

    messages_table: ir.Table
    windows_iterator: any
    checkpoint_path: Path
    context: PipelineContext
    enable_enrichment: bool
    embedding_model: str


# _create_writer_resources REMOVED - functionality moved to PipelineFactory.create_writer_resources


def _extract_adapter_info(ctx: PipelineContext) -> tuple[str, str]:
    """Extract content summary and generation instructions from adapter."""
    adapter = getattr(ctx, "adapter", None)
    if adapter is None:
        return "", ""

    summary: str | None = ""
    try:
        summary = getattr(adapter, "content_summary", "")
        if callable(summary):
            summary = summary()
    except (AttributeError, TypeError) as exc:
        logger.debug("Adapter %s failed to provide content_summary: %s", adapter, exc)
        summary = ""

    instructions: str | None = ""
    try:
        instructions = getattr(adapter, "generation_instructions", "")
        if callable(instructions):
            instructions = instructions()
    except (AttributeError, TypeError) as exc:
        logger.warning("Failed to evaluate adapter generation instructions: %s", exc)
        instructions = ""

    return (summary or "").strip(), (instructions or "").strip()


# _process_background_tasks REMOVED - functionality moved to PipelineRunner

# _process_single_window REMOVED - functionality moved to PipelineRunner

# _process_window_with_auto_split REMOVED - functionality moved to PipelineRunner

# _warn_if_window_too_small REMOVED - functionality moved to PipelineRunner

# _ensure_split_depth REMOVED - functionality moved to PipelineRunner

# _split_window_for_retry REMOVED - functionality moved to PipelineRunner

# _resolve_context_token_limit REMOVED - functionality moved to PipelineRunner

# _calculate_max_window_size REMOVED - functionality moved to PipelineRunner

# _validate_window_size REMOVED - functionality moved to PipelineRunner

# _process_all_windows REMOVED - functionality moved to PipelineRunner

# _perform_enrichment REMOVED - functionality moved to PipelineRunner


<<<<<<< HEAD
# TODO: [Taskmaster] Isolate resource management
=======
# TODO: [Taskmaster] Simplify database backend creation
>>>>>>> 5b7ce2ae
def _create_database_backends(
    site_root: Path,
    config: EgregoraConfig,
) -> tuple[str, any, any]:
    """Create database backends for pipeline and runs tracking.

    Uses Ibis for database abstraction, allowing future migration to
    other databases (Postgres, SQLite, etc.) via connection strings.

    Args:
        site_root: Root directory for the site
        config: Egregora configuration

    Returns:
        Tuple of (runtime_db_uri, pipeline_backend, runs_backend).

    Notes:
        DuckDB file URIs with the pattern ``duckdb:///./relative/path.duckdb`` are
        resolved relative to ``site_root`` to keep configuration portable while
        still using proper connection strings.

    """

    def _validate_and_connect(value: str, setting_name: str) -> tuple[str, any]:
        if not value:
            msg = f"Database setting '{setting_name}' must be a non-empty connection URI."
            raise ValueError(msg)

        parsed = urlparse(value)
        if not parsed.scheme:
            msg = (
                "Database setting '{setting}' must be provided as an Ibis-compatible connection "
                "URI (e.g. 'duckdb:///absolute/path/to/file.duckdb' or 'postgres://user:pass@host/db')."
            )
            raise ValueError(msg.format(setting=setting_name))

        if len(parsed.scheme) == 1 and value[1:3] in {":/", ":\\"}:
            msg = (
                "Database setting '{setting}' looks like a filesystem path. Provide a full connection "
                "URI instead (see the database settings documentation)."
            )
            raise ValueError(msg.format(setting=setting_name))

        normalized_value = resolve_db_uri(value, site_root)
        return normalized_value, ibis.connect(normalized_value)

    runtime_db_uri, pipeline_backend = _validate_and_connect(
        config.database.pipeline_db, "database.pipeline_db"
    )
    _runs_db_uri, runs_backend = _validate_and_connect(config.database.runs_db, "database.runs_db")

    return runtime_db_uri, pipeline_backend, runs_backend


def _resolve_site_paths_or_raise(output_dir: Path, config: EgregoraConfig) -> MkDocsPaths:
    """Resolve site paths for the configured output format and validate structure."""
    site_paths = _resolve_pipeline_site_paths(output_dir, config)

    # Default validation for MkDocs/standard structure
    mkdocs_path = site_paths.mkdocs_path
    if not mkdocs_path or not mkdocs_path.exists():
        msg = (
            f"No mkdocs.yml found for site at {output_dir}. "
            "Run 'egregora init <site-dir>' before processing exports."
        )
        raise ValueError(msg)

    docs_dir = site_paths.docs_dir
    if not docs_dir.exists():
        msg = f"Docs directory not found: {docs_dir}. Re-run 'egregora init' to scaffold the MkDocs project."
        raise ValueError(msg)

    return site_paths


def _resolve_pipeline_site_paths(output_dir: Path, config: EgregoraConfig) -> MkDocsPaths:
    """Resolve site paths for the configured output format."""
    output_dir = output_dir.expanduser().resolve()
    return MkDocsPaths(output_dir, config=config)


def _create_gemini_client() -> genai.Client:
    # TODO: [Taskmaster] Refactor hardcoded retry logic to be configurable
    """Create a Gemini client with retry configuration.

    The client reads the API key from GOOGLE_API_KEY environment variable automatically.

    We disable retries for 429 (Resource Exhausted) to allow our application-level
    Model/Key rotator to handle it immediately (Story 8).
    We still retry 503 (Service Unavailable).
    """
    http_options = genai.types.HttpOptions(
        retry_options=genai.types.HttpRetryOptions(
            attempts=3,  # Reduced from 15
            initial_delay=1.0,
            max_delay=10.0,
            exp_base=2.0,
            http_status_codes=[503],
        )
    )
    return genai.Client(http_options=http_options)


def _create_pipeline_context(run_params: PipelineRunParams) -> tuple[PipelineContext, any, any]:
    """Create pipeline context with all resources and configuration.

    Args:
        run_params: Aggregated pipeline run parameters

    Returns:
        Tuple of (PipelineContext, pipeline_backend, runs_backend)
        The backends are returned for cleanup by the context manager.

    """
    resolved_output = run_params.output_dir.expanduser().resolve()

    refresh_tiers = {r.strip().lower() for r in (run_params.refresh or "").split(",") if r.strip()}
    site_paths = _resolve_site_paths_or_raise(resolved_output, run_params.config)
    _runtime_db_uri, pipeline_backend, runs_backend = _create_database_backends(
        site_paths.site_root, run_params.config
    )

    # Initialize database tables (CREATE TABLE IF NOT EXISTS)
    initialize_database(pipeline_backend)

    client_instance = run_params.client or _create_gemini_client()
    cache_path = Path(run_params.config.paths.cache_dir)
    if cache_path.is_absolute():
        cache_dir = cache_path
    else:
        cache_dir = site_paths.site_root / cache_path
    cache = PipelineCache(cache_dir, refresh_tiers=refresh_tiers)
    site_paths.egregora_dir.mkdir(parents=True, exist_ok=True)

    # Use the pipeline backend for storage to ensure we share the same connection
    # This prevents "read-only transaction" errors and database invalidation
    storage = DuckDBStorageManager.from_ibis_backend(pipeline_backend)
    annotations_store = AnnotationStore(storage)

    # Initialize TaskStore for async operations
    task_store = TaskStore(storage)

    _init_global_rate_limiter(run_params.config.quota)

    output_registry = create_default_output_registry()

    url_ctx = UrlContext(
        base_url="",
        site_prefix="",  # FIX: Empty prefix because MkDocsAdapter prepends media_dir
        base_path=site_paths.site_root,
    )

    config_obj = PipelineConfig(
        config=run_params.config,
        output_dir=resolved_output,
        site_root=site_paths.site_root,
        docs_dir=site_paths.docs_dir,
        posts_dir=site_paths.posts_dir,
        profiles_dir=site_paths.profiles_dir,
        media_dir=site_paths.media_dir,
        url_context=url_ctx,
    )

    state = PipelineState(
        run_id=run_params.run_id,
        start_time=run_params.start_time,
        source_type=run_params.source_type,
        input_path=run_params.input_path,
        client=client_instance,
        storage=storage,
        cache=cache,
        annotations_store=annotations_store,
        usage_tracker=UsageTracker(),
        output_registry=output_registry,
        smoke_test=run_params.smoke_test,
    )

    # Inject TaskStore into state/context
    state.task_store = task_store

    ctx = PipelineContext(config_obj, state)

    return ctx, pipeline_backend, runs_backend


@contextmanager
def _pipeline_environment(run_params: PipelineRunParams) -> any:
    """Context manager that provisions and tears down pipeline resources.

    Args:
        run_params: Aggregated pipeline run parameters

    Yields:
        Tuple of (PipelineContext, runs_backend) for use in the pipeline

    """
    options = getattr(ibis, "options", None)
    old_backend = getattr(options, "default_backend", None) if options else None
    ctx, pipeline_backend, runs_backend = _create_pipeline_context(run_params)

    if options is not None:
        options.default_backend = pipeline_backend

    try:
        yield ctx, runs_backend
    finally:
        try:
            ctx.cache.close()
        finally:
            try:
                close_method = getattr(runs_backend, "close", None)
                if callable(close_method):
                    close_method()
                elif hasattr(runs_backend, "con") and hasattr(runs_backend.con, "close"):
                    runs_backend.con.close()
            finally:
                if options is not None:
                    options.default_backend = old_backend
                backend_close = getattr(pipeline_backend, "close", None)
                if callable(backend_close):
                    backend_close()
                elif hasattr(pipeline_backend, "con") and hasattr(pipeline_backend.con, "close"):
                    pipeline_backend.con.close()


def _parse_and_validate_source(
    adapter: any,
    input_path: Path,
    timezone: str,
    *,
    output_adapter: OutputSink | None = None,
) -> ir.Table:
    """Parse source and return messages table.

    Args:
        adapter: Source adapter instance
        input_path: Path to input file
        timezone: Timezone string
        output_adapter: Optional output adapter (used by adapters that reprocess existing sites)

    Returns:
        messages_table: Parsed messages table

    """
    logger.info("[bold cyan]📦 Parsing with adapter:[/] %s", adapter.source_name)
    messages_table = adapter.parse(input_path, timezone=timezone, output_adapter=output_adapter)
    total_messages = messages_table.count().execute()
    logger.info("[green]✅ Parsed[/] %s messages", total_messages)

    metadata = adapter.get_metadata(input_path)
    logger.info("[yellow]👥 Group:[/] %s", metadata.get("group_name", "Unknown"))

    return messages_table


def _setup_content_directories(ctx: PipelineContext) -> None:
    """Create and validate content directories.

    Args:
        ctx: Pipeline context

    Raises:
        ValueError: If directories are not inside docs_dir

    """
    content_dirs = {
        "posts": ctx.posts_dir,
        "profiles": ctx.profiles_dir,
        "media": ctx.media_dir,
    }

    for label, directory in content_dirs.items():
        if label == "media":
            try:
                directory.relative_to(ctx.docs_dir)
            except ValueError:
                try:
                    directory.relative_to(ctx.site_root)
                except ValueError as exc:
                    msg = (
                        "Media directory must reside inside the MkDocs docs_dir or the site root. "
                        f"Expected parent {ctx.docs_dir} or {ctx.site_root}, got {directory}."
                    )
                    raise ValueError(msg) from exc
            directory.mkdir(parents=True, exist_ok=True)
            continue

        try:
            directory.relative_to(ctx.docs_dir)
        except ValueError as exc:
            msg = (
                f"{label.capitalize()} directory must reside inside the MkDocs docs_dir. "
                f"Expected parent {ctx.docs_dir}, got {directory}."
            )
            raise ValueError(msg) from exc
        directory.mkdir(parents=True, exist_ok=True)


def _process_commands_and_avatars(
    messages_table: ir.Table, ctx: PipelineContext, vision_model: str
) -> ir.Table:
    """Process egregora commands and avatar commands.

    Args:
        messages_table: Input messages table
        ctx: Pipeline context
        vision_model: Vision model identifier

    Returns:
        Messages table (unchanged, commands are side effects)

    """
    commands = extract_commands(messages_table)
    if commands:
        process_commands(commands, ctx.profiles_dir)
        logger.info("[magenta]🧾 Processed[/] %s /egregora commands", len(commands))
    else:
        logger.info("[magenta]🧾 No /egregora commands detected[/]")

    logger.info("[cyan]🖼️  Processing avatar commands...[/]")
    avatar_context = AvatarContext(
        docs_dir=ctx.docs_dir,
        media_dir=ctx.media_dir,
        profiles_dir=ctx.profiles_dir,
        vision_model=vision_model,
        cache=ctx.enrichment_cache,
    )
    avatar_results = process_avatar_commands(
        messages_table=messages_table,
        context=avatar_context,
    )
    if avatar_results:
        logger.info("[green]✓ Processed[/] %s avatar command(s)", len(avatar_results))

    return messages_table


# TODO: [Taskmaster] Decompose pipeline preparation logic
def _prepare_pipeline_data(
    adapter: any,
    run_params: PipelineRunParams,
    ctx: PipelineContext,
) -> PreparedPipelineData:
    """Prepare messages, filters, and windowing context for processing.

    Args:
        adapter: Input adapter instance
        run_params: Aggregated pipeline run parameters
        ctx: Pipeline context

    Returns:
        PreparedPipelineData with messages table, windows iterator, and updated context

    """
    config = run_params.config
    timezone = config.pipeline.timezone
    step_size = config.pipeline.step_size
    step_unit = config.pipeline.step_unit
    overlap_ratio = config.pipeline.overlap_ratio
    max_window_time_hours = config.pipeline.max_window_time
    max_window_time = timedelta(hours=max_window_time_hours) if max_window_time_hours else None
    enable_enrichment = config.enrichment.enabled

    from_date: date_type | None = None
    to_date: date_type | None = None
    if config.pipeline.from_date:
        from_date = date_type.fromisoformat(config.pipeline.from_date)
    if config.pipeline.to_date:
        to_date = date_type.fromisoformat(config.pipeline.to_date)

    vision_model = config.models.enricher_vision
    embedding_model = config.models.embedding

    output_format = PipelineFactory.create_output_adapter(
        config,
        run_params.output_dir,
        site_root=ctx.site_root,
        registry=ctx.output_registry,
        url_context=ctx.url_context,
    )
    ctx = ctx.with_output_format(output_format)

    messages_table = _parse_and_validate_source(
        adapter, run_params.input_path, timezone, output_adapter=output_format
    )
    _setup_content_directories(ctx)
    messages_table = _process_commands_and_avatars(messages_table, ctx, vision_model)

    checkpoint_path = ctx.site_root / ".egregora" / "checkpoint.json"
    filter_options = FilterOptions(
        from_date=from_date,
        to_date=to_date,
        checkpoint_enabled=config.pipeline.checkpoint_enabled,
    )
    messages_table = _apply_filters(
        messages_table,
        ctx,
        filter_options,
        checkpoint_path,
    )

    logger.info("🎯 [bold cyan]Creating windows:[/] step_size=%s, unit=%s", step_size, step_unit)
    window_config = WindowConfig(
        step_size=step_size,
        step_unit=step_unit,
        overlap_ratio=overlap_ratio,
        max_window_time=max_window_time,
    )
    windows_iterator = create_windows(
        messages_table,
        config=window_config,
    )

    # Update context with adapter
    ctx = ctx.with_adapter(adapter)

    # Index existing documents into RAG
    if ctx.config.rag.enabled:
        logger.info("[bold cyan]📚 Indexing existing documents into RAG...[/]")
        try:
            # Get existing documents from output format
            existing_docs = list(output_format.documents())
            if existing_docs:
                index_documents(existing_docs)
                logger.info("[green]✓ Indexed %d existing documents into RAG[/]", len(existing_docs))
                reset_backend()
            else:
                logger.info("[dim]No existing documents to index[/]")
        except (ConnectionError, TimeoutError) as exc:
            logger.warning("[yellow]⚠️ RAG backend unavailable for indexing (non-critical): %s[/]", exc)
        except (ValueError, TypeError) as exc:
            logger.warning("[yellow]⚠️ Invalid document data for RAG indexing (non-critical): %s[/]", exc)
        except (OSError, PermissionError) as exc:
            logger.warning("[yellow]⚠️ Cannot access RAG storage for indexing (non-critical): %s[/]", exc)

    return PreparedPipelineData(
        messages_table=messages_table,
        windows_iterator=windows_iterator,
        checkpoint_path=checkpoint_path,
        context=ctx,
        enable_enrichment=enable_enrichment,
        embedding_model=embedding_model,
    )


def _index_media_into_rag(
    *,
    enable_enrichment: bool,
    results: dict,
    ctx: PipelineContext,
    embedding_model: str,
) -> None:
    """Index media enrichments into RAG after window processing.

    Args:
        enable_enrichment: Whether enrichment is enabled
        results: Window processing results
        ctx: Pipeline context
        embedding_model: Embedding model identifier

    """
    if not (enable_enrichment and results):
        return

    # Media RAG indexing removed - will be reimplemented with egregora.rag
    # logger.info("[bold cyan]📚 Indexing media into RAG...[/]")
    # ... (removed for now)


def _save_checkpoint(results: dict, max_processed_timestamp: datetime | None, checkpoint_path: Path) -> None:
    """Save checkpoint after successful window processing.

    Args:
        results: Window processing results
        max_processed_timestamp: Latest end_time from successfully processed windows
        checkpoint_path: Path to checkpoint file

    """
    if not results or max_processed_timestamp is None:
        logger.warning(
            "⚠️  [yellow]No windows processed[/] - checkpoint not saved. "
            "All windows may have been empty or filtered out."
        )
        return

    # Count total messages processed (approximate from results)
    total_posts = sum(len(r.get("posts", [])) for r in results.values())

    save_checkpoint(checkpoint_path, max_processed_timestamp, total_posts)
    logger.info(
        "💾 [cyan]Checkpoint saved:[/] processed up to %s (%d posts written)",
        max_processed_timestamp.strftime("%Y-%m-%d %H:%M:%S"),
        total_posts,
    )


def _apply_date_filters(
    messages_table: ir.Table, from_date: date_type | None, to_date: date_type | None
) -> ir.Table:
    """Apply date range filtering."""
    if not (from_date or to_date):
        return messages_table

    original_count = messages_table.count().execute()
    if from_date and to_date:
        messages_table = messages_table.filter(
            (messages_table.ts.date() >= from_date) & (messages_table.ts.date() <= to_date)
        )
        logger.info("📅 [cyan]Filtering[/] from %s to %s", from_date, to_date)
    elif from_date:
        messages_table = messages_table.filter(messages_table.ts.date() >= from_date)
        logger.info("📅 [cyan]Filtering[/] from %s onwards", from_date)
    elif to_date:
        messages_table = messages_table.filter(messages_table.ts.date() <= to_date)
        logger.info("📅 [cyan]Filtering[/] up to %s", to_date)

    filtered_count = messages_table.count().execute()
    removed_by_date = original_count - filtered_count
    if removed_by_date > 0:
        logger.info("🗓️  [yellow]Filtered out[/] %s messages (kept %s)", removed_by_date, filtered_count)
    return messages_table


def _apply_checkpoint_filter(
    messages_table: ir.Table, checkpoint_path: Path, *, checkpoint_enabled: bool
) -> ir.Table:
    """Apply checkpoint-based resume logic."""
    if not checkpoint_enabled:
        logger.info("🆕 [cyan]Full rebuild[/] (checkpoint disabled - default behavior)")
        return messages_table

    checkpoint = load_checkpoint(checkpoint_path)
    if not (checkpoint and "last_processed_timestamp" in checkpoint):
        logger.info("🆕 [cyan]Starting fresh[/] (checkpoint enabled, but no checkpoint found)")
        return messages_table

    last_timestamp_str = checkpoint["last_processed_timestamp"]
    last_timestamp = datetime.fromisoformat(last_timestamp_str)

    # Ensure timezone-aware comparison
    utc_zone = ZoneInfo("UTC")
    if last_timestamp.tzinfo is None:
        last_timestamp = last_timestamp.replace(tzinfo=utc_zone)
    else:
        last_timestamp = last_timestamp.astimezone(utc_zone)

    original_count = messages_table.count().execute()
    messages_table = messages_table.filter(messages_table.ts > last_timestamp)
    filtered_count = messages_table.count().execute()
    resumed_count = original_count - filtered_count

    if resumed_count > 0:
        logger.info(
            "♻️  [cyan]Resuming:[/] skipped %s already processed messages (last: %s)",
            resumed_count,
            last_timestamp.strftime("%Y-%m-%d %H:%M:%S"),
        )
    return messages_table


@dataclass
class FilterOptions:
    """Options for filtering messages."""

    from_date: date_type | None = None
    to_date: date_type | None = None
    checkpoint_enabled: bool = False


def _apply_filters(
    messages_table: ir.Table,
    ctx: PipelineContext,
    options: FilterOptions,
    checkpoint_path: Path,
) -> ir.Table:
    """Apply all filters: egregora messages, opted-out users, date range, checkpoint resume.

    Args:
        messages_table: Input messages table
        ctx: Pipeline context
        options: Filter configuration
        checkpoint_path: Path to checkpoint file

    Returns:
        Filtered messages table

    """
    # Filter egregora messages
    messages_table, egregora_removed = filter_egregora_messages(messages_table)
    if egregora_removed:
        logger.info("[yellow]🧹 Removed[/] %s /egregora messages", egregora_removed)

    # Filter opted-out authors
    messages_table, removed_count = filter_opted_out_authors(messages_table, ctx.profiles_dir)
    if removed_count > 0:
        logger.warning("⚠️  %s messages removed from opted-out users", removed_count)

    # Date range filtering
    messages_table = _apply_date_filters(messages_table, options.from_date, options.to_date)

    # Checkpoint-based resume logic
    return _apply_checkpoint_filter(
        messages_table, checkpoint_path, checkpoint_enabled=options.checkpoint_enabled
    )


def _init_global_rate_limiter(quota_config: any) -> None:
    """Initialize the global rate limiter."""
    init_rate_limiter(
        requests_per_second=quota_config.per_second_limit,
        max_concurrency=quota_config.concurrency,
    )


def _generate_taxonomy(dataset: PreparedPipelineData) -> None:
    """Generate semantic taxonomy if enabled."""
    if dataset.context.config.rag.enabled:
        logger.info("[bold cyan]🏷️  Generating Semantic Taxonomy...[/]")
        try:
            tagged_count = generate_semantic_taxonomy(dataset.context.output_format, dataset.context.config)
            if tagged_count > 0:
                logger.info("[green]✓ Applied semantic tags to %d posts[/]", tagged_count)
        except (ValueError, TypeError, AttributeError) as e:
            # Non-critical failure
            logger.warning("Auto-taxonomy failed: %s", e)


def run(run_params: PipelineRunParams) -> dict[str, dict[str, list[str]]]:
    # TODO: [Taskmaster] Simplify CLI and main run entry points
    """Run the complete write pipeline workflow.

    Args:
        run_params: Aggregated pipeline run parameters

    Returns:
        Dict mapping window labels to {'posts': [...], 'profiles': [...]}

    """
    logger.info("[bold cyan]🚀 Starting pipeline for source:[/] %s", run_params.source_type)

    # Create adapter with config for privacy settings
    # Instead of using singleton from registry, instantiate with config
    adapter_cls = ADAPTER_REGISTRY.get(run_params.source_type)
    if adapter_cls is None:
        msg = f"Unknown source type: {run_params.source_type}"
        raise ValueError(msg)

    # Instantiate adapter with config if it supports it (WhatsApp does)
    try:
        adapter = adapter_cls(config=run_params.config)
    except TypeError:
        # Fallback for adapters that don't accept config parameter
        adapter = adapter_cls()

    # Generate run ID and timestamp for tracking

    with _pipeline_environment(run_params) as (ctx, _runs_backend):
        try:
            dataset = _prepare_pipeline_data(adapter, run_params, ctx)

            # Use PipelineRunner for execution
            runner = PipelineRunner(dataset.context)
            results, max_processed_timestamp = runner.process_windows(dataset.windows_iterator)

            _index_media_into_rag(
                enable_enrichment=dataset.enable_enrichment,
                results=results,
                ctx=dataset.context,
                embedding_model=dataset.embedding_model,
            )

            _generate_taxonomy(dataset)

            # Save checkpoint first (critical path)
            _save_checkpoint(results, max_processed_timestamp, dataset.checkpoint_path)

            # Process remaining background tasks after all windows are done
            runner.process_background_tasks()

            # Regenerate tags page with word cloud visualization
            if hasattr(dataset.context.output_format, "regenerate_tags_page"):
                try:
                    logger.info("[bold cyan]🏷️  Regenerating tags page with word cloud...[/]")
                    dataset.context.output_format.regenerate_tags_page()
                except (OSError, AttributeError, TypeError) as e:
                    logger.warning("Failed to regenerate tags page: %s", e)

            logger.info("[bold green]🎉 Pipeline completed successfully![/]")

        except KeyboardInterrupt:
            logger.warning("[yellow]⚠️  Pipeline cancelled by user (Ctrl+C)[/]")
            raise  # Re-raise to allow proper cleanup
        except Exception:
            # Broad catch is intentional: record failure for any exception, then re-raise
            raise  # Re-raise original exception to preserve error context

        return results<|MERGE_RESOLUTION|>--- conflicted
+++ resolved
@@ -316,11 +316,7 @@
     return [(default_key, config.site.sources[default_key].adapter)]
 
 
-<<<<<<< HEAD
-# TODO: [Taskmaster] Simplify CLI and main run entry points
-=======
 # TODO: [Taskmaster] Refactor validation logic into separate functions
->>>>>>> 5b7ce2ae
 def run_cli_flow(
     input_file: Path,
     *,
@@ -584,11 +580,7 @@
 # _perform_enrichment REMOVED - functionality moved to PipelineRunner
 
 
-<<<<<<< HEAD
-# TODO: [Taskmaster] Isolate resource management
-=======
 # TODO: [Taskmaster] Simplify database backend creation
->>>>>>> 5b7ce2ae
 def _create_database_backends(
     site_root: Path,
     config: EgregoraConfig,
