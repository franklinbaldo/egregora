--- conflicted
+++ resolved
@@ -34,12 +34,9 @@
 from egregora.config import RuntimeContext, load_egregora_config
 from egregora.config.settings import (
     EgregoraConfig,
-<<<<<<< HEAD
     SiteSettings,
     SourceSettings,
-=======
     is_demo_mode,
->>>>>>> dbbbbad3
     parse_date_arg,
     validate_timezone,
 )
@@ -50,11 +47,8 @@
 from egregora.database.repository import ContentRepository
 from egregora.database.task_store import TaskStore
 from egregora.database.utils import resolve_db_uri
-<<<<<<< HEAD
-=======
 from egregora.init import ensure_mkdocs_project
 from egregora.testing.mock_client import MockGeminiClient
->>>>>>> dbbbbad3
 from egregora.input_adapters import ADAPTER_REGISTRY
 from egregora.input_adapters.whatsapp.commands import extract_commands, filter_egregora_messages
 from egregora.knowledge.profiles import filter_opted_out_authors, process_commands
