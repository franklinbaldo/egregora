"""Write pipeline orchestration - executes the complete write workflow.

This module orchestrates the high-level flow for the 'write' command, coordinating:
- Input adapter selection and parsing
- Privacy and enrichment stages
- Content generation with WriterWorker
- Command processing and announcement generation
- Profile generation (Egregora writing ABOUT authors)
- Background task processing
"""

from __future__ import annotations

import contextlib
import json
import logging
import os
from contextlib import contextmanager
from dataclasses import dataclass
from datetime import UTC, datetime, timedelta
from datetime import date as date_type
from pathlib import Path
from typing import TYPE_CHECKING, Any
from urllib.parse import urlparse
from zoneinfo import ZoneInfo

import ibis
import ibis.common.exceptions
from google import genai
from rich.console import Console
from rich.panel import Panel

from egregora.agents.avatar import AvatarContext, process_avatar_commands
from egregora.agents.shared.annotations import AnnotationStore
<<<<<<< HEAD
=======
from egregora.agents.types import PromptTooLargeError
from egregora.agents.writer import WindowProcessingParams, write_posts_for_window
>>>>>>> 63c4ee72
from egregora.config import RuntimeContext, load_egregora_config
from egregora.config.settings import EgregoraConfig, parse_date_arg, validate_timezone
from egregora.constants import SourceType, WindowUnit
from egregora.data_primitives.protocols import OutputSink, UrlContext
from egregora.database import initialize_database
from egregora.database.duckdb_manager import DuckDBStorageManager
from egregora.database.run_store import RunStore
from egregora.database.task_store import TaskStore
from egregora.init import ensure_mkdocs_project
from egregora.input_adapters import ADAPTER_REGISTRY
from egregora.input_adapters.whatsapp.commands import extract_commands, filter_egregora_messages
from egregora.knowledge.profiles import filter_opted_out_authors, process_commands
from egregora.ops.taxonomy import generate_semantic_taxonomy
from egregora.orchestration.context import PipelineConfig, PipelineContext, PipelineRunParams, PipelineState
from egregora.orchestration.factory import PipelineFactory
from egregora.orchestration.runner import PipelineRunner
from egregora.output_adapters import create_default_output_registry
from egregora.output_adapters.mkdocs import MkDocsPaths
from egregora.rag import index_documents, reset_backend
from egregora.transformations import (
    WindowConfig,
    create_windows,
    load_checkpoint,
    save_checkpoint,
)
from egregora.utils.cache import PipelineCache
from egregora.utils.env import dedupe_api_keys, get_google_api_keys, validate_gemini_api_key
from egregora.utils.metrics import UsageTracker
from egregora.utils.rate_limit import init_rate_limiter

try:
    import dotenv
except ImportError:
    dotenv = None

if TYPE_CHECKING:
    import uuid

    import ibis.expr.types as ir

logger = logging.getLogger(__name__)
console = Console()
__all__ = ["WhatsAppProcessOptions", "WriteCommandOptions", "process_whatsapp_export", "run", "run_cli_flow"]


@dataclass
class WriteCommandOptions:
    """Options for the write command."""

    input_file: Path
    source: SourceType
    output: Path
    step_size: int
    step_unit: WindowUnit
    overlap: float
    enable_enrichment: bool
    from_date: str | None
    to_date: str | None
    timezone: str | None
    model: str | None
    max_prompt_tokens: int
    use_full_context_window: bool
    max_windows: int | None
    resume: bool
    economic_mode: bool
    refresh: str | None
    force: bool
    debug: bool


@dataclass(frozen=True)
class WhatsAppProcessOptions:
    """Runtime overrides for :func:`process_whatsapp_export`."""

    output_dir: Path = Path("output")
    step_size: int = 100
    step_unit: str = "messages"
    overlap_ratio: float = 0.2
    enable_enrichment: bool = True
    from_date: date_type | None = None
    to_date: date_type | None = None
    timezone: str | ZoneInfo | None = None
    gemini_api_key: str | None = None
    model: str | None = None
    batch_threshold: int = 10
    max_prompt_tokens: int = 100_000
    use_full_context_window: bool = False
    client: genai.Client | None = None
    refresh: str | None = None


def _load_dotenv_if_available(output_dir: Path) -> None:
    if dotenv:
        dotenv.load_dotenv(output_dir / ".env")
        dotenv.load_dotenv()  # Check CWD as well


def _validate_api_key(output_dir: Path) -> None:
    """Validate that API key is set and valid."""
    skip_validation = os.getenv("EGREGORA_SKIP_API_KEY_VALIDATION", "").strip().lower() in {
        "1",
        "true",
        "yes",
        "y",
        "on",
    }

    api_keys = get_google_api_keys()
    if not api_keys:
        _load_dotenv_if_available(output_dir)
        api_keys = get_google_api_keys()

    if not api_keys:
        console.print("[red]Error: GOOGLE_API_KEY (or GEMINI_API_KEY) environment variable not set[/red]")
        console.print(
            "Set GOOGLE_API_KEY or GEMINI_API_KEY environment variable with your Google Gemini API key"
        )
        console.print("You can also create a .env file in the output directory or current directory.")
        raise SystemExit(1)

    if skip_validation:
        os.environ["GOOGLE_API_KEY"] = api_keys[0]
        return

    console.print("[cyan]Validating Gemini API key...[/cyan]")
    validation_errors: list[str] = []
    for key in api_keys:
        try:
            validate_gemini_api_key(key)
            os.environ["GOOGLE_API_KEY"] = key
            console.print("[green]✓ API key validated successfully[/green]")
            return
        except ValueError as e:
            validation_errors.append(str(e))
        except ImportError as e:
            console.print(f"[red]Error: {e}[/red]")
            raise SystemExit(1) from e

    joined = "\n\n".join(validation_errors)
    console.print(f"[red]Error: {joined}[/red]")
    raise SystemExit(1)


def _prepare_write_config(
    options: WriteCommandOptions, from_date_obj: date_type | None, to_date_obj: date_type | None
) -> Any:
    """Prepare Egregora configuration from options."""
    base_config = load_egregora_config(options.output)
    models_update: dict[str, str] = {}
    if options.model:
        models_update = {
            "writer": options.model,
            "enricher": options.model,
            "enricher_vision": options.model,
            "ranking": options.model,
            "editor": options.model,
        }
    return base_config.model_copy(
        deep=True,
        update={
            "pipeline": base_config.pipeline.model_copy(
                update={
                    "step_size": options.step_size,
                    "step_unit": options.step_unit,
                    "overlap_ratio": options.overlap,
                    "timezone": options.timezone,
                    "from_date": from_date_obj.isoformat() if from_date_obj else None,
                    "to_date": to_date_obj.isoformat() if to_date_obj else None,
                    "max_prompt_tokens": options.max_prompt_tokens,
                    "use_full_context_window": options.use_full_context_window,
                    "max_windows": options.max_windows,
                    "checkpoint_enabled": options.resume,
                }
            ),
            "enrichment": base_config.enrichment.model_copy(update={"enabled": options.enable_enrichment}),
            "rag": base_config.rag,
            **({"models": base_config.models.model_copy(update=models_update)} if models_update else {}),
        },
    )


def _resolve_write_options(
    input_file: Path,
    options_json: str | None,
    cli_defaults: dict[str, Any],
) -> WriteCommandOptions:
    """Merge CLI options with JSON options and defaults."""
    # Start with CLI values as base
    defaults = cli_defaults.copy()

    if options_json:
        try:
            overrides = json.loads(options_json)
            # Update with JSON overrides, converting enums if strings
            for k, v in overrides.items():
                if k == "source" and isinstance(v, str):
                    defaults[k] = SourceType(v)
                elif k == "step_unit" and isinstance(v, str):
                    defaults[k] = WindowUnit(v)
                elif k == "output" and isinstance(v, str):
                    defaults[k] = Path(v)
                else:
                    defaults[k] = v
        except json.JSONDecodeError as e:
            console.print(f"[red]Error parsing options JSON: {e}[/red]")
            raise SystemExit(1) from e

    return WriteCommandOptions(input_file=input_file, **defaults)


def run_cli_flow(
    input_file: Path,
    *,
    output: Path = Path("site"),
    source: SourceType = SourceType.WHATSAPP,
    step_size: int = 100,
    step_unit: WindowUnit = WindowUnit.MESSAGES,
    overlap: float = 0.0,
    enable_enrichment: bool = True,
    from_date: str | None = None,
    to_date: str | None = None,
    timezone: str | None = None,
    model: str | None = None,
    max_prompt_tokens: int = 400000,
    use_full_context_window: bool = False,
    max_windows: int | None = None,
    resume: bool = True,
    economic_mode: bool = False,
    refresh: str | None = None,
    force: bool = False,
    debug: bool = False,
    options: str | None = None,
) -> None:
    """Execute the write flow from CLI arguments."""
    cli_values = {
        "source": source,
        "output": output,
        "step_size": step_size,
        "step_unit": step_unit,
        "overlap": overlap,
        "enable_enrichment": enable_enrichment,
        "from_date": from_date,
        "to_date": to_date,
        "timezone": timezone,
        "model": model,
        "max_prompt_tokens": max_prompt_tokens,
        "use_full_context_window": use_full_context_window,
        "max_windows": max_windows,
        "resume": resume,
        "economic_mode": economic_mode,
        "refresh": refresh,
        "force": force,
        "debug": debug,
    }

    parsed_options = _resolve_write_options(
        input_file=input_file,
        options_json=options,
        cli_defaults=cli_values,
    )

    if parsed_options.debug:
        logging.getLogger().setLevel(logging.DEBUG)

    # Dedupe API keys at startup to prevent SDK warning about both being set
    dedupe_api_keys()

    from_date_obj, to_date_obj = None, None
    if parsed_options.from_date:
        try:
            from_date_obj = parse_date_arg(parsed_options.from_date, "from_date")
        except ValueError as e:
            console.print(f"[red]{e}[/red]")
            raise SystemExit(1) from e
    if parsed_options.to_date:
        try:
            to_date_obj = parse_date_arg(parsed_options.to_date, "to_date")
        except ValueError as e:
            console.print(f"[red]{e}[/red]")
            raise SystemExit(1) from e

    if parsed_options.timezone:
        try:
            validate_timezone(parsed_options.timezone)
            console.print(f"[green]Using timezone: {parsed_options.timezone}[/green]")
        except ValueError as e:
            console.print(f"[red]{e}[/red]")
            raise SystemExit(1) from e

    output_dir = parsed_options.output.expanduser().resolve()

    config_path = output_dir / ".egregora.toml"

    if not config_path.exists():
        output_dir.mkdir(parents=True, exist_ok=True)
        logger.info("Initializing site in %s", output_dir)
        ensure_mkdocs_project(output_dir)

    _validate_api_key(output_dir)

    egregora_config = _prepare_write_config(parsed_options, from_date_obj, to_date_obj)

    runtime = RuntimeContext(
        output_dir=output_dir,
        input_file=parsed_options.input_file,
        model_override=parsed_options.model,
        debug=parsed_options.debug,
    )

    try:
        console.print(
            Panel(
                f"[cyan]Source:[/cyan] {parsed_options.source.value}\n[cyan]Input:[/cyan] {parsed_options.input_file}\n[cyan]Output:[/cyan] {output_dir}\n[cyan]Windowing:[/cyan] {parsed_options.step_size} {parsed_options.step_unit.value}",
                title="⚙️  Egregora Pipeline",
                border_style="cyan",
            )
        )
        run_params = PipelineRunParams(
            output_dir=runtime.output_dir,
            config=egregora_config,
            source_type=parsed_options.source.value,
            input_path=runtime.input_file,
            refresh="all" if parsed_options.force else parsed_options.refresh,
        )
        run(run_params)
        console.print("[green]Processing completed successfully.[/green]")
    except Exception as e:
        console.print_exception(show_locals=False)
        console.print(f"[red]Pipeline failed: {e}[/]")
        raise SystemExit(1) from e


def process_whatsapp_export(
    zip_path: Path,
    *,
    options: WhatsAppProcessOptions | None = None,
) -> dict[str, dict[str, list[str]]]:
    """High-level helper for processing WhatsApp ZIP exports using :func:`run`."""
    opts = options or WhatsAppProcessOptions()
    output_dir = opts.output_dir.expanduser().resolve()

    if opts.gemini_api_key:
        os.environ["GOOGLE_API_KEY"] = opts.gemini_api_key

    base_config = load_egregora_config(output_dir)

    # Apply CLI model override to all text generation models if provided
    models_update = {}
    if opts.model:
        models_update = {
            "writer": opts.model,
            "enricher": opts.model,
            "enricher_vision": opts.model,
            "ranking": opts.model,
            "editor": opts.model,
        }

    egregora_config = base_config.model_copy(
        deep=True,
        update={
            "pipeline": base_config.pipeline.model_copy(
                update={
                    "step_size": opts.step_size,
                    "step_unit": opts.step_unit,
                    "overlap_ratio": opts.overlap_ratio,
                    "timezone": str(opts.timezone) if opts.timezone else None,
                    "from_date": opts.from_date.isoformat() if opts.from_date else None,
                    "to_date": opts.to_date.isoformat() if opts.to_date else None,
                    "batch_threshold": opts.batch_threshold,
                    "max_prompt_tokens": opts.max_prompt_tokens,
                    "use_full_context_window": opts.use_full_context_window,
                }
            ),
            "enrichment": base_config.enrichment.model_copy(update={"enabled": opts.enable_enrichment}),
            # RAG settings: no runtime overrides needed (uses config from .egregora/config.yml)
            "rag": base_config.rag,
            **({"models": base_config.models.model_copy(update=models_update)} if models_update else {}),
        },
    )

    run_params = PipelineRunParams(
        output_dir=output_dir,
        config=egregora_config,
        source_type="whatsapp",
        input_path=zip_path,
        client=opts.client,
        refresh=opts.refresh,
    )

    return run(run_params)


@dataclass
class PreparedPipelineData:
    """Artifacts produced during dataset preparation."""

    messages_table: ir.Table
    windows_iterator: any
    checkpoint_path: Path
    context: PipelineContext
    enable_enrichment: bool
    embedding_model: str


def _save_checkpoint(results: dict, max_processed_timestamp: datetime | None, checkpoint_path: Path) -> None:
    """Save checkpoint after successful window processing.

    Args:
        results: Window processing results
        max_processed_timestamp: Latest end_time from successfully processed windows
        checkpoint_path: Path to checkpoint file

    """
    if not results or max_processed_timestamp is None:
        logger.warning(
            "⚠️  [yellow]No windows processed[/] - checkpoint not saved. "
            "All windows may have been empty or filtered out."
        )
        return

    # Count total messages processed (approximate from results)
    total_posts = sum(len(r.get("posts", [])) for r in results.values())

    save_checkpoint(checkpoint_path, max_processed_timestamp, total_posts)
    logger.info(
        "💾 [cyan]Checkpoint saved:[/] processed up to %s (%d posts written)",
        max_processed_timestamp.strftime("%Y-%m-%d %H:%M:%S"),
        total_posts,
    )


def _apply_date_filters(
    messages_table: ir.Table, from_date: date_type | None, to_date: date_type | None
) -> ir.Table:
    """Apply date range filtering."""
    if not (from_date or to_date):
        return messages_table

    original_count = messages_table.count().execute()
    if from_date and to_date:
        messages_table = messages_table.filter(
            (messages_table.ts.date() >= from_date) & (messages_table.ts.date() <= to_date)
        )
        logger.info("📅 [cyan]Filtering[/] from %s to %s", from_date, to_date)
    elif from_date:
        messages_table = messages_table.filter(messages_table.ts.date() >= from_date)
        logger.info("📅 [cyan]Filtering[/] from %s onwards", from_date)
    elif to_date:
        messages_table = messages_table.filter(messages_table.ts.date() <= to_date)
        logger.info("📅 [cyan]Filtering[/] up to %s", to_date)

    filtered_count = messages_table.count().execute()
    removed_by_date = original_count - filtered_count
    if removed_by_date > 0:
        logger.info("🗓️  [yellow]Filtered out[/] %s messages (kept %s)", removed_by_date, filtered_count)
    return messages_table


def _apply_checkpoint_filter(
    messages_table: ir.Table, checkpoint_path: Path, *, checkpoint_enabled: bool
) -> ir.Table:
    """Apply checkpoint-based resume logic."""
    if not checkpoint_enabled:
        logger.info("🆕 [cyan]Full rebuild[/] (checkpoint disabled - default behavior)")
        return messages_table

    checkpoint = load_checkpoint(checkpoint_path)
    if not (checkpoint and "last_processed_timestamp" in checkpoint):
        logger.info("🆕 [cyan]Starting fresh[/] (checkpoint enabled, but no checkpoint found)")
        return messages_table

    last_timestamp_str = checkpoint["last_processed_timestamp"]
    last_timestamp = datetime.fromisoformat(last_timestamp_str)

    # Ensure timezone-aware comparison
    utc_zone = ZoneInfo("UTC")
    if last_timestamp.tzinfo is None:
        last_timestamp = last_timestamp.replace(tzinfo=utc_zone)
    else:
        last_timestamp = last_timestamp.astimezone(utc_zone)

    original_count = messages_table.count().execute()
    messages_table = messages_table.filter(messages_table.ts > last_timestamp)
    filtered_count = messages_table.count().execute()
    resumed_count = original_count - filtered_count

    if resumed_count > 0:
        logger.info(
            "♻️  [cyan]Resuming:[/] skipped %s already processed messages (last: %s)",
            resumed_count,
            last_timestamp.strftime("%Y-%m-%d %H:%M:%S"),
        )
    return messages_table


@dataclass
class FilterOptions:
    """Options for filtering messages."""

    from_date: date_type | None = None
    to_date: date_type | None = None
    checkpoint_enabled: bool = False


def _apply_filters(
    messages_table: ir.Table,
    ctx: PipelineContext,
    options: FilterOptions,
    checkpoint_path: Path,
) -> ir.Table:
    """Apply all filters: egregora messages, opted-out authors, date range, checkpoint resume."""
    # Filter egregora messages
    messages_table, egregora_removed = filter_egregora_messages(messages_table)
    if egregora_removed:
        logger.info("[yellow]🧹 Removed[/] %s /egregora messages", egregora_removed)

    # Filter opted-out authors
    messages_table, removed_count = filter_opted_out_authors(messages_table, ctx.profiles_dir)
    if removed_count > 0:
        logger.warning("⚠️  %s messages removed from opted-out users", removed_count)

    # Date range filtering
    messages_table = _apply_date_filters(messages_table, options.from_date, options.to_date)

    # Checkpoint-based resume logic
    return _apply_checkpoint_filter(
        messages_table, checkpoint_path, checkpoint_enabled=options.checkpoint_enabled
    )


def _init_global_rate_limiter(quota_config: any) -> None:
    """Initialize the global rate limiter."""
    init_rate_limiter(
        requests_per_second=quota_config.per_second_limit,
        max_concurrency=quota_config.concurrency,
    )


def _generate_taxonomy(dataset: PreparedPipelineData) -> None:
    """Generate semantic taxonomy if enabled."""
    if dataset.context.config.rag.enabled:
        logger.info("[bold cyan]🏷️  Generating Semantic Taxonomy...[/]")
        try:
            tagged_count = generate_semantic_taxonomy(dataset.context.output_format, dataset.context.config)
            if tagged_count > 0:
                logger.info("[green]✓ Applied semantic tags to %d posts[/]", tagged_count)
        except Exception as e:
            # Non-critical failure
            logger.warning("Auto-taxonomy failed: %s", e)


def _record_run_start(run_store: RunStore | None, run_id: uuid.UUID, started_at: datetime) -> None:
    """Record the start of a pipeline run in the database."""
    if run_store is None:
        return

    try:
        run_store.mark_run_started(
            run_id=run_id,
            stage="write",
            started_at=started_at,
        )
    except (OSError, PermissionError) as exc:
        logger.debug("Failed to record run start (database unavailable): %s", exc)
    except ValueError as exc:
        logger.debug("Failed to record run start (invalid data): %s", exc)


def _record_run_completion(
    run_store: RunStore | None,
    run_id: uuid.UUID,
    started_at: datetime,
    results: dict[str, dict[str, list[str]]],
) -> None:
    """Record successful completion of a pipeline run."""
    if run_store is None:
        return

    try:
        finished_at = datetime.now(UTC)
        duration_seconds = (finished_at - started_at).total_seconds()

        total_posts = sum(len(r.get("posts", [])) for r in results.values())
        total_profiles = sum(len(r.get("profiles", [])) for r in results.values())
        num_windows = len(results)

        run_store.mark_run_completed(
            run_id=run_id,
            finished_at=finished_at,
            duration_seconds=duration_seconds,
            rows_out=total_posts + total_profiles,
        )
        logger.debug(
            "Recorded pipeline run: %s (posts=%d, profiles=%d, windows=%d)",
            run_id,
            total_posts,
            total_profiles,
            num_windows,
        )
    except (OSError, PermissionError) as exc:
        logger.debug("Failed to record run completion (database unavailable): %s", exc)
    except ValueError as exc:
        logger.debug("Failed to record run completion (invalid data): %s", exc)


<<<<<<< HEAD
def _record_run_failure(
    run_store: RunStore | None, run_id: uuid.UUID, started_at: datetime, exc: Exception
) -> None:
    """Record failure of a pipeline run."""
    if run_store is None:
        return

    try:
        finished_at = datetime.now(UTC)
        duration_seconds = (finished_at - started_at).total_seconds()
        error_msg = f"{type(exc).__name__}: {exc!s}"
=======
    if use_full_window:
        writer_model = config.models.writer
        # Default to 1M tokens for modern Gemini models (Flash/Pro)
        limit = 1_048_576
>>>>>>> 63c4ee72

        run_store.mark_run_failed(
            run_id=run_id,
            finished_at=finished_at,
            duration_seconds=duration_seconds,
            error=error_msg[:500],
        )
    except (OSError, PermissionError) as tracking_exc:
        logger.debug("Failed to record run failure (database unavailable): %s", tracking_exc)
    except ValueError as tracking_exc:
        logger.debug("Failed to record run failure (invalid data): %s", tracking_exc)


def _create_database_backends(
    site_root: Path,
    config: EgregoraConfig,
) -> tuple[str, any, any]:
    """Create database backends for pipeline and runs tracking."""

    def _validate_and_connect(value: str, setting_name: str) -> tuple[str, any]:
        if not value:
            msg = f"Database setting '{setting_name}' must be a non-empty connection URI."
            raise ValueError(msg)

        parsed = urlparse(value)
        if not parsed.scheme:
            msg = (
                "Database setting '{setting}' must be provided as an Ibis-compatible connection "
                "URI (e.g. 'duckdb:///absolute/path/to/file.duckdb' or 'postgres://user:pass@host/db')."
            )
            raise ValueError(msg.format(setting=setting_name))

        if len(parsed.scheme) == 1 and value[1:3] in {":/", ":\\"}:
            msg = (
                "Database setting '{setting}' looks like a filesystem path. Provide a full connection "
                "URI instead (see the database settings documentation)."
            )
            raise ValueError(msg.format(setting=setting_name))

        normalized_value = value

        if parsed.scheme == "duckdb" and not parsed.netloc:
            path_value = parsed.path
            if path_value and path_value not in {"/:memory:", ":memory:", "memory", "memory:"}:
                if path_value.startswith("/./"):
                    fs_path = (site_root / Path(path_value[3:])).resolve()
                else:
                    fs_path = Path(path_value).resolve()
                fs_path.parent.mkdir(parents=True, exist_ok=True)
                normalized_value = f"duckdb://{fs_path}"

        return normalized_value, ibis.connect(normalized_value)

    runtime_db_uri, pipeline_backend = _validate_and_connect(
        config.database.pipeline_db, "database.pipeline_db"
    )
    _runs_db_uri, runs_backend = _validate_and_connect(config.database.runs_db, "database.runs_db")

    return runtime_db_uri, pipeline_backend, runs_backend


def _resolve_site_paths_or_raise(output_dir: Path, config: EgregoraConfig) -> MkDocsPaths:
    """Resolve site paths for the configured output format and validate structure."""
    site_paths = _resolve_pipeline_site_paths(output_dir, config)

    # Default validation for MkDocs/standard structure
    mkdocs_path = site_paths.mkdocs_path
    if not mkdocs_path or not mkdocs_path.exists():
        msg = (
            f"No mkdocs.yml found for site at {output_dir}. "
            "Run 'egregora init <site-dir>' before processing exports."
        )
        raise ValueError(msg)

    docs_dir = site_paths.docs_dir
    if not docs_dir.exists():
        msg = f"Docs directory not found: {docs_dir}. Re-run 'egregora init' to scaffold the MkDocs project."
        raise ValueError(msg)

    return site_paths


def _resolve_pipeline_site_paths(output_dir: Path, config: EgregoraConfig) -> MkDocsPaths:
    """Resolve site paths for the configured output format."""
    output_dir = output_dir.expanduser().resolve()
    return MkDocsPaths(output_dir, config=config)


def _create_gemini_client() -> genai.Client:
    """Create a Gemini client with retry configuration."""
    http_options = genai.types.HttpOptions(
        retryOptions=genai.types.HttpRetryOptions(
            attempts=3,  # Reduced from 15
            initialDelay=1.0,
            maxDelay=10.0,
            expBase=2.0,
            httpStatusCodes=[503],  # Only retry 503 at client level. 429 handled by app.
        )
    )
    return genai.Client(http_options=http_options)


def _create_pipeline_context(run_params: PipelineRunParams) -> tuple[PipelineContext, any, any]:
    """Create pipeline context with all resources and configuration."""
    resolved_output = run_params.output_dir.expanduser().resolve()

    refresh_tiers = {r.strip().lower() for r in (run_params.refresh or "").split(",") if r.strip()}
    site_paths = _resolve_site_paths_or_raise(resolved_output, run_params.config)
    _runtime_db_uri, pipeline_backend, runs_backend = _create_database_backends(
        site_paths.site_root, run_params.config
    )

    initialize_database(pipeline_backend)

    client_instance = run_params.client or _create_gemini_client()
    cache_path = Path(run_params.config.paths.cache_dir)
    if cache_path.is_absolute():
        cache_dir = cache_path
    else:
        cache_dir = site_paths.site_root / cache_path
    cache = PipelineCache(cache_dir, refresh_tiers=refresh_tiers)
    site_paths.egregora_dir.mkdir(parents=True, exist_ok=True)

    storage = DuckDBStorageManager.from_ibis_backend(pipeline_backend)
    annotations_store = AnnotationStore(storage)
    task_store = TaskStore(storage)

    _init_global_rate_limiter(run_params.config.quota)

    output_registry = create_default_output_registry()

    url_ctx = UrlContext(
        base_url="",
        site_prefix="",
        base_path=site_paths.site_root,
    )

    config_obj = PipelineConfig(
        config=run_params.config,
        output_dir=resolved_output,
        site_root=site_paths.site_root,
        docs_dir=site_paths.docs_dir,
        posts_dir=site_paths.posts_dir,
        profiles_dir=site_paths.profiles_dir,
        media_dir=site_paths.media_dir,
        url_context=url_ctx,
    )

    state = PipelineState(
        run_id=run_params.run_id,
        start_time=run_params.start_time,
        source_type=run_params.source_type,
        input_path=run_params.input_path,
        client=client_instance,
        storage=storage,
        cache=cache,
        annotations_store=annotations_store,
        usage_tracker=UsageTracker(),
        output_registry=output_registry,
    )

    state.task_store = task_store

    ctx = PipelineContext(config_obj, state)

    return ctx, pipeline_backend, runs_backend


@contextmanager
def _pipeline_environment(run_params: PipelineRunParams) -> any:
    """Context manager that provisions and tears down pipeline resources."""
    options = getattr(ibis, "options", None)
    old_backend = getattr(options, "default_backend", None) if options else None
    ctx, pipeline_backend, runs_backend = _create_pipeline_context(run_params)

    if options is not None:
        options.default_backend = pipeline_backend

    try:
        yield ctx, runs_backend
    finally:
        try:
            ctx.cache.close()
        finally:
            try:
                close_method = getattr(runs_backend, "close", None)
                if callable(close_method):
                    close_method()
                elif hasattr(runs_backend, "con") and hasattr(runs_backend.con, "close"):
                    runs_backend.con.close()
            finally:
                try:
                    if ctx.client:
                        ctx.client.close()
                finally:
                    if options is not None:
                        options.default_backend = old_backend
                    backend_close = getattr(pipeline_backend, "close", None)
                    if callable(backend_close):
                        backend_close()
                    elif hasattr(pipeline_backend, "con") and hasattr(pipeline_backend.con, "close"):
                        pipeline_backend.con.close()


def _parse_and_validate_source(
    adapter: any,
    input_path: Path,
    timezone: str,
    *,
    output_adapter: OutputSink | None = None,
) -> ir.Table:
    """Parse source and return messages table."""
    logger.info("[bold cyan]📦 Parsing with adapter:[/] %s", adapter.source_name)
    messages_table = adapter.parse(input_path, timezone=timezone, output_adapter=output_adapter)
    total_messages = messages_table.count().execute()
    logger.info("[green]✅ Parsed[/] %s messages", total_messages)

    metadata = adapter.get_metadata(input_path)
    logger.info("[yellow]👥 Group:[/] %s", metadata.get("group_name", "Unknown"))

    return messages_table


def _setup_content_directories(ctx: PipelineContext) -> None:
    """Create and validate content directories."""
    content_dirs = {
        "posts": ctx.posts_dir,
        "profiles": ctx.profiles_dir,
        "media": ctx.media_dir,
    }

    for label, directory in content_dirs.items():
        if label == "media":
            try:
                directory.relative_to(ctx.docs_dir)
            except ValueError:
                try:
                    directory.relative_to(ctx.site_root)
                except ValueError as exc:
                    msg = (
                        "Media directory must reside inside the MkDocs docs_dir or the site root. "
                        f"Expected parent {ctx.docs_dir} or {ctx.site_root}, got {directory}."
                    )
                    raise ValueError(msg) from exc
            directory.mkdir(parents=True, exist_ok=True)
            continue

        try:
            directory.relative_to(ctx.docs_dir)
        except ValueError as exc:
            msg = (
                f"{label.capitalize()} directory must reside inside the MkDocs docs_dir. "
                f"Expected parent {ctx.docs_dir}, got {directory}."
            )
            raise ValueError(msg) from exc
        directory.mkdir(parents=True, exist_ok=True)


def _process_commands_and_avatars(
    messages_table: ir.Table, ctx: PipelineContext, vision_model: str
) -> ir.Table:
    """Process egregora commands and avatar commands."""
    commands = extract_commands(messages_table)
    if commands:
        process_commands(commands, ctx.profiles_dir)
        logger.info("[magenta]🧾 Processed[/] %s /egregora commands", len(commands))
    else:
        logger.info("[magenta]🧾 No /egregora commands detected[/]")

    logger.info("[cyan]🖼️  Processing avatar commands...[/]")
    avatar_context = AvatarContext(
        docs_dir=ctx.docs_dir,
        media_dir=ctx.media_dir,
        profiles_dir=ctx.profiles_dir,
        vision_model=vision_model,
        cache=ctx.enrichment_cache,
    )
    avatar_results = process_avatar_commands(
        messages_table=messages_table,
        context=avatar_context,
    )
    if avatar_results:
        logger.info("[green]✓ Processed[/] %s avatar command(s)", len(avatar_results))

    return messages_table


def _prepare_pipeline_data(
    adapter: any,
    run_params: PipelineRunParams,
    ctx: PipelineContext,
) -> PreparedPipelineData:
    """Prepare messages, filters, and windowing context for processing."""
    config = run_params.config
    timezone = config.pipeline.timezone
    step_size = config.pipeline.step_size
    step_unit = config.pipeline.step_unit
    overlap_ratio = config.pipeline.overlap_ratio
    max_window_time_hours = config.pipeline.max_window_time
    max_window_time = timedelta(hours=max_window_time_hours) if max_window_time_hours else None
    enable_enrichment = config.enrichment.enabled

    from_date: date_type | None = None
    to_date: date_type | None = None
    if config.pipeline.from_date:
        from_date = date_type.fromisoformat(config.pipeline.from_date)
    if config.pipeline.to_date:
        to_date = date_type.fromisoformat(config.pipeline.to_date)

    vision_model = config.models.enricher_vision
    embedding_model = config.models.embedding

    output_format = PipelineFactory.create_output_adapter(
        config,
        run_params.output_dir,
        site_root=ctx.site_root,
        registry=ctx.output_registry,
        url_context=ctx.url_context,
    )
    ctx = ctx.with_output_format(output_format)

    messages_table = _parse_and_validate_source(
        adapter, run_params.input_path, timezone, output_adapter=output_format
    )
    _setup_content_directories(ctx)
    messages_table = _process_commands_and_avatars(messages_table, ctx, vision_model)

    checkpoint_path = ctx.site_root / ".egregora" / "checkpoint.json"
    filter_options = FilterOptions(
        from_date=from_date,
        to_date=to_date,
        checkpoint_enabled=config.pipeline.checkpoint_enabled,
    )
    messages_table = _apply_filters(
        messages_table,
        ctx,
        filter_options,
        checkpoint_path,
    )

    logger.info("🎯 [bold cyan]Creating windows:[/] step_size=%s, unit=%s", step_size, step_unit)
    window_config = WindowConfig(
        step_size=step_size,
        step_unit=step_unit,
        overlap_ratio=overlap_ratio,
        max_window_time=max_window_time,
    )
    windows_iterator = create_windows(
        messages_table,
        config=window_config,
    )

    ctx = ctx.with_adapter(adapter)

    if ctx.config.rag.enabled:
        logger.info("[bold cyan]📚 Indexing existing documents into RAG...[/]")
        try:
            existing_docs = list(output_format.documents())
            if existing_docs:
                index_documents(existing_docs)
                logger.info("[green]✓ Indexed %d existing documents into RAG[/]", len(existing_docs))
                reset_backend()
            else:
                logger.info("[dim]No existing documents to index[/]")
        except (ConnectionError, TimeoutError) as exc:
            logger.warning("[yellow]⚠️ RAG backend unavailable for indexing (non-critical): %s[/]", exc)
        except (ValueError, TypeError) as exc:
            logger.warning("[yellow]⚠️ Invalid document data for RAG indexing (non-critical): %s[/]", exc)
        except (OSError, PermissionError) as exc:
            logger.warning("[yellow]⚠️ Cannot access RAG storage for indexing (non-critical): %s[/]", exc)

    return PreparedPipelineData(
        messages_table=messages_table,
        windows_iterator=windows_iterator,
        checkpoint_path=checkpoint_path,
        context=ctx,
        enable_enrichment=enable_enrichment,
        embedding_model=embedding_model,
    )


def _index_media_into_rag(
    *,
    enable_enrichment: bool,
    results: dict,
    ctx: PipelineContext,
    embedding_model: str,
) -> None:
    """Index media enrichments into RAG after window processing."""
    if not (enable_enrichment and results):
        return
    # Media RAG indexing removed - will be reimplemented with egregora.rag


def run(run_params: PipelineRunParams) -> dict[str, dict[str, list[str]]]:
    """Run the complete write pipeline workflow."""
    logger.info("[bold cyan]🚀 Starting pipeline for source:[/] %s", run_params.source_type)

    adapter_cls = ADAPTER_REGISTRY.get(run_params.source_type)
    if adapter_cls is None:
        msg = f"Unknown source type: {run_params.source_type}"
        raise ValueError(msg)

    try:
        adapter = adapter_cls(config=run_params.config)
    except TypeError:
        adapter = adapter_cls()

    run_id = run_params.run_id
    started_at = run_params.start_time

    with _pipeline_environment(run_params) as (ctx, runs_backend):
        runs_conn = getattr(runs_backend, "con", None)
        run_store = None
        if runs_conn is not None:
            temp_storage = DuckDBStorageManager.from_connection(runs_conn)
            run_store = RunStore(temp_storage)
        else:
            logger.warning("Unable to access DuckDB connection for run tracking - runs will not be recorded")

        _record_run_start(run_store, run_id, started_at)

        try:
            dataset = _prepare_pipeline_data(adapter, run_params, ctx)

            # Use PipelineRunner instead of local functions
            runner = PipelineRunner(dataset.context)

            # Get max_windows from config
            max_windows = getattr(dataset.context.config.pipeline, "max_windows", 1)
            if max_windows == 0:
                max_windows = None

            results, max_processed_timestamp = runner.process_windows(
                dataset.windows_iterator, max_windows
            )

            _index_media_into_rag(
                enable_enrichment=dataset.enable_enrichment,
                results=results,
                ctx=dataset.context,
                embedding_model=dataset.embedding_model,
            )

            _generate_taxonomy(dataset)
            _save_checkpoint(results, max_processed_timestamp, dataset.checkpoint_path)

            # Process remaining background tasks after all windows are done
            runner.process_background_tasks()

            if hasattr(dataset.context.output_format, "regenerate_tags_page"):
                try:
                    logger.info("[bold cyan]🏷️  Regenerating tags page with word cloud...[/]")
                    dataset.context.output_format.regenerate_tags_page()
                except (OSError, AttributeError, TypeError) as e:
                    logger.warning("Failed to regenerate tags page: %s", e)

            _record_run_completion(run_store, run_id, started_at, results)

            logger.info("[bold green]🎉 Pipeline completed successfully![/]")

        except KeyboardInterrupt:
            logger.warning("[yellow]⚠️  Pipeline cancelled by user (Ctrl+C)[/]")
            if run_store:
                with contextlib.suppress(Exception):
                    run_store.mark_run_failed(
                        run_id=run_id,
                        finished_at=datetime.now(UTC),
                        duration_seconds=(datetime.now(UTC) - started_at).total_seconds(),
                        error="Cancelled by user (KeyboardInterrupt)",
                    )
            raise
        except Exception as exc:
            _record_run_failure(run_store, run_id, started_at, exc)
            raise

        return results<|MERGE_RESOLUTION|>--- conflicted
+++ resolved
@@ -32,11 +32,6 @@
 
 from egregora.agents.avatar import AvatarContext, process_avatar_commands
 from egregora.agents.shared.annotations import AnnotationStore
-<<<<<<< HEAD
-=======
-from egregora.agents.types import PromptTooLargeError
-from egregora.agents.writer import WindowProcessingParams, write_posts_for_window
->>>>>>> 63c4ee72
 from egregora.config import RuntimeContext, load_egregora_config
 from egregora.config.settings import EgregoraConfig, parse_date_arg, validate_timezone
 from egregora.constants import SourceType, WindowUnit
@@ -642,7 +637,6 @@
         logger.debug("Failed to record run completion (invalid data): %s", exc)
 
 
-<<<<<<< HEAD
 def _record_run_failure(
     run_store: RunStore | None, run_id: uuid.UUID, started_at: datetime, exc: Exception
 ) -> None:
@@ -654,12 +648,6 @@
         finished_at = datetime.now(UTC)
         duration_seconds = (finished_at - started_at).total_seconds()
         error_msg = f"{type(exc).__name__}: {exc!s}"
-=======
-    if use_full_window:
-        writer_model = config.models.writer
-        # Default to 1M tokens for modern Gemini models (Flash/Pro)
-        limit = 1_048_576
->>>>>>> 63c4ee72
 
         run_store.mark_run_failed(
             run_id=run_id,
