--- conflicted
+++ resolved
@@ -16,7 +16,7 @@
 import logging
 import os
 from contextlib import contextmanager
-from dataclasses import dataclass, replace
+from dataclasses import dataclass
 from datetime import UTC, datetime, timedelta
 from datetime import date as date_type
 from pathlib import Path
@@ -33,32 +33,24 @@
 from egregora.agents.avatar import AvatarContext, process_avatar_commands
 from egregora.agents.shared.annotations import AnnotationStore
 from egregora.config import RuntimeContext, load_egregora_config
-from egregora.config.settings import (
-    EgregoraConfig,
-    SiteSettings,
-    SourceSettings,
-    parse_date_arg,
-    validate_timezone,
-)
+from egregora.config.settings import EgregoraConfig, parse_date_arg, validate_timezone
 from egregora.constants import SourceType, WindowUnit
 from egregora.data_primitives.protocols import OutputSink, UrlContext
 from egregora.database import initialize_database
 from egregora.database.duckdb_manager import DuckDBStorageManager
+from egregora.database.run_store import RunStore
 from egregora.database.task_store import TaskStore
 from egregora.database.utils import resolve_db_uri
-from egregora.database.repository import ContentRepository
-from egregora.output_adapters.db_sink import DbOutputSink
-from egregora.orchestration.materializer import materialize_site
+from egregora.init import ensure_mkdocs_project
 from egregora.input_adapters import ADAPTER_REGISTRY
 from egregora.input_adapters.whatsapp.commands import extract_commands, filter_egregora_messages
 from egregora.knowledge.profiles import filter_opted_out_authors, process_commands
+from egregora.ops.taxonomy import generate_semantic_taxonomy
 from egregora.orchestration.context import PipelineConfig, PipelineContext, PipelineRunParams, PipelineState
 from egregora.orchestration.factory import PipelineFactory
-from egregora.orchestration.pipelines.modules.taxonomy import generate_semantic_taxonomy
 from egregora.orchestration.runner import PipelineRunner
 from egregora.output_adapters import create_default_output_registry
 from egregora.output_adapters.mkdocs import MkDocsPaths
-from egregora.output_adapters.mkdocs.scaffolding import ensure_mkdocs_project
 from egregora.rag import index_documents, reset_backend
 from egregora.transformations import (
     WindowConfig,
@@ -89,12 +81,34 @@
 MIN_WINDOWS_WARNING_THRESHOLD = 5
 
 
+def run_async_safely(coro: Any) -> Any:
+    """Run an async coroutine safely, handling nested event loops.
+
+    If an event loop is already running (e.g., in Jupyter or nested calls),
+    this will use run_until_complete instead of asyncio.run().
+    """
+    import asyncio
+
+    try:
+        asyncio.get_running_loop()
+    except RuntimeError:
+        # No running loop - use asyncio.run()
+        return asyncio.run(coro)
+    else:
+        # Loop is already running - use run_until_complete in a new thread
+        import concurrent.futures
+
+        with concurrent.futures.ThreadPoolExecutor() as executor:
+            future = executor.submit(asyncio.run, coro)
+            return future.result()
+
+
 @dataclass
 class WriteCommandOptions:
     """Options for the write command."""
 
     input_file: Path
-    source: str | None
+    source: SourceType
     output: Path
     step_size: int
     step_unit: WindowUnit
@@ -108,9 +122,9 @@
     use_full_context_window: bool
     max_windows: int | None
     resume: bool
+    economic_mode: bool
     refresh: str | None
     force: bool
-    site: str | None
     debug: bool
 
 
@@ -134,7 +148,6 @@
     use_full_context_window: bool = False
     client: genai.Client | None = None
     refresh: str | None = None
-    site: str | None = None
 
 
 def _load_dotenv_if_available(output_dir: Path) -> None:
@@ -190,13 +203,10 @@
 
 
 def _prepare_write_config(
-    options: WriteCommandOptions,
-    from_date_obj: date_type | None,
-    to_date_obj: date_type | None,
-    base_config: EgregoraConfig,
+    options: WriteCommandOptions, from_date_obj: date_type | None, to_date_obj: date_type | None
 ) -> Any:
     """Prepare Egregora configuration from options."""
-    base_config = load_egregora_config(options.output, site=options.site)
+    base_config = load_egregora_config(options.output)
     models_update: dict[str, str] = {}
     if options.model:
         models_update = {
@@ -230,56 +240,6 @@
     )
 
 
-def _resolve_sources_to_run(
-    config: EgregoraConfig, requested_key: str | None
-) -> list[tuple[str, SourceSettings]]:
-    """Return the ordered list of sources to execute for this run."""
-    site: SiteSettings = getattr(config, "site", None)
-    if site is None or not site.sources:
-        msg = "No sources configured under [site.sources] in .egregora.toml"
-        raise ValueError(msg)
-
-    if requested_key:
-        if requested_key in site.sources:
-            return [(requested_key, site.sources[requested_key])]
-        available = ", ".join(sorted(site.sources))
-        msg = f"Unknown source key '{requested_key}'. Available sources: {available or 'none'}."
-        raise ValueError(msg)
-
-    if site.default_source:
-        if site.default_source not in site.sources:
-            msg = (
-                f"Configured default_source '{site.default_source}' not found in [site.sources]. "
-                "Update .egregora.toml or pass --source to select a valid source key."
-            )
-            raise ValueError(msg)
-        return [(site.default_source, site.sources[site.default_source])]
-
-    # Run all configured sources when no default is set
-    return [(key, site.sources[key]) for key in sorted(site.sources)]
-
-
-def _merge_source_overrides(
-    options: WriteCommandOptions, *, source_key: str, source_settings: SourceSettings
-) -> WriteCommandOptions:
-    """Apply per-source overrides, ensuring adapter selection is taken from config."""
-    overrides = source_settings.overrides
-    return replace(
-        options,
-        source=source_settings.adapter,
-        step_size=overrides.step_size or options.step_size,
-        step_unit=overrides.step_unit or options.step_unit,
-        overlap=overrides.overlap_ratio if overrides.overlap_ratio is not None else options.overlap,
-        enable_enrichment=overrides.enable_enrichment
-        if overrides.enable_enrichment is not None
-        else options.enable_enrichment,
-        from_date=overrides.from_date or options.from_date,
-        to_date=overrides.to_date or options.to_date,
-        timezone=overrides.timezone or options.timezone,
-        max_windows=overrides.max_windows if overrides.max_windows is not None else options.max_windows,
-    )
-
-
 def _resolve_write_options(
     input_file: Path,
     options_json: str | None,
@@ -294,7 +254,9 @@
             overrides = json.loads(options_json)
             # Update with JSON overrides, converting enums if strings
             for k, v in overrides.items():
-                if k == "step_unit" and isinstance(v, str):
+                if k == "source" and isinstance(v, str):
+                    defaults[k] = SourceType(v)
+                elif k == "step_unit" and isinstance(v, str):
                     defaults[k] = WindowUnit(v)
                 elif k == "output" and isinstance(v, str):
                     defaults[k] = Path(v)
@@ -311,7 +273,6 @@
     input_file: Path,
     *,
     output: Path = Path("site"),
-    site: str | None = None,
     source: SourceType = SourceType.WHATSAPP,
     step_size: int = 100,
     step_unit: WindowUnit = WindowUnit.MESSAGES,
@@ -325,21 +286,17 @@
     use_full_context_window: bool = False,
     max_windows: int | None = None,
     resume: bool = True,
+    economic_mode: bool = False,
     refresh: str | None = None,
     force: bool = False,
     debug: bool = False,
     options: str | None = None,
-<<<<<<< HEAD
-    is_demo: bool = False,
-=======
     smoke_test: bool = False,
->>>>>>> 45efd0d8
 ) -> None:
     """Execute the write flow from CLI arguments."""
     cli_values = {
         "source": source,
         "output": output,
-        "site": site,
         "step_size": step_size,
         "step_unit": step_unit,
         "overlap": overlap,
@@ -352,6 +309,7 @@
         "use_full_context_window": use_full_context_window,
         "max_windows": max_windows,
         "resume": resume,
+        "economic_mode": economic_mode,
         "refresh": refresh,
         "force": force,
         "debug": debug,
@@ -365,6 +323,28 @@
 
     if parsed_options.debug:
         logging.getLogger().setLevel(logging.DEBUG)
+
+    from_date_obj, to_date_obj = None, None
+    if parsed_options.from_date:
+        try:
+            from_date_obj = parse_date_arg(parsed_options.from_date, "from_date")
+        except ValueError as e:
+            console.print(f"[red]{e}[/red]")
+            raise SystemExit(1) from e
+    if parsed_options.to_date:
+        try:
+            to_date_obj = parse_date_arg(parsed_options.to_date, "to_date")
+        except ValueError as e:
+            console.print(f"[red]{e}[/red]")
+            raise SystemExit(1) from e
+
+    if parsed_options.timezone:
+        try:
+            validate_timezone(parsed_options.timezone)
+            console.print(f"[green]Using timezone: {parsed_options.timezone}[/green]")
+        except ValueError as e:
+            console.print(f"[red]{e}[/red]")
+            raise SystemExit(1) from e
 
     output_dir = parsed_options.output.expanduser().resolve()
 
@@ -387,16 +367,7 @@
 
     _validate_api_key(output_dir)
 
-    base_config = load_egregora_config(output_dir)
-    try:
-        sources_to_run = _resolve_sources_to_run(base_config, parsed_options.source)
-    except ValueError as exc:
-        console.print(f"[red]{exc}[/red]")
-        # For programmatic execution (tests), we might want to let the exception bubble up if not handled
-        # But CLI should exit gracefully.
-        # Since run_cli_flow is primarily for CLI, SystemExit(1) is correct behavior for CLI.
-        # However, tests might expect this.
-        raise SystemExit(1) from exc
+    egregora_config = _prepare_write_config(parsed_options, from_date_obj, to_date_obj)
 
     runtime = RuntimeContext(
         output_dir=output_dir,
@@ -405,64 +376,14 @@
         debug=parsed_options.debug,
     )
 
-    for source_key, source_settings in sources_to_run:
-        merged_options = _merge_source_overrides(
-            parsed_options, source_key=source_key, source_settings=source_settings
+    try:
+        console.print(
+            Panel(
+                f"[cyan]Source:[/cyan] {parsed_options.source.value}\n[cyan]Input:[/cyan] {parsed_options.input_file}\n[cyan]Output:[/cyan] {output_dir}\n[cyan]Windowing:[/cyan] {parsed_options.step_size} {parsed_options.step_unit.value}",
+                title="⚙️  Egregora Pipeline",
+                border_style="cyan",
+            )
         )
-<<<<<<< HEAD
-
-        from_date_obj, to_date_obj = None, None
-        if merged_options.from_date:
-            try:
-                from_date_obj = parse_date_arg(merged_options.from_date, "from_date")
-            except ValueError as e:
-                console.print(f"[red]{e}[/red]")
-                raise SystemExit(1) from e
-        if merged_options.to_date:
-            try:
-                to_date_obj = parse_date_arg(merged_options.to_date, "to_date")
-            except ValueError as e:
-                console.print(f"[red]{e}[/red]")
-                raise SystemExit(1) from e
-
-        if merged_options.timezone:
-            try:
-                validate_timezone(merged_options.timezone)
-                console.print(f"[green]Using timezone: {merged_options.timezone}[/green]")
-            except ValueError as e:
-                console.print(f"[red]{e}[/red]")
-                raise SystemExit(1) from e
-
-        egregora_config = _prepare_write_config(merged_options, from_date_obj, to_date_obj, base_config)
-
-        try:
-            console.print(
-                Panel(
-                    f"[cyan]Source key:[/cyan] {source_key}\n"
-                    f"[cyan]Adapter:[/cyan] {merged_options.source}\n"
-                    f"[cyan]Input:[/cyan] {merged_options.input_file}\n"
-                    f"[cyan]Output:[/cyan] {output_dir}\n"
-                    f"[cyan]Windowing:[/cyan] {merged_options.step_size} {merged_options.step_unit.value}",
-                    title="⚙️  Egregora Pipeline",
-                    border_style="cyan",
-                )
-            )
-            run_params = PipelineRunParams(
-                output_dir=runtime.output_dir,
-                config=egregora_config,
-                source_type=merged_options.source,
-                source_key=source_key,
-                input_path=runtime.input_file,
-                refresh="all" if merged_options.force else merged_options.refresh,
-                is_demo=is_demo,
-            )
-            run(run_params)
-            console.print(f"[green]Processing completed successfully for source '{source_key}'.[/green]")
-        except Exception as e:
-            console.print_exception(show_locals=False)
-            console.print(f"[red]Pipeline failed for source '{source_key}': {e}[/]")
-            raise SystemExit(1) from e
-=======
         run_params = PipelineRunParams(
             output_dir=runtime.output_dir,
             config=egregora_config,
@@ -477,7 +398,6 @@
         console.print_exception(show_locals=False)
         console.print(f"[red]Pipeline failed: {e}[/]")
         raise SystemExit(1) from e
->>>>>>> 45efd0d8
 
 
 def process_whatsapp_export(
@@ -492,7 +412,7 @@
     if opts.gemini_api_key:
         os.environ["GOOGLE_API_KEY"] = opts.gemini_api_key
 
-    base_config = load_egregora_config(output_dir, site=opts.site)
+    base_config = load_egregora_config(output_dir)
 
     # Apply CLI model override to all text generation models if provided
     models_update = {}
@@ -522,7 +442,7 @@
                 }
             ),
             "enrichment": base_config.enrichment.model_copy(update={"enabled": opts.enable_enrichment}),
-            # RAG settings: no runtime overrides needed (uses config from .egregora.toml)
+            # RAG settings: no runtime overrides needed (uses config from .egregora/config.yml)
             # Note: retrieval_mode, retrieval_nprobe, retrieval_overfetch were legacy DuckDB VSS settings
             "rag": base_config.rag,
             **({"models": base_config.models.model_copy(update=models_update)} if models_update else {}),
@@ -551,7 +471,6 @@
     context: PipelineContext
     enable_enrichment: bool
     embedding_model: str
-    fs_adapter: Any | None = None
 
 
 # _create_writer_resources REMOVED - functionality moved to PipelineFactory.create_writer_resources
@@ -610,8 +529,8 @@
 def _create_database_backends(
     site_root: Path,
     config: EgregoraConfig,
-) -> tuple[str, any]:
-    """Create database backend for pipeline.
+) -> tuple[str, any, any]:
+    """Create database backends for pipeline and runs tracking.
 
     Uses Ibis for database abstraction, allowing future migration to
     other databases (Postgres, SQLite, etc.) via connection strings.
@@ -621,7 +540,7 @@
         config: Egregora configuration
 
     Returns:
-        Tuple of (runtime_db_uri, pipeline_backend).
+        Tuple of (runtime_db_uri, pipeline_backend, runs_backend).
 
     Notes:
         DuckDB file URIs with the pattern ``duckdb:///./relative/path.duckdb`` are
@@ -656,9 +575,9 @@
     runtime_db_uri, pipeline_backend = _validate_and_connect(
         config.database.pipeline_db, "database.pipeline_db"
     )
-    # Runs DB tracking removed
-
-    return runtime_db_uri, pipeline_backend
+    _runs_db_uri, runs_backend = _validate_and_connect(config.database.runs_db, "database.runs_db")
+
+    return runtime_db_uri, pipeline_backend, runs_backend
 
 
 def _resolve_site_paths_or_raise(output_dir: Path, config: EgregoraConfig) -> MkDocsPaths:
@@ -709,14 +628,14 @@
     return genai.Client(http_options=http_options)
 
 
-def _create_pipeline_context(run_params: PipelineRunParams) -> tuple[PipelineContext, any]:
+def _create_pipeline_context(run_params: PipelineRunParams) -> tuple[PipelineContext, any, any]:
     """Create pipeline context with all resources and configuration.
 
     Args:
         run_params: Aggregated pipeline run parameters
 
     Returns:
-        Tuple of (PipelineContext, pipeline_backend)
+        Tuple of (PipelineContext, pipeline_backend, runs_backend)
         The backends are returned for cleanup by the context manager.
 
     """
@@ -724,7 +643,7 @@
 
     refresh_tiers = {r.strip().lower() for r in (run_params.refresh or "").split(",") if r.strip()}
     site_paths = _resolve_site_paths_or_raise(resolved_output, run_params.config)
-    _runtime_db_uri, pipeline_backend = _create_database_backends(
+    _runtime_db_uri, pipeline_backend, runs_backend = _create_database_backends(
         site_paths.site_root, run_params.config
     )
 
@@ -745,23 +664,18 @@
     storage = DuckDBStorageManager.from_ibis_backend(pipeline_backend)
     annotations_store = AnnotationStore(storage)
 
-    # Initialize Repository and DB Sink (New V2 Architecture)
-    content_repo = ContentRepository(storage)
+    # Initialize TaskStore for async operations
+    task_store = TaskStore(storage)
+
+    _init_global_rate_limiter(run_params.config.quota)
+
+    output_registry = create_default_output_registry()
 
     url_ctx = UrlContext(
         base_url="",
         site_prefix="",  # FIX: Empty prefix because MkDocsAdapter prepends media_dir
         base_path=site_paths.site_root,
     )
-
-    db_sink = DbOutputSink(content_repo, url_ctx)
-
-    # Initialize TaskStore for async operations
-    task_store = TaskStore(storage)
-
-    _init_global_rate_limiter(run_params.config.quota)
-
-    output_registry = create_default_output_registry()
 
     config_obj = PipelineConfig(
         config=run_params.config,
@@ -772,7 +686,6 @@
         profiles_dir=site_paths.profiles_dir,
         media_dir=site_paths.media_dir,
         url_context=url_ctx,
-        is_demo=run_params.is_demo,
     )
 
     state = PipelineState(
@@ -789,22 +702,12 @@
         smoke_test=run_params.smoke_test,
     )
 
-    # Inject DB Sink as the primary output format
-    # Note: We override the default factory output_format logic here
-    state.output_format = db_sink
-
-    # We still need the filesystem adapter for materialization later
-    # We'll attach it to the context for easy access or create it later
-    # For now, let's keep it in a custom attribute or just re-create it.
-    # Actually, `PipelineFactory.create_output_adapter` creates it.
-    # Let's assume we create it in `run` if needed.
-
     # Inject TaskStore into state/context
     state.task_store = task_store
 
     ctx = PipelineContext(config_obj, state)
 
-    return ctx, pipeline_backend
+    return ctx, pipeline_backend, runs_backend
 
 
 @contextmanager
@@ -815,29 +718,36 @@
         run_params: Aggregated pipeline run parameters
 
     Yields:
-        PipelineContext for use in the pipeline
+        Tuple of (PipelineContext, runs_backend) for use in the pipeline
 
     """
     options = getattr(ibis, "options", None)
     old_backend = getattr(options, "default_backend", None) if options else None
-    ctx, pipeline_backend = _create_pipeline_context(run_params)
+    ctx, pipeline_backend, runs_backend = _create_pipeline_context(run_params)
 
     if options is not None:
         options.default_backend = pipeline_backend
 
     try:
-        yield ctx
+        yield ctx, runs_backend
     finally:
         try:
             ctx.cache.close()
         finally:
-            if options is not None:
-                options.default_backend = old_backend
-            backend_close = getattr(pipeline_backend, "close", None)
-            if callable(backend_close):
-                backend_close()
-            elif hasattr(pipeline_backend, "con") and hasattr(pipeline_backend.con, "close"):
-                pipeline_backend.con.close()
+            try:
+                close_method = getattr(runs_backend, "close", None)
+                if callable(close_method):
+                    close_method()
+                elif hasattr(runs_backend, "con") and hasattr(runs_backend.con, "close"):
+                    runs_backend.con.close()
+            finally:
+                if options is not None:
+                    options.default_backend = old_backend
+                backend_close = getattr(pipeline_backend, "close", None)
+                if callable(backend_close):
+                    backend_close()
+                elif hasattr(pipeline_backend, "con") and hasattr(pipeline_backend.con, "close"):
+                    pipeline_backend.con.close()
 
 
 def _parse_and_validate_source(
@@ -846,8 +756,6 @@
     timezone: str,
     *,
     output_adapter: OutputSink | None = None,
-    source_key: str | None = None,
-    source_type: str | None = None,
 ) -> ir.Table:
     """Parse source and return messages table.
 
@@ -861,9 +769,7 @@
         messages_table: Parsed messages table
 
     """
-    key_label = f"[{source_key}] " if source_key else ""
-    adapter_label = source_type or getattr(adapter, "source_name", "")
-    logger.info("[bold cyan]📦 Parsing with adapter:[/] %s%s", key_label, adapter_label)
+    logger.info("[bold cyan]📦 Parsing with adapter:[/] %s", adapter.source_name)
     messages_table = adapter.parse(input_path, timezone=timezone, output_adapter=output_adapter)
     total_messages = messages_table.count().execute()
     logger.info("[green]✅ Parsed[/] %s messages", total_messages)
@@ -991,39 +897,17 @@
     vision_model = config.models.enricher_vision
     embedding_model = config.models.embedding
 
-    # DB Sink is already injected in _create_pipeline_context's state
-    # But we need the FS adapter for parsing (some adapters might use it for looking up existing files? No, only 'output_adapter' arg)
-    # AND for materialization.
-
-    fs_adapter = PipelineFactory.create_output_adapter(
+    output_format = PipelineFactory.create_output_adapter(
         config,
         run_params.output_dir,
         site_root=ctx.site_root,
         registry=ctx.output_registry,
         url_context=ctx.url_context,
     )
-
-    # Ensure ctx uses DB sink
-    if isinstance(ctx.state.output_format, DbOutputSink):
-        # Good, already set
-        pass
-    else:
-        # Fallback if _create_pipeline_context didn't set it (legacy path)
-        pass
-
-    # We pass the fs_adapter to parse logic if it needs to read existing site state?
-    # WhatsApp parser uses output_adapter to check for duplicates?
-    # Ideally it should check the DB now.
-    # But for migration, let's pass the DB sink! It implements OutputSink.
-    output_sink = ctx.output_format
+    ctx = ctx.with_output_format(output_format)
 
     messages_table = _parse_and_validate_source(
-        adapter,
-        run_params.input_path,
-        timezone,
-        output_adapter=output_sink,
-        source_key=run_params.source_key,
-        source_type=run_params.source_type,
+        adapter, run_params.input_path, timezone, output_adapter=output_format
     )
     _setup_content_directories(ctx)
     messages_table = _process_commands_and_avatars(messages_table, ctx, vision_model)
@@ -1082,7 +966,6 @@
         context=ctx,
         enable_enrichment=enable_enrichment,
         embedding_model=embedding_model,
-        fs_adapter=fs_adapter,
     )
 
 
@@ -1263,12 +1146,110 @@
             tagged_count = generate_semantic_taxonomy(dataset.context.output_format, dataset.context.config)
             if tagged_count > 0:
                 logger.info("[green]✓ Applied semantic tags to %d posts[/]", tagged_count)
-        except Exception as e:  # noqa: BLE001
+        except Exception as e:
             # Non-critical failure
             logger.warning("Auto-taxonomy failed: %s", e)
 
 
-# Run tracking removed
+def _record_run_start(run_store: RunStore | None, run_id: uuid.UUID, started_at: datetime) -> None:
+    """Record the start of a pipeline run in the database.
+
+    Args:
+        run_store: Run store for tracking (None to skip tracking)
+        run_id: Unique identifier for this run
+        started_at: Timestamp when run started
+
+    """
+    if run_store is None:
+        return
+
+    try:
+        run_store.mark_run_started(
+            run_id=run_id,
+            stage="write",
+            started_at=started_at,
+        )
+    except (OSError, PermissionError) as exc:
+        logger.debug("Failed to record run start (database unavailable): %s", exc)
+    except ValueError as exc:
+        logger.debug("Failed to record run start (invalid data): %s", exc)
+
+
+def _record_run_completion(
+    run_store: RunStore | None,
+    run_id: uuid.UUID,
+    started_at: datetime,
+    results: dict[str, dict[str, list[str]]],
+) -> None:
+    """Record successful completion of a pipeline run.
+
+    Args:
+        run_store: Run store for tracking (None to skip tracking)
+        run_id: Unique identifier for this run
+        started_at: Timestamp when run started
+        results: Results dict mapping window labels to posts/profiles
+
+    """
+    if run_store is None:
+        return
+
+    try:
+        finished_at = datetime.now(UTC)
+        duration_seconds = (finished_at - started_at).total_seconds()
+
+        total_posts = sum(len(r.get("posts", [])) for r in results.values())
+        total_profiles = sum(len(r.get("profiles", [])) for r in results.values())
+        num_windows = len(results)
+
+        run_store.mark_run_completed(
+            run_id=run_id,
+            finished_at=finished_at,
+            duration_seconds=duration_seconds,
+            rows_out=total_posts + total_profiles,
+        )
+        logger.debug(
+            "Recorded pipeline run: %s (posts=%d, profiles=%d, windows=%d)",
+            run_id,
+            total_posts,
+            total_profiles,
+            num_windows,
+        )
+    except (OSError, PermissionError) as exc:
+        logger.debug("Failed to record run completion (database unavailable): %s", exc)
+    except ValueError as exc:
+        logger.debug("Failed to record run completion (invalid data): %s", exc)
+
+
+def _record_run_failure(
+    run_store: RunStore | None, run_id: uuid.UUID, started_at: datetime, exc: Exception
+) -> None:
+    """Record failure of a pipeline run.
+
+    Args:
+        run_store: Run store for tracking (None to skip tracking)
+        run_id: Unique identifier for this run
+        started_at: Timestamp when run started
+        exc: Exception that caused the failure
+
+    """
+    if run_store is None:
+        return
+
+    try:
+        finished_at = datetime.now(UTC)
+        duration_seconds = (finished_at - started_at).total_seconds()
+        error_msg = f"{type(exc).__name__}: {exc!s}"
+
+        run_store.mark_run_failed(
+            run_id=run_id,
+            finished_at=finished_at,
+            duration_seconds=duration_seconds,
+            error=error_msg[:500],
+        )
+    except (OSError, PermissionError) as tracking_exc:
+        logger.debug("Failed to record run failure (database unavailable): %s", tracking_exc)
+    except ValueError as tracking_exc:
+        logger.debug("Failed to record run failure (invalid data): %s", tracking_exc)
 
 
 def run(run_params: PipelineRunParams) -> dict[str, dict[str, list[str]]]:
@@ -1281,22 +1262,13 @@
         Dict mapping window labels to {'posts': [...], 'profiles': [...]}
 
     """
-    if run_params.source_key:
-        logger.info(
-            "[bold cyan]🚀 Starting pipeline for source:[/] %s (adapter=%s)",
-            run_params.source_key,
-            run_params.source_type,
-        )
-    else:
-        logger.info("[bold cyan]🚀 Starting pipeline for adapter:[/] %s", run_params.source_type)
+    logger.info("[bold cyan]🚀 Starting pipeline for source:[/] %s", run_params.source_type)
 
     # Create adapter with config for privacy settings
     # Instead of using singleton from registry, instantiate with config
     adapter_cls = ADAPTER_REGISTRY.get(run_params.source_type)
     if adapter_cls is None:
-        msg = f"Unknown source type '{run_params.source_type}'"
-        if run_params.source_key:
-            msg += f" (from source key '{run_params.source_key}')"
+        msg = f"Unknown source type: {run_params.source_type}"
         raise ValueError(msg)
 
     # Instantiate adapter with config if it supports it (WhatsApp does)
@@ -1310,7 +1282,20 @@
     run_id = run_params.run_id
     started_at = run_params.start_time
 
-    with _pipeline_environment(run_params) as ctx:
+    with _pipeline_environment(run_params) as (ctx, runs_backend):
+        # Create RunStore from backend for abstracted run tracking
+        runs_conn = getattr(runs_backend, "con", None)
+        run_store = None
+        if runs_conn is not None:
+            # Properly wrap the connection to ensure ibis_conn is synchronized
+            temp_storage = DuckDBStorageManager.from_connection(runs_conn)
+            run_store = RunStore(temp_storage)
+        else:
+            logger.warning("Unable to access DuckDB connection for run tracking - runs will not be recorded")
+
+        # Record run start
+        _record_run_start(run_store, run_id, started_at)
+
         try:
             dataset = _prepare_pipeline_data(adapter, run_params, ctx)
 
@@ -1333,24 +1318,34 @@
             # Process remaining background tasks after all windows are done
             runner.process_background_tasks()
 
-            # Materialize to Filesystem
-            if dataset.fs_adapter:
-                materialize_site(dataset.context.output_format, dataset.fs_adapter)
-
-                # Regenerate tags page on the FS adapter
-                if hasattr(dataset.fs_adapter, "regenerate_tags_page"):
-                    try:
-                        logger.info("[bold cyan]🏷️  Regenerating tags page with word cloud...[/]")
-                        dataset.fs_adapter.regenerate_tags_page()
-                    except (OSError, AttributeError, TypeError) as e:
-                        logger.warning("Failed to regenerate tags page: %s", e)
+            # Regenerate tags page with word cloud visualization
+            if hasattr(dataset.context.output_format, "regenerate_tags_page"):
+                try:
+                    logger.info("[bold cyan]🏷️  Regenerating tags page with word cloud...[/]")
+                    dataset.context.output_format.regenerate_tags_page()
+                except (OSError, AttributeError, TypeError) as e:
+                    logger.warning("Failed to regenerate tags page: %s", e)
+
+            # Update run to completed
+            _record_run_completion(run_store, run_id, started_at, results)
 
             logger.info("[bold green]🎉 Pipeline completed successfully![/]")
 
         except KeyboardInterrupt:
             logger.warning("[yellow]⚠️  Pipeline cancelled by user (Ctrl+C)[/]")
+            # Mark run as cancelled (using failed status with specific error message)
+            if run_store:
+                with contextlib.suppress(Exception):
+                    run_store.mark_run_failed(
+                        run_id=run_id,
+                        finished_at=datetime.now(UTC),
+                        duration_seconds=(datetime.now(UTC) - started_at).total_seconds(),
+                        error="Cancelled by user (KeyboardInterrupt)",
+                    )
             raise  # Re-raise to allow proper cleanup
         except Exception as exc:
+            # Broad catch is intentional: record failure for any exception, then re-raise
+            _record_run_failure(run_store, run_id, started_at, exc)
             raise  # Re-raise original exception to preserve error context
 
         return results