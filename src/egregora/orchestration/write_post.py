"""write_post tool: Save blog posts with front matter (CMS-like interface for LLM)."""

import datetime
from pathlib import Path
from typing import Any

import yaml

from ..privacy.detector import validate_newsletter_privacy
<<<<<<< HEAD
from ..utils import slugify, safe_path_join
=======
from ..utils import safe_path_join, slugify
>>>>>>> 4f909d95


def write_post(
    content: str,
    metadata: dict[str, Any],
    output_dir: Path = Path("output/posts"),
) -> str:
    """
    Save a blog post with YAML front matter.

    This is a tool for the LLM to use as a CMS. The LLM decides:
    - How many posts to create (0-N per period)
    - Title, slug, tags, summary, authors
    - Post content

    Args:
        content: Markdown post content
        metadata: {
            "title": "Post Title",
            "slug": "post-slug",
            "date": "2025-01-01",
            "tags": ["AI", "ethics"],
            "summary": "Brief summary",
            "authors": ["a1b2c3d4"],  # anonymized IDs
            "category": "Optional category"
        }

    Returns:
        Path where post was saved

    Raises:
        PrivacyViolationError: If content contains PII (phone numbers, etc)
        ValueError: If required metadata is missing
    """

    required = ["title", "slug", "date"]
    for key in required:
        if key not in metadata:
            raise ValueError(f"Missing required metadata: {key}")

    validate_newsletter_privacy(content)

    output_dir.mkdir(parents=True, exist_ok=True)
    date_prefix = metadata["date"]

    # Sanitize slug FIRST to ensure consistency between filename and front matter
    base_slug = slugify(metadata["slug"])
    slug_candidate = base_slug

    # Ensure path stays within output_dir
    filename = f"{date_prefix}-{slug_candidate}.md"
    filepath = safe_path_join(output_dir, filename)

    # Handle duplicates by appending suffix in lockstep with slug/front matter
    suffix = 2
    while filepath.exists():
        slug_candidate = f"{base_slug}-{suffix}"
        filename = f"{date_prefix}-{slug_candidate}.md"
        filepath = safe_path_join(output_dir, filename)
        suffix += 1

    # Build front matter with the final slug candidate
    front_matter = {}
    front_matter["title"] = metadata["title"]
<<<<<<< HEAD
    front_matter["date"] = date_prefix
=======
    # Parse date string to date object so YAML doesn't quote it (Material blog plugin requires unquoted dates)
    try:
        front_matter["date"] = datetime.date.fromisoformat(date_prefix)
    except (ValueError, AttributeError):
        # Fallback to string if parsing fails
        front_matter["date"] = date_prefix
>>>>>>> 4f909d95
    front_matter["slug"] = slug_candidate  # ✅ Use sanitized slug in front matter

    if "tags" in metadata:
        front_matter["tags"] = metadata["tags"]
    if "summary" in metadata:
        front_matter["summary"] = metadata["summary"]
    if "authors" in metadata:
        front_matter["authors"] = metadata["authors"]
    if "category" in metadata:
        front_matter["category"] = metadata["category"]

    yaml_front = yaml.dump(front_matter, default_flow_style=False, allow_unicode=True)

    full_post = f"---\n{yaml_front}---\n\n{content}"

    filepath.write_text(full_post, encoding="utf-8")

    return str(filepath)<|MERGE_RESOLUTION|>--- conflicted
+++ resolved
@@ -7,11 +7,7 @@
 import yaml
 
 from ..privacy.detector import validate_newsletter_privacy
-<<<<<<< HEAD
-from ..utils import slugify, safe_path_join
-=======
 from ..utils import safe_path_join, slugify
->>>>>>> 4f909d95
 
 
 def write_post(
@@ -76,16 +72,12 @@
     # Build front matter with the final slug candidate
     front_matter = {}
     front_matter["title"] = metadata["title"]
-<<<<<<< HEAD
-    front_matter["date"] = date_prefix
-=======
     # Parse date string to date object so YAML doesn't quote it (Material blog plugin requires unquoted dates)
     try:
         front_matter["date"] = datetime.date.fromisoformat(date_prefix)
     except (ValueError, AttributeError):
         # Fallback to string if parsing fails
         front_matter["date"] = date_prefix
->>>>>>> 4f909d95
     front_matter["slug"] = slug_candidate  # ✅ Use sanitized slug in front matter
 
     if "tags" in metadata:
