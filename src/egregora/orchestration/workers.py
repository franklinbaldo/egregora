"""Background workers for asynchronous task processing.

This module implements the consumer side of the async event-driven architecture.
Workers fetch tasks from the TaskStore, process them, and update their status.
"""

from __future__ import annotations

from egregora.agents.banner.worker import BannerWorker
from egregora.agents.enricher import EnrichmentWorker
from egregora.knowledge.profiles import ProfileWorker
from egregora.orchestration.worker_base import BaseWorker

<<<<<<< HEAD
from pydantic import BaseModel
from pydantic_ai import Agent

from egregora.agents.banner.agent import generate_banner
from egregora.agents.enricher import _create_enrichment_row, _normalize_slug
from egregora.data_primitives.document import Document, DocumentType
from egregora.models.google_batch import GoogleBatchModel
from egregora.orchestration.persistence import persist_banner_document, persist_profile_document
from egregora.resources.prompts import render_prompt
from egregora.utils.model_fallback import create_fallback_model

if TYPE_CHECKING:
    from egregora.orchestration.context import PipelineContext

logger = logging.getLogger(__name__)


class BaseWorker(ABC):
    """Abstract base class for background workers."""

    def __init__(self, ctx: PipelineContext) -> None:
        self.ctx = ctx
        if not hasattr(ctx, "task_store") or not ctx.task_store:
            msg = "TaskStore not found in PipelineContext; it must be initialized and injected."
            raise ValueError(msg)
        self.task_store = ctx.task_store

    @abstractmethod
    def run(self) -> int:
        """Process pending tasks. Returns number of tasks processed."""


class BannerWorker(BaseWorker):
    """Worker that generates banner images."""

    def run(self) -> int:
        tasks = self.task_store.fetch_pending(task_type="generate_banner")
        if not tasks:
            return 0

        logger.info("Processing %d banner generation tasks", len(tasks))
        count = 0

        for task in tasks:
            try:
                payload = task["payload"]
                if isinstance(payload, str):
                    payload = json.loads(payload)

                # Extract args
                post_slug = payload["post_slug"]
                title = payload["title"]
                summary = payload["summary"]
                task.get("run_id")

                logger.info("Generating banner for %s", post_slug)

                # Execute generation (synchronous)
                result = generate_banner(post_title=title, post_summary=summary, slug=post_slug)

                if result.success and result.document:
                    # Persist using shared helper
                    web_path = persist_banner_document(self.ctx.output_format, result.document)

                    self.task_store.mark_completed(task["task_id"])
                    logger.info("Banner generated: %s", web_path)

                else:
                    self.task_store.mark_failed(task["task_id"], result.error or "Unknown error")

                count += 1

            except Exception as e:
                logger.exception("Error processing banner task %s", task["task_id"])
                self.task_store.mark_failed(task["task_id"], str(e))

        return count


class ProfileWorker(BaseWorker):
    """Worker that updates author profiles, with coalescing optimization."""

    def run(self) -> int:
        tasks = self.task_store.fetch_pending(task_type="update_profile", limit=1000)
        if not tasks:
            return 0

        # Group by author_uuid
        # Map: author_uuid -> list of tasks (ordered by creation time, ascending)
        author_tasks: dict[str, list[dict]] = {}
        for task in tasks:
            payload = task["payload"]
            if isinstance(payload, str):
                payload = json.loads(payload)
            # Attach parsed payload for convenience
            task["_parsed_payload"] = payload

            author_uuid = payload["author_uuid"]
            if author_uuid not in author_tasks:
                author_tasks[author_uuid] = []
            author_tasks[author_uuid].append(task)

        processed_count = 0

        for author_uuid, task_list in author_tasks.items():
            # If multiple tasks for same author, only execute the LAST one.
            # Mark others as superseded.

            latest_task = task_list[-1]
            superseded_tasks = task_list[:-1]

            # 1. Mark superseded
            for t in superseded_tasks:
                self.task_store.mark_superseded(
                    t["task_id"], reason=f"Superseded by task {latest_task['task_id']}"
                )
                logger.info("Coalesced profile update for %s (Task %s skipped)", author_uuid, t["task_id"])

            # 2. Execute latest
            try:
                content = latest_task["_parsed_payload"]["content"]

                # Write profile using shared helper
                persist_profile_document(
                    self.ctx.output_format,
                    author_uuid,
                    content,
                    source_window="async_worker",
                )

                self.task_store.mark_completed(latest_task["task_id"])
                logger.info("Updated profile for %s (Task %s)", author_uuid, latest_task["task_id"])
                processed_count += 1

            except Exception as e:
                logger.exception("Error processing profile task %s", latest_task["task_id"])
                self.task_store.mark_failed(latest_task["task_id"], str(e))

        return processed_count


class EnrichmentOutput(BaseModel):
    slug: str
    markdown: str


class EnrichmentWorker(BaseWorker):
    """Worker for media enrichment (e.g. image description)."""

    def run(self) -> int:
        """Process pending enrichment tasks in batches."""
        # Configurable batch size
        batch_size = 50
        tasks = self.task_store.fetch_pending(task_type="enrich_url", limit=batch_size)
        media_tasks = self.task_store.fetch_pending(task_type="enrich_media", limit=batch_size)

        processed_count = 0

        if tasks:
            processed_count += self._process_url_batch(tasks)

        if media_tasks:
            processed_count += self._process_media_batch(media_tasks)

        return processed_count

    def _process_url_batch(self, tasks: list[dict[str, Any]]) -> int:  # noqa: C901, PLR0912, PLR0915
        # Prepare requests
        tasks_data = []
        prompts_dir = self.ctx.site_root / ".egregora" / "prompts" if self.ctx.site_root else None

        for task in tasks:
            try:
                payload = task["payload"]
                if isinstance(payload, str):
                    payload = json.loads(payload)
                task["_parsed_payload"] = payload

                url = payload["url"]
                prompt = render_prompt(
                    "enrichment.jinja",
                    mode="url_user",
                    prompts_dir=prompts_dir,
                    sanitized_url=url,
                ).strip()

                tasks_data.append({"task": task, "url": url, "prompt": prompt})
            except Exception as e:
                logger.exception("Failed to prepare URL task %s", task["task_id"])
                self.task_store.mark_failed(task["task_id"], f"Preparation failed: {e!s}")

        if not tasks_data:
            return 0

        # Execute enrichment for each URL individually with fallback using ThreadPoolExecutor
        enrichment_concurrency = getattr(self.ctx.config.enrichment, "max_concurrent_enrichments", 5)
        global_concurrency = getattr(self.ctx.config.quota, "concurrency", 1)
        max_concurrent = min(enrichment_concurrency, global_concurrency)

        logger.info(
            "Processing %d enrichment tasks with max concurrency of %d (enrichment limit: %d, global limit: %d)",
            len(tasks_data),
            max_concurrent,
            enrichment_concurrency,
            global_concurrency,
        )

        results = []
        with ThreadPoolExecutor(max_workers=max_concurrent) as executor:
            future_to_task = {executor.submit(self._enrich_single_url, td): td for td in tasks_data}
            for future in as_completed(future_to_task):
                try:
                    result = future.result()
                    results.append(result)
                except Exception as e:
                    task = future_to_task[future]["task"]
                    logger.exception("Enrichment failed for %s", task["task_id"])
                    results.append((task, None, str(e)))

        # Process results and create documents
        new_rows = []
        for task, output, error in results:
            if error:
                self.task_store.mark_failed(task["task_id"], error)
                continue

            if not output:
                continue

            try:
                payload = task["_parsed_payload"]
                url = payload["url"]
                slug_value = _normalize_slug(output.slug, url)

                doc = Document(
                    content=output.markdown,
                    type=DocumentType.ENRICHMENT_URL,
                    metadata={
                        "url": url,
                        "slug": slug_value,
                        "nav_exclude": True,
                        "hide": ["navigation"],
                    },
                    id=slug_value,  # Semantic ID
                )

                # V3 Architecture: Use ContentLibrary if available
                if self.ctx.library:
                    self.ctx.library.save(doc)
                else:
                    self.ctx.output_format.persist(doc)

                # Create DB row
                metadata = payload["message_metadata"]
                row = _create_enrichment_row(metadata, "URL", url, doc.document_id)
                if row:
                    new_rows.append(row)

                self.task_store.mark_completed(task["task_id"])
            except Exception as e:
                logger.exception("Failed to persist enrichment for %s", task["task_id"])
                self.task_store.mark_failed(task["task_id"], f"Persistence error: {e!s}")

        # Insert rows into DB
        if new_rows:
            try:
                self.ctx.storage.ibis_conn.insert("messages", new_rows)
                logger.info("Inserted %d enrichment rows", len(new_rows))
            except Exception:
                logger.exception("Failed to insert enrichment rows")

        return len(results)

    def _enrich_single_url(self, task_data: dict) -> tuple[dict, EnrichmentOutput | None, str | None]:
        """Enrich a single URL with fallback support (sync wrapper)."""
        task = task_data["task"]
        url = task_data["url"]
        prompt = task_data["prompt"]

        try:
            # Create agent with fallback
            model = create_fallback_model(self.ctx.config.models.enricher)
            agent = Agent(model=model, output_type=EnrichmentOutput)

            # Use run_sync to execute the async agent synchronously
            result = agent.run_sync(prompt)
        except Exception as e:
            logger.exception("Failed to enrich URL %s", url)
            return task, None, str(e)
        else:
            return task, result.output, None

    def _process_media_batch(self, tasks: list[dict[str, Any]]) -> int:  # noqa: C901, PLR0912, PLR0915
        requests = []
        task_map = {}
        prompts_dir = self.ctx.site_root / ".egregora" / "prompts" if self.ctx.site_root else None

        for task in tasks:
            try:
                payload = task["payload"]
                if isinstance(payload, str):
                    payload = json.loads(payload)
                task["_parsed_payload"] = payload

                filename = payload["filename"]
                media_type = payload["media_type"]
                suggested_path = payload.get("suggested_path")

                file_path = None
                if suggested_path:
                    full_path = self.ctx.output_dir / suggested_path
                    if full_path.exists():
                        file_path = full_path

                if not file_path or not file_path.exists():
                    logger.warning("Media file not found for task %s: %s", task["task_id"], suggested_path)
                    self.task_store.mark_failed(task["task_id"], "Media file not found")
                    continue

                file_bytes = file_path.read_bytes()
                b64_data = base64.b64encode(file_bytes).decode("utf-8")

                prompt = render_prompt(
                    "enrichment.jinja",
                    mode="media_user",
                    prompts_dir=prompts_dir,
                    sanitized_filename=filename,
                    sanitized_mime=media_type,
                ).strip()

                tag = str(task["task_id"])
                requests.append(
                    {
                        "tag": tag,
                        "contents": [
                            {
                                "parts": [
                                    {"text": prompt},
                                    {"inlineData": {"mimeType": media_type, "data": b64_data}},
                                ]
                            }
                        ],
                        "config": {"response_modalities": ["TEXT"]},
                    }
                )
                task_map[tag] = task

            except Exception as e:
                logger.exception("Failed to prepare media task %s", task["task_id"])
                self.task_store.mark_failed(task["task_id"], str(e))

        if not requests:
            return 0

        # Execute batch
        model_name = self.ctx.config.models.enricher_vision
        api_key = os.environ.get("GOOGLE_API_KEY") or os.environ.get("GEMINI_API_KEY")
        if not api_key:
            msg = "GOOGLE_API_KEY or GEMINI_API_KEY required for media enrichment"
            raise ValueError(msg)
        model = GoogleBatchModel(api_key=api_key, model_name=model_name)

        try:
            # Use asyncio.run to execute the async batch method synchronously
            results = asyncio.run(model.run_batch(requests))
        except Exception as e:
            logger.exception("Media enrichment batch failed")
            for t in tasks:
                if t["task_id"] in task_map:
                    self.task_store.mark_failed(t["task_id"], f"Batch failed: {e!s}")
            return 0

        # Process results
        new_rows = []
        for res in results:
            task = task_map.get(res.tag)
            if not task:
                continue

            if res.error:
                self.task_store.mark_failed(task["task_id"], str(res.error))
                continue

            text = self._extract_text(res.response)
            try:
                clean_text = text.strip()
                clean_text = clean_text.removeprefix("```json")
                clean_text = clean_text.removeprefix("```")
                clean_text = clean_text.removesuffix("```")

                data = json.loads(clean_text.strip())
                slug = data.get("slug")
                markdown = data.get("markdown")

                if not slug or not markdown:
                    self._raise_missing_fields()

                payload = task["_parsed_payload"]
                filename = payload["filename"]
                media_type = payload["media_type"]
                media_id = payload.get("media_id")  # Original UUID

                slug_value = _normalize_slug(slug, filename)

                # 1. Update Media Document to use Semantic ID
                # We try to load the original media doc to update its ID (rename it)
                if media_id:
                    try:
                        # Try to load existing media doc
                        # Note: We use payload['media_id'] which was the UUID
                        # MkDocsAdapter might not support finding by UUID if it only indexed paths?
                        # But let's assume get() works or we can reconstruct it.
                        # If get(MEDIA, media_id) fails, we might skip renaming or try path.

                        # Actually, we don't strictly need to load it if we have content.
                        # But we want to RENAME the existing file on disk if it exists.
                        # OutputAdapter.persist handles rename if we pass the NEW doc with NEW ID.
                        # But we need the content.

                        media_doc = self.ctx.output_format.get(DocumentType.MEDIA, media_id)
                        if media_doc:
                            # Update with new semantic ID
                            new_media_doc = media_doc.with_metadata(slug=slug_value)
                            # Force new ID (Semantic)
                            # The Document dataclass computes ID from slug if type is MEDIA.
                            # So just persisting it should trigger the rename in adapter.
                            if self.ctx.library:
                                self.ctx.library.save(new_media_doc)
                            else:
                                self.ctx.output_format.persist(new_media_doc)

                            logger.info("Renamed media %s -> %s", media_id, new_media_doc.document_id)
                    except Exception as e:  # noqa: BLE001
                        logger.warning("Failed to rename media document %s: %s", media_id, e)

                # 2. Persist Enrichment Document
                enrichment_metadata = {
                    "filename": filename,
                    "media_type": media_type,
                    "parent_path": payload.get("suggested_path"),
                    "slug": slug_value,
                    "nav_exclude": True,
                    "hide": ["navigation"],
                }

                doc = Document(
                    content=markdown,
                    type=DocumentType.ENRICHMENT_MEDIA,
                    metadata=enrichment_metadata,
                    id=slug_value,  # Explicitly match media ID if possible, or just use slug
                    parent_id=slug_value,  # Link to the (now renamed) media
                )

                # V3 Architecture: Use ContentLibrary
                if self.ctx.library:
                    self.ctx.library.save(doc)
                else:
                    self.ctx.output_format.persist(doc)

                # Create DB row
                metadata = payload["message_metadata"]
                row = _create_enrichment_row(metadata, "Media", filename, doc.document_id)
                if row:
                    new_rows.append(row)

                self.task_store.mark_completed(task["task_id"])

            except Exception as e:
                logger.exception("Failed to parse media result %s", task["task_id"])
                self.task_store.mark_failed(task["task_id"], f"Parse error: {e!s}")

        if new_rows:
            try:
                self.ctx.storage.ibis_conn.insert("messages", new_rows)
                logger.info("Inserted %d media enrichment rows", len(new_rows))
            except Exception:
                logger.exception("Failed to insert media enrichment rows")

        return len(results)

    def _extract_text(self, response: dict[str, Any] | None) -> str:
        if not response:
            return ""
        if "text" in response:
            return response["text"]
        texts = []
        for cand in response.get("candidates") or []:
            content = cand.get("content") or {}
            texts.extend(part["text"] for part in content.get("parts") or [] if "text" in part)
        return "\n".join(texts)

    def _raise_missing_fields(self) -> None:
        msg = "Missing slug or markdown"
        raise ValueError(msg)
=======
__all__ = ["BannerWorker", "BaseWorker", "EnrichmentWorker", "ProfileWorker"]
>>>>>>> 19900fe3
<|MERGE_RESOLUTION|>--- conflicted
+++ resolved
@@ -11,501 +11,4 @@
 from egregora.knowledge.profiles import ProfileWorker
 from egregora.orchestration.worker_base import BaseWorker
 
-<<<<<<< HEAD
-from pydantic import BaseModel
-from pydantic_ai import Agent
-
-from egregora.agents.banner.agent import generate_banner
-from egregora.agents.enricher import _create_enrichment_row, _normalize_slug
-from egregora.data_primitives.document import Document, DocumentType
-from egregora.models.google_batch import GoogleBatchModel
-from egregora.orchestration.persistence import persist_banner_document, persist_profile_document
-from egregora.resources.prompts import render_prompt
-from egregora.utils.model_fallback import create_fallback_model
-
-if TYPE_CHECKING:
-    from egregora.orchestration.context import PipelineContext
-
-logger = logging.getLogger(__name__)
-
-
-class BaseWorker(ABC):
-    """Abstract base class for background workers."""
-
-    def __init__(self, ctx: PipelineContext) -> None:
-        self.ctx = ctx
-        if not hasattr(ctx, "task_store") or not ctx.task_store:
-            msg = "TaskStore not found in PipelineContext; it must be initialized and injected."
-            raise ValueError(msg)
-        self.task_store = ctx.task_store
-
-    @abstractmethod
-    def run(self) -> int:
-        """Process pending tasks. Returns number of tasks processed."""
-
-
-class BannerWorker(BaseWorker):
-    """Worker that generates banner images."""
-
-    def run(self) -> int:
-        tasks = self.task_store.fetch_pending(task_type="generate_banner")
-        if not tasks:
-            return 0
-
-        logger.info("Processing %d banner generation tasks", len(tasks))
-        count = 0
-
-        for task in tasks:
-            try:
-                payload = task["payload"]
-                if isinstance(payload, str):
-                    payload = json.loads(payload)
-
-                # Extract args
-                post_slug = payload["post_slug"]
-                title = payload["title"]
-                summary = payload["summary"]
-                task.get("run_id")
-
-                logger.info("Generating banner for %s", post_slug)
-
-                # Execute generation (synchronous)
-                result = generate_banner(post_title=title, post_summary=summary, slug=post_slug)
-
-                if result.success and result.document:
-                    # Persist using shared helper
-                    web_path = persist_banner_document(self.ctx.output_format, result.document)
-
-                    self.task_store.mark_completed(task["task_id"])
-                    logger.info("Banner generated: %s", web_path)
-
-                else:
-                    self.task_store.mark_failed(task["task_id"], result.error or "Unknown error")
-
-                count += 1
-
-            except Exception as e:
-                logger.exception("Error processing banner task %s", task["task_id"])
-                self.task_store.mark_failed(task["task_id"], str(e))
-
-        return count
-
-
-class ProfileWorker(BaseWorker):
-    """Worker that updates author profiles, with coalescing optimization."""
-
-    def run(self) -> int:
-        tasks = self.task_store.fetch_pending(task_type="update_profile", limit=1000)
-        if not tasks:
-            return 0
-
-        # Group by author_uuid
-        # Map: author_uuid -> list of tasks (ordered by creation time, ascending)
-        author_tasks: dict[str, list[dict]] = {}
-        for task in tasks:
-            payload = task["payload"]
-            if isinstance(payload, str):
-                payload = json.loads(payload)
-            # Attach parsed payload for convenience
-            task["_parsed_payload"] = payload
-
-            author_uuid = payload["author_uuid"]
-            if author_uuid not in author_tasks:
-                author_tasks[author_uuid] = []
-            author_tasks[author_uuid].append(task)
-
-        processed_count = 0
-
-        for author_uuid, task_list in author_tasks.items():
-            # If multiple tasks for same author, only execute the LAST one.
-            # Mark others as superseded.
-
-            latest_task = task_list[-1]
-            superseded_tasks = task_list[:-1]
-
-            # 1. Mark superseded
-            for t in superseded_tasks:
-                self.task_store.mark_superseded(
-                    t["task_id"], reason=f"Superseded by task {latest_task['task_id']}"
-                )
-                logger.info("Coalesced profile update for %s (Task %s skipped)", author_uuid, t["task_id"])
-
-            # 2. Execute latest
-            try:
-                content = latest_task["_parsed_payload"]["content"]
-
-                # Write profile using shared helper
-                persist_profile_document(
-                    self.ctx.output_format,
-                    author_uuid,
-                    content,
-                    source_window="async_worker",
-                )
-
-                self.task_store.mark_completed(latest_task["task_id"])
-                logger.info("Updated profile for %s (Task %s)", author_uuid, latest_task["task_id"])
-                processed_count += 1
-
-            except Exception as e:
-                logger.exception("Error processing profile task %s", latest_task["task_id"])
-                self.task_store.mark_failed(latest_task["task_id"], str(e))
-
-        return processed_count
-
-
-class EnrichmentOutput(BaseModel):
-    slug: str
-    markdown: str
-
-
-class EnrichmentWorker(BaseWorker):
-    """Worker for media enrichment (e.g. image description)."""
-
-    def run(self) -> int:
-        """Process pending enrichment tasks in batches."""
-        # Configurable batch size
-        batch_size = 50
-        tasks = self.task_store.fetch_pending(task_type="enrich_url", limit=batch_size)
-        media_tasks = self.task_store.fetch_pending(task_type="enrich_media", limit=batch_size)
-
-        processed_count = 0
-
-        if tasks:
-            processed_count += self._process_url_batch(tasks)
-
-        if media_tasks:
-            processed_count += self._process_media_batch(media_tasks)
-
-        return processed_count
-
-    def _process_url_batch(self, tasks: list[dict[str, Any]]) -> int:  # noqa: C901, PLR0912, PLR0915
-        # Prepare requests
-        tasks_data = []
-        prompts_dir = self.ctx.site_root / ".egregora" / "prompts" if self.ctx.site_root else None
-
-        for task in tasks:
-            try:
-                payload = task["payload"]
-                if isinstance(payload, str):
-                    payload = json.loads(payload)
-                task["_parsed_payload"] = payload
-
-                url = payload["url"]
-                prompt = render_prompt(
-                    "enrichment.jinja",
-                    mode="url_user",
-                    prompts_dir=prompts_dir,
-                    sanitized_url=url,
-                ).strip()
-
-                tasks_data.append({"task": task, "url": url, "prompt": prompt})
-            except Exception as e:
-                logger.exception("Failed to prepare URL task %s", task["task_id"])
-                self.task_store.mark_failed(task["task_id"], f"Preparation failed: {e!s}")
-
-        if not tasks_data:
-            return 0
-
-        # Execute enrichment for each URL individually with fallback using ThreadPoolExecutor
-        enrichment_concurrency = getattr(self.ctx.config.enrichment, "max_concurrent_enrichments", 5)
-        global_concurrency = getattr(self.ctx.config.quota, "concurrency", 1)
-        max_concurrent = min(enrichment_concurrency, global_concurrency)
-
-        logger.info(
-            "Processing %d enrichment tasks with max concurrency of %d (enrichment limit: %d, global limit: %d)",
-            len(tasks_data),
-            max_concurrent,
-            enrichment_concurrency,
-            global_concurrency,
-        )
-
-        results = []
-        with ThreadPoolExecutor(max_workers=max_concurrent) as executor:
-            future_to_task = {executor.submit(self._enrich_single_url, td): td for td in tasks_data}
-            for future in as_completed(future_to_task):
-                try:
-                    result = future.result()
-                    results.append(result)
-                except Exception as e:
-                    task = future_to_task[future]["task"]
-                    logger.exception("Enrichment failed for %s", task["task_id"])
-                    results.append((task, None, str(e)))
-
-        # Process results and create documents
-        new_rows = []
-        for task, output, error in results:
-            if error:
-                self.task_store.mark_failed(task["task_id"], error)
-                continue
-
-            if not output:
-                continue
-
-            try:
-                payload = task["_parsed_payload"]
-                url = payload["url"]
-                slug_value = _normalize_slug(output.slug, url)
-
-                doc = Document(
-                    content=output.markdown,
-                    type=DocumentType.ENRICHMENT_URL,
-                    metadata={
-                        "url": url,
-                        "slug": slug_value,
-                        "nav_exclude": True,
-                        "hide": ["navigation"],
-                    },
-                    id=slug_value,  # Semantic ID
-                )
-
-                # V3 Architecture: Use ContentLibrary if available
-                if self.ctx.library:
-                    self.ctx.library.save(doc)
-                else:
-                    self.ctx.output_format.persist(doc)
-
-                # Create DB row
-                metadata = payload["message_metadata"]
-                row = _create_enrichment_row(metadata, "URL", url, doc.document_id)
-                if row:
-                    new_rows.append(row)
-
-                self.task_store.mark_completed(task["task_id"])
-            except Exception as e:
-                logger.exception("Failed to persist enrichment for %s", task["task_id"])
-                self.task_store.mark_failed(task["task_id"], f"Persistence error: {e!s}")
-
-        # Insert rows into DB
-        if new_rows:
-            try:
-                self.ctx.storage.ibis_conn.insert("messages", new_rows)
-                logger.info("Inserted %d enrichment rows", len(new_rows))
-            except Exception:
-                logger.exception("Failed to insert enrichment rows")
-
-        return len(results)
-
-    def _enrich_single_url(self, task_data: dict) -> tuple[dict, EnrichmentOutput | None, str | None]:
-        """Enrich a single URL with fallback support (sync wrapper)."""
-        task = task_data["task"]
-        url = task_data["url"]
-        prompt = task_data["prompt"]
-
-        try:
-            # Create agent with fallback
-            model = create_fallback_model(self.ctx.config.models.enricher)
-            agent = Agent(model=model, output_type=EnrichmentOutput)
-
-            # Use run_sync to execute the async agent synchronously
-            result = agent.run_sync(prompt)
-        except Exception as e:
-            logger.exception("Failed to enrich URL %s", url)
-            return task, None, str(e)
-        else:
-            return task, result.output, None
-
-    def _process_media_batch(self, tasks: list[dict[str, Any]]) -> int:  # noqa: C901, PLR0912, PLR0915
-        requests = []
-        task_map = {}
-        prompts_dir = self.ctx.site_root / ".egregora" / "prompts" if self.ctx.site_root else None
-
-        for task in tasks:
-            try:
-                payload = task["payload"]
-                if isinstance(payload, str):
-                    payload = json.loads(payload)
-                task["_parsed_payload"] = payload
-
-                filename = payload["filename"]
-                media_type = payload["media_type"]
-                suggested_path = payload.get("suggested_path")
-
-                file_path = None
-                if suggested_path:
-                    full_path = self.ctx.output_dir / suggested_path
-                    if full_path.exists():
-                        file_path = full_path
-
-                if not file_path or not file_path.exists():
-                    logger.warning("Media file not found for task %s: %s", task["task_id"], suggested_path)
-                    self.task_store.mark_failed(task["task_id"], "Media file not found")
-                    continue
-
-                file_bytes = file_path.read_bytes()
-                b64_data = base64.b64encode(file_bytes).decode("utf-8")
-
-                prompt = render_prompt(
-                    "enrichment.jinja",
-                    mode="media_user",
-                    prompts_dir=prompts_dir,
-                    sanitized_filename=filename,
-                    sanitized_mime=media_type,
-                ).strip()
-
-                tag = str(task["task_id"])
-                requests.append(
-                    {
-                        "tag": tag,
-                        "contents": [
-                            {
-                                "parts": [
-                                    {"text": prompt},
-                                    {"inlineData": {"mimeType": media_type, "data": b64_data}},
-                                ]
-                            }
-                        ],
-                        "config": {"response_modalities": ["TEXT"]},
-                    }
-                )
-                task_map[tag] = task
-
-            except Exception as e:
-                logger.exception("Failed to prepare media task %s", task["task_id"])
-                self.task_store.mark_failed(task["task_id"], str(e))
-
-        if not requests:
-            return 0
-
-        # Execute batch
-        model_name = self.ctx.config.models.enricher_vision
-        api_key = os.environ.get("GOOGLE_API_KEY") or os.environ.get("GEMINI_API_KEY")
-        if not api_key:
-            msg = "GOOGLE_API_KEY or GEMINI_API_KEY required for media enrichment"
-            raise ValueError(msg)
-        model = GoogleBatchModel(api_key=api_key, model_name=model_name)
-
-        try:
-            # Use asyncio.run to execute the async batch method synchronously
-            results = asyncio.run(model.run_batch(requests))
-        except Exception as e:
-            logger.exception("Media enrichment batch failed")
-            for t in tasks:
-                if t["task_id"] in task_map:
-                    self.task_store.mark_failed(t["task_id"], f"Batch failed: {e!s}")
-            return 0
-
-        # Process results
-        new_rows = []
-        for res in results:
-            task = task_map.get(res.tag)
-            if not task:
-                continue
-
-            if res.error:
-                self.task_store.mark_failed(task["task_id"], str(res.error))
-                continue
-
-            text = self._extract_text(res.response)
-            try:
-                clean_text = text.strip()
-                clean_text = clean_text.removeprefix("```json")
-                clean_text = clean_text.removeprefix("```")
-                clean_text = clean_text.removesuffix("```")
-
-                data = json.loads(clean_text.strip())
-                slug = data.get("slug")
-                markdown = data.get("markdown")
-
-                if not slug or not markdown:
-                    self._raise_missing_fields()
-
-                payload = task["_parsed_payload"]
-                filename = payload["filename"]
-                media_type = payload["media_type"]
-                media_id = payload.get("media_id")  # Original UUID
-
-                slug_value = _normalize_slug(slug, filename)
-
-                # 1. Update Media Document to use Semantic ID
-                # We try to load the original media doc to update its ID (rename it)
-                if media_id:
-                    try:
-                        # Try to load existing media doc
-                        # Note: We use payload['media_id'] which was the UUID
-                        # MkDocsAdapter might not support finding by UUID if it only indexed paths?
-                        # But let's assume get() works or we can reconstruct it.
-                        # If get(MEDIA, media_id) fails, we might skip renaming or try path.
-
-                        # Actually, we don't strictly need to load it if we have content.
-                        # But we want to RENAME the existing file on disk if it exists.
-                        # OutputAdapter.persist handles rename if we pass the NEW doc with NEW ID.
-                        # But we need the content.
-
-                        media_doc = self.ctx.output_format.get(DocumentType.MEDIA, media_id)
-                        if media_doc:
-                            # Update with new semantic ID
-                            new_media_doc = media_doc.with_metadata(slug=slug_value)
-                            # Force new ID (Semantic)
-                            # The Document dataclass computes ID from slug if type is MEDIA.
-                            # So just persisting it should trigger the rename in adapter.
-                            if self.ctx.library:
-                                self.ctx.library.save(new_media_doc)
-                            else:
-                                self.ctx.output_format.persist(new_media_doc)
-
-                            logger.info("Renamed media %s -> %s", media_id, new_media_doc.document_id)
-                    except Exception as e:  # noqa: BLE001
-                        logger.warning("Failed to rename media document %s: %s", media_id, e)
-
-                # 2. Persist Enrichment Document
-                enrichment_metadata = {
-                    "filename": filename,
-                    "media_type": media_type,
-                    "parent_path": payload.get("suggested_path"),
-                    "slug": slug_value,
-                    "nav_exclude": True,
-                    "hide": ["navigation"],
-                }
-
-                doc = Document(
-                    content=markdown,
-                    type=DocumentType.ENRICHMENT_MEDIA,
-                    metadata=enrichment_metadata,
-                    id=slug_value,  # Explicitly match media ID if possible, or just use slug
-                    parent_id=slug_value,  # Link to the (now renamed) media
-                )
-
-                # V3 Architecture: Use ContentLibrary
-                if self.ctx.library:
-                    self.ctx.library.save(doc)
-                else:
-                    self.ctx.output_format.persist(doc)
-
-                # Create DB row
-                metadata = payload["message_metadata"]
-                row = _create_enrichment_row(metadata, "Media", filename, doc.document_id)
-                if row:
-                    new_rows.append(row)
-
-                self.task_store.mark_completed(task["task_id"])
-
-            except Exception as e:
-                logger.exception("Failed to parse media result %s", task["task_id"])
-                self.task_store.mark_failed(task["task_id"], f"Parse error: {e!s}")
-
-        if new_rows:
-            try:
-                self.ctx.storage.ibis_conn.insert("messages", new_rows)
-                logger.info("Inserted %d media enrichment rows", len(new_rows))
-            except Exception:
-                logger.exception("Failed to insert media enrichment rows")
-
-        return len(results)
-
-    def _extract_text(self, response: dict[str, Any] | None) -> str:
-        if not response:
-            return ""
-        if "text" in response:
-            return response["text"]
-        texts = []
-        for cand in response.get("candidates") or []:
-            content = cand.get("content") or {}
-            texts.extend(part["text"] for part in content.get("parts") or [] if "text" in part)
-        return "\n".join(texts)
-
-    def _raise_missing_fields(self) -> None:
-        msg = "Missing slug or markdown"
-        raise ValueError(msg)
-=======
-__all__ = ["BannerWorker", "BaseWorker", "EnrichmentWorker", "ProfileWorker"]
->>>>>>> 19900fe3
+__all__ = ["BannerWorker", "BaseWorker", "EnrichmentWorker", "ProfileWorker"]