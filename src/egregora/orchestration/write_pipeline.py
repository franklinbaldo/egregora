--- conflicted
+++ resolved
@@ -732,11 +732,7 @@
     from egregora.orchestration.context import PipelineConfig, PipelineState
 
     quota_tracker = QuotaTracker(site_paths["egregora_dir"], run_params.config.quota.daily_llm_requests)
-<<<<<<< HEAD
     rate_limit = SyncRateLimiter(run_params.config.quota.per_second_limit)
-=======
-    rate_limit = SyncRateLimit(run_params.config.quota.per_second_limit)
->>>>>>> 3c34d767
 
     url_ctx = UrlContext(
         base_url="",
