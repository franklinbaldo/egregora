--- conflicted
+++ resolved
@@ -891,11 +891,7 @@
         timestamp_column = messages_table.timestamp
 
     checkpoint_stats = messages_table.aggregate(
-<<<<<<< HEAD
-        max_timestamp=timestamp_column.max(),
-=======
         max_timestamp=messages_table.ts.max(),
->>>>>>> 3d12e766
         total_processed=messages_table.count(),
     ).execute()
 
@@ -949,16 +945,6 @@
         original_count = messages_table.count().execute()
         if from_date and to_date:
             messages_table = messages_table.filter(
-<<<<<<< HEAD
-                (timestamp_column.date() >= from_date) & (timestamp_column.date() <= to_date)
-            )
-            logger.info("📅 [cyan]Filtering[/] from %s to %s", from_date, to_date)
-        elif from_date:
-            messages_table = messages_table.filter(timestamp_column.date() >= from_date)
-            logger.info("📅 [cyan]Filtering[/] from %s onwards", from_date)
-        elif to_date:
-            messages_table = messages_table.filter(timestamp_column.date() <= to_date)
-=======
                 (messages_table.ts.date() >= from_date) & (messages_table.ts.date() <= to_date)
             )
             logger.info("📅 [cyan]Filtering[/] from %s to %s", from_date, to_date)
@@ -967,7 +953,6 @@
             logger.info("📅 [cyan]Filtering[/] from %s onwards", from_date)
         elif to_date:
             messages_table = messages_table.filter(messages_table.ts.date() <= to_date)
->>>>>>> 3d12e766
             logger.info("📅 [cyan]Filtering[/] up to %s", to_date)
         filtered_count = messages_table.count().execute()
         removed_by_date = original_count - filtered_count
@@ -988,11 +973,7 @@
             last_timestamp = last_timestamp.astimezone(utc_zone)
 
         original_count = messages_table.count().execute()
-<<<<<<< HEAD
-        messages_table = messages_table.filter(timestamp_column > last_timestamp)
-=======
         messages_table = messages_table.filter(messages_table.ts > last_timestamp)
->>>>>>> 3d12e766
         filtered_count = messages_table.count().execute()
         resumed_count = original_count - filtered_count
 
