"""Write pipeline orchestration - executes the complete write workflow.

This module orchestrates the high-level flow for the 'write' command, coordinating:
- Input adapter selection and parsing
- Privacy and enrichment stages
- Window-based post generation
- Output adapter persistence

Part of the three-layer architecture:
- orchestration/ (THIS) - Business workflows (WHAT to execute)
- pipeline/ - Generic infrastructure (HOW to execute)
- data_primitives/ - Core data models
"""

from __future__ import annotations

import logging
import tempfile
import uuid
from collections import deque
from contextlib import contextmanager
from dataclasses import dataclass
from datetime import UTC, datetime, timedelta
from datetime import date as date_type
from pathlib import Path
from typing import TYPE_CHECKING
from urllib.parse import urlparse
from zoneinfo import ZoneInfo

import ibis
from google import genai

from egregora.agents.model_limits import get_model_context_limit
from egregora.agents.shared.author_profiles import filter_opted_out_authors, process_commands
from egregora.agents.shared.rag import VectorStore, index_all_media
from egregora.agents.writer import WriterConfig, write_posts_for_window
from egregora.config import get_model_for_task
from egregora.config.settings import EgregoraConfig, load_egregora_config
from egregora.database import CONVERSATION_SCHEMA, RUN_EVENTS_SCHEMA
from egregora.database.tracking import fingerprint_window, get_git_commit_sha
from egregora.database.validation import validate_ir_schema
from egregora.enrichment import enrich_table
from egregora.enrichment.avatar import AvatarContext, process_avatar_commands
from egregora.enrichment.runners import EnrichmentRuntimeContext
from egregora.input_adapters import get_adapter
from egregora.input_adapters.whatsapp.parser import extract_commands, filter_egregora_messages
from egregora.output_adapters.mkdocs import resolve_site_paths
from egregora.transformations import create_windows, load_checkpoint, save_checkpoint
from egregora.transformations.media import process_media_for_window
from egregora.utils.cache import EnrichmentCache

if TYPE_CHECKING:
    import ibis.expr.types as ir
logger = logging.getLogger(__name__)
__all__ = ["WhatsAppProcessOptions", "process_whatsapp_export", "run"]


@dataclass(frozen=True)
class WhatsAppProcessOptions:
    """Runtime overrides for :func:`process_whatsapp_export`."""

    output_dir: Path = Path("output")
    step_size: int = 100
    step_unit: str = "messages"
    overlap_ratio: float = 0.2
    enable_enrichment: bool = True
    from_date: date_type | None = None
    to_date: date_type | None = None
    timezone: str | ZoneInfo | None = None
    gemini_api_key: str | None = None
    model: str | None = None
    batch_threshold: int = 10
    retrieval_mode: str = "ann"
    retrieval_nprobe: int | None = None
    retrieval_overfetch: int | None = None
    max_prompt_tokens: int = 100_000
    use_full_context_window: bool = False
    client: genai.Client | None = None


def process_whatsapp_export(
    zip_path: Path,
    *,
    options: WhatsAppProcessOptions | None = None,
) -> dict[str, dict[str, list[str]]]:
    """High-level helper for processing WhatsApp ZIP exports using :func:`run`."""
    opts = options or WhatsAppProcessOptions()
    output_dir = opts.output_dir.expanduser().resolve()
    site_paths = resolve_site_paths(output_dir)

    base_config = load_egregora_config(site_paths.site_root)
    egregora_config = base_config.model_copy(
        deep=True,
        update={
            "pipeline": base_config.pipeline.model_copy(
                update={
                    "step_size": opts.step_size,
                    "step_unit": opts.step_unit,
                    "overlap_ratio": opts.overlap_ratio,
                    "timezone": str(opts.timezone) if opts.timezone else None,
                    "from_date": opts.from_date.isoformat() if opts.from_date else None,
                    "to_date": opts.to_date.isoformat() if opts.to_date else None,
                    "batch_threshold": opts.batch_threshold,
                    "max_prompt_tokens": opts.max_prompt_tokens,
                    "use_full_context_window": opts.use_full_context_window,
                }
            ),
            "enrichment": base_config.enrichment.model_copy(update={"enabled": opts.enable_enrichment}),
            "rag": base_config.rag.model_copy(
                update={
                    "mode": opts.retrieval_mode,
                    "nprobe": (
                        opts.retrieval_nprobe if opts.retrieval_nprobe is not None else base_config.rag.nprobe
                    ),
                    "overfetch": (
                        opts.retrieval_overfetch
                        if opts.retrieval_overfetch is not None
                        else base_config.rag.overfetch
                    ),
                }
            ),
        },
    )

    return run(
        source="whatsapp",
        input_path=zip_path,
        output_dir=output_dir,
        config=egregora_config,
        api_key=opts.gemini_api_key,
        model_override=opts.model,
        client=opts.client,
    )


@dataclass
class WindowProcessingContext:
    """Context for window processing to reduce parameter passing."""

    adapter: any
    input_path: Path
    site_paths: any
    posts_dir: Path
    profiles_dir: Path
    config: EgregoraConfig
    enrichment_cache: EnrichmentCache
    output_format: any
    enable_enrichment: bool
    cli_model_override: str | None
    retrieval_mode: str
    retrieval_nprobe: int
    retrieval_overfetch: int
    client: genai.Client


@dataclass
class PipelineEnvironment:
    """Resources required to execute the write pipeline."""

    site_paths: any
    runtime_db_uri: str
    pipeline_backend: any
    runs_backend: any
    cli_model_override: str | None
    client: genai.Client
    enrichment_cache: EnrichmentCache


@dataclass
class PreparedPipelineData:
    """Artifacts produced during dataset preparation."""

    messages_table: ir.Table
    windows_iterator: any
    checkpoint_path: Path
    window_context: WindowProcessingContext
    enable_enrichment: bool
    embedding_model: str


def _process_single_window(
    window: any, ctx: WindowProcessingContext, *, depth: int = 0
) -> dict[str, dict[str, list[str]]]:
    """Process a single window with media extraction, enrichment, and post writing.

    Args:
        window: Window to process
        ctx: Window processing context
        depth: Current split depth (for logging)

    Returns:
        Dict mapping window label to {'posts': [...], 'profiles': [...]}

    """
    indent = "  " * depth
    window_label = f"{window.start_time:%Y-%m-%d %H:%M} to {window.end_time:%H:%M}"
    window_table = window.table
    window_count = window.size

    logger.info("%s➡️  [bold]%s[/] — %s messages (depth=%d)", indent, window_label, window_count, depth)

    # Process media
    temp_prefix = f"egregora-media-{window.start_time:%Y%m%d_%H%M%S}-"
    with tempfile.TemporaryDirectory(prefix=temp_prefix) as temp_dir_str:
        temp_dir = Path(temp_dir_str)
        window_table_processed, media_mapping = process_media_for_window(
            window_table=window_table,
            adapter=ctx.adapter,
            media_dir=ctx.site_paths.media_dir,
            temp_dir=temp_dir,
            docs_dir=ctx.site_paths.docs_dir,
            posts_dir=ctx.posts_dir,
            zip_path=ctx.input_path,
        )

    # Enrichment
    if ctx.enable_enrichment:
        logger.info("%s✨ [cyan]Enriching[/] window %s", indent, window_label)
        enriched_table = _perform_enrichment(
            window_table_processed,
            media_mapping,
            ctx.config,
            ctx.enrichment_cache,
            ctx.site_paths,
            ctx.posts_dir,
            ctx.output_format,
        )
    else:
        enriched_table = window_table_processed

    # Write posts
    writer_config = WriterConfig(
        output_dir=ctx.posts_dir,
        profiles_dir=ctx.profiles_dir,
        rag_dir=ctx.site_paths.rag_dir,
        site_root=ctx.site_paths.site_root,
        egregora_config=ctx.config,
        cli_model=ctx.cli_model_override,
        enable_rag=True,
        retrieval_mode=ctx.retrieval_mode,
        retrieval_nprobe=ctx.retrieval_nprobe,
        retrieval_overfetch=ctx.retrieval_overfetch,
    )

    result = write_posts_for_window(
        enriched_table, window.start_time, window.end_time, ctx.client, writer_config
    )
    post_count = len(result.get("posts", []))
    profile_count = len(result.get("profiles", []))
    logger.info(
        "%s[green]✔ Generated[/] %s posts / %s profiles for %s",
        indent,
        post_count,
        profile_count,
        window_label,
    )

    return {window_label: result}


def _process_window_with_auto_split(
    window: any, ctx: WindowProcessingContext, *, depth: int = 0, max_depth: int = 5
) -> dict[str, dict[str, list[str]]]:
    """Process a window with automatic splitting if prompt exceeds model limit."""
    from egregora.agents.model_limits import PromptTooLargeError
    from egregora.transformations import split_window_into_n_parts

    min_window_size = 5
    results: dict[str, dict[str, list[str]]] = {}
    queue: deque[tuple[any, int]] = deque([(window, depth)])

    while queue:
        current_window, current_depth = queue.popleft()
        indent = "  " * current_depth
        window_label = f"{current_window.start_time:%Y-%m-%d %H:%M} to {current_window.end_time:%H:%M}"

        _warn_if_window_too_small(current_window.size, indent, window_label, min_window_size)
        _ensure_split_depth(current_depth, max_depth, indent, window_label)

        try:
            window_results = _process_single_window(current_window, ctx, depth=current_depth)
        except PromptTooLargeError as error:
            split_work = _split_window_for_retry(
                current_window,
                error,
                current_depth,
                indent,
                split_window_into_n_parts,
            )
            queue.extendleft(reversed(split_work))
            continue

        results.update(window_results)

    return results


def _warn_if_window_too_small(size: int, indent: str, label: str, minimum: int) -> None:
    if size < minimum:
        logger.warning(
            "%s⚠️  Window %s too small to split (%d messages) - attempting anyway",
            indent,
            label,
            size,
        )


def _ensure_split_depth(depth: int, max_depth: int, indent: str, label: str) -> None:
    if depth >= max_depth:
        error_msg = (
            f"Max split depth {max_depth} reached for window {label}. "
            "Window cannot be split enough to fit in model context (possible miscalculation). "
            "Try increasing --max-prompt-tokens or using --use-full-context-window."
        )
        logger.error("%s❌ %s", indent, error_msg)
        raise RuntimeError(error_msg)


def _split_window_for_retry(
    window: any,
    error: Exception,
    depth: int,
    indent: str,
    splitter: any,
) -> list[tuple[any, int]]:
    import math

    estimated_tokens = getattr(error, "estimated_tokens", 0)
    effective_limit = getattr(error, "effective_limit", 1) or 1

    logger.warning(
        "%s⚡ [yellow]Splitting window[/] %s (prompt: %dk tokens > %dk limit)",
        indent,
        f"{window.start_time:%Y-%m-%d %H:%M} to {window.end_time:%H:%M}",
        estimated_tokens // 1000,
        effective_limit // 1000,
    )

    num_splits = max(1, math.ceil(estimated_tokens / effective_limit))
    logger.info("%s↳ [dim]Splitting into %d parts[/]", indent, num_splits)

    split_windows = splitter(window, num_splits)
    if not split_windows:
        error_msg = (
            f"Cannot split window {window.start_time:%Y-%m-%d %H:%M} to {window.end_time:%H:%M}"
            " - all splits would be empty"
        )
        logger.exception("%s❌ %s", indent, error_msg)
        raise RuntimeError(error_msg) from error

    scheduled: list[tuple[any, int]] = []
    for index, split_window in enumerate(split_windows, 1):
        split_label = f"{split_window.start_time:%Y-%m-%d %H:%M} to {split_window.end_time:%H:%M}"
        logger.info(
            "%s↳ [dim]Processing part %d/%d: %s[/]",
            indent,
            index,
            len(split_windows),
            split_label,
        )
        scheduled.append((split_window, depth + 1))

    return scheduled


RUN_EVENTS_TABLE_NAME = "run_events"


def _ensure_run_events_table_exists(runs_backend: any) -> None:
    """Create the run_events tracking table if it is missing for the backend."""
    try:
        if RUN_EVENTS_TABLE_NAME in set(runs_backend.list_tables()):
            return
    except Exception as exc:  # noqa: BLE001 - Graceful degradation for any backend
        logger.debug("Unable to list tables for runs backend: %s", exc)

    try:
        runs_backend.create_table(RUN_EVENTS_TABLE_NAME, schema=RUN_EVENTS_SCHEMA)
    except Exception as exc:  # noqa: BLE001 - Graceful degradation for any backend
        # If the table already exists (created externally), retrieving it should
        # succeed; otherwise re-raise to surface the configuration issue.
        try:
            runs_backend.table(RUN_EVENTS_TABLE_NAME)
        except Exception as lookup_err:
            msg = "Failed to ensure run_events tracking table exists"
            raise RuntimeError(msg) from lookup_err
        else:
            logger.debug("Run events table already present: %s", exc)


def _record_run_event(runs_backend: any, event: dict[str, object]) -> None:
    """Record a run status event using event-sourced pattern (append-only).

    Each status change is a new event with unique event_id. No UPDATE/DELETE needed.
    Works with any backend supporting INSERT, providing full audit trail.

    Args:
        runs_backend: Ibis backend for run tracking
        event: Event dict matching RUN_EVENTS_SCHEMA (must include event_id, run_id, status, timestamp)

    Note:
        Failures are logged but don't break the pipeline (observability-only).

    """
    try:
        _ensure_run_events_table_exists(runs_backend)

        rows = ibis.memtable([event], schema=RUN_EVENTS_SCHEMA)
        insert_fn = getattr(runs_backend, "insert", None)
        if not callable(insert_fn):
            logger.debug(
                "Run tracking unavailable: backend %s doesn't support insert()",
                type(runs_backend).__name__,
            )
            return

        insert_fn(RUN_EVENTS_TABLE_NAME, rows)
    except Exception as exc:  # noqa: BLE001 - Observability failures don't break pipeline
        logger.debug("Failed to record run event: %s", exc)
        # Don't break pipeline for observability failures


def _resolve_context_token_limit(config: EgregoraConfig, cli_model_override: str | None = None) -> int:
    """Resolve the effective context window token limit for the writer model.

    Args:
        config: Egregora configuration with model settings.
        cli_model_override: Optional CLI model override to respect.

    Returns:
        Maximum number of prompt tokens available for a window.

    """
    use_full_window = getattr(config.pipeline, "use_full_context_window", False)

    if use_full_window:
        writer_model = get_model_for_task("writer", config, cli_override=cli_model_override)
        limit = get_model_context_limit(writer_model)
        logger.debug(
            "Using full context window for writer model %s (limit=%d tokens)",
            writer_model,
            limit,
        )
        return limit

    limit = config.pipeline.max_prompt_tokens
    logger.debug("Using configured max_prompt_tokens cap: %d tokens", limit)
    return limit


def _calculate_max_window_size(config: EgregoraConfig, cli_model_override: str | None = None) -> int:
    """Calculate maximum window size based on LLM context window.

    Uses rough heuristic: 5 tokens per message average.
    Leaves 20% buffer for prompt overhead (system prompt, tools, etc.).

    Args:
        config: Egregora configuration with model settings
        cli_model_override: Optional CLI model override for the writer model

    Returns:
        Maximum number of messages per window

    Example:
        >>> config.pipeline.max_prompt_tokens = 100_000
        >>> _calculate_max_window_size(config)
        16000  # (100k * 0.8) / 5

    """
    max_tokens = _resolve_context_token_limit(config, cli_model_override)
    avg_tokens_per_message = 5  # Conservative estimate
    buffer_ratio = 0.8  # Leave 20% for system prompt, tools, etc.

    return int((max_tokens * buffer_ratio) / avg_tokens_per_message)


def _validate_window_size(window: any, max_size: int) -> None:
    """Validate window doesn't exceed LLM context limits.

    Args:
        window: Window object with size attribute
        max_size: Maximum allowed window size (messages)

    Raises:
        ValueError: If window exceeds max size

    """
    if window.size > max_size:
        msg = (
            f"Window {window.window_index} has {window.size} messages but max is {max_size}. "
            f"This limit is based on your model's context window. "
            f"Reduce --step-size to create smaller windows."
        )
        raise ValueError(msg)


def _process_all_windows(
    windows_iterator: any, ctx: WindowProcessingContext, runs_backend: any
) -> tuple[dict[str, dict[str, list[str]]], datetime | None]:
    """Process all windows with tracking and error handling.

    Args:
        windows_iterator: Iterator of Window objects
        ctx: Window processing context
        runs_backend: Ibis backend for run tracking

    Returns:
        Tuple of (results dict, max_processed_timestamp)
        - results: Dict mapping window labels to {'posts': [...], 'profiles': [...]}
        - max_processed_timestamp: Latest end_time from successfully processed windows

    """
    results = {}
    max_processed_timestamp: datetime | None = None

    # Calculate max window size from LLM context (once)
    max_window_size = _calculate_max_window_size(ctx.config, ctx.cli_model_override)
    effective_token_limit = _resolve_context_token_limit(ctx.config, ctx.cli_model_override)
    logger.debug(
        "Max window size: %d messages (based on %d token context)",
        max_window_size,
        effective_token_limit,
    )

    for window in windows_iterator:
        # Skip empty windows
        if window.size == 0:
            logger.debug(
                "Skipping empty window %d (%s to %s)",
                window.window_index,
                window.start_time.strftime("%Y-%m-%d %H:%M"),
                window.end_time.strftime("%Y-%m-%d %H:%M"),
            )
            continue

        # Validate window size doesn't exceed LLM context limits
        _validate_window_size(window, max_window_size)

        # Track window processing (event-sourced)
        run_id = uuid.uuid4()
        started_at = datetime.now(UTC)

        # Record "started" event
        try:
            input_fingerprint = fingerprint_window(window)

            start_event = {
                "event_id": uuid.uuid4(),
                "run_id": run_id,
                "tenant_id": None,
                "stage": f"window_{window.window_index}",
                "status": "started",
                "error": None,
                "input_fingerprint": input_fingerprint,
                "code_ref": get_git_commit_sha(),
                "config_hash": None,
                "timestamp": started_at,
                "rows_in": window.size,
                "rows_out": None,
                "duration_seconds": None,
                "llm_calls": None,
                "tokens": None,
                "trace_id": None,
            }

            _record_run_event(runs_backend, start_event)
        except Exception as e:  # noqa: BLE001 - Observability failures don't break pipeline
            logger.warning("Failed to record run start event: %s", e)

        # Process window
        try:
            window_results = _process_window_with_auto_split(window, ctx, depth=0, max_depth=5)
            results.update(window_results)

            # Track max processed timestamp for checkpoint
            if max_processed_timestamp is None or window.end_time > max_processed_timestamp:
                max_processed_timestamp = window.end_time

            # Record "completed" event
            finished_at = datetime.now(UTC)
            posts_count = sum(len(r.get("posts", [])) for r in window_results.values())
            profiles_count = sum(len(r.get("profiles", [])) for r in window_results.values())

            try:
                completion_event = {
                    "event_id": uuid.uuid4(),  # New event ID
                    "run_id": run_id,  # Same run ID
                    "tenant_id": None,
                    "stage": f"window_{window.window_index}",
                    "status": "completed",
                    "error": None,
                    "input_fingerprint": None,
                    "code_ref": get_git_commit_sha(),
                    "config_hash": None,
                    "timestamp": finished_at,
                    "rows_in": None,
                    "rows_out": posts_count + profiles_count,
                    "duration_seconds": (finished_at - started_at).total_seconds(),
                    "llm_calls": None,
                    "tokens": None,
                    "trace_id": None,
                }

                _record_run_event(runs_backend, completion_event)

                logger.debug(
                    "📊 Tracked run %s: %s posts, %s profiles",
                    str(run_id)[:8],
                    posts_count,
                    profiles_count,
                )
            except Exception as e:  # noqa: BLE001 - Observability failures don't break pipeline
                logger.warning("Failed to record run completion event: %s", e)

        except Exception as e:
            # Record "failed" event
            finished_at = datetime.now(UTC)
            error_msg = f"{type(e).__name__}: {e!s}"

            try:
                failure_event = {
                    "event_id": uuid.uuid4(),  # New event ID
                    "run_id": run_id,  # Same run ID
                    "tenant_id": None,
                    "stage": f"window_{window.window_index}",
                    "status": "failed",
                    "error": error_msg,
                    "input_fingerprint": None,
                    "code_ref": get_git_commit_sha(),
                    "config_hash": None,
                    "timestamp": finished_at,
                    "rows_in": None,
                    "rows_out": None,
                    "duration_seconds": (finished_at - started_at).total_seconds(),
                    "llm_calls": None,
                    "tokens": None,
                    "trace_id": None,
                }

                _record_run_event(runs_backend, failure_event)
            except Exception as update_err:  # noqa: BLE001 - Observability failures don't break pipeline
                logger.warning("Failed to record run failure event: %s", update_err)

            # Re-raise the original exception
            raise

    return results, max_processed_timestamp


def _perform_enrichment(
    window_table: ir.Table,
    media_mapping: dict[str, Path],
    config: EgregoraConfig,
    enrichment_cache: EnrichmentCache,
    site_paths: any,
    posts_dir: Path,
    output_format: any,
) -> ir.Table:
    """Execute enrichment for a window's table.

    Phase 3: Extracted to eliminate duplication in resume/non-resume branches.

    Args:
        window_table: Table to enrich
        media_mapping: Media file mapping
        config: Egregora configuration
        enrichment_cache: Enrichment cache instance
        site_paths: Site path configuration
        posts_dir: Posts output directory
        output_format: OutputAdapter instance for storage protocol access

    Returns:
        Enriched table

    """
    enrichment_context = EnrichmentRuntimeContext(
        cache=enrichment_cache,
        docs_dir=site_paths.docs_dir,
        posts_dir=posts_dir,
        output_format=output_format,
        site_root=site_paths.site_root,
    )
    return enrich_table(
        window_table,
        media_mapping,
        config,
        enrichment_context,
    )


def _is_connection_uri(value: str) -> bool:
    """Return True if the provided value looks like a DB connection URI."""
    if not value:
        return False

    parsed = urlparse(value)
    # Handle Windows drive letters (e.g. C:/path or C:\path)
    return bool(parsed.scheme) and not (len(parsed.scheme) == 1 and value[1:3] in {":/", ":\\"})


def _create_database_backends(
    site_root: Path,
    config: EgregoraConfig,
) -> tuple[str, any, any]:
    """Create database backends for pipeline and runs tracking.

    Uses Ibis for database abstraction, allowing future migration to
    other databases (Postgres, SQLite, etc.) via connection strings.

    Args:
        site_root: Root directory for the site
        config: Egregora configuration

    Returns:
        Tuple of (runtime_db_uri, pipeline_backend, runs_backend).

    Notes:
        DuckDB file URIs with the pattern ``duckdb:///./relative/path.duckdb`` are
        resolved relative to ``site_root`` to keep configuration portable while
        still using proper connection strings.

    """

    def _validate_and_connect(value: str, setting_name: str) -> tuple[str, any]:
        if not value:
            msg = f"Database setting '{setting_name}' must be a non-empty connection URI."
            raise ValueError(msg)

        parsed = urlparse(value)
        if not parsed.scheme:
            msg = (
                "Database setting '{setting}' must be provided as an Ibis-compatible connection "
                "URI (e.g. 'duckdb:///absolute/path/to/file.duckdb' or 'postgres://user:pass@host/db')."
            )
            raise ValueError(msg.format(setting=setting_name))

        if len(parsed.scheme) == 1 and value[1:3] in {":/", ":\\"}:
            msg = (
                "Database setting '{setting}' looks like a filesystem path. Provide a full connection "
                "URI instead (see the database settings documentation)."
            )
            raise ValueError(msg.format(setting=setting_name))

        normalized_value = value

        if parsed.scheme == "duckdb" and not parsed.netloc:
            path_value = parsed.path
            if path_value and path_value not in {"/:memory:", ":memory:", "memory", "memory:"}:
                if path_value.startswith("/./"):
                    fs_path = (site_root / Path(path_value[3:])).resolve()
                else:
                    fs_path = Path(path_value).resolve()
                fs_path.parent.mkdir(parents=True, exist_ok=True)
                normalized_value = f"duckdb:///{fs_path}"

        return normalized_value, ibis.connect(normalized_value)

    runtime_db_uri, pipeline_backend = _validate_and_connect(
        config.database.pipeline_db, "database.pipeline_db"
    )
    _runs_db_uri, runs_backend = _validate_and_connect(config.database.runs_db, "database.runs_db")

    return runtime_db_uri, pipeline_backend, runs_backend


def _resolve_site_paths_or_raise(output_dir: Path, config: EgregoraConfig) -> any:
    """Resolve site paths for the configured output format and validate structure."""
    site_paths = _resolve_pipeline_site_paths(output_dir, config)
    format_type = config.output.format

    if format_type != "eleventy-arrow":
        if not site_paths.mkdocs_path or not site_paths.mkdocs_path.exists():
            msg = (
                f"No mkdocs.yml found for site at {output_dir}. "
                "Run 'egregora init <site-dir>' before processing exports."
            )
            raise ValueError(msg)

        if not site_paths.docs_dir.exists():
            msg = (
                f"Docs directory not found: {site_paths.docs_dir}. "
                "Re-run 'egregora init' to scaffold the MkDocs project."
            )
            raise ValueError(msg)
    elif not site_paths.docs_dir.exists():
        msg = (
            "Eleventy content directory not found at "
            f"{site_paths.docs_dir}. Run 'egregora init <site-dir> --output-format eleventy-arrow' "
            "to scaffold the project before processing exports."
        )
        raise ValueError(msg)

    return site_paths


def _resolve_pipeline_site_paths(output_dir: Path, config: EgregoraConfig) -> SitePaths:
    """Resolve site paths for the configured output format."""
    output_dir = output_dir.expanduser().resolve()
    base_paths = resolve_site_paths(output_dir)

    if config.output.format != "eleventy-arrow":
        return base_paths

    from egregora.output_adapters import create_output_format

    output_format = create_output_format(output_dir, format_type=config.output.format)
    site_config = output_format.resolve_paths(output_dir)
    return SitePaths(
        site_root=site_config.site_root,
        mkdocs_path=None,
        egregora_dir=base_paths.egregora_dir,
        config_path=base_paths.config_path,
        mkdocs_config_path=base_paths.mkdocs_config_path,
        prompts_dir=base_paths.prompts_dir,
        rag_dir=base_paths.rag_dir,
        cache_dir=base_paths.cache_dir,
        docs_dir=site_config.docs_dir,
        blog_dir=base_paths.blog_dir,
        posts_dir=site_config.posts_dir,
        profiles_dir=site_config.profiles_dir,
        media_dir=site_config.media_dir,
        rankings_dir=base_paths.rankings_dir,
        enriched_dir=base_paths.enriched_dir,
    )


def _create_gemini_client(api_key: str | None) -> genai.Client:
    """Create a Gemini client with retry configuration suitable for the pipeline."""
    http_options = genai.types.HttpOptions(
        retryOptions=genai.types.HttpRetryOptions(
            attempts=5,
            initialDelay=2.0,
            maxDelay=15.0,
            expBase=2.0,
            httpStatusCodes=[429, 503],
        )
    )
    return genai.Client(api_key=api_key, http_options=http_options)


def _setup_pipeline_environment(
    output_dir: Path,
    config: EgregoraConfig,
    api_key: str | None,
    model_override: str | None,
    client: genai.Client | None,
) -> PipelineEnvironment:
    """Set up pipeline environment including paths, backends, and clients."""
    resolved_output = output_dir.expanduser().resolve()
    site_paths = _resolve_site_paths_or_raise(resolved_output, config)
    runtime_db_uri, backend, runs_backend = _create_database_backends(site_paths.site_root, config)

    # Initialize database tables (CREATE TABLE IF NOT EXISTS)
    from egregora.database import initialize_database

    initialize_database(backend)

    client_instance = client or _create_gemini_client(api_key)
    cache_dir = Path(".egregora-cache") / site_paths.site_root.name
    enrichment_cache = EnrichmentCache(cache_dir)

    return PipelineEnvironment(
        site_paths=site_paths,
        runtime_db_uri=runtime_db_uri,
        pipeline_backend=backend,
        runs_backend=runs_backend,
        cli_model_override=model_override,
        client=client_instance,
        enrichment_cache=enrichment_cache,
    )


@contextmanager
def _pipeline_environment(
    output_dir: Path,
    config: EgregoraConfig,
    api_key: str | None,
    model_override: str | None,
    client: genai.Client | None,
):
    """Context manager that provisions and tears down pipeline resources."""
    options = getattr(ibis, "options", None)
    old_backend = getattr(options, "default_backend", None) if options else None
    env = _setup_pipeline_environment(output_dir, config, api_key, model_override, client)

    if options is not None:
        options.default_backend = env.pipeline_backend

    try:
        yield env
    finally:
        try:
            env.enrichment_cache.close()
        finally:
            try:
                runs_backend = env.runs_backend
                close_method = getattr(runs_backend, "close", None)
                if callable(close_method):
                    close_method()
                elif hasattr(runs_backend, "con") and hasattr(runs_backend.con, "close"):
                    runs_backend.con.close()
            finally:
                try:
                    if env.client:
                        env.client.close()
                finally:
                    if options is not None:
                        options.default_backend = old_backend
                    backend = env.pipeline_backend
                    backend_close = getattr(backend, "close", None)
                    if callable(backend_close):
                        backend_close()
                    elif hasattr(backend, "con") and hasattr(backend.con, "close"):
                        backend.con.close()


def _parse_and_validate_source(adapter: any, input_path: Path, timezone: str) -> ir.Table:
    """Parse source and validate schema.

    Args:
        adapter: Source adapter instance
        input_path: Path to input file
        timezone: Timezone string

    Returns:
        messages_table: Validated messages table

    Raises:
        ValueError: If schema validation fails

    Note:
        Currently validates against CONVERSATION_SCHEMA (MESSAGE_SCHEMA).
        IR_MESSAGE_SCHEMA implementation is planned for future release.
        See docs/ux-testing-2025-11-15.md for details.

    """
    logger.info("[bold cyan]📦 Parsing with adapter:[/] %s", adapter.source_name)
    messages_table = adapter.parse(input_path, timezone=timezone)

<<<<<<< HEAD
    # Validate IR schema (raises SchemaError if invalid)
    validate_ir_schema(messages_table)

    logger.debug("IR schema validation passed: %s", messages_table.schema())
=======
    actual_schema = messages_table.schema()
    expected_cols = set(CONVERSATION_SCHEMA.names)
    actual_cols = set(actual_schema.names)

    missing = expected_cols - actual_cols
    if missing:
        msg = "Source adapter schema mismatch:\n  " + ", ".join(sorted(missing))
        raise ValueError(msg)
    if actual_cols > expected_cols:
        logger.warning(
            "[yellow]⚠️ Schema includes extra columns[/yellow] — %s",
            ", ".join(sorted(actual_cols - expected_cols)),
        )

    logger.debug("Schema validation passed: %s", actual_schema)
>>>>>>> b5588f2c
    total_messages = messages_table.count().execute()
    logger.info("[green]✅ Parsed[/] %s messages", total_messages)

    metadata = adapter.get_metadata(input_path)
    logger.info("[yellow]👥 Group:[/] %s", metadata.get("group_name", "Unknown"))

    return messages_table


def _setup_content_directories(site_paths: any) -> None:
    """Create and validate content directories.

    Args:
        site_paths: Site path configuration

    Raises:
        ValueError: If directories are not inside docs_dir

    """
    content_dirs = {
        "posts": site_paths.posts_dir,
        "profiles": site_paths.profiles_dir,
        "media": site_paths.media_dir,
    }

    for label, directory in content_dirs.items():
        if label == "media":
            try:
                directory.relative_to(site_paths.docs_dir)
            except ValueError:
                try:
                    directory.relative_to(site_paths.site_root)
                except ValueError as exc:
                    msg = (
                        "Media directory must reside inside the MkDocs docs_dir or the site root. "
                        f"Expected parent {site_paths.docs_dir} or {site_paths.site_root}, got {directory}."
                    )
                    raise ValueError(msg) from exc
            directory.mkdir(parents=True, exist_ok=True)
            continue

        try:
            directory.relative_to(site_paths.docs_dir)
        except ValueError as exc:
            msg = f"{label.capitalize()} directory must reside inside the MkDocs docs_dir. Expected parent {site_paths.docs_dir}, got {directory}."
            raise ValueError(msg) from exc
        directory.mkdir(parents=True, exist_ok=True)


def _process_commands_and_avatars(
    messages_table: ir.Table, site_paths: any, vision_model: str, enrichment_cache: EnrichmentCache
) -> ir.Table:
    """Process egregora commands and avatar commands.

    Args:
        messages_table: Input messages table
        site_paths: Site path configuration
        vision_model: Vision model identifier
        enrichment_cache: Enrichment cache instance

    Returns:
        Messages table (unchanged, commands are side effects)

    """
    commands = extract_commands(messages_table)
    if commands:
        process_commands(commands, site_paths.profiles_dir)
        logger.info("[magenta]🧾 Processed[/] %s /egregora commands", len(commands))
    else:
        logger.info("[magenta]🧾 No /egregora commands detected[/]")

    logger.info("[cyan]🖼️  Processing avatar commands...[/]")
    avatar_context = AvatarContext(
        docs_dir=site_paths.docs_dir,
        media_dir=site_paths.media_dir,
        profiles_dir=site_paths.profiles_dir,
        vision_model=vision_model,
        cache=enrichment_cache,
    )
    avatar_results = process_avatar_commands(
        messages_table=messages_table,
        context=avatar_context,
    )
    if avatar_results:
        logger.info("[green]✓ Processed[/] %s avatar command(s)", len(avatar_results))

    return messages_table


def _prepare_pipeline_data(
    adapter: any,
    input_path: Path,
    config: EgregoraConfig,
    env: PipelineEnvironment,
    output_dir: Path,
) -> PreparedPipelineData:
    """Prepare messages, filters, and windowing context for processing."""
    timezone = config.pipeline.timezone
    step_size = config.pipeline.step_size
    step_unit = config.pipeline.step_unit
    overlap_ratio = config.pipeline.overlap_ratio
    max_window_time_hours = config.pipeline.max_window_time
    max_window_time = timedelta(hours=max_window_time_hours) if max_window_time_hours else None
    enable_enrichment = config.enrichment.enabled
    retrieval_mode = config.rag.mode
    retrieval_nprobe = config.rag.nprobe
    retrieval_overfetch = config.rag.overfetch

    from_date: date_type | None = None
    to_date: date_type | None = None
    if config.pipeline.from_date:
        from_date = date_type.fromisoformat(config.pipeline.from_date)
    if config.pipeline.to_date:
        to_date = date_type.fromisoformat(config.pipeline.to_date)

    vision_model = get_model_for_task("enricher_vision", config, env.cli_model_override)
    embedding_model = get_model_for_task("embedding", config, env.cli_model_override)

    messages_table = _parse_and_validate_source(adapter, input_path, timezone)
    _setup_content_directories(env.site_paths)
    messages_table = _process_commands_and_avatars(
        messages_table, env.site_paths, vision_model, env.enrichment_cache
    )

    checkpoint_path = env.site_paths.site_root / ".egregora" / "checkpoint.json"
    messages_table = _apply_filters(
        messages_table,
        env.site_paths,
        from_date,
        to_date,
        checkpoint_path,
    )

    logger.info("🎯 [bold cyan]Creating windows:[/] step_size=%s, unit=%s", step_size, step_unit)
    windows_iterator = create_windows(
        messages_table,
        step_size=step_size,
        step_unit=step_unit,
        overlap_ratio=overlap_ratio,
        max_window_time=max_window_time,
    )

    posts_dir = env.site_paths.posts_dir
    profiles_dir = env.site_paths.profiles_dir

    from egregora.output_adapters import create_output_format

    output_format = create_output_format(output_dir, format_type=config.output.format)

    if config.rag.enabled:
        logger.info("[bold cyan]📚 Indexing existing documents into RAG...[/]")
        try:
            from egregora.agents.writer.writer_runner import index_documents_for_rag

            indexed_count = index_documents_for_rag(
                output_format, env.site_paths.rag_dir, embedding_model=embedding_model
            )
            if indexed_count > 0:
                logger.info("[green]✓ Indexed[/] %s documents into RAG", indexed_count)
            else:
                logger.info("[dim]No new documents to index[/]")
        except Exception:
            logger.exception("[yellow]⚠️  Failed to index documents into RAG[/]")

    window_ctx = WindowProcessingContext(
        adapter=adapter,
        input_path=input_path,
        site_paths=env.site_paths,
        posts_dir=posts_dir,
        profiles_dir=profiles_dir,
        config=config,
        enrichment_cache=env.enrichment_cache,
        output_format=output_format,
        enable_enrichment=enable_enrichment,
        cli_model_override=env.cli_model_override,
        retrieval_mode=retrieval_mode,
        retrieval_nprobe=retrieval_nprobe,
        retrieval_overfetch=retrieval_overfetch,
        client=env.client,
    )

    return PreparedPipelineData(
        messages_table=messages_table,
        windows_iterator=windows_iterator,
        checkpoint_path=checkpoint_path,
        window_context=window_ctx,
        enable_enrichment=enable_enrichment,
        embedding_model=embedding_model,
    )


def _index_media_into_rag(
    enable_enrichment: bool,
    results: dict,
    site_paths: any,
    embedding_model: str,
) -> None:
    """Index media enrichments into RAG after window processing.

    Args:
        enable_enrichment: Whether enrichment is enabled
        results: Window processing results
        site_paths: Site path configuration
        embedding_model: Embedding model identifier

    """
    if not (enable_enrichment and results):
        return

    logger.info("[bold cyan]📚 Indexing media into RAG...[/]")
    try:
        rag_dir = site_paths.rag_dir
        store = VectorStore(rag_dir / "chunks.parquet")
        media_chunks = index_all_media(site_paths.docs_dir, store, embedding_model=embedding_model)
        if media_chunks > 0:
            logger.info("[green]✓ Indexed[/] %s media chunks into RAG", media_chunks)
        else:
            logger.info("[yellow]No media enrichments to index[/]")
    except Exception:
        logger.exception("[red]Failed to index media into RAG[/]")


def _save_checkpoint(results: dict, max_processed_timestamp: datetime | None, checkpoint_path: Path) -> None:
    """Save checkpoint after successful window processing.

    Args:
        results: Window processing results
        max_processed_timestamp: Latest end_time from successfully processed windows
        checkpoint_path: Path to checkpoint file

    """
    if not results or max_processed_timestamp is None:
        logger.warning(
            "⚠️  [yellow]No windows processed[/] - checkpoint not saved. "
            "All windows may have been empty or filtered out."
        )
        return

    # Count total messages processed (approximate from results)
    total_posts = sum(len(r.get("posts", [])) for r in results.values())

    save_checkpoint(checkpoint_path, max_processed_timestamp, total_posts)
    logger.info(
        "💾 [cyan]Checkpoint saved:[/] processed up to %s (%d posts written)",
        max_processed_timestamp.strftime("%Y-%m-%d %H:%M:%S"),
        total_posts,
    )


def _apply_filters(
    messages_table: ir.Table,
    site_paths: any,
    from_date: date_type | None,
    to_date: date_type | None,
    checkpoint_path: Path,
) -> ir.Table:
    """Apply all filters: egregora messages, opted-out users, date range, checkpoint resume.

    Args:
        messages_table: Input messages table
        site_paths: Site path configuration
        from_date: Filter start date (inclusive)
        to_date: Filter end date (inclusive)
        checkpoint_path: Path to checkpoint file

    Returns:
        Filtered messages table

    """
    # Filter egregora messages
    messages_table, egregora_removed = filter_egregora_messages(messages_table)
    if egregora_removed:
        logger.info("[yellow]🧹 Removed[/] %s /egregora messages", egregora_removed)

    # Filter opted-out authors
    messages_table, removed_count = filter_opted_out_authors(messages_table, site_paths.profiles_dir)
    if removed_count > 0:
        logger.warning("⚠️  %s messages removed from opted-out users", removed_count)

    # Date range filtering
    if from_date or to_date:
        original_count = messages_table.count().execute()
        if from_date and to_date:
            messages_table = messages_table.filter(
                (messages_table.ts.date() >= from_date) & (messages_table.ts.date() <= to_date)
            )
            logger.info("📅 [cyan]Filtering[/] from %s to %s", from_date, to_date)
        elif from_date:
            messages_table = messages_table.filter(messages_table.ts.date() >= from_date)
            logger.info("📅 [cyan]Filtering[/] from %s onwards", from_date)
        elif to_date:
            messages_table = messages_table.filter(messages_table.ts.date() <= to_date)
            logger.info("📅 [cyan]Filtering[/] up to %s", to_date)
        filtered_count = messages_table.count().execute()
        removed_by_date = original_count - filtered_count
        if removed_by_date > 0:
            logger.info("🗓️  [yellow]Filtered out[/] %s messages (kept %s)", removed_by_date, filtered_count)

    # Checkpoint-based resume logic
    checkpoint = load_checkpoint(checkpoint_path)
    if checkpoint and "last_processed_timestamp" in checkpoint:
        last_timestamp_str = checkpoint["last_processed_timestamp"]
        last_timestamp = datetime.fromisoformat(last_timestamp_str)

        # Ensure timezone-aware comparison
        utc_zone = ZoneInfo("UTC")
        if last_timestamp.tzinfo is None:
            last_timestamp = last_timestamp.replace(tzinfo=utc_zone)
        else:
            last_timestamp = last_timestamp.astimezone(utc_zone)

        original_count = messages_table.count().execute()
        messages_table = messages_table.filter(messages_table.ts > last_timestamp)
        filtered_count = messages_table.count().execute()
        resumed_count = original_count - filtered_count

        if resumed_count > 0:
            logger.info(
                "♻️  [cyan]Resuming:[/] skipped %s already processed messages (last: %s)",
                resumed_count,
                last_timestamp.strftime("%Y-%m-%d %H:%M:%S"),
            )
    else:
        logger.info("🆕 [cyan]Starting fresh[/] (no checkpoint found)")

    return messages_table


def run(
    source: str,
    input_path: Path,
    output_dir: Path,
    config: EgregoraConfig,
    *,
    api_key: str | None = None,
    model_override: str | None = None,
    client: genai.Client | None = None,
) -> dict[str, dict[str, list[str]]]:
    """Run the complete write pipeline workflow."""
    logger.info("[bold cyan]🚀 Starting pipeline for source:[/] %s", source)
    adapter = get_adapter(source)

    with _pipeline_environment(output_dir, config, api_key, model_override, client) as env:
        dataset = _prepare_pipeline_data(adapter, input_path, config, env, output_dir)
        results, max_processed_timestamp = _process_all_windows(
            dataset.windows_iterator, dataset.window_context, env.runs_backend
        )
        _index_media_into_rag(dataset.enable_enrichment, results, env.site_paths, dataset.embedding_model)
        _save_checkpoint(results, max_processed_timestamp, dataset.checkpoint_path)

        logger.info("[bold green]🎉 Pipeline completed successfully![/]")
        return results<|MERGE_RESOLUTION|>--- conflicted
+++ resolved
@@ -937,28 +937,10 @@
     logger.info("[bold cyan]📦 Parsing with adapter:[/] %s", adapter.source_name)
     messages_table = adapter.parse(input_path, timezone=timezone)
 
-<<<<<<< HEAD
     # Validate IR schema (raises SchemaError if invalid)
     validate_ir_schema(messages_table)
 
     logger.debug("IR schema validation passed: %s", messages_table.schema())
-=======
-    actual_schema = messages_table.schema()
-    expected_cols = set(CONVERSATION_SCHEMA.names)
-    actual_cols = set(actual_schema.names)
-
-    missing = expected_cols - actual_cols
-    if missing:
-        msg = "Source adapter schema mismatch:\n  " + ", ".join(sorted(missing))
-        raise ValueError(msg)
-    if actual_cols > expected_cols:
-        logger.warning(
-            "[yellow]⚠️ Schema includes extra columns[/yellow] — %s",
-            ", ".join(sorted(actual_cols - expected_cols)),
-        )
-
-    logger.debug("Schema validation passed: %s", actual_schema)
->>>>>>> b5588f2c
     total_messages = messages_table.count().execute()
     logger.info("[green]✅ Parsed[/] %s messages", total_messages)
 
