"""Write pipeline orchestration - executes the complete write workflow.

This module orchestrates the high-level flow for the 'write' command, coordinating:
- Input adapter selection and parsing
- Privacy and enrichment stages
- Window-based post generation
- Output adapter persistence

Part of the three-layer architecture:
- orchestration/ (THIS) - Business workflows (WHAT to execute)
- pipeline/ - Generic infrastructure (HOW to execute)
- data_primitives/ - Core data models
"""

from __future__ import annotations

import logging
import tempfile
import uuid
from collections import deque
from contextlib import contextmanager
from dataclasses import dataclass
from datetime import UTC, datetime, timedelta
from datetime import date as date_type
from pathlib import Path
from typing import TYPE_CHECKING
from urllib.parse import urlparse
from zoneinfo import ZoneInfo

import ibis
from google import genai

from egregora.agents.model_limits import get_model_context_limit
from egregora.agents.shared.author_profiles import filter_opted_out_authors, process_commands
from egregora.agents.shared.rag import VectorStore, index_all_media
from egregora.agents.writer import WriterConfig, write_posts_for_window
from egregora.config import get_model_for_task
from egregora.config.settings import EgregoraConfig, load_egregora_config
from egregora.database import RUN_EVENTS_SCHEMA
from egregora.database.checkpoint import load_checkpoint, save_checkpoint
from egregora.database.validation import validate_ir_schema
from egregora.enrichment import enrich_table
from egregora.enrichment.avatar import AvatarContext, process_avatar_commands
from egregora.enrichment.runners import EnrichmentRuntimeContext
from egregora.input_adapters import get_adapter
from egregora.input_adapters.whatsapp.parser import extract_commands, filter_egregora_messages
from egregora.output_adapters.mkdocs import resolve_site_paths
from egregora.transformations.media import process_media_for_window
from egregora.transformations.windowing import create_windows
from egregora.utils.cache import EnrichmentCache
from egregora.utils.fingerprinting import fingerprint_window
from egregora.utils.git import get_git_commit_sha

if TYPE_CHECKING:
    import ibis.expr.types as ir
logger = logging.getLogger(__name__)
__all__ = ["WhatsAppProcessOptions", "process_whatsapp_export", "run"]


@dataclass(frozen=True)
class WhatsAppProcessOptions:
    """Runtime overrides for :func:`process_whatsapp_export`."""

    output_dir: Path = Path("output")
    step_size: int = 100
    step_unit: str = "messages"
    overlap_ratio: float = 0.2
    enable_enrichment: bool = True
    from_date: date_type | None = None
    to_date: date_type | None = None
    timezone: str | ZoneInfo | None = None
    gemini_api_key: str | None = None
    model: str | None = None
    batch_threshold: int = 10
    retrieval_mode: str = "ann"
    retrieval_nprobe: int | None = None
    retrieval_overfetch: int | None = None
    max_prompt_tokens: int = 100_000
    use_full_context_window: bool = False
    client: genai.Client | None = None


@dataclass
class PipelineOptions:
    """Options to override the base EgregoraConfig for a pipeline run."""

    step_size: int = 100
    step_unit: str = "messages"
    overlap_ratio: float = 0.2
    enable_enrichment: bool = True
    from_date: date_type | None = None
    to_date: date_type | None = None
    timezone: str | ZoneInfo | None = None
    gemini_api_key: str | None = None
    model: str | None = None
    batch_threshold: int = 10
    retrieval_mode: str = "ann"
    retrieval_nprobe: int | None = None
    retrieval_overfetch: int | None = None
    max_prompt_tokens: int = 100_000
    use_full_context_window: bool = False
    client: genai.Client | None = None


def process_whatsapp_export(
    zip_path: Path,
    *,
<<<<<<< HEAD
    options: PipelineOptions | None = None,
) -> dict[str, dict[str, list[str]]]:
    """High-level helper for processing WhatsApp ZIP exports using :func:`run`."""
    if options is None:
        options = PipelineOptions()

    output_dir = output_dir.expanduser().resolve()
=======
    options: WhatsAppProcessOptions | None = None,
) -> dict[str, dict[str, list[str]]]:
    """High-level helper for processing WhatsApp ZIP exports using :func:`run`."""
    opts = options or WhatsAppProcessOptions()
    output_dir = opts.output_dir.expanduser().resolve()
>>>>>>> 6de723b9
    site_paths = resolve_site_paths(output_dir)

    base_config = load_egregora_config(site_paths.site_root)
    egregora_config = base_config.model_copy(
        deep=True,
        update={
            "pipeline": base_config.pipeline.model_copy(
                update={
<<<<<<< HEAD
                    "step_size": options.step_size,
                    "step_unit": options.step_unit,
                    "overlap_ratio": options.overlap_ratio,
                    "timezone": str(options.timezone) if options.timezone else None,
                    "from_date": options.from_date.isoformat() if options.from_date else None,
                    "to_date": options.to_date.isoformat() if options.to_date else None,
                    "batch_threshold": options.batch_threshold,
                    "max_prompt_tokens": options.max_prompt_tokens,
                    "use_full_context_window": options.use_full_context_window,
                }
            ),
            "enrichment": base_config.enrichment.model_copy(update={"enabled": options.enable_enrichment}),
            "rag": base_config.rag.model_copy(
                update={
                    "mode": options.retrieval_mode,
                    "nprobe": (
                        options.retrieval_nprobe
                        if options.retrieval_nprobe is not None
                        else base_config.rag.nprobe
                    ),
                    "overfetch": (
                        options.retrieval_overfetch
                        if options.retrieval_overfetch is not None
=======
                    "step_size": opts.step_size,
                    "step_unit": opts.step_unit,
                    "overlap_ratio": opts.overlap_ratio,
                    "timezone": str(opts.timezone) if opts.timezone else None,
                    "from_date": opts.from_date.isoformat() if opts.from_date else None,
                    "to_date": opts.to_date.isoformat() if opts.to_date else None,
                    "batch_threshold": opts.batch_threshold,
                    "max_prompt_tokens": opts.max_prompt_tokens,
                    "use_full_context_window": opts.use_full_context_window,
                }
            ),
            "enrichment": base_config.enrichment.model_copy(update={"enabled": opts.enable_enrichment}),
            "rag": base_config.rag.model_copy(
                update={
                    "mode": opts.retrieval_mode,
                    "nprobe": (
                        opts.retrieval_nprobe
                        if opts.retrieval_nprobe is not None
                        else base_config.rag.nprobe
                    ),
                    "overfetch": (
                        opts.retrieval_overfetch
                        if opts.retrieval_overfetch is not None
>>>>>>> 6de723b9
                        else base_config.rag.overfetch
                    ),
                }
            ),
        },
    )

    return run(
        source="whatsapp",
        input_path=zip_path,
        output_dir=output_dir,
        config=egregora_config,
<<<<<<< HEAD
        api_key=options.gemini_api_key,
        model_override=options.model,
        client=options.client,
=======
        api_key=opts.gemini_api_key,
        model_override=opts.model,
        client=opts.client,
>>>>>>> 6de723b9
    )


@dataclass
class WindowProcessingContext:
    """Context for window processing to reduce parameter passing."""

    adapter: any
    input_path: Path
    site_paths: any
    posts_dir: Path
    profiles_dir: Path
    config: EgregoraConfig
    enrichment_cache: EnrichmentCache
    output_format: any
    enable_enrichment: bool
    cli_model_override: str | None
    retrieval_mode: str
    retrieval_nprobe: int
    retrieval_overfetch: int
    client: genai.Client


@dataclass
class PipelineEnvironment:
    """Resources required to execute the write pipeline."""

    site_paths: any
    runtime_db_uri: str
    pipeline_backend: any
    runs_backend: any
    cli_model_override: str | None
    client: genai.Client
    enrichment_cache: EnrichmentCache


@dataclass
class PreparedPipelineData:
    """Artifacts produced during dataset preparation."""

    messages_table: "ir.Table"
    windows_iterator: any
    checkpoint_path: Path
    window_context: WindowProcessingContext
    enable_enrichment: bool
    embedding_model: str


def _process_single_window(
    window: any, ctx: WindowProcessingContext, *, depth: int = 0
) -> dict[str, dict[str, list[str]]]:
    """Process a single window with media extraction, enrichment, and post writing.

    Args:
        window: Window to process
        ctx: Window processing context
        depth: Current split depth (for logging)

    Returns:
        Dict mapping window label to {'posts': [...], 'profiles': [...]}

    """
    indent = "  " * depth
    window_label = f"{window.start_time:%Y-%m-%d %H:%M} to {window.end_time:%H:%M}"
    window_table = window.table
    window_count = window.size

    logger.info("%s➡️  [bold]%s[/] — %s messages (depth=%d)", indent, window_label, window_count, depth)

    # Process media
    temp_prefix = f"egregora-media-{window.start_time:%Y%m%d_%H%M%S}-"
    with tempfile.TemporaryDirectory(prefix=temp_prefix) as temp_dir_str:
        temp_dir = Path(temp_dir_str)
        window_table_processed, media_mapping = process_media_for_window(
            window_table=window_table,
            adapter=ctx.adapter,
            media_dir=ctx.site_paths.media_dir,
            temp_dir=temp_dir,
            docs_dir=ctx.site_paths.docs_dir,
            posts_dir=ctx.posts_dir,
            zip_path=ctx.input_path,
        )

    # Enrichment
    if ctx.enable_enrichment:
        logger.info("%s✨ [cyan]Enriching[/] window %s", indent, window_label)
        enriched_table = _perform_enrichment(
            window_table_processed,
            media_mapping,
            ctx.config,
            ctx.enrichment_cache,
            ctx.site_paths,
            ctx.posts_dir,
            ctx.output_format,
        )
    else:
        enriched_table = window_table_processed

    # Write posts
    writer_config = WriterConfig(
        output_dir=ctx.posts_dir,
        profiles_dir=ctx.profiles_dir,
        rag_dir=ctx.site_paths.rag_dir,
        site_root=ctx.site_paths.site_root,
        egregora_config=ctx.config,
        cli_model=ctx.cli_model_override,
        enable_rag=True,
        retrieval_mode=ctx.retrieval_mode,
        retrieval_nprobe=ctx.retrieval_nprobe,
        retrieval_overfetch=ctx.retrieval_overfetch,
    )

    result = write_posts_for_window(
        enriched_table, window.start_time, window.end_time, ctx.client, writer_config
    )
    post_count = len(result.get("posts", []))
    profile_count = len(result.get("profiles", []))
    logger.info(
        "%s[green]✔ Generated[/] %s posts / %s profiles for %s",
        indent,
        post_count,
        profile_count,
        window_label,
    )

    return {window_label: result}


def _process_window_with_auto_split(
    window: any, ctx: WindowProcessingContext, *, depth: int = 0, max_depth: int = 5
) -> dict[str, dict[str, list[str]]]:
    """Process a window with automatic splitting if prompt exceeds model limit."""

    from egregora.agents.model_limits import PromptTooLargeError
    from egregora.transformations import split_window_into_n_parts

    min_window_size = 5
    results: dict[str, dict[str, list[str]]] = {}
    queue: deque[tuple[any, int]] = deque([(window, depth)])

    while queue:
        current_window, current_depth = queue.popleft()
        indent = "  " * current_depth
        window_label = (
            f"{current_window.start_time:%Y-%m-%d %H:%M} to {current_window.end_time:%H:%M}"
        )

        _warn_if_window_too_small(current_window.size, indent, window_label, min_window_size)
        _ensure_split_depth(current_depth, max_depth, indent, window_label)

        try:
            window_results = _process_single_window(current_window, ctx, depth=current_depth)
        except PromptTooLargeError as error:
            split_work = _split_window_for_retry(
                current_window,
                error,
                current_depth,
                indent,
                split_window_into_n_parts,
            )
            queue.extendleft(reversed(split_work))
            continue

        results.update(window_results)

    return results


def _warn_if_window_too_small(size: int, indent: str, label: str, minimum: int) -> None:
    if size < minimum:
        logger.warning(
            "%s⚠️  Window %s too small to split (%d messages) - attempting anyway",
            indent,
            label,
            size,
        )


def _ensure_split_depth(depth: int, max_depth: int, indent: str, label: str) -> None:
    if depth >= max_depth:
        error_msg = (
            f"Max split depth {max_depth} reached for window {label}. "
            "Window cannot be split enough to fit in model context (possible miscalculation). "
            "Try increasing --max-prompt-tokens or using --use-full-context-window."
        )
        logger.error("%s❌ %s", indent, error_msg)
        raise RuntimeError(error_msg)


def _split_window_for_retry(
    window: any,
    error: Exception,
    depth: int,
    indent: str,
    splitter: any,
) -> list[tuple[any, int]]:
    import math

    estimated_tokens = getattr(error, "estimated_tokens", 0)
    effective_limit = getattr(error, "effective_limit", 1) or 1

    logger.warning(
        "%s⚡ [yellow]Splitting window[/] %s (prompt: %dk tokens > %dk limit)",
        indent,
        f"{window.start_time:%Y-%m-%d %H:%M} to {window.end_time:%H:%M}",
        estimated_tokens // 1000,
        effective_limit // 1000,
    )

    num_splits = max(1, math.ceil(estimated_tokens / effective_limit))
    logger.info("%s↳ [dim]Splitting into %d parts[/]", indent, num_splits)

    split_windows = splitter(window, num_splits)
    if not split_windows:
        error_msg = (
            f"Cannot split window {window.start_time:%Y-%m-%d %H:%M} to {window.end_time:%H:%M}"
            " - all splits would be empty"
        )
        logger.exception("%s❌ %s", indent, error_msg)
        raise RuntimeError(error_msg) from error

    scheduled: list[tuple[any, int]] = []
    for index, split_window in enumerate(split_windows, 1):
        split_label = (
            f"{split_window.start_time:%Y-%m-%d %H:%M} to {split_window.end_time:%H:%M}"
        )
        logger.info(
            "%s↳ [dim]Processing part %d/%d: %s[/]",
            indent,
            index,
            len(split_windows),
            split_label,
        )
        scheduled.append((split_window, depth + 1))

    return scheduled

RUN_EVENTS_TABLE_NAME = "run_events"


def _ensure_run_events_table_exists(runs_backend: any) -> None:
    """Create the run_events tracking table if it is missing for the backend."""
    try:
        if RUN_EVENTS_TABLE_NAME in set(runs_backend.list_tables()):
            return
    except Exception as exc:  # noqa: BLE001 - Graceful degradation for any backend
        logger.debug("Unable to list tables for runs backend: %s", exc)

    try:
        runs_backend.create_table(RUN_EVENTS_TABLE_NAME, schema=RUN_EVENTS_SCHEMA)
    except Exception as exc:  # noqa: BLE001 - Graceful degradation for any backend
        # If the table already exists (created externally), retrieving it should
        # succeed; otherwise re-raise to surface the configuration issue.
        try:
            runs_backend.table(RUN_EVENTS_TABLE_NAME)
        except Exception as lookup_err:
            msg = "Failed to ensure run_events tracking table exists"
            raise RuntimeError(msg) from lookup_err
        else:
            logger.debug("Run events table already present: %s", exc)


def _record_run_event(runs_backend: any, event: dict[str, object]) -> None:
    """Record a run status event using event-sourced pattern (append-only).

    Each status change is a new event with unique event_id. No UPDATE/DELETE needed.
    Works with any backend supporting INSERT, providing full audit trail.

    Args:
        runs_backend: Ibis backend for run tracking
        event: Event dict matching RUN_EVENTS_SCHEMA (must include event_id, run_id, status, timestamp)

    Note:
        Failures are logged but don't break the pipeline (observability-only).

    """
    try:
        _ensure_run_events_table_exists(runs_backend)

        rows = ibis.memtable([event], schema=RUN_EVENTS_SCHEMA)
        insert_fn = getattr(runs_backend, "insert", None)
        if not callable(insert_fn):
            logger.debug(
                "Run tracking unavailable: backend %s doesn't support insert()",
                type(runs_backend).__name__,
            )
            return

        insert_fn(RUN_EVENTS_TABLE_NAME, rows)
    except Exception as exc:  # noqa: BLE001 - Observability failures don't break pipeline
        logger.debug("Failed to record run event: %s", exc)
        # Don't break pipeline for observability failures


def _resolve_context_token_limit(config: EgregoraConfig, cli_model_override: str | None = None) -> int:
    """Resolve the effective context window token limit for the writer model.

    Args:
        config: Egregora configuration with model settings.
        cli_model_override: Optional CLI model override to respect.

    Returns:
        Maximum number of prompt tokens available for a window.

    """
    use_full_window = getattr(config.pipeline, "use_full_context_window", False)

    if use_full_window:
        writer_model = get_model_for_task("writer", config, cli_override=cli_model_override)
        limit = get_model_context_limit(writer_model)
        logger.debug(
            "Using full context window for writer model %s (limit=%d tokens)",
            writer_model,
            limit,
        )
        return limit

    limit = config.pipeline.max_prompt_tokens
    logger.debug("Using configured max_prompt_tokens cap: %d tokens", limit)
    return limit


# Constants for window size calculation
AVG_TOKENS_PER_MESSAGE = 5  # A conservative estimate for the average number of tokens per message.
PROMPT_BUFFER_RATIO = 0.8  # Leave 20% of the context window for system prompts, tools, etc.


def _calculate_max_window_size(config: EgregoraConfig, cli_model_override: str | None = None) -> int:
    """Calculate maximum window size based on LLM context window.

    Uses a rough heuristic to estimate the maximum number of messages that can fit
    into the model's context window, leaving a buffer for overhead.

    Args:
        config: Egregora configuration with model settings.
        cli_model_override: Optional CLI model override for the writer model.

    Returns:
        Maximum number of messages per window.

    """
    max_tokens = _resolve_context_token_limit(config, cli_model_override)
    return int((max_tokens * PROMPT_BUFFER_RATIO) / AVG_TOKENS_PER_MESSAGE)


def _validate_window_size(window: any, max_size: int) -> None:
    """Validate window doesn't exceed LLM context limits.

    Args:
        window: Window object with size attribute
        max_size: Maximum allowed window size (messages)

    Raises:
        ValueError: If window exceeds max size

    """
    if window.size > max_size:
        msg = (
            f"Window {window.window_index} has {window.size} messages but max is {max_size}. "
            f"This limit is based on your model's context window. "
            f"Reduce --step-size to create smaller windows."
        )
        raise ValueError(msg)


def _process_all_windows(
    windows_iterator: any, ctx: WindowProcessingContext, runs_backend: any
) -> dict[str, dict[str, list[str]]]:
    """Process all windows with tracking and error handling.

    Args:
        windows_iterator: Iterator of Window objects
        ctx: Window processing context
        runs_backend: Ibis backend for run tracking

    Returns:
        Dict mapping window labels to {'posts': [...], 'profiles': [...]}

    """
    results = {}

    # Calculate max window size from LLM context (once)
    max_window_size = _calculate_max_window_size(ctx.config, ctx.cli_model_override)
    effective_token_limit = _resolve_context_token_limit(ctx.config, ctx.cli_model_override)
    logger.debug(
        "Max window size: %d messages (based on %d token context)",
        max_window_size,
        effective_token_limit,
    )

    for window in windows_iterator:
        # Skip empty windows
        if window.size == 0:
            logger.debug(
                "Skipping empty window %d (%s to %s)",
                window.window_index,
                window.start_time.strftime("%Y-%m-%d %H:%M"),
                window.end_time.strftime("%Y-%m-%d %H:%M"),
            )
            continue

        # Validate window size doesn't exceed LLM context limits
        _validate_window_size(window, max_window_size)

        # Track window processing (event-sourced)
        run_id = uuid.uuid4()
        started_at = datetime.now(UTC)

        # Record "started" event
        try:
            input_fingerprint = fingerprint_window(window)

            start_event = {
                "event_id": uuid.uuid4(),
                "run_id": run_id,
                "tenant_id": None,
                "stage": f"window_{window.window_index}",
                "status": "started",
                "error": None,
                "input_fingerprint": input_fingerprint,
                "code_ref": get_git_commit_sha(),
                "config_hash": None,
                "timestamp": started_at,
                "rows_in": window.size,
                "rows_out": None,
                "duration_seconds": None,
                "llm_calls": None,
                "tokens": None,
                "trace_id": None,
            }

            _record_run_event(runs_backend, start_event)
        except Exception as e:  # noqa: BLE001 - Observability failures don't break pipeline
            logger.warning("Failed to record run start event: %s", e)

        # Process window
        try:
            window_results = _process_window_with_auto_split(window, ctx, depth=0, max_depth=5)
            results.update(window_results)

            # Record "completed" event
            finished_at = datetime.now(UTC)
            posts_count = sum(len(r.get("posts", [])) for r in window_results.values())
            profiles_count = sum(len(r.get("profiles", [])) for r in window_results.values())

            try:
                completion_event = {
                    "event_id": uuid.uuid4(),  # New event ID
                    "run_id": run_id,  # Same run ID
                    "tenant_id": None,
                    "stage": f"window_{window.window_index}",
                    "status": "completed",
                    "error": None,
                    "input_fingerprint": None,
                    "code_ref": get_git_commit_sha(),
                    "config_hash": None,
                    "timestamp": finished_at,
                    "rows_in": None,
                    "rows_out": posts_count + profiles_count,
                    "duration_seconds": (finished_at - started_at).total_seconds(),
                    "llm_calls": None,
                    "tokens": None,
                    "trace_id": None,
                }

                _record_run_event(runs_backend, completion_event)

                logger.debug(
                    "📊 Tracked run %s: %s posts, %s profiles",
                    str(run_id)[:8],
                    posts_count,
                    profiles_count,
                )
            except Exception as e:  # noqa: BLE001 - Observability failures don't break pipeline
                logger.warning("Failed to record run completion event: %s", e)

        except Exception as e:
            # Record "failed" event
            finished_at = datetime.now(UTC)
            error_msg = f"{type(e).__name__}: {e!s}"

            try:
                failure_event = {
                    "event_id": uuid.uuid4(),  # New event ID
                    "run_id": run_id,  # Same run ID
                    "tenant_id": None,
                    "stage": f"window_{window.window_index}",
                    "status": "failed",
                    "error": error_msg,
                    "input_fingerprint": None,
                    "code_ref": get_git_commit_sha(),
                    "config_hash": None,
                    "timestamp": finished_at,
                    "rows_in": None,
                    "rows_out": None,
                    "duration_seconds": (finished_at - started_at).total_seconds(),
                    "llm_calls": None,
                    "tokens": None,
                    "trace_id": None,
                }

                _record_run_event(runs_backend, failure_event)
            except Exception as update_err:  # noqa: BLE001 - Observability failures don't break pipeline
                logger.warning("Failed to record run failure event: %s", update_err)

            # Re-raise the original exception
            raise

    return results


def _perform_enrichment(
    window_table: ir.Table,
    media_mapping: dict[str, Path],
    config: EgregoraConfig,
    enrichment_cache: EnrichmentCache,
    site_paths: any,
    posts_dir: Path,
    output_format: any,
) -> ir.Table:
    """Execute enrichment for a window's table.

    Phase 3: Extracted to eliminate duplication in resume/non-resume branches.

    Args:
        window_table: Table to enrich
        media_mapping: Media file mapping
        config: Egregora configuration
        enrichment_cache: Enrichment cache instance
        site_paths: Site path configuration
        posts_dir: Posts output directory
        output_format: OutputAdapter instance for storage protocol access

    Returns:
        Enriched table

    """
    enrichment_context = EnrichmentRuntimeContext(
        cache=enrichment_cache,
        docs_dir=site_paths.docs_dir,
        posts_dir=posts_dir,
        output_format=output_format,
        site_root=site_paths.site_root,
    )
    return enrich_table(
        window_table,
        media_mapping,
        config,
        enrichment_context,
    )


def _is_connection_uri(value: str) -> bool:
    """Return True if the provided value looks like a DB connection URI."""
    if not value:
        return False

    parsed = urlparse(value)
    # Handle Windows drive letters (e.g. C:/path or C:\path)
    return bool(parsed.scheme) and not (len(parsed.scheme) == 1 and value[1:3] in {":/", ":\\"})


def _create_database_backends(
    site_root: Path,
    config: EgregoraConfig,
) -> tuple[str, any, any]:
    """Create database backends for pipeline and runs tracking.

    Uses Ibis for database abstraction, allowing future migration to
    other databases (Postgres, SQLite, etc.) via connection strings.

    Args:
        site_root: Root directory for the site
        config: Egregora configuration

    Returns:
        Tuple of (runtime_db_uri, pipeline_backend, runs_backend).

    Notes:
        DuckDB file URIs with the pattern ``duckdb:///./relative/path.duckdb`` are
        resolved relative to ``site_root`` to keep configuration portable while
        still using proper connection strings.

    """

    def _validate_and_connect(value: str, setting_name: str) -> tuple[str, any]:
        if not value:
            msg = f"Database setting '{setting_name}' must be a non-empty connection URI."
            raise ValueError(msg)

        parsed = urlparse(value)
        if not parsed.scheme:
            msg = (
                "Database setting '{setting}' must be provided as an Ibis-compatible connection "
                "URI (e.g. 'duckdb:///absolute/path/to/file.duckdb' or 'postgres://user:pass@host/db')."
            )
            raise ValueError(msg.format(setting=setting_name))

        if len(parsed.scheme) == 1 and value[1:3] in {":/", ":\\"}:
            msg = (
                "Database setting '{setting}' looks like a filesystem path. Provide a full connection "
                "URI instead (see the database settings documentation)."
            )
            raise ValueError(msg.format(setting=setting_name))

        normalized_value = value

        if parsed.scheme == "duckdb" and not parsed.netloc:
            path_value = parsed.path
            if path_value and path_value not in {"/:memory:", ":memory:", "memory", "memory:"}:
                if path_value.startswith("/./"):
                    fs_path = (site_root / Path(path_value[3:])).resolve()
                else:
                    fs_path = Path(path_value).resolve()
                fs_path.parent.mkdir(parents=True, exist_ok=True)
                normalized_value = f"duckdb:///{fs_path}"

        return normalized_value, ibis.connect(normalized_value)

    runtime_db_uri, pipeline_backend = _validate_and_connect(
        config.database.pipeline_db, "database.pipeline_db"
    )
    _runs_db_uri, runs_backend = _validate_and_connect(config.database.runs_db, "database.runs_db")

    return runtime_db_uri, pipeline_backend, runs_backend


def _resolve_site_paths_or_raise(output_dir: Path, config: EgregoraConfig) -> any:
    """Resolve site paths for the configured output format and validate structure."""

    site_paths = _resolve_pipeline_site_paths(output_dir, config)
    format_type = config.output.format

    if format_type != "eleventy-arrow":
        if not site_paths.mkdocs_path or not site_paths.mkdocs_path.exists():
            msg = (
                f"No mkdocs.yml found for site at {output_dir}. "
                "Run 'egregora init <site-dir>' before processing exports."
            )
            raise ValueError(msg)

        if not site_paths.docs_dir.exists():
            msg = (
                f"Docs directory not found: {site_paths.docs_dir}. "
                "Re-run 'egregora init' to scaffold the MkDocs project."
            )
            raise ValueError(msg)
    elif not site_paths.docs_dir.exists():
        msg = (
            "Eleventy content directory not found at "
            f"{site_paths.docs_dir}. Run 'egregora init <site-dir> --output-format eleventy-arrow' "
            "to scaffold the project before processing exports."
        )
        raise ValueError(msg)

    return site_paths


def _resolve_pipeline_site_paths(output_dir: Path, config: EgregoraConfig) -> SitePaths:
    """Resolve site paths for the configured output format."""
    output_dir = output_dir.expanduser().resolve()
    base_paths = resolve_site_paths(output_dir)

    if config.output.format != "eleventy-arrow":
        return base_paths

    from egregora.output_adapters import create_output_format

    output_format = create_output_format(output_dir, format_type=config.output.format)
    site_config = output_format.resolve_paths(output_dir)
    return SitePaths(
        site_root=site_config.site_root,
        mkdocs_path=None,
        egregora_dir=base_paths.egregora_dir,
        config_path=base_paths.config_path,
        mkdocs_config_path=base_paths.mkdocs_config_path,
        prompts_dir=base_paths.prompts_dir,
        rag_dir=base_paths.rag_dir,
        cache_dir=base_paths.cache_dir,
        docs_dir=site_config.docs_dir,
        blog_dir=base_paths.blog_dir,
        posts_dir=site_config.posts_dir,
        profiles_dir=site_config.profiles_dir,
        media_dir=site_config.media_dir,
        rankings_dir=base_paths.rankings_dir,
        enriched_dir=base_paths.enriched_dir,
    )


<<<<<<< HEAD
def _initialize_environment_and_backends(
    output_dir: Path, config: EgregoraConfig, model_override: str | None
) -> tuple[
    any,  # site_paths
    str,  # runtime_db_uri
    any,  # backend
    any,  # runs_backend
    str | None,  # cli_model_override
    EnrichmentCache,
]:
    """Sets up paths, validates site structure, and creates database backends."""
    output_dir = output_dir.expanduser().resolve()
    site_paths = _resolve_pipeline_site_paths(output_dir, config)
    format_type = config.output.format

    if format_type != "eleventy-arrow":
        if not site_paths.mkdocs_path or not site_paths.mkdocs_path.exists():
            msg = f"No mkdocs.yml found for site at {output_dir}. Run 'egregora init <site-dir>' before processing exports."
            raise ValueError(msg)

        if not site_paths.docs_dir.exists():
            msg = f"Docs directory not found: {site_paths.docs_dir}. Re-run 'egregora init' to scaffold the MkDocs project."
            raise ValueError(msg)
    elif not site_paths.docs_dir.exists():
        msg = (
            "Eleventy content directory not found at"
            f" {site_paths.docs_dir}. Run 'egregora init <site-dir> --output-format eleventy-arrow' "
            "to scaffold the project before processing exports."
        )
        raise ValueError(msg)

    # Setup database backends (Ibis-based, database-agnostic)
    runtime_db_uri, backend, runs_backend = _create_database_backends(site_paths.site_root, config)

    # Setup enrichment cache
    cache_dir = Path(".egregora-cache") / site_paths.site_root.name
    enrichment_cache = EnrichmentCache(cache_dir)

    return (
        site_paths,
        runtime_db_uri,
        backend,
        runs_backend,
        model_override,
        enrichment_cache,
=======
def _create_gemini_client(api_key: str | None) -> genai.Client:
    """Create a Gemini client with retry configuration suitable for the pipeline."""

    http_options = genai.types.HttpOptions(
        retryOptions=genai.types.HttpRetryOptions(
            attempts=5,
            initialDelay=2.0,
            maxDelay=15.0,
            expBase=2.0,
            httpStatusCodes=[429, 503],
        )
    )
    return genai.Client(api_key=api_key, http_options=http_options)


def _setup_pipeline_environment(
    output_dir: Path,
    config: EgregoraConfig,
    api_key: str | None,
    model_override: str | None,
    client: genai.Client | None,
) -> PipelineEnvironment:
    """Set up pipeline environment including paths, backends, and clients."""

    resolved_output = output_dir.expanduser().resolve()
    site_paths = _resolve_site_paths_or_raise(resolved_output, config)
    runtime_db_uri, backend, runs_backend = _create_database_backends(site_paths.site_root, config)

    client_instance = client or _create_gemini_client(api_key)
    cache_dir = Path(".egregora-cache") / site_paths.site_root.name
    enrichment_cache = EnrichmentCache(cache_dir)

    return PipelineEnvironment(
        site_paths=site_paths,
        runtime_db_uri=runtime_db_uri,
        pipeline_backend=backend,
        runs_backend=runs_backend,
        cli_model_override=model_override,
        client=client_instance,
        enrichment_cache=enrichment_cache,
>>>>>>> 6de723b9
    )


@contextmanager
def _pipeline_environment(
    output_dir: Path,
    config: EgregoraConfig,
    api_key: str | None,
    model_override: str | None,
    client: genai.Client | None,
):
    """Context manager that provisions and tears down pipeline resources."""

    options = getattr(ibis, "options", None)
    old_backend = getattr(options, "default_backend", None) if options else None
    env = _setup_pipeline_environment(output_dir, config, api_key, model_override, client)

    if options is not None:
        options.default_backend = env.pipeline_backend

    try:
        yield env
    finally:
        try:
            env.enrichment_cache.close()
        finally:
            try:
                runs_backend = env.runs_backend
                close_method = getattr(runs_backend, "close", None)
                if callable(close_method):
                    close_method()
                elif hasattr(runs_backend, "con") and hasattr(runs_backend.con, "close"):
                    runs_backend.con.close()
            finally:
                try:
                    if env.client:
                        env.client.close()
                finally:
                    if options is not None:
                        options.default_backend = old_backend
                    backend = env.pipeline_backend
                    backend_close = getattr(backend, "close", None)
                    if callable(backend_close):
                        backend_close()
                    elif hasattr(backend, "con") and hasattr(backend.con, "close"):
                        backend.con.close()

def _parse_and_validate_source(adapter: any, input_path: Path, timezone: str) -> ir.Table:
    """Parse source and validate IR schema.

    Args:
        adapter: Source adapter instance
        input_path: Path to input file
        timezone: Timezone string

    Returns:
        messages_table: Validated messages table

    Raises:
        ValueError: If IR schema validation fails

    """
    logger.info("[bold cyan]📦 Parsing with adapter:[/] %s", adapter.source_name)
    messages_table = adapter.parse(input_path, timezone=timezone)

    # Validate IR schema (raises SchemaError if invalid)
    validate_ir_schema(messages_table)

    total_messages = messages_table.count().execute()
    logger.info("[green]✅ Parsed[/] %s messages", total_messages)

    metadata = adapter.get_metadata(input_path)
    logger.info("[yellow]👥 Group:[/] %s", metadata.get("group_name", "Unknown"))

    return messages_table


def _setup_content_directories(site_paths: any) -> None:
    """Create and validate content directories.

    Args:
        site_paths: Site path configuration

    Raises:
        ValueError: If directories are not inside docs_dir

    """
    content_dirs = {
        "posts": site_paths.posts_dir,
        "profiles": site_paths.profiles_dir,
        "media": site_paths.media_dir,
    }

    for label, directory in content_dirs.items():
        if label == "media":
            try:
                directory.relative_to(site_paths.docs_dir)
            except ValueError:
                try:
                    directory.relative_to(site_paths.site_root)
                except ValueError as exc:
                    msg = (
                        "Media directory must reside inside the MkDocs docs_dir or the site root. "
                        f"Expected parent {site_paths.docs_dir} or {site_paths.site_root}, got {directory}."
                    )
                    raise ValueError(msg) from exc
            directory.mkdir(parents=True, exist_ok=True)
            continue

        try:
            directory.relative_to(site_paths.docs_dir)
        except ValueError as exc:
            msg = f"{label.capitalize()} directory must reside inside the MkDocs docs_dir. Expected parent {site_paths.docs_dir}, got {directory}."
            raise ValueError(msg) from exc
        directory.mkdir(parents=True, exist_ok=True)


def _process_commands_and_avatars(
    messages_table: ir.Table, site_paths: any, vision_model: str, enrichment_cache: EnrichmentCache
) -> ir.Table:
    """Process egregora commands and avatar commands.

    Args:
        messages_table: Input messages table
        site_paths: Site path configuration
        vision_model: Vision model identifier
        enrichment_cache: Enrichment cache instance

    Returns:
        Messages table (unchanged, commands are side effects)

    """
    commands = extract_commands(messages_table)
    if commands:
        process_commands(commands, site_paths.profiles_dir)
        logger.info("[magenta]🧾 Processed[/] %s /egregora commands", len(commands))
    else:
        logger.info("[magenta]🧾 No /egregora commands detected[/]")

    logger.info("[cyan]🖼️  Processing avatar commands...[/]")
    avatar_context = AvatarContext(
        docs_dir=site_paths.docs_dir,
        media_dir=site_paths.media_dir,
        profiles_dir=site_paths.profiles_dir,
        vision_model=vision_model,
        cache=enrichment_cache,
    )
    avatar_results = process_avatar_commands(
        messages_table=messages_table,
        context=avatar_context,
    )
    if avatar_results:
        logger.info("[green]✓ Processed[/] %s avatar command(s)", len(avatar_results))

    return messages_table



def _prepare_pipeline_data(
    adapter: any,
    input_path: Path,
    config: EgregoraConfig,
    env: PipelineEnvironment,
    output_dir: Path,
) -> PreparedPipelineData:
    """Prepare messages, filters, and windowing context for processing."""

    timezone = config.pipeline.timezone
    step_size = config.pipeline.step_size
    step_unit = config.pipeline.step_unit
    overlap_ratio = config.pipeline.overlap_ratio
    max_window_time_hours = config.pipeline.max_window_time
    max_window_time = timedelta(hours=max_window_time_hours) if max_window_time_hours else None
    enable_enrichment = config.enrichment.enabled
    retrieval_mode = config.rag.mode
    retrieval_nprobe = config.rag.nprobe
    retrieval_overfetch = config.rag.overfetch

    from_date: date_type | None = None
    to_date: date_type | None = None
    if config.pipeline.from_date:
        from_date = date_type.fromisoformat(config.pipeline.from_date)
    if config.pipeline.to_date:
        to_date = date_type.fromisoformat(config.pipeline.to_date)

    vision_model = get_model_for_task("enricher_vision", config, env.cli_model_override)
    embedding_model = get_model_for_task("embedding", config, env.cli_model_override)

    messages_table = _parse_and_validate_source(adapter, input_path, timezone)
    _setup_content_directories(env.site_paths)
    messages_table = _process_commands_and_avatars(
        messages_table, env.site_paths, vision_model, env.enrichment_cache
    )

    checkpoint_path = env.site_paths.site_root / \".egregora\" / \"checkpoint.json\"
    messages_table = _apply_filters(
        messages_table,
        env.site_paths,
        from_date,
        to_date,
        checkpoint_path,
    )

    logger.info("🎯 [bold cyan]Creating windows:[/] step_size=%s, unit=%s", step_size, step_unit)
    windows_iterator = create_windows(
        messages_table,
        step_size=step_size,
        step_unit=step_unit,
        overlap_ratio=overlap_ratio,
        max_window_time=max_window_time,
    )

    posts_dir = env.site_paths.posts_dir
    profiles_dir = env.site_paths.profiles_dir

    from egregora.output_adapters import create_output_format

    output_format = create_output_format(output_dir, format_type=config.output.format)

    if config.rag.enabled:
        logger.info("[bold cyan]📚 Indexing existing documents into RAG...[/]")
        try:
            from egregora.agents.writer.writer_runner import index_documents_for_rag

            indexed_count = index_documents_for_rag(
                output_format, env.site_paths.rag_dir, embedding_model=embedding_model
            )
            if indexed_count > 0:
                logger.info("[green]✓ Indexed[/] %s documents into RAG", indexed_count)
            else:
                logger.info("[dim]No new documents to index[/]")
        except Exception:
            logger.exception("[yellow]⚠️  Failed to index documents into RAG[/]")

    window_ctx = WindowProcessingContext(
        adapter=adapter,
        input_path=input_path,
        site_paths=env.site_paths,
        posts_dir=posts_dir,
        profiles_dir=profiles_dir,
        config=config,
        enrichment_cache=env.enrichment_cache,
        output_format=output_format,
        enable_enrichment=enable_enrichment,
        cli_model_override=env.cli_model_override,
        retrieval_mode=retrieval_mode,
        retrieval_nprobe=retrieval_nprobe,
        retrieval_overfetch=retrieval_overfetch,
        client=env.client,
    )

    return PreparedPipelineData(
        messages_table=messages_table,
        windows_iterator=windows_iterator,
        checkpoint_path=checkpoint_path,
        window_context=window_ctx,
        enable_enrichment=enable_enrichment,
        embedding_model=embedding_model,
    )

def _index_media_into_rag(
    enable_enrichment: bool,
    results: dict,
    site_paths: any,
    embedding_model: str,
) -> None:
    """Index media enrichments into RAG after window processing.

    Args:
        enable_enrichment: Whether enrichment is enabled
        results: Window processing results
        site_paths: Site path configuration
        embedding_model: Embedding model identifier

    """
    if not (enable_enrichment and results):
        return

    logger.info("[bold cyan]📚 Indexing media into RAG...[/]")
    try:
        rag_dir = site_paths.rag_dir
        store = VectorStore(rag_dir / "chunks.parquet")
        media_chunks = index_all_media(site_paths.docs_dir, store, embedding_model=embedding_model)
        if media_chunks > 0:
            logger.info("[green]✓ Indexed[/] %s media chunks into RAG", media_chunks)
        else:
            logger.info("[yellow]No media enrichments to index[/]")
    except Exception:
        logger.exception("[red]Failed to index media into RAG[/]")


def _save_checkpoint(results: dict, messages_table: ir.Table, checkpoint_path: Path) -> None:
    """Save checkpoint after successful window processing.

    Args:
        results: Window processing results
        messages_table: Filtered messages table
        checkpoint_path: Path to checkpoint file

    """
    if not results:
        logger.warning(
            "⚠️  [yellow]No windows processed[/] - checkpoint not saved. "
            "All windows may have been empty or filtered out."
        )
        return

    # Checkpoint based on messages in the filtered table
    checkpoint_stats = messages_table.aggregate(
        max_timestamp=messages_table.ts.max(),
        total_processed=messages_table.count(),
    ).execute()

    total_processed = checkpoint_stats["total_processed"][0]
    max_timestamp = checkpoint_stats["max_timestamp"][0]
    save_checkpoint(checkpoint_path, max_timestamp, total_processed)
    logger.info(
        "💾 [cyan]Checkpoint saved:[/] processed up to %s (%d posts written)",
        max_timestamp.strftime("%Y-%m-%d %H:%M:%S") if max_timestamp else "N/A",
        len(results),
    )


def _apply_filters(
    messages_table: ir.Table,
    site_paths: any,
    from_date: date_type | None,
    to_date: date_type | None,
    checkpoint_path: Path,
) -> ir.Table:
    """Apply all filters: egregora messages, opted-out users, date range, checkpoint resume.

    Args:
        messages_table: Input messages table
        site_paths: Site path configuration
        from_date: Filter start date (inclusive)
        to_date: Filter end date (inclusive)
        checkpoint_path: Path to checkpoint file

    Returns:
        Filtered messages table

    """
    # Filter egregora messages
    messages_table, egregora_removed = filter_egregora_messages(messages_table)
    if egregora_removed:
        logger.info("[yellow]🧹 Removed[/] %s /egregora messages", egregora_removed)

    # Filter opted-out authors
    messages_table, removed_count = filter_opted_out_authors(messages_table, site_paths.profiles_dir)
    if removed_count > 0:
        logger.warning("⚠️  %s messages removed from opted-out users", removed_count)

    # Date range filtering
    if from_date or to_date:
        original_count = messages_table.count().execute()
        if from_date and to_date:
            messages_table = messages_table.filter(
                (messages_table.ts.date() >= from_date) & (messages_table.ts.date() <= to_date)
            )
            logger.info("📅 [cyan]Filtering[/] from %s to %s", from_date, to_date)
        elif from_date:
            messages_table = messages_table.filter(messages_table.ts.date() >= from_date)
            logger.info("📅 [cyan]Filtering[/] from %s onwards", from_date)
        elif to_date:
            messages_table = messages_table.filter(messages_table.ts.date() <= to_date)
            logger.info("📅 [cyan]Filtering[/] up to %s", to_date)
        filtered_count = messages_table.count().execute()
        removed_by_date = original_count - filtered_count
        if removed_by_date > 0:
            logger.info("🗓️  [yellow]Filtered out[/] %s messages (kept %s)", removed_by_date, filtered_count)

    # Checkpoint-based resume logic
    checkpoint = load_checkpoint(checkpoint_path)
    if checkpoint and "last_processed_timestamp" in checkpoint:
        last_timestamp_str = checkpoint["last_processed_timestamp"]
        last_timestamp = datetime.fromisoformat(last_timestamp_str)

        # Ensure timezone-aware comparison
        utc_zone = ZoneInfo("UTC")
        if last_timestamp.tzinfo is None:
            last_timestamp = last_timestamp.replace(tzinfo=utc_zone)
        else:
            last_timestamp = last_timestamp.astimezone(utc_zone)

        original_count = messages_table.count().execute()
        messages_table = messages_table.filter(messages_table.ts > last_timestamp)
        filtered_count = messages_table.count().execute()
        resumed_count = original_count - filtered_count

        if resumed_count > 0:
            logger.info(
                "♻️  [cyan]Resuming:[/] skipped %s already processed messages (last: %s)",
                resumed_count,
                last_timestamp.strftime("%Y-%m-%d %H:%M:%S"),
            )
    else:
        logger.info("🆕 [cyan]Starting fresh[/] (no checkpoint found)")

    return messages_table


def _create_gemini_client(api_key: str | None) -> genai.Client:
    """Creates a Gemini client with aggressive retry options."""
    http_options = genai.types.HttpOptions(
        retryOptions=genai.types.HttpRetryOptions(
            attempts=5,
            initialDelay=2.0,
            maxDelay=15.0,
            expBase=2.0,
            httpStatusCodes=[429, 503],
        )
    )
    return genai.Client(api_key=api_key, http_options=http_options)


def _setup_pipeline(config, cli_model_override):
    """Extracts config values and model identifiers."""
    vision_model = get_model_for_task("enricher_vision", config, cli_model_override)
    embedding_model = get_model_for_task("embedding", config, cli_model_override)
    return vision_model, embedding_model


def _load_and_prepare_data(adapter, input_path, config, site_paths, vision_model, enrichment_cache):
    """Parses, validates, and filters the source data."""
    messages_table = _parse_and_validate_source(adapter, input_path, config.pipeline.timezone)
    _setup_content_directories(site_paths)
    messages_table = _process_commands_and_avatars(messages_table, site_paths, vision_model, enrichment_cache)
    checkpoint_path = site_paths.site_root / ".egregora" / "checkpoint.json"
    from_date = date_type.fromisoformat(config.pipeline.from_date) if config.pipeline.from_date else None
    to_date = date_type.fromisoformat(config.pipeline.to_date) if config.pipeline.to_date else None
    messages_table = _apply_filters(messages_table, site_paths, from_date, to_date, checkpoint_path)
    return messages_table


def _execute_pipeline(
    adapter,
    input_path,
    output_dir,
    config,
    site_paths,
    messages_table,
    enrichment_cache,
    cli_model_override,
    client,
    runs_backend,
    embedding_model,
):
    """Creates and processes windows, then finalizes the pipeline."""
    from egregora.transformations.windowing import WindowingStrategy

    logger.info(
        "🎯 [bold cyan]Creating windows:[/] step_size=%s, unit=%s",
        config.pipeline.step_size,
        config.pipeline.step_unit,
    )
    windows_iterator = create_windows(
        messages_table,
        step_size=config.pipeline.step_size,
        step_unit=WindowingStrategy(config.pipeline.step_unit),
        overlap_ratio=config.pipeline.overlap_ratio,
        max_window_time=timedelta(hours=config.pipeline.max_window_time)
        if config.pipeline.max_window_time
        else None,
    )

    from egregora.output_adapters import create_output_format

    output_format = create_output_format(output_dir, format_type=config.output.format)

    if config.rag.enabled:
        logger.info("[bold cyan]📚 Indexing existing documents into RAG...[/]")
        try:
            from egregora.agents.writer.writer_runner import index_documents_for_rag

            indexed_count = index_documents_for_rag(
                output_format, site_paths.rag_dir, embedding_model=embedding_model
            )
            if indexed_count > 0:
                logger.info("[green]✓ Indexed[/] %s documents into RAG", indexed_count)
            else:
                logger.info("[dim]No new documents to index[/]")
        except Exception:
            logger.exception("[yellow]⚠️  Failed to index documents into RAG[/]")

    window_ctx = WindowProcessingContext(
        adapter=adapter,
        input_path=input_path,
        site_paths=site_paths,
        posts_dir=site_paths.posts_dir,
        profiles_dir=site_paths.profiles_dir,
        config=config,
        enrichment_cache=enrichment_cache,
        output_format=output_format,
        enable_enrichment=config.enrichment.enabled,
        cli_model_override=cli_model_override,
        retrieval_mode=config.rag.mode,
        retrieval_nprobe=config.rag.nprobe,
        retrieval_overfetch=config.rag.overfetch,
        client=client,
    )

    results = _process_all_windows(windows_iterator, window_ctx, runs_backend)

    _index_media_into_rag(config.enrichment.enabled, results, site_paths, embedding_model)
    checkpoint_path = site_paths.site_root / ".egregora" / "checkpoint.json"
    _save_checkpoint(results, messages_table, checkpoint_path)
    return results


def run(
    source: str,
    input_path: Path,
    output_dir: Path,
    config: EgregoraConfig,
    *,
    api_key: str | None = None,
    model_override: str | None = None,
    client: genai.Client | None = None,
) -> dict[str, dict[str, list[str]]]:
    """Run the complete write pipeline workflow."""
<<<<<<< HEAD
    logger.info("[bold cyan]🚀 Starting pipeline for source:[/] %s", source)
    adapter = get_adapter(source)

    (
        site_paths,
        _,
        backend,
        runs_backend,
        cli_model_override,
        enrichment_cache,
    ) = _initialize_environment_and_backends(output_dir, config, model_override)

    if client is None:
        client = _create_gemini_client(api_key)

    options = getattr(ibis, "options", None)
    old_backend = getattr(options, "default_backend", None) if options else None
    try:
        if options is not None:
            options.default_backend = backend

        vision_model, embedding_model = _setup_pipeline(config, cli_model_override)

        messages_table = _load_and_prepare_data(
            adapter, input_path, config, site_paths, vision_model, enrichment_cache
        )

        results = _execute_pipeline(
            adapter,
            input_path,
            output_dir,
            config,
            site_paths,
            messages_table,
            enrichment_cache,
            cli_model_override,
            client,
            runs_backend,
            embedding_model,
        )

        logger.info("[bold green]🎉 Pipeline completed successfully![/]")
        return results
    finally:
        # Cleanup logic remains the same
        try:
            if "enrichment_cache" in locals():
                enrichment_cache.close()
        finally:
            try:
                if "runs_backend" in locals():
                    close_method = getattr(runs_backend, "close", None)
                    if callable(close_method):
                        close_method()
                    elif hasattr(runs_backend, "con") and hasattr(runs_backend.con, "close"):
                        runs_backend.con.close()
            finally:
                if client:
                    client.close()
        if options is not None:
            options.default_backend = old_backend
        if "backend" in locals():
            backend_close = getattr(backend, "close", None)
            if callable(backend_close):
                backend_close()
            elif hasattr(backend, "con") and hasattr(backend.con, "close"):
                backend.con.close()
=======

    logger.info("[bold cyan]🚀 Starting pipeline for source:[/] %s", source)
    adapter = get_adapter(source)

    with _pipeline_environment(output_dir, config, api_key, model_override, client) as env:
        dataset = _prepare_pipeline_data(adapter, input_path, config, env, output_dir)
        results = _process_all_windows(dataset.windows_iterator, dataset.window_context, env.runs_backend)
        _index_media_into_rag(dataset.enable_enrichment, results, env.site_paths, dataset.embedding_model)
        _save_checkpoint(results, dataset.messages_table, dataset.checkpoint_path)

        logger.info("[bold green]🎉 Pipeline completed successfully![/]")
        return results
>>>>>>> 6de723b9
<|MERGE_RESOLUTION|>--- conflicted
+++ resolved
@@ -37,7 +37,7 @@
 from egregora.config import get_model_for_task
 from egregora.config.settings import EgregoraConfig, load_egregora_config
 from egregora.database import RUN_EVENTS_SCHEMA
-from egregora.database.checkpoint import load_checkpoint, save_checkpoint
+from egregora.database.tracking import fingerprint_window, get_git_commit_sha
 from egregora.database.validation import validate_ir_schema
 from egregora.enrichment import enrich_table
 from egregora.enrichment.avatar import AvatarContext, process_avatar_commands
@@ -45,11 +45,9 @@
 from egregora.input_adapters import get_adapter
 from egregora.input_adapters.whatsapp.parser import extract_commands, filter_egregora_messages
 from egregora.output_adapters.mkdocs import resolve_site_paths
+from egregora.transformations import create_windows, load_checkpoint, save_checkpoint
 from egregora.transformations.media import process_media_for_window
-from egregora.transformations.windowing import create_windows
 from egregora.utils.cache import EnrichmentCache
-from egregora.utils.fingerprinting import fingerprint_window
-from egregora.utils.git import get_git_commit_sha
 
 if TYPE_CHECKING:
     import ibis.expr.types as ir
@@ -80,46 +78,14 @@
     client: genai.Client | None = None
 
 
-@dataclass
-class PipelineOptions:
-    """Options to override the base EgregoraConfig for a pipeline run."""
-
-    step_size: int = 100
-    step_unit: str = "messages"
-    overlap_ratio: float = 0.2
-    enable_enrichment: bool = True
-    from_date: date_type | None = None
-    to_date: date_type | None = None
-    timezone: str | ZoneInfo | None = None
-    gemini_api_key: str | None = None
-    model: str | None = None
-    batch_threshold: int = 10
-    retrieval_mode: str = "ann"
-    retrieval_nprobe: int | None = None
-    retrieval_overfetch: int | None = None
-    max_prompt_tokens: int = 100_000
-    use_full_context_window: bool = False
-    client: genai.Client | None = None
-
-
 def process_whatsapp_export(
     zip_path: Path,
     *,
-<<<<<<< HEAD
-    options: PipelineOptions | None = None,
-) -> dict[str, dict[str, list[str]]]:
-    """High-level helper for processing WhatsApp ZIP exports using :func:`run`."""
-    if options is None:
-        options = PipelineOptions()
-
-    output_dir = output_dir.expanduser().resolve()
-=======
     options: WhatsAppProcessOptions | None = None,
 ) -> dict[str, dict[str, list[str]]]:
     """High-level helper for processing WhatsApp ZIP exports using :func:`run`."""
     opts = options or WhatsAppProcessOptions()
     output_dir = opts.output_dir.expanduser().resolve()
->>>>>>> 6de723b9
     site_paths = resolve_site_paths(output_dir)
 
     base_config = load_egregora_config(site_paths.site_root)
@@ -128,31 +94,6 @@
         update={
             "pipeline": base_config.pipeline.model_copy(
                 update={
-<<<<<<< HEAD
-                    "step_size": options.step_size,
-                    "step_unit": options.step_unit,
-                    "overlap_ratio": options.overlap_ratio,
-                    "timezone": str(options.timezone) if options.timezone else None,
-                    "from_date": options.from_date.isoformat() if options.from_date else None,
-                    "to_date": options.to_date.isoformat() if options.to_date else None,
-                    "batch_threshold": options.batch_threshold,
-                    "max_prompt_tokens": options.max_prompt_tokens,
-                    "use_full_context_window": options.use_full_context_window,
-                }
-            ),
-            "enrichment": base_config.enrichment.model_copy(update={"enabled": options.enable_enrichment}),
-            "rag": base_config.rag.model_copy(
-                update={
-                    "mode": options.retrieval_mode,
-                    "nprobe": (
-                        options.retrieval_nprobe
-                        if options.retrieval_nprobe is not None
-                        else base_config.rag.nprobe
-                    ),
-                    "overfetch": (
-                        options.retrieval_overfetch
-                        if options.retrieval_overfetch is not None
-=======
                     "step_size": opts.step_size,
                     "step_unit": opts.step_unit,
                     "overlap_ratio": opts.overlap_ratio,
@@ -176,7 +117,6 @@
                     "overfetch": (
                         opts.retrieval_overfetch
                         if opts.retrieval_overfetch is not None
->>>>>>> 6de723b9
                         else base_config.rag.overfetch
                     ),
                 }
@@ -189,15 +129,9 @@
         input_path=zip_path,
         output_dir=output_dir,
         config=egregora_config,
-<<<<<<< HEAD
-        api_key=options.gemini_api_key,
-        model_override=options.model,
-        client=options.client,
-=======
         api_key=opts.gemini_api_key,
         model_override=opts.model,
         client=opts.client,
->>>>>>> 6de723b9
     )
 
 
@@ -520,27 +454,30 @@
     return limit
 
 
-# Constants for window size calculation
-AVG_TOKENS_PER_MESSAGE = 5  # A conservative estimate for the average number of tokens per message.
-PROMPT_BUFFER_RATIO = 0.8  # Leave 20% of the context window for system prompts, tools, etc.
-
-
 def _calculate_max_window_size(config: EgregoraConfig, cli_model_override: str | None = None) -> int:
     """Calculate maximum window size based on LLM context window.
 
-    Uses a rough heuristic to estimate the maximum number of messages that can fit
-    into the model's context window, leaving a buffer for overhead.
-
-    Args:
-        config: Egregora configuration with model settings.
-        cli_model_override: Optional CLI model override for the writer model.
+    Uses rough heuristic: 5 tokens per message average.
+    Leaves 20% buffer for prompt overhead (system prompt, tools, etc.).
+
+    Args:
+        config: Egregora configuration with model settings
+        cli_model_override: Optional CLI model override for the writer model
 
     Returns:
-        Maximum number of messages per window.
+        Maximum number of messages per window
+
+    Example:
+        >>> config.pipeline.max_prompt_tokens = 100_000
+        >>> _calculate_max_window_size(config)
+        16000  # (100k * 0.8) / 5
 
     """
     max_tokens = _resolve_context_token_limit(config, cli_model_override)
-    return int((max_tokens * PROMPT_BUFFER_RATIO) / AVG_TOKENS_PER_MESSAGE)
+    avg_tokens_per_message = 5  # Conservative estimate
+    buffer_ratio = 0.8  # Leave 20% for system prompt, tools, etc.
+
+    return int((max_tokens * buffer_ratio) / avg_tokens_per_message)
 
 
 def _validate_window_size(window: any, max_size: int) -> None:
@@ -887,53 +824,6 @@
     )
 
 
-<<<<<<< HEAD
-def _initialize_environment_and_backends(
-    output_dir: Path, config: EgregoraConfig, model_override: str | None
-) -> tuple[
-    any,  # site_paths
-    str,  # runtime_db_uri
-    any,  # backend
-    any,  # runs_backend
-    str | None,  # cli_model_override
-    EnrichmentCache,
-]:
-    """Sets up paths, validates site structure, and creates database backends."""
-    output_dir = output_dir.expanduser().resolve()
-    site_paths = _resolve_pipeline_site_paths(output_dir, config)
-    format_type = config.output.format
-
-    if format_type != "eleventy-arrow":
-        if not site_paths.mkdocs_path or not site_paths.mkdocs_path.exists():
-            msg = f"No mkdocs.yml found for site at {output_dir}. Run 'egregora init <site-dir>' before processing exports."
-            raise ValueError(msg)
-
-        if not site_paths.docs_dir.exists():
-            msg = f"Docs directory not found: {site_paths.docs_dir}. Re-run 'egregora init' to scaffold the MkDocs project."
-            raise ValueError(msg)
-    elif not site_paths.docs_dir.exists():
-        msg = (
-            "Eleventy content directory not found at"
-            f" {site_paths.docs_dir}. Run 'egregora init <site-dir> --output-format eleventy-arrow' "
-            "to scaffold the project before processing exports."
-        )
-        raise ValueError(msg)
-
-    # Setup database backends (Ibis-based, database-agnostic)
-    runtime_db_uri, backend, runs_backend = _create_database_backends(site_paths.site_root, config)
-
-    # Setup enrichment cache
-    cache_dir = Path(".egregora-cache") / site_paths.site_root.name
-    enrichment_cache = EnrichmentCache(cache_dir)
-
-    return (
-        site_paths,
-        runtime_db_uri,
-        backend,
-        runs_backend,
-        model_override,
-        enrichment_cache,
-=======
 def _create_gemini_client(api_key: str | None) -> genai.Client:
     """Create a Gemini client with retry configuration suitable for the pipeline."""
 
@@ -974,7 +864,6 @@
         cli_model_override=model_override,
         client=client_instance,
         enrichment_cache=enrichment_cache,
->>>>>>> 6de723b9
     )
 
 
@@ -1377,114 +1266,6 @@
     return messages_table
 
 
-def _create_gemini_client(api_key: str | None) -> genai.Client:
-    """Creates a Gemini client with aggressive retry options."""
-    http_options = genai.types.HttpOptions(
-        retryOptions=genai.types.HttpRetryOptions(
-            attempts=5,
-            initialDelay=2.0,
-            maxDelay=15.0,
-            expBase=2.0,
-            httpStatusCodes=[429, 503],
-        )
-    )
-    return genai.Client(api_key=api_key, http_options=http_options)
-
-
-def _setup_pipeline(config, cli_model_override):
-    """Extracts config values and model identifiers."""
-    vision_model = get_model_for_task("enricher_vision", config, cli_model_override)
-    embedding_model = get_model_for_task("embedding", config, cli_model_override)
-    return vision_model, embedding_model
-
-
-def _load_and_prepare_data(adapter, input_path, config, site_paths, vision_model, enrichment_cache):
-    """Parses, validates, and filters the source data."""
-    messages_table = _parse_and_validate_source(adapter, input_path, config.pipeline.timezone)
-    _setup_content_directories(site_paths)
-    messages_table = _process_commands_and_avatars(messages_table, site_paths, vision_model, enrichment_cache)
-    checkpoint_path = site_paths.site_root / ".egregora" / "checkpoint.json"
-    from_date = date_type.fromisoformat(config.pipeline.from_date) if config.pipeline.from_date else None
-    to_date = date_type.fromisoformat(config.pipeline.to_date) if config.pipeline.to_date else None
-    messages_table = _apply_filters(messages_table, site_paths, from_date, to_date, checkpoint_path)
-    return messages_table
-
-
-def _execute_pipeline(
-    adapter,
-    input_path,
-    output_dir,
-    config,
-    site_paths,
-    messages_table,
-    enrichment_cache,
-    cli_model_override,
-    client,
-    runs_backend,
-    embedding_model,
-):
-    """Creates and processes windows, then finalizes the pipeline."""
-    from egregora.transformations.windowing import WindowingStrategy
-
-    logger.info(
-        "🎯 [bold cyan]Creating windows:[/] step_size=%s, unit=%s",
-        config.pipeline.step_size,
-        config.pipeline.step_unit,
-    )
-    windows_iterator = create_windows(
-        messages_table,
-        step_size=config.pipeline.step_size,
-        step_unit=WindowingStrategy(config.pipeline.step_unit),
-        overlap_ratio=config.pipeline.overlap_ratio,
-        max_window_time=timedelta(hours=config.pipeline.max_window_time)
-        if config.pipeline.max_window_time
-        else None,
-    )
-
-    from egregora.output_adapters import create_output_format
-
-    output_format = create_output_format(output_dir, format_type=config.output.format)
-
-    if config.rag.enabled:
-        logger.info("[bold cyan]📚 Indexing existing documents into RAG...[/]")
-        try:
-            from egregora.agents.writer.writer_runner import index_documents_for_rag
-
-            indexed_count = index_documents_for_rag(
-                output_format, site_paths.rag_dir, embedding_model=embedding_model
-            )
-            if indexed_count > 0:
-                logger.info("[green]✓ Indexed[/] %s documents into RAG", indexed_count)
-            else:
-                logger.info("[dim]No new documents to index[/]")
-        except Exception:
-            logger.exception("[yellow]⚠️  Failed to index documents into RAG[/]")
-
-    window_ctx = WindowProcessingContext(
-        adapter=adapter,
-        input_path=input_path,
-        site_paths=site_paths,
-        posts_dir=site_paths.posts_dir,
-        profiles_dir=site_paths.profiles_dir,
-        config=config,
-        enrichment_cache=enrichment_cache,
-        output_format=output_format,
-        enable_enrichment=config.enrichment.enabled,
-        cli_model_override=cli_model_override,
-        retrieval_mode=config.rag.mode,
-        retrieval_nprobe=config.rag.nprobe,
-        retrieval_overfetch=config.rag.overfetch,
-        client=client,
-    )
-
-    results = _process_all_windows(windows_iterator, window_ctx, runs_backend)
-
-    _index_media_into_rag(config.enrichment.enabled, results, site_paths, embedding_model)
-    checkpoint_path = site_paths.site_root / ".egregora" / "checkpoint.json"
-    _save_checkpoint(results, messages_table, checkpoint_path)
-    return results
-
-
 def run(
     source: str,
     input_path: Path,
@@ -1496,75 +1277,6 @@
     client: genai.Client | None = None,
 ) -> dict[str, dict[str, list[str]]]:
     """Run the complete write pipeline workflow."""
-<<<<<<< HEAD
-    logger.info("[bold cyan]🚀 Starting pipeline for source:[/] %s", source)
-    adapter = get_adapter(source)
-
-    (
-        site_paths,
-        _,
-        backend,
-        runs_backend,
-        cli_model_override,
-        enrichment_cache,
-    ) = _initialize_environment_and_backends(output_dir, config, model_override)
-
-    if client is None:
-        client = _create_gemini_client(api_key)
-
-    options = getattr(ibis, "options", None)
-    old_backend = getattr(options, "default_backend", None) if options else None
-    try:
-        if options is not None:
-            options.default_backend = backend
-
-        vision_model, embedding_model = _setup_pipeline(config, cli_model_override)
-
-        messages_table = _load_and_prepare_data(
-            adapter, input_path, config, site_paths, vision_model, enrichment_cache
-        )
-
-        results = _execute_pipeline(
-            adapter,
-            input_path,
-            output_dir,
-            config,
-            site_paths,
-            messages_table,
-            enrichment_cache,
-            cli_model_override,
-            client,
-            runs_backend,
-            embedding_model,
-        )
-
-        logger.info("[bold green]🎉 Pipeline completed successfully![/]")
-        return results
-    finally:
-        # Cleanup logic remains the same
-        try:
-            if "enrichment_cache" in locals():
-                enrichment_cache.close()
-        finally:
-            try:
-                if "runs_backend" in locals():
-                    close_method = getattr(runs_backend, "close", None)
-                    if callable(close_method):
-                        close_method()
-                    elif hasattr(runs_backend, "con") and hasattr(runs_backend.con, "close"):
-                        runs_backend.con.close()
-            finally:
-                if client:
-                    client.close()
-        if options is not None:
-            options.default_backend = old_backend
-        if "backend" in locals():
-            backend_close = getattr(backend, "close", None)
-            if callable(backend_close):
-                backend_close()
-            elif hasattr(backend, "con") and hasattr(backend.con, "close"):
-                backend.con.close()
-=======
 
     logger.info("[bold cyan]🚀 Starting pipeline for source:[/] %s", source)
     adapter = get_adapter(source)
@@ -1577,4 +1289,3 @@
 
         logger.info("[bold green]🎉 Pipeline completed successfully![/]")
         return results
->>>>>>> 6de723b9
