"""Write pipeline orchestration - executes the complete write workflow.

This module orchestrates the high-level flow for the 'write' command, coordinating:
- Input adapter selection and parsing
- Privacy and enrichment stages
- Window-based post generation
- Output adapter persistence

Part of the three-layer architecture:
- orchestration/ (THIS) - Business workflows (WHAT to execute)
- pipeline/ - Generic infrastructure (HOW to execute)
- data_primitives/ - Core data models
"""

from __future__ import annotations

import logging
import tempfile
import uuid
from collections import deque
from contextlib import contextmanager
from dataclasses import dataclass
from datetime import UTC, datetime, timedelta
from datetime import date as date_type
from pathlib import Path
from typing import TYPE_CHECKING
from urllib.parse import urlparse
from zoneinfo import ZoneInfo

import ibis
from google import genai

from egregora.agents.model_limits import get_model_context_limit
from egregora.agents.shared.author_profiles import filter_opted_out_authors, process_commands
from egregora.agents.shared.rag import VectorStore, index_all_media
from egregora.agents.writer import WriterConfig, write_posts_for_window
from egregora.config import get_model_for_task
from egregora.config.settings import EgregoraConfig, load_egregora_config
from egregora.database import RUN_EVENTS_SCHEMA
from egregora.database.tracking import fingerprint_window, get_git_commit_sha
from egregora.database.validation import validate_ir_schema
from egregora.enrichment import enrich_table
from egregora.enrichment.avatar import AvatarContext, process_avatar_commands
from egregora.enrichment.runners import EnrichmentRuntimeContext
from egregora.input_adapters import get_adapter
from egregora.input_adapters.whatsapp.parser import extract_commands, filter_egregora_messages
from egregora.output_adapters.mkdocs import resolve_site_paths
from egregora.transformations import create_windows, load_checkpoint, save_checkpoint
from egregora.transformations.media import process_media_for_window
from egregora.utils.cache import EnrichmentCache

if TYPE_CHECKING:
    import ibis.expr.types as ir
logger = logging.getLogger(__name__)
__all__ = ["WhatsAppProcessOptions", "process_whatsapp_export", "run"]


@dataclass(frozen=True)
class WhatsAppProcessOptions:
    """Runtime overrides for :func:`process_whatsapp_export`."""

    output_dir: Path = Path("output")
    step_size: int = 100
    step_unit: str = "messages"
    overlap_ratio: float = 0.2
    enable_enrichment: bool = True
    from_date: date_type | None = None
    to_date: date_type | None = None
    timezone: str | ZoneInfo | None = None
    gemini_api_key: str | None = None
    model: str | None = None
    batch_threshold: int = 10
    retrieval_mode: str = "ann"
    retrieval_nprobe: int | None = None
    retrieval_overfetch: int | None = None
    max_prompt_tokens: int = 100_000
    use_full_context_window: bool = False
    client: genai.Client | None = None


def process_whatsapp_export(
    zip_path: Path,
    *,
    options: WhatsAppProcessOptions | None = None,
) -> dict[str, dict[str, list[str]]]:
    """High-level helper for processing WhatsApp ZIP exports using :func:`run`."""
    opts = options or WhatsAppProcessOptions()
    output_dir = opts.output_dir.expanduser().resolve()
    site_paths = resolve_site_paths(output_dir)

    base_config = load_egregora_config(site_paths.site_root)
    egregora_config = base_config.model_copy(
        deep=True,
        update={
            "pipeline": base_config.pipeline.model_copy(
                update={
                    "step_size": opts.step_size,
                    "step_unit": opts.step_unit,
                    "overlap_ratio": opts.overlap_ratio,
                    "timezone": str(opts.timezone) if opts.timezone else None,
                    "from_date": opts.from_date.isoformat() if opts.from_date else None,
                    "to_date": opts.to_date.isoformat() if opts.to_date else None,
                    "batch_threshold": opts.batch_threshold,
                    "max_prompt_tokens": opts.max_prompt_tokens,
                    "use_full_context_window": opts.use_full_context_window,
                }
            ),
            "enrichment": base_config.enrichment.model_copy(update={"enabled": opts.enable_enrichment}),
            "rag": base_config.rag.model_copy(
                update={
                    "mode": opts.retrieval_mode,
                    "nprobe": (
                        opts.retrieval_nprobe if opts.retrieval_nprobe is not None else base_config.rag.nprobe
                    ),
                    "overfetch": (
                        opts.retrieval_overfetch
                        if opts.retrieval_overfetch is not None
                        else base_config.rag.overfetch
                    ),
                }
            ),
        },
    )

    return run(
        source="whatsapp",
        input_path=zip_path,
        output_dir=output_dir,
        config=egregora_config,
        api_key=opts.gemini_api_key,
        model_override=opts.model,
        client=opts.client,
    )


@dataclass
class WindowProcessingContext:
    """Context for window processing to reduce parameter passing."""

    adapter: any
    input_path: Path
    site_paths: any
    posts_dir: Path
    profiles_dir: Path
    config: EgregoraConfig
    enrichment_cache: EnrichmentCache
    output_format: any
    enable_enrichment: bool
    cli_model_override: str | None
    retrieval_mode: str
    retrieval_nprobe: int
    retrieval_overfetch: int
    client: genai.Client


@dataclass
class PipelineEnvironment:
    """Resources required to execute the write pipeline."""

    site_paths: any
    runtime_db_uri: str
    pipeline_backend: any
    runs_backend: any
    cli_model_override: str | None
    client: genai.Client
    enrichment_cache: EnrichmentCache


@dataclass
class PreparedPipelineData:
    """Artifacts produced during dataset preparation."""

    messages_table: ir.Table
    windows_iterator: any
    checkpoint_path: Path
    window_context: WindowProcessingContext
    enable_enrichment: bool
    embedding_model: str


def _process_single_window(
    window: any, ctx: WindowProcessingContext, *, depth: int = 0
) -> dict[str, dict[str, list[str]]]:
    """Process a single window with media extraction, enrichment, and post writing.

    Args:
        window: Window to process
        ctx: Window processing context
        depth: Current split depth (for logging)

    Returns:
        Dict mapping window label to {'posts': [...], 'profiles': [...]}

    """
    indent = "  " * depth
    window_label = f"{window.start_time:%Y-%m-%d %H:%M} to {window.end_time:%H:%M}"
    window_table = window.table
    window_count = window.size

    logger.info("%s➡️  [bold]%s[/] — %s messages (depth=%d)", indent, window_label, window_count, depth)

    # Process media
    temp_prefix = f"egregora-media-{window.start_time:%Y%m%d_%H%M%S}-"
    with tempfile.TemporaryDirectory(prefix=temp_prefix) as temp_dir_str:
        temp_dir = Path(temp_dir_str)
        window_table_processed, media_mapping = process_media_for_window(
            window_table=window_table,
            adapter=ctx.adapter,
            media_dir=ctx.site_paths.media_dir,
            temp_dir=temp_dir,
            docs_dir=ctx.site_paths.docs_dir,
            posts_dir=ctx.posts_dir,
            zip_path=ctx.input_path,
        )

    # Enrichment
    if ctx.enable_enrichment:
        logger.info("%s✨ [cyan]Enriching[/] window %s", indent, window_label)
        enriched_table = _perform_enrichment(
            window_table_processed,
            media_mapping,
            ctx.config,
            ctx.enrichment_cache,
            ctx.site_paths,
            ctx.posts_dir,
            ctx.output_format,
        )
    else:
        enriched_table = window_table_processed

    # Write posts
    writer_config = WriterConfig(
        output_dir=ctx.posts_dir,
        profiles_dir=ctx.profiles_dir,
        rag_dir=ctx.site_paths.rag_dir,
        site_root=ctx.site_paths.site_root,
        egregora_config=ctx.config,
        cli_model=ctx.cli_model_override,
        enable_rag=True,
        retrieval_mode=ctx.retrieval_mode,
        retrieval_nprobe=ctx.retrieval_nprobe,
        retrieval_overfetch=ctx.retrieval_overfetch,
    )

    result = write_posts_for_window(
        enriched_table, window.start_time, window.end_time, ctx.client, writer_config
    )
    post_count = len(result.get("posts", []))
    profile_count = len(result.get("profiles", []))
    logger.info(
        "%s[green]✔ Generated[/] %s posts / %s profiles for %s",
        indent,
        post_count,
        profile_count,
        window_label,
    )

    return {window_label: result}


def _process_window_with_auto_split(
    window: any, ctx: WindowProcessingContext, *, depth: int = 0, max_depth: int = 5
) -> dict[str, dict[str, list[str]]]:
    """Process a window with automatic splitting if prompt exceeds model limit."""
    from egregora.agents.model_limits import PromptTooLargeError
    from egregora.transformations import split_window_into_n_parts

    min_window_size = 5
    results: dict[str, dict[str, list[str]]] = {}
    queue: deque[tuple[any, int]] = deque([(window, depth)])

    while queue:
        current_window, current_depth = queue.popleft()
        indent = "  " * current_depth
        window_label = f"{current_window.start_time:%Y-%m-%d %H:%M} to {current_window.end_time:%H:%M}"

        _warn_if_window_too_small(current_window.size, indent, window_label, min_window_size)
        _ensure_split_depth(current_depth, max_depth, indent, window_label)

        try:
            window_results = _process_single_window(current_window, ctx, depth=current_depth)
        except PromptTooLargeError as error:
            split_work = _split_window_for_retry(
                current_window,
                error,
                current_depth,
                indent,
                split_window_into_n_parts,
            )
            queue.extendleft(reversed(split_work))
            continue

        results.update(window_results)

    return results


def _warn_if_window_too_small(size: int, indent: str, label: str, minimum: int) -> None:
    if size < minimum:
        logger.warning(
            "%s⚠️  Window %s too small to split (%d messages) - attempting anyway",
            indent,
            label,
            size,
        )


def _ensure_split_depth(depth: int, max_depth: int, indent: str, label: str) -> None:
    if depth >= max_depth:
        error_msg = (
            f"Max split depth {max_depth} reached for window {label}. "
            "Window cannot be split enough to fit in model context (possible miscalculation). "
            "Try increasing --max-prompt-tokens or using --use-full-context-window."
        )
        logger.error("%s❌ %s", indent, error_msg)
        raise RuntimeError(error_msg)


def _split_window_for_retry(
    window: any,
    error: Exception,
    depth: int,
    indent: str,
    splitter: any,
) -> list[tuple[any, int]]:
    import math

    estimated_tokens = getattr(error, "estimated_tokens", 0)
    effective_limit = getattr(error, "effective_limit", 1) or 1

    logger.warning(
        "%s⚡ [yellow]Splitting window[/] %s (prompt: %dk tokens > %dk limit)",
        indent,
        f"{window.start_time:%Y-%m-%d %H:%M} to {window.end_time:%H:%M}",
        estimated_tokens // 1000,
        effective_limit // 1000,
    )

    num_splits = max(1, math.ceil(estimated_tokens / effective_limit))
    logger.info("%s↳ [dim]Splitting into %d parts[/]", indent, num_splits)

    split_windows = splitter(window, num_splits)
    if not split_windows:
        error_msg = (
            f"Cannot split window {window.start_time:%Y-%m-%d %H:%M} to {window.end_time:%H:%M}"
            " - all splits would be empty"
        )
        logger.exception("%s❌ %s", indent, error_msg)
        raise RuntimeError(error_msg) from error

    scheduled: list[tuple[any, int]] = []
    for index, split_window in enumerate(split_windows, 1):
        split_label = f"{split_window.start_time:%Y-%m-%d %H:%M} to {split_window.end_time:%H:%M}"
        logger.info(
            "%s↳ [dim]Processing part %d/%d: %s[/]",
            indent,
            index,
            len(split_windows),
            split_label,
        )
        scheduled.append((split_window, depth + 1))

    return scheduled


RUN_EVENTS_TABLE_NAME = "run_events"


def _ensure_run_events_table_exists(runs_backend: any) -> None:
    """Create the run_events tracking table if it is missing for the backend."""
    try:
        if RUN_EVENTS_TABLE_NAME in set(runs_backend.list_tables()):
            return
    except Exception as exc:  # noqa: BLE001 - Graceful degradation for any backend
        logger.debug("Unable to list tables for runs backend: %s", exc)

    try:
        runs_backend.create_table(RUN_EVENTS_TABLE_NAME, schema=RUN_EVENTS_SCHEMA)
    except Exception as exc:  # noqa: BLE001 - Graceful degradation for any backend
        # If the table already exists (created externally), retrieving it should
        # succeed; otherwise re-raise to surface the configuration issue.
        try:
            runs_backend.table(RUN_EVENTS_TABLE_NAME)
        except Exception as lookup_err:
            msg = "Failed to ensure run_events tracking table exists"
            raise RuntimeError(msg) from lookup_err
        else:
            logger.debug("Run events table already present: %s", exc)


def _record_run_event(runs_backend: any, event: dict[str, object]) -> None:
    """Record a run status event using event-sourced pattern (append-only).

    Each status change is a new event with unique event_id. No UPDATE/DELETE needed.
    Works with any backend supporting INSERT, providing full audit trail.

    Args:
        runs_backend: Ibis backend for run tracking
        event: Event dict matching RUN_EVENTS_SCHEMA (must include event_id, run_id, status, timestamp)

    Note:
        Failures are logged but don't break the pipeline (observability-only).

    """
    try:
        _ensure_run_events_table_exists(runs_backend)

        rows = ibis.memtable([event], schema=RUN_EVENTS_SCHEMA)
        insert_fn = getattr(runs_backend, "insert", None)
        if not callable(insert_fn):
            logger.debug(
                "Run tracking unavailable: backend %s doesn't support insert()",
                type(runs_backend).__name__,
            )
            return

        insert_fn(RUN_EVENTS_TABLE_NAME, rows)
    except Exception as exc:  # noqa: BLE001 - Observability failures don't break pipeline
        logger.debug("Failed to record run event: %s", exc)
        # Don't break pipeline for observability failures


def _resolve_context_token_limit(config: EgregoraConfig, cli_model_override: str | None = None) -> int:
    """Resolve the effective context window token limit for the writer model.

    Args:
        config: Egregora configuration with model settings.
        cli_model_override: Optional CLI model override to respect.

    Returns:
        Maximum number of prompt tokens available for a window.

    """
    use_full_window = getattr(config.pipeline, "use_full_context_window", False)

    if use_full_window:
        writer_model = get_model_for_task("writer", config, cli_override=cli_model_override)
        limit = get_model_context_limit(writer_model)
        logger.debug(
            "Using full context window for writer model %s (limit=%d tokens)",
            writer_model,
            limit,
        )
        return limit

    limit = config.pipeline.max_prompt_tokens
    logger.debug("Using configured max_prompt_tokens cap: %d tokens", limit)
    return limit


def _calculate_max_window_size(config: EgregoraConfig, cli_model_override: str | None = None) -> int:
    """Calculate maximum window size based on LLM context window.

    Uses rough heuristic: 5 tokens per message average.
    Leaves 20% buffer for prompt overhead (system prompt, tools, etc.).

    Args:
        config: Egregora configuration with model settings
        cli_model_override: Optional CLI model override for the writer model

    Returns:
        Maximum number of messages per window

    Example:
        >>> config.pipeline.max_prompt_tokens = 100_000
        >>> _calculate_max_window_size(config)
        16000  # (100k * 0.8) / 5

    """
    max_tokens = _resolve_context_token_limit(config, cli_model_override)
    avg_tokens_per_message = 5  # Conservative estimate
    buffer_ratio = 0.8  # Leave 20% for system prompt, tools, etc.

    return int((max_tokens * buffer_ratio) / avg_tokens_per_message)


def _validate_window_size(window: any, max_size: int) -> None:
    """Validate window doesn't exceed LLM context limits.

    Args:
        window: Window object with size attribute
        max_size: Maximum allowed window size (messages)

    Raises:
        ValueError: If window exceeds max size

    """
    if window.size > max_size:
        msg = (
            f"Window {window.window_index} has {window.size} messages but max is {max_size}. "
            f"This limit is based on your model's context window. "
            f"Reduce --step-size to create smaller windows."
        )
        raise ValueError(msg)


def _process_all_windows(
    windows_iterator: any, ctx: WindowProcessingContext, runs_backend: any
<<<<<<< HEAD
) -> tuple[dict[str, dict[str, list[str]]], datetime | None, bool]:
=======
) -> tuple[dict[str, dict[str, list[str]]], datetime | None]:
>>>>>>> ae8d8cb8
    """Process all windows with tracking and error handling.

    Args:
        windows_iterator: Iterator of Window objects
        ctx: Window processing context
        runs_backend: Ibis backend for run tracking

    Returns:
<<<<<<< HEAD
        Tuple of:
            - Dict mapping window labels to {'posts': [...], 'profiles': [...]}
            - Datetime of the last processed window (or None)
            - Boolean indicating whether processing stopped early due to max_windows
=======
        Tuple of (results dict, max_processed_timestamp)
        - results: Dict mapping window labels to {'posts': [...], 'profiles': [...]}
        - max_processed_timestamp: Latest end_time from successfully processed windows
>>>>>>> ae8d8cb8

    """
    results = {}
    max_processed_timestamp: datetime | None = None

    # Calculate max window size from LLM context (once)
    max_window_size = _calculate_max_window_size(ctx.config, ctx.cli_model_override)
    effective_token_limit = _resolve_context_token_limit(ctx.config, ctx.cli_model_override)
    logger.debug(
        "Max window size: %d messages (based on %d token context)",
        max_window_size,
        effective_token_limit,
    )

    # Get max_windows limit from config (default 1 for single-window behavior)
    max_windows = getattr(ctx.config.pipeline, "max_windows", 1)
    if max_windows == 0:
        max_windows = None  # 0 means process all windows

    windows_processed = 0
    stopped_early = False
    last_processed_timestamp: datetime | None = None
    for window in windows_iterator:
        # Check if we've hit the max_windows limit
        if max_windows is not None and windows_processed >= max_windows:
            logger.info("Reached max_windows limit (%d). Stopping processing.", max_windows)
            stopped_early = True
            break
        # Skip empty windows
        if window.size == 0:
            logger.debug(
                "Skipping empty window %d (%s to %s)",
                window.window_index,
                window.start_time.strftime("%Y-%m-%d %H:%M"),
                window.end_time.strftime("%Y-%m-%d %H:%M"),
            )
            continue

        # Validate window size doesn't exceed LLM context limits
        _validate_window_size(window, max_window_size)

        # Track window processing (event-sourced)
        run_id = uuid.uuid4()
        started_at = datetime.now(UTC)

        # Record "started" event
        try:
            input_fingerprint = fingerprint_window(window)

            start_event = {
                "event_id": uuid.uuid4(),
                "run_id": run_id,
                "tenant_id": None,
                "stage": f"window_{window.window_index}",
                "status": "started",
                "error": None,
                "input_fingerprint": input_fingerprint,
                "code_ref": get_git_commit_sha(),
                "config_hash": None,
                "timestamp": started_at,
                "rows_in": window.size,
                "rows_out": None,
                "duration_seconds": None,
                "llm_calls": None,
                "tokens": None,
                "trace_id": None,
            }

            _record_run_event(runs_backend, start_event)
        except Exception as e:  # noqa: BLE001 - Observability failures don't break pipeline
            logger.warning("Failed to record run start event: %s", e)

        # Process window
        try:
            window_results = _process_window_with_auto_split(window, ctx, depth=0, max_depth=5)
            results.update(window_results)

            # Track max processed timestamp for checkpoint
            if max_processed_timestamp is None or window.end_time > max_processed_timestamp:
                max_processed_timestamp = window.end_time

            # Record "completed" event
            finished_at = datetime.now(UTC)
            posts_count = sum(len(r.get("posts", [])) for r in window_results.values())
            profiles_count = sum(len(r.get("profiles", [])) for r in window_results.values())

            try:
                completion_event = {
                    "event_id": uuid.uuid4(),  # New event ID
                    "run_id": run_id,  # Same run ID
                    "tenant_id": None,
                    "stage": f"window_{window.window_index}",
                    "status": "completed",
                    "error": None,
                    "input_fingerprint": None,
                    "code_ref": get_git_commit_sha(),
                    "config_hash": None,
                    "timestamp": finished_at,
                    "rows_in": None,
                    "rows_out": posts_count + profiles_count,
                    "duration_seconds": (finished_at - started_at).total_seconds(),
                    "llm_calls": None,
                    "tokens": None,
                    "trace_id": None,
                }

                _record_run_event(runs_backend, completion_event)

                logger.debug(
                    "📊 Tracked run %s: %s posts, %s profiles",
                    str(run_id)[:8],
                    posts_count,
                    profiles_count,
                )
            except Exception as e:  # noqa: BLE001 - Observability failures don't break pipeline
                logger.warning("Failed to record run completion event: %s", e)

        except Exception as e:
            # Record "failed" event
            finished_at = datetime.now(UTC)
            error_msg = f"{type(e).__name__}: {e!s}"

            try:
                failure_event = {
                    "event_id": uuid.uuid4(),  # New event ID
                    "run_id": run_id,  # Same run ID
                    "tenant_id": None,
                    "stage": f"window_{window.window_index}",
                    "status": "failed",
                    "error": error_msg,
                    "input_fingerprint": None,
                    "code_ref": get_git_commit_sha(),
                    "config_hash": None,
                    "timestamp": finished_at,
                    "rows_in": None,
                    "rows_out": None,
                    "duration_seconds": (finished_at - started_at).total_seconds(),
                    "llm_calls": None,
                    "tokens": None,
                    "trace_id": None,
                }

                _record_run_event(runs_backend, failure_event)
            except Exception as update_err:  # noqa: BLE001 - Observability failures don't break pipeline
                logger.warning("Failed to record run failure event: %s", update_err)

            # Re-raise the original exception
            raise

<<<<<<< HEAD
        # Increment window counter (only for processed windows, empty windows don't count)
        windows_processed += 1
        last_processed_timestamp = window.end_time

    return results, last_processed_timestamp, stopped_early
=======
    return results, max_processed_timestamp
>>>>>>> ae8d8cb8


def _perform_enrichment(
    window_table: ir.Table,
    media_mapping: dict[str, Path],
    config: EgregoraConfig,
    enrichment_cache: EnrichmentCache,
    site_paths: any,
    posts_dir: Path,
    output_format: any,
) -> ir.Table:
    """Execute enrichment for a window's table.

    Phase 3: Extracted to eliminate duplication in resume/non-resume branches.

    Args:
        window_table: Table to enrich
        media_mapping: Media file mapping
        config: Egregora configuration
        enrichment_cache: Enrichment cache instance
        site_paths: Site path configuration
        posts_dir: Posts output directory
        output_format: OutputAdapter instance for storage protocol access

    Returns:
        Enriched table

    """
    enrichment_context = EnrichmentRuntimeContext(
        cache=enrichment_cache,
        docs_dir=site_paths.docs_dir,
        posts_dir=posts_dir,
        output_format=output_format,
        site_root=site_paths.site_root,
    )
    return enrich_table(
        window_table,
        media_mapping,
        config,
        enrichment_context,
    )


def _is_connection_uri(value: str) -> bool:
    """Return True if the provided value looks like a DB connection URI."""
    if not value:
        return False

    parsed = urlparse(value)
    # Handle Windows drive letters (e.g. C:/path or C:\path)
    return bool(parsed.scheme) and not (len(parsed.scheme) == 1 and value[1:3] in {":/", ":\\"})


def _create_database_backends(
    site_root: Path,
    config: EgregoraConfig,
) -> tuple[str, any, any]:
    """Create database backends for pipeline and runs tracking.

    Uses Ibis for database abstraction, allowing future migration to
    other databases (Postgres, SQLite, etc.) via connection strings.

    Args:
        site_root: Root directory for the site
        config: Egregora configuration

    Returns:
        Tuple of (runtime_db_uri, pipeline_backend, runs_backend).

    Notes:
        DuckDB file URIs with the pattern ``duckdb:///./relative/path.duckdb`` are
        resolved relative to ``site_root`` to keep configuration portable while
        still using proper connection strings.

    """

    def _validate_and_connect(value: str, setting_name: str) -> tuple[str, any]:
        if not value:
            msg = f"Database setting '{setting_name}' must be a non-empty connection URI."
            raise ValueError(msg)

        parsed = urlparse(value)
        if not parsed.scheme:
            msg = (
                "Database setting '{setting}' must be provided as an Ibis-compatible connection "
                "URI (e.g. 'duckdb:///absolute/path/to/file.duckdb' or 'postgres://user:pass@host/db')."
            )
            raise ValueError(msg.format(setting=setting_name))

        if len(parsed.scheme) == 1 and value[1:3] in {":/", ":\\"}:
            msg = (
                "Database setting '{setting}' looks like a filesystem path. Provide a full connection "
                "URI instead (see the database settings documentation)."
            )
            raise ValueError(msg.format(setting=setting_name))

        normalized_value = value

        if parsed.scheme == "duckdb" and not parsed.netloc:
            path_value = parsed.path
            if path_value and path_value not in {"/:memory:", ":memory:", "memory", "memory:"}:
                if path_value.startswith("/./"):
                    fs_path = (site_root / Path(path_value[3:])).resolve()
                else:
                    fs_path = Path(path_value).resolve()
                fs_path.parent.mkdir(parents=True, exist_ok=True)
                normalized_value = f"duckdb:///{fs_path}"

        return normalized_value, ibis.connect(normalized_value)

    runtime_db_uri, pipeline_backend = _validate_and_connect(
        config.database.pipeline_db, "database.pipeline_db"
    )
    _runs_db_uri, runs_backend = _validate_and_connect(config.database.runs_db, "database.runs_db")

    return runtime_db_uri, pipeline_backend, runs_backend


def _resolve_site_paths_or_raise(output_dir: Path, config: EgregoraConfig) -> any:
    """Resolve site paths for the configured output format and validate structure."""
    site_paths = _resolve_pipeline_site_paths(output_dir, config)
    format_type = config.output.format

    if format_type != "eleventy-arrow":
        if not site_paths.mkdocs_path or not site_paths.mkdocs_path.exists():
            msg = (
                f"No mkdocs.yml found for site at {output_dir}. "
                "Run 'egregora init <site-dir>' before processing exports."
            )
            raise ValueError(msg)

        if not site_paths.docs_dir.exists():
            msg = (
                f"Docs directory not found: {site_paths.docs_dir}. "
                "Re-run 'egregora init' to scaffold the MkDocs project."
            )
            raise ValueError(msg)
    elif not site_paths.docs_dir.exists():
        msg = (
            "Eleventy content directory not found at "
            f"{site_paths.docs_dir}. Run 'egregora init <site-dir> --output-format eleventy-arrow' "
            "to scaffold the project before processing exports."
        )
        raise ValueError(msg)

    return site_paths


def _resolve_pipeline_site_paths(output_dir: Path, config: EgregoraConfig) -> SitePaths:
    """Resolve site paths for the configured output format."""
    output_dir = output_dir.expanduser().resolve()
    base_paths = resolve_site_paths(output_dir)

    if config.output.format != "eleventy-arrow":
        return base_paths

    from egregora.output_adapters import create_output_format

    output_format = create_output_format(output_dir, format_type=config.output.format)
    site_config = output_format.resolve_paths(output_dir)
    return SitePaths(
        site_root=site_config.site_root,
        mkdocs_path=None,
        egregora_dir=base_paths.egregora_dir,
        config_path=base_paths.config_path,
        mkdocs_config_path=base_paths.mkdocs_config_path,
        prompts_dir=base_paths.prompts_dir,
        rag_dir=base_paths.rag_dir,
        cache_dir=base_paths.cache_dir,
        docs_dir=site_config.docs_dir,
        blog_dir=base_paths.blog_dir,
        posts_dir=site_config.posts_dir,
        profiles_dir=site_config.profiles_dir,
        media_dir=site_config.media_dir,
        rankings_dir=base_paths.rankings_dir,
        enriched_dir=base_paths.enriched_dir,
    )


def _create_gemini_client(api_key: str | None) -> genai.Client:
    """Create a Gemini client with retry configuration suitable for the pipeline."""
    http_options = genai.types.HttpOptions(
        retryOptions=genai.types.HttpRetryOptions(
            attempts=5,
            initialDelay=2.0,
            maxDelay=15.0,
            expBase=2.0,
            httpStatusCodes=[429, 503],
        )
    )
    return genai.Client(api_key=api_key, http_options=http_options)


def _setup_pipeline_environment(
    output_dir: Path,
    config: EgregoraConfig,
    api_key: str | None,
    model_override: str | None,
    client: genai.Client | None,
) -> PipelineEnvironment:
    """Set up pipeline environment including paths, backends, and clients."""
    resolved_output = output_dir.expanduser().resolve()
    site_paths = _resolve_site_paths_or_raise(resolved_output, config)
    runtime_db_uri, backend, runs_backend = _create_database_backends(site_paths.site_root, config)

    # Initialize database tables (CREATE TABLE IF NOT EXISTS)
    from egregora.database import initialize_database

    initialize_database(backend)

    client_instance = client or _create_gemini_client(api_key)
    cache_dir = Path(".egregora-cache") / site_paths.site_root.name
    enrichment_cache = EnrichmentCache(cache_dir)

    return PipelineEnvironment(
        site_paths=site_paths,
        runtime_db_uri=runtime_db_uri,
        pipeline_backend=backend,
        runs_backend=runs_backend,
        cli_model_override=model_override,
        client=client_instance,
        enrichment_cache=enrichment_cache,
    )


@contextmanager
def _pipeline_environment(
    output_dir: Path,
    config: EgregoraConfig,
    api_key: str | None,
    model_override: str | None,
    client: genai.Client | None,
):
    """Context manager that provisions and tears down pipeline resources."""
    options = getattr(ibis, "options", None)
    old_backend = getattr(options, "default_backend", None) if options else None
    env = _setup_pipeline_environment(output_dir, config, api_key, model_override, client)

    if options is not None:
        options.default_backend = env.pipeline_backend

    try:
        yield env
    finally:
        try:
            env.enrichment_cache.close()
        finally:
            try:
                runs_backend = env.runs_backend
                close_method = getattr(runs_backend, "close", None)
                if callable(close_method):
                    close_method()
                elif hasattr(runs_backend, "con") and hasattr(runs_backend.con, "close"):
                    runs_backend.con.close()
            finally:
                try:
                    if env.client:
                        env.client.close()
                finally:
                    if options is not None:
                        options.default_backend = old_backend
                    backend = env.pipeline_backend
                    backend_close = getattr(backend, "close", None)
                    if callable(backend_close):
                        backend_close()
                    elif hasattr(backend, "con") and hasattr(backend.con, "close"):
                        backend.con.close()


def _parse_and_validate_source(adapter: any, input_path: Path, timezone: str) -> ir.Table:
    """Parse source and validate schema.

    Args:
        adapter: Source adapter instance
        input_path: Path to input file
        timezone: Timezone string

    Returns:
        messages_table: Validated messages table

    Raises:
        ValueError: If schema validation fails

    Note:
        Currently validates against CONVERSATION_SCHEMA (MESSAGE_SCHEMA).
        IR_MESSAGE_SCHEMA implementation is planned for future release.
        See docs/ux-testing-2025-11-15.md for details.

    """
    logger.info("[bold cyan]📦 Parsing with adapter:[/] %s", adapter.source_name)
    messages_table = adapter.parse(input_path, timezone=timezone)

<<<<<<< HEAD
    actual_schema = messages_table.schema()
    logger.debug("Adapter returned schema: %s", actual_schema)

    # TENET-BREAK(pipeline)[@claude][P2][due:2025-02-01]:
    # tenet=validate-inputs; why=Schema validation is too strict during alpha development;
    # exit=When adapters stabilize and we have proper test coverage (#TBD)
    # Schema validation temporarily disabled to allow pipeline to work with existing adapters.
    # The adapter contract should ensure correct schema, but enforcement can wait until
    # adapters are more stable.

    # expected_cols = set(CONVERSATION_SCHEMA.names)
    # actual_cols = set(actual_schema.names)
    # missing = expected_cols - actual_cols
    # if missing:
    #     msg = "Source adapter schema mismatch:\n  " + ", ".join(sorted(missing))
    #     raise ValueError(msg)
    # if actual_cols > expected_cols:
    #     logger.warning(
    #         "[yellow]⚠️ Schema includes extra columns[/yellow] — %s",
    #         ", ".join(sorted(actual_cols - expected_cols)),
    #     )
=======
    # Validate IR schema (raises SchemaError if invalid)
    validate_ir_schema(messages_table)

    logger.debug("IR schema validation passed: %s", messages_table.schema())
>>>>>>> ae8d8cb8
    total_messages = messages_table.count().execute()
    logger.info("[green]✅ Parsed[/] %s messages", total_messages)

    metadata = adapter.get_metadata(input_path)
    logger.info("[yellow]👥 Group:[/] %s", metadata.get("group_name", "Unknown"))

    return messages_table


def _setup_content_directories(site_paths: any) -> None:
    """Create and validate content directories.

    Args:
        site_paths: Site path configuration

    Raises:
        ValueError: If directories are not inside docs_dir

    """
    content_dirs = {
        "posts": site_paths.posts_dir,
        "profiles": site_paths.profiles_dir,
        "media": site_paths.media_dir,
    }

    for label, directory in content_dirs.items():
        if label == "media":
            try:
                directory.relative_to(site_paths.docs_dir)
            except ValueError:
                try:
                    directory.relative_to(site_paths.site_root)
                except ValueError as exc:
                    msg = (
                        "Media directory must reside inside the MkDocs docs_dir or the site root. "
                        f"Expected parent {site_paths.docs_dir} or {site_paths.site_root}, got {directory}."
                    )
                    raise ValueError(msg) from exc
            directory.mkdir(parents=True, exist_ok=True)
            continue

        try:
            directory.relative_to(site_paths.docs_dir)
        except ValueError as exc:
            msg = f"{label.capitalize()} directory must reside inside the MkDocs docs_dir. Expected parent {site_paths.docs_dir}, got {directory}."
            raise ValueError(msg) from exc
        directory.mkdir(parents=True, exist_ok=True)


def _process_commands_and_avatars(
    messages_table: ir.Table, site_paths: any, vision_model: str, enrichment_cache: EnrichmentCache
) -> ir.Table:
    """Process egregora commands and avatar commands.

    Args:
        messages_table: Input messages table
        site_paths: Site path configuration
        vision_model: Vision model identifier
        enrichment_cache: Enrichment cache instance

    Returns:
        Messages table (unchanged, commands are side effects)

    """
    commands = extract_commands(messages_table)
    if commands:
        process_commands(commands, site_paths.profiles_dir)
        logger.info("[magenta]🧾 Processed[/] %s /egregora commands", len(commands))
    else:
        logger.info("[magenta]🧾 No /egregora commands detected[/]")

    logger.info("[cyan]🖼️  Processing avatar commands...[/]")
    avatar_context = AvatarContext(
        docs_dir=site_paths.docs_dir,
        media_dir=site_paths.media_dir,
        profiles_dir=site_paths.profiles_dir,
        vision_model=vision_model,
        cache=enrichment_cache,
    )
    avatar_results = process_avatar_commands(
        messages_table=messages_table,
        context=avatar_context,
    )
    if avatar_results:
        logger.info("[green]✓ Processed[/] %s avatar command(s)", len(avatar_results))

    return messages_table


def _prepare_pipeline_data(
    adapter: any,
    input_path: Path,
    config: EgregoraConfig,
    env: PipelineEnvironment,
    output_dir: Path,
) -> PreparedPipelineData:
    """Prepare messages, filters, and windowing context for processing."""
    timezone = config.pipeline.timezone
    step_size = config.pipeline.step_size
    step_unit = config.pipeline.step_unit
    overlap_ratio = config.pipeline.overlap_ratio
    max_window_time_hours = config.pipeline.max_window_time
    max_window_time = timedelta(hours=max_window_time_hours) if max_window_time_hours else None
    enable_enrichment = config.enrichment.enabled
    retrieval_mode = config.rag.mode
    retrieval_nprobe = config.rag.nprobe
    retrieval_overfetch = config.rag.overfetch

    from_date: date_type | None = None
    to_date: date_type | None = None
    if config.pipeline.from_date:
        from_date = date_type.fromisoformat(config.pipeline.from_date)
    if config.pipeline.to_date:
        to_date = date_type.fromisoformat(config.pipeline.to_date)

    vision_model = get_model_for_task("enricher_vision", config, env.cli_model_override)
    embedding_model = get_model_for_task("embedding", config, env.cli_model_override)

    messages_table = _parse_and_validate_source(adapter, input_path, timezone)
    _setup_content_directories(env.site_paths)
    messages_table = _process_commands_and_avatars(
        messages_table, env.site_paths, vision_model, env.enrichment_cache
    )

    checkpoint_path = env.site_paths.site_root / ".egregora" / "checkpoint.json"
    messages_table = _apply_filters(
        messages_table,
        env.site_paths,
        from_date,
        to_date,
        checkpoint_path,
    )

    logger.info("🎯 [bold cyan]Creating windows:[/] step_size=%s, unit=%s", step_size, step_unit)
    windows_iterator = create_windows(
        messages_table,
        step_size=step_size,
        step_unit=step_unit,
        overlap_ratio=overlap_ratio,
        max_window_time=max_window_time,
    )

    posts_dir = env.site_paths.posts_dir
    profiles_dir = env.site_paths.profiles_dir

    from egregora.output_adapters import create_output_format

    output_format = create_output_format(output_dir, format_type=config.output.format)

    if config.rag.enabled:
        logger.info("[bold cyan]📚 Indexing existing documents into RAG...[/]")
        try:
            from egregora.agents.writer.writer_runner import index_documents_for_rag

            indexed_count = index_documents_for_rag(
                output_format, env.site_paths.rag_dir, embedding_model=embedding_model
            )
            if indexed_count > 0:
                logger.info("[green]✓ Indexed[/] %s documents into RAG", indexed_count)
            else:
                logger.info("[dim]No new documents to index[/]")
        except Exception:
            logger.exception("[yellow]⚠️  Failed to index documents into RAG[/]")

    window_ctx = WindowProcessingContext(
        adapter=adapter,
        input_path=input_path,
        site_paths=env.site_paths,
        posts_dir=posts_dir,
        profiles_dir=profiles_dir,
        config=config,
        enrichment_cache=env.enrichment_cache,
        output_format=output_format,
        enable_enrichment=enable_enrichment,
        cli_model_override=env.cli_model_override,
        retrieval_mode=retrieval_mode,
        retrieval_nprobe=retrieval_nprobe,
        retrieval_overfetch=retrieval_overfetch,
        client=env.client,
    )

    return PreparedPipelineData(
        messages_table=messages_table,
        windows_iterator=windows_iterator,
        checkpoint_path=checkpoint_path,
        window_context=window_ctx,
        enable_enrichment=enable_enrichment,
        embedding_model=embedding_model,
    )


def _index_media_into_rag(
    enable_enrichment: bool,
    results: dict,
    site_paths: any,
    embedding_model: str,
) -> None:
    """Index media enrichments into RAG after window processing.

    Args:
        enable_enrichment: Whether enrichment is enabled
        results: Window processing results
        site_paths: Site path configuration
        embedding_model: Embedding model identifier

    """
    if not (enable_enrichment and results):
        return

    logger.info("[bold cyan]📚 Indexing media into RAG...[/]")
    try:
        rag_dir = site_paths.rag_dir
        store = VectorStore(rag_dir / "chunks.parquet")
        media_chunks = index_all_media(site_paths.docs_dir, store, embedding_model=embedding_model)
        if media_chunks > 0:
            logger.info("[green]✓ Indexed[/] %s media chunks into RAG", media_chunks)
        else:
            logger.info("[yellow]No media enrichments to index[/]")
    except Exception:
        logger.exception("[red]Failed to index media into RAG[/]")


<<<<<<< HEAD
def _save_checkpoint(
    results: dict,
    messages_table: ir.Table,
    checkpoint_path: Path,
    *,
    last_processed_timestamp: datetime | None = None,
    stopped_early: bool = False,
) -> None:
=======
def _save_checkpoint(results: dict, max_processed_timestamp: datetime | None, checkpoint_path: Path) -> None:
>>>>>>> ae8d8cb8
    """Save checkpoint after successful window processing.

    Args:
        results: Window processing results
        max_processed_timestamp: Latest end_time from successfully processed windows
        checkpoint_path: Path to checkpoint file
        last_processed_timestamp: Timestamp of the last processed window (if any)
        stopped_early: Whether processing stopped early due to max_windows

    """
    if not results or max_processed_timestamp is None:
        logger.warning(
            "⚠️  [yellow]No windows processed[/] - checkpoint not saved. "
            "All windows may have been empty or filtered out."
        )
        return

<<<<<<< HEAD
    checkpoint_table = messages_table
    if stopped_early and last_processed_timestamp is not None:
        checkpoint_table = messages_table.filter(messages_table.ts <= last_processed_timestamp)
        logger.info(
            "💾 [cyan]Partial checkpoint:[/] processed up to %s due to max_windows limit",
            last_processed_timestamp.strftime("%Y-%m-%d %H:%M:%S"),
        )

    # Checkpoint based on messages in the filtered (and possibly truncated) table
    checkpoint_stats = checkpoint_table.aggregate(
        max_timestamp=checkpoint_table.ts.max(),
        total_processed=checkpoint_table.count(),
    ).execute()
=======
    # Count total messages processed (approximate from results)
    total_posts = sum(len(r.get("posts", [])) for r in results.values())
>>>>>>> ae8d8cb8

    save_checkpoint(checkpoint_path, max_processed_timestamp, total_posts)
    logger.info(
        "💾 [cyan]Checkpoint saved:[/] processed up to %s (%d posts written)",
        max_processed_timestamp.strftime("%Y-%m-%d %H:%M:%S"),
        total_posts,
    )


def _apply_filters(
    messages_table: ir.Table,
    site_paths: any,
    from_date: date_type | None,
    to_date: date_type | None,
    checkpoint_path: Path,
) -> ir.Table:
    """Apply all filters: egregora messages, opted-out users, date range, checkpoint resume.

    Args:
        messages_table: Input messages table
        site_paths: Site path configuration
        from_date: Filter start date (inclusive)
        to_date: Filter end date (inclusive)
        checkpoint_path: Path to checkpoint file

    Returns:
        Filtered messages table

    """
    # Filter egregora messages
    messages_table, egregora_removed = filter_egregora_messages(messages_table)
    if egregora_removed:
        logger.info("[yellow]🧹 Removed[/] %s /egregora messages", egregora_removed)

    # Filter opted-out authors
    messages_table, removed_count = filter_opted_out_authors(messages_table, site_paths.profiles_dir)
    if removed_count > 0:
        logger.warning("⚠️  %s messages removed from opted-out users", removed_count)

    # Date range filtering
    if from_date or to_date:
        original_count = messages_table.count().execute()
        if from_date and to_date:
            messages_table = messages_table.filter(
                (messages_table.ts.date() >= from_date) & (messages_table.ts.date() <= to_date)
            )
            logger.info("📅 [cyan]Filtering[/] from %s to %s", from_date, to_date)
        elif from_date:
            messages_table = messages_table.filter(messages_table.ts.date() >= from_date)
            logger.info("📅 [cyan]Filtering[/] from %s onwards", from_date)
        elif to_date:
            messages_table = messages_table.filter(messages_table.ts.date() <= to_date)
            logger.info("📅 [cyan]Filtering[/] up to %s", to_date)
        filtered_count = messages_table.count().execute()
        removed_by_date = original_count - filtered_count
        if removed_by_date > 0:
            logger.info("🗓️  [yellow]Filtered out[/] %s messages (kept %s)", removed_by_date, filtered_count)

    # Checkpoint-based resume logic
    checkpoint = load_checkpoint(checkpoint_path)
    if checkpoint and "last_processed_timestamp" in checkpoint:
        last_timestamp_str = checkpoint["last_processed_timestamp"]
        last_timestamp = datetime.fromisoformat(last_timestamp_str)

        # Ensure timezone-aware comparison
        utc_zone = ZoneInfo("UTC")
        if last_timestamp.tzinfo is None:
            last_timestamp = last_timestamp.replace(tzinfo=utc_zone)
        else:
            last_timestamp = last_timestamp.astimezone(utc_zone)

        original_count = messages_table.count().execute()
        messages_table = messages_table.filter(messages_table.ts > last_timestamp)
        filtered_count = messages_table.count().execute()
        resumed_count = original_count - filtered_count

        if resumed_count > 0:
            logger.info(
                "♻️  [cyan]Resuming:[/] skipped %s already processed messages (last: %s)",
                resumed_count,
                last_timestamp.strftime("%Y-%m-%d %H:%M:%S"),
            )
    else:
        logger.info("🆕 [cyan]Starting fresh[/] (no checkpoint found)")

    return messages_table


def run(
    source: str,
    input_path: Path,
    output_dir: Path,
    config: EgregoraConfig,
    *,
    api_key: str | None = None,
    model_override: str | None = None,
    client: genai.Client | None = None,
) -> dict[str, dict[str, list[str]]]:
    """Run the complete write pipeline workflow."""
    logger.info("[bold cyan]🚀 Starting pipeline for source:[/] %s", source)
    adapter = get_adapter(source)

    with _pipeline_environment(output_dir, config, api_key, model_override, client) as env:
        dataset = _prepare_pipeline_data(adapter, input_path, config, env, output_dir)
<<<<<<< HEAD
        results, last_processed_timestamp, stopped_early = _process_all_windows(
            dataset.windows_iterator, dataset.window_context, env.runs_backend
        )
        _index_media_into_rag(dataset.enable_enrichment, results, env.site_paths, dataset.embedding_model)
        _save_checkpoint(
            results,
            dataset.messages_table,
            dataset.checkpoint_path,
            last_processed_timestamp=last_processed_timestamp,
            stopped_early=stopped_early,
        )
=======
        results, max_processed_timestamp = _process_all_windows(
            dataset.windows_iterator, dataset.window_context, env.runs_backend
        )
        _index_media_into_rag(dataset.enable_enrichment, results, env.site_paths, dataset.embedding_model)
        _save_checkpoint(results, max_processed_timestamp, dataset.checkpoint_path)
>>>>>>> ae8d8cb8

        logger.info("[bold green]🎉 Pipeline completed successfully![/]")
        return results<|MERGE_RESOLUTION|>--- conflicted
+++ resolved
@@ -496,11 +496,7 @@
 
 def _process_all_windows(
     windows_iterator: any, ctx: WindowProcessingContext, runs_backend: any
-<<<<<<< HEAD
-) -> tuple[dict[str, dict[str, list[str]]], datetime | None, bool]:
-=======
 ) -> tuple[dict[str, dict[str, list[str]]], datetime | None]:
->>>>>>> ae8d8cb8
     """Process all windows with tracking and error handling.
 
     Args:
@@ -509,16 +505,9 @@
         runs_backend: Ibis backend for run tracking
 
     Returns:
-<<<<<<< HEAD
-        Tuple of:
-            - Dict mapping window labels to {'posts': [...], 'profiles': [...]}
-            - Datetime of the last processed window (or None)
-            - Boolean indicating whether processing stopped early due to max_windows
-=======
         Tuple of (results dict, max_processed_timestamp)
         - results: Dict mapping window labels to {'posts': [...], 'profiles': [...]}
         - max_processed_timestamp: Latest end_time from successfully processed windows
->>>>>>> ae8d8cb8
 
     """
     results = {}
@@ -668,15 +657,7 @@
             # Re-raise the original exception
             raise
 
-<<<<<<< HEAD
-        # Increment window counter (only for processed windows, empty windows don't count)
-        windows_processed += 1
-        last_processed_timestamp = window.end_time
-
-    return results, last_processed_timestamp, stopped_early
-=======
     return results, max_processed_timestamp
->>>>>>> ae8d8cb8
 
 
 def _perform_enrichment(
@@ -969,34 +950,10 @@
     logger.info("[bold cyan]📦 Parsing with adapter:[/] %s", adapter.source_name)
     messages_table = adapter.parse(input_path, timezone=timezone)
 
-<<<<<<< HEAD
-    actual_schema = messages_table.schema()
-    logger.debug("Adapter returned schema: %s", actual_schema)
-
-    # TENET-BREAK(pipeline)[@claude][P2][due:2025-02-01]:
-    # tenet=validate-inputs; why=Schema validation is too strict during alpha development;
-    # exit=When adapters stabilize and we have proper test coverage (#TBD)
-    # Schema validation temporarily disabled to allow pipeline to work with existing adapters.
-    # The adapter contract should ensure correct schema, but enforcement can wait until
-    # adapters are more stable.
-
-    # expected_cols = set(CONVERSATION_SCHEMA.names)
-    # actual_cols = set(actual_schema.names)
-    # missing = expected_cols - actual_cols
-    # if missing:
-    #     msg = "Source adapter schema mismatch:\n  " + ", ".join(sorted(missing))
-    #     raise ValueError(msg)
-    # if actual_cols > expected_cols:
-    #     logger.warning(
-    #         "[yellow]⚠️ Schema includes extra columns[/yellow] — %s",
-    #         ", ".join(sorted(actual_cols - expected_cols)),
-    #     )
-=======
     # Validate IR schema (raises SchemaError if invalid)
     validate_ir_schema(messages_table)
 
     logger.debug("IR schema validation passed: %s", messages_table.schema())
->>>>>>> ae8d8cb8
     total_messages = messages_table.count().execute()
     logger.info("[green]✅ Parsed[/] %s messages", total_messages)
 
@@ -1219,18 +1176,7 @@
         logger.exception("[red]Failed to index media into RAG[/]")
 
 
-<<<<<<< HEAD
-def _save_checkpoint(
-    results: dict,
-    messages_table: ir.Table,
-    checkpoint_path: Path,
-    *,
-    last_processed_timestamp: datetime | None = None,
-    stopped_early: bool = False,
-) -> None:
-=======
 def _save_checkpoint(results: dict, max_processed_timestamp: datetime | None, checkpoint_path: Path) -> None:
->>>>>>> ae8d8cb8
     """Save checkpoint after successful window processing.
 
     Args:
@@ -1248,24 +1194,8 @@
         )
         return
 
-<<<<<<< HEAD
-    checkpoint_table = messages_table
-    if stopped_early and last_processed_timestamp is not None:
-        checkpoint_table = messages_table.filter(messages_table.ts <= last_processed_timestamp)
-        logger.info(
-            "💾 [cyan]Partial checkpoint:[/] processed up to %s due to max_windows limit",
-            last_processed_timestamp.strftime("%Y-%m-%d %H:%M:%S"),
-        )
-
-    # Checkpoint based on messages in the filtered (and possibly truncated) table
-    checkpoint_stats = checkpoint_table.aggregate(
-        max_timestamp=checkpoint_table.ts.max(),
-        total_processed=checkpoint_table.count(),
-    ).execute()
-=======
     # Count total messages processed (approximate from results)
     total_posts = sum(len(r.get("posts", [])) for r in results.values())
->>>>>>> ae8d8cb8
 
     save_checkpoint(checkpoint_path, max_processed_timestamp, total_posts)
     logger.info(
@@ -1370,25 +1300,11 @@
 
     with _pipeline_environment(output_dir, config, api_key, model_override, client) as env:
         dataset = _prepare_pipeline_data(adapter, input_path, config, env, output_dir)
-<<<<<<< HEAD
-        results, last_processed_timestamp, stopped_early = _process_all_windows(
-            dataset.windows_iterator, dataset.window_context, env.runs_backend
-        )
-        _index_media_into_rag(dataset.enable_enrichment, results, env.site_paths, dataset.embedding_model)
-        _save_checkpoint(
-            results,
-            dataset.messages_table,
-            dataset.checkpoint_path,
-            last_processed_timestamp=last_processed_timestamp,
-            stopped_early=stopped_early,
-        )
-=======
         results, max_processed_timestamp = _process_all_windows(
             dataset.windows_iterator, dataset.window_context, env.runs_backend
         )
         _index_media_into_rag(dataset.enable_enrichment, results, env.site_paths, dataset.embedding_model)
         _save_checkpoint(results, max_processed_timestamp, dataset.checkpoint_path)
->>>>>>> ae8d8cb8
 
         logger.info("[bold green]🎉 Pipeline completed successfully![/]")
         return results