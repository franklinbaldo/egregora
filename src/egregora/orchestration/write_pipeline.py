--- conflicted
+++ resolved
@@ -469,11 +469,7 @@
 def _create_database_backends(
     site_root: Path,
     config: EgregoraConfig,
-<<<<<<< HEAD
-) -> tuple[Path | str, any, any]:
-=======
 ) -> tuple[str, any, any]:
->>>>>>> c6c1abcc
     """Create database backends for pipeline and runs tracking.
 
     Uses Ibis for database abstraction, allowing future migration to
@@ -484,37 +480,6 @@
         config: Egregora configuration
 
     Returns:
-<<<<<<< HEAD
-        Tuple of (runtime_db_path, pipeline_backend, runs_backend) where
-        ``runtime_db_path`` may be a filesystem ``Path`` or a connection URI string.
-
-    """
-
-    def _resolve_backend(value: str, *, allow_non_duckdb_uri: bool) -> tuple[Path | str, any]:
-        if _is_connection_uri(value):
-            parsed = urlparse(value)
-            scheme = parsed.scheme.lower()
-            if scheme != "duckdb" and not allow_non_duckdb_uri:
-                raise ValueError(
-                    "Runs database supports only DuckDB connections. "
-                    f"Received URI with scheme '{parsed.scheme}'."
-                )
-            return value, ibis.connect(value)
-
-        db_path = Path(value).expanduser()
-        if not db_path.is_absolute():
-            db_path = (site_root / db_path).resolve()
-        else:
-            db_path = db_path.resolve()
-
-        db_path.parent.mkdir(parents=True, exist_ok=True)
-        return db_path, ibis.connect(f"duckdb://{db_path}")
-
-    runtime_db_path, pipeline_backend = _resolve_backend(
-        config.database.pipeline_db, allow_non_duckdb_uri=True
-    )
-    runs_db_path, runs_backend = _resolve_backend(config.database.runs_db, allow_non_duckdb_uri=False)
-=======
         Tuple of (runtime_db_uri, pipeline_backend, runs_backend).
 
     Notes:
@@ -562,7 +527,6 @@
         config.database.pipeline_db, "database.pipeline_db"
     )
     runs_db_uri, runs_backend = _validate_and_connect(config.database.runs_db, "database.runs_db")
->>>>>>> c6c1abcc
 
     return runtime_db_uri, pipeline_backend, runs_backend
 
@@ -571,11 +535,7 @@
     output_dir: Path, config: EgregoraConfig, api_key: str | None, model_override: str | None
 ) -> tuple[
     any,
-<<<<<<< HEAD
-    Path | str,
-=======
     str,
->>>>>>> c6c1abcc
     any,
     any,
     str | None,
