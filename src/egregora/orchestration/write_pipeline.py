"""Write pipeline orchestration - executes the complete write workflow.

This module orchestrates the high-level flow for the 'write' command, coordinating:
- Input adapter selection and parsing
- Privacy and enrichment stages
- Window-based post generation
- Output adapter persistence
- Asynchronous task processing (banners, profiles)

Part of the three-layer architecture:
- orchestration/ (THIS) - Business workflows (WHAT to execute)
- pipeline/ - Generic infrastructure (HOW to execute)
- data_primitives/ - Core data models
"""

from __future__ import annotations

import logging
import math
import os
import uuid
from collections import deque
from contextlib import contextmanager
from dataclasses import dataclass
from datetime import UTC, datetime, timedelta
from datetime import date as date_type
from pathlib import Path
from typing import TYPE_CHECKING
from urllib.parse import urlparse
from zoneinfo import ZoneInfo

import ibis
import ibis.common.exceptions
from google import genai

from egregora.agents.avatar import AvatarContext, process_avatar_commands
from egregora.agents.enricher import EnrichmentRuntimeContext, schedule_enrichment
from egregora.agents.model_limits import PromptTooLargeError, get_model_context_limit
from egregora.agents.shared.annotations import AnnotationStore
from egregora.agents.writer import write_posts_for_window
from egregora.config.settings import EgregoraConfig, load_egregora_config
from egregora.data_primitives.protocols import OutputSink, UrlContext
from egregora.database import initialize_database
from egregora.database.duckdb_manager import DuckDBStorageManager
from egregora.database.run_store import RunStore
from egregora.database.task_store import TaskStore
from egregora.input_adapters import ADAPTER_REGISTRY
from egregora.input_adapters.base import MediaMapping
from egregora.knowledge.profiles import filter_opted_out_authors, process_commands
from egregora.ops.media import process_media_for_window
from egregora.orchestration.context import PipelineConfig, PipelineContext, PipelineRunParams, PipelineState
from egregora.orchestration.factory import PipelineFactory
from egregora.orchestration.workers import BannerWorker, EnrichmentWorker, ProfileWorker
from egregora.output_adapters import create_default_output_registry
from egregora.output_adapters.mkdocs import derive_mkdocs_paths
from egregora.output_adapters.mkdocs.paths import compute_site_prefix
from egregora.rag import index_documents, reset_backend
from egregora.transformations import (
    create_windows,
    load_checkpoint,
    save_checkpoint,
    split_window_into_n_parts,
)
from egregora.utils.cache import PipelineCache
from egregora.utils.metrics import UsageTracker
from egregora.utils.quota import QuotaTracker

if TYPE_CHECKING:
    import ibis.expr.types as ir


logger = logging.getLogger(__name__)
__all__ = ["WhatsAppProcessOptions", "process_whatsapp_export", "run"]


@dataclass(frozen=True)
class WhatsAppProcessOptions:
    """Runtime overrides for :func:`process_whatsapp_export`."""

    output_dir: Path = Path("output")
    step_size: int = 100
    step_unit: str = "messages"
    overlap_ratio: float = 0.2
    enable_enrichment: bool = True
    from_date: date_type | None = None
    to_date: date_type | None = None
    timezone: str | ZoneInfo | None = None
    gemini_api_key: str | None = None
    model: str | None = None
    batch_threshold: int = 10
    max_prompt_tokens: int = 100_000
    use_full_context_window: bool = False
    client: genai.Client | None = None
    refresh: str | None = None


def process_whatsapp_export(
    zip_path: Path,
    *,
    options: WhatsAppProcessOptions | None = None,
) -> dict[str, dict[str, list[str]]]:
    """High-level helper for processing WhatsApp ZIP exports using :func:`run`."""
    opts = options or WhatsAppProcessOptions()
    output_dir = opts.output_dir.expanduser().resolve()

    if opts.gemini_api_key:
        os.environ["GOOGLE_API_KEY"] = opts.gemini_api_key

    base_config = load_egregora_config(output_dir)

    # Apply CLI model override to all text generation models if provided
    models_update = {}
    if opts.model:
        models_update = {
            "writer": opts.model,
            "enricher": opts.model,
            "enricher_vision": opts.model,
            "ranking": opts.model,
            "editor": opts.model,
        }

    egregora_config = base_config.model_copy(
        deep=True,
        update={
            "pipeline": base_config.pipeline.model_copy(
                update={
                    "step_size": opts.step_size,
                    "step_unit": opts.step_unit,
                    "overlap_ratio": opts.overlap_ratio,
                    "timezone": str(opts.timezone) if opts.timezone else None,
                    "from_date": opts.from_date.isoformat() if opts.from_date else None,
                    "to_date": opts.to_date.isoformat() if opts.to_date else None,
                    "batch_threshold": opts.batch_threshold,
                    "max_prompt_tokens": opts.max_prompt_tokens,
                    "use_full_context_window": opts.use_full_context_window,
                }
            ),
            "enrichment": base_config.enrichment.model_copy(update={"enabled": opts.enable_enrichment}),
            "rag": base_config.rag,
            **({"models": base_config.models.model_copy(update=models_update)} if models_update else {}),
        },
    )

    run_params = PipelineRunParams(
        output_dir=output_dir,
        config=egregora_config,
        source_type="whatsapp",
        input_path=zip_path,
        client=opts.client,
        refresh=opts.refresh,
    )

    return run(run_params)


@dataclass
class PreparedPipelineData:
    """Artifacts produced during dataset preparation."""

    messages_table: ir.Table
    windows_iterator: any
    checkpoint_path: Path
    context: PipelineContext
    enable_enrichment: bool
    embedding_model: str


@dataclass
class SplitContext:
    """Parameters for window splitting."""

    depth: int = 0
    max_depth: int = 5
    min_window_size: int = 5


def _extract_adapter_info(ctx: PipelineContext) -> tuple[str, str]:
    """Extract content summary and generation instructions from adapter."""
    adapter = getattr(ctx, "adapter", None)
    if adapter is None:
        return "", ""

    summary: str | None = ""
    try:
        summary = getattr(adapter, "content_summary", "")
        if callable(summary):
            summary = summary()
    except (AttributeError, TypeError) as exc:
        logger.debug("Adapter %s failed to provide content_summary: %s", adapter, exc)
        summary = ""

    instructions: str | None = ""
    try:
        instructions = getattr(adapter, "generation_instructions", "")
        if callable(instructions):
            instructions = instructions()
    except (AttributeError, TypeError) as exc:
        logger.warning("Failed to evaluate adapter generation instructions: %s", exc)
        instructions = ""

    return (summary or "").strip(), (instructions or "").strip()


def _process_background_tasks(ctx: PipelineContext) -> None:
    """Process pending background tasks (banners, profiles, enrichment)."""
    if not hasattr(ctx, "task_store") or not ctx.task_store:
        return

    logger.info("⚙️  [bold cyan]Processing background tasks...[/]")

    # Run workers sequentially
    banner_worker = BannerWorker(ctx)
    banners_processed = banner_worker.run()
    if banners_processed > 0:
        logger.info("Generated %d banners", banners_processed)

    profile_worker = ProfileWorker(ctx)
    profiles_processed = profile_worker.run()
    if profiles_processed > 0:
        logger.info("Updated %d profiles", profiles_processed)

    enrichment_worker = EnrichmentWorker(ctx)
    enrichment_processed = enrichment_worker.run()
    if enrichment_processed > 0:
        logger.info("Enriched %d items", enrichment_processed)


def _process_single_window(
    window: any, ctx: PipelineContext, *, depth: int = 0
) -> dict[str, dict[str, list[str]]]:
    """Process a single window with media extraction, enrichment, and post writing."""
    indent = "  " * depth
    window_label = f"{window.start_time:%Y-%m-%d %H:%M} to {window.end_time:%H:%M}"
    window_table = window.table
    window_count = window.size

    logger.info("%s➡️  [bold]%s[/] — %s messages (depth=%d)", indent, window_label, window_count, depth)

    # Process media
    output_sink = ctx.output_format
    if output_sink is None:
        msg = "Output adapter must be initialized before processing windows."
        raise RuntimeError(msg)

    url_context = ctx.url_context or UrlContext()
    window_table_processed, media_mapping = process_media_for_window(
        window_table=window_table,
        adapter=ctx.adapter,
        url_convention=output_sink.url_convention,
        url_context=url_context,
        zip_path=ctx.input_path,
    )

    # Persist media
    if media_mapping:
        for media_doc in media_mapping.values():
            try:
                output_sink.persist(media_doc)
            except (OSError, PermissionError) as exc:
                logger.exception("Failed to write media file %s: %s", media_doc.metadata.get("filename"), exc)
            except ValueError as exc:
                logger.exception("Invalid media document %s: %s", media_doc.metadata.get("filename"), exc)

    # Enrichment
    if ctx.enable_enrichment:
        logger.info("%s✨ [cyan]Scheduling enrichment[/] for window %s", indent, window_label)
        enriched_table = _perform_enrichment(window_table_processed, media_mapping, ctx)
    else:
        enriched_table = window_table_processed

    # Write posts
    resources = PipelineFactory.create_writer_resources(ctx)
    adapter_summary, adapter_instructions = _extract_adapter_info(ctx)

    print(f"DEBUG: Calling write_posts_for_window for {window_label}")
    print(f"DEBUG: Enriched table rows: {enriched_table.count().execute()}")
    print(f"DEBUG: Resources: {resources}")

    result = write_posts_for_window(
        table=enriched_table,
        window_start=window.start_time,
        window_end=window.end_time,
        resources=resources,
        config=ctx.config,
        cache=ctx.cache,
        adapter_content_summary=adapter_summary,
        adapter_generation_instructions=adapter_instructions,
        run_id=str(ctx.run_id) if ctx.run_id else None,
    )
    post_count = len(result.get("posts", []))
    profile_count = len(result.get("profiles", []))

    logger.info(
        "%s[green]✔ Generated[/] %s posts / %s profiles for %s",
        indent,
        post_count,
        profile_count,
        window_label,
    )

    return {window_label: result}


def _handle_split_failure(
    window: any,
    error: Exception,
    split_ctx: SplitContext,
    indent: str
) -> list[tuple[any, int]]:
    """Handle window splitting upon failure."""
    _warn_if_window_too_small(window.size, indent,
                             f"{window.start_time:%Y-%m-%d %H:%M}",
                             split_ctx.min_window_size)
    _ensure_split_depth(split_ctx.depth, split_ctx.max_depth, indent,
                       f"{window.start_time:%Y-%m-%d %H:%M}")

    return _split_window_for_retry(
        window,
        error,
        split_ctx.depth,
        indent,
        split_window_into_n_parts,
    )


def _process_window_with_auto_split(
    window: any, ctx: PipelineContext, *, split_params: SplitContext | None = None
) -> dict[str, dict[str, list[str]]]:
    """Process a window with automatic splitting if prompt exceeds model limit."""
    split_params = split_params or SplitContext()
    results: dict[str, dict[str, list[str]]] = {}
    queue: deque[tuple[any, int]] = deque([(window, split_params.depth)])

    while queue:
        current_window, current_depth = queue.popleft()
        indent = "  " * current_depth

        try:
            window_results = _process_single_window(current_window, ctx, depth=current_depth)
        except PromptTooLargeError as error:
            # Create a context for the current depth
            current_split_ctx = SplitContext(
                depth=current_depth,
                max_depth=split_params.max_depth,
                min_window_size=split_params.min_window_size
            )
            split_work = _handle_split_failure(current_window, error, current_split_ctx, indent)
            queue.extendleft(reversed(split_work))
            continue

        results.update(window_results)

    return results


def _warn_if_window_too_small(size: int, indent: str, label: str, minimum: int) -> None:
    if size < minimum:
        logger.warning(
            "%s⚠️  Window %s too small to split (%d messages) - attempting anyway",
            indent,
            label,
            size,
        )


def _ensure_split_depth(depth: int, max_depth: int, indent: str, label: str) -> None:
    if depth >= max_depth:
        error_msg = (
            f"Max split depth {max_depth} reached for window {label}. "
            "Window cannot be split enough to fit in model context."
        )
        logger.error("%s❌ %s", indent, error_msg)
        raise RuntimeError(error_msg)


def _split_window_for_retry(
    window: any,
    error: Exception,
    depth: int,
    indent: str,
    splitter: any,
) -> list[tuple[any, int]]:
    estimated_tokens = getattr(error, "estimated_tokens", 0)
    effective_limit = getattr(error, "effective_limit", 1) or 1

    logger.warning(
        "%s⚡ [yellow]Splitting window[/] %s (prompt: %dk tokens > %dk limit)",
        indent,
        f"{window.start_time:%Y-%m-%d %H:%M} to {window.end_time:%H:%M}",
        estimated_tokens // 1000,
        effective_limit // 1000,
    )

    num_splits = max(1, math.ceil(estimated_tokens / effective_limit))
    logger.info("%s↳ [dim]Splitting into %d parts[/]", indent, num_splits)

    split_windows = splitter(window, num_splits)
    if not split_windows:
        error_msg = (
            f"Cannot split window {window.start_time:%Y-%m-%d %H:%M} to {window.end_time:%H:%M}"
            " - all splits would be empty"
        )
        logger.exception("%s❌ %s", indent, error_msg)
        raise RuntimeError(error_msg) from error

    scheduled: list[tuple[any, int]] = []
    for index, split_window in enumerate(split_windows, 1):
        split_label = f"{split_window.start_time:%Y-%m-%d %H:%M} to {split_window.end_time:%H:%M}"
        logger.info(
            "%s↳ [dim]Processing part %d/%d: %s[/]",
            indent,
            index,
            len(split_windows),
            split_label,
        )
        scheduled.append((split_window, depth + 1))

    return scheduled


def _resolve_context_token_limit(config: EgregoraConfig) -> int:
    """Resolve the effective context window token limit for the writer model."""
    use_full_window = getattr(config.pipeline, "use_full_context_window", False)

    if use_full_window:
        writer_model = config.models.writer
        limit = get_model_context_limit(writer_model)
        logger.debug(
            "Using full context window for writer model %s (limit=%d tokens)",
            writer_model,
            limit,
        )
        return limit

    limit = config.pipeline.max_prompt_tokens
    logger.debug("Using configured max_prompt_tokens cap: %d tokens", limit)
    return limit


def _calculate_max_window_size(config: EgregoraConfig) -> int:
    """Calculate maximum window size based on LLM context window."""
    max_tokens = _resolve_context_token_limit(config)
    avg_tokens_per_message = 5  # Conservative estimate
    buffer_ratio = 0.8  # Leave 20% for system prompt

    return int((max_tokens * buffer_ratio) / avg_tokens_per_message)


def _validate_window_size(window: any, max_size: int) -> None:
    if window.size > max_size:
        msg = (
            f"Window {window.window_index} has {window.size} messages but max is {max_size}. "
            f"Reduce --step-size to create smaller windows."
        )
        raise ValueError(msg)


def _process_all_windows(
    windows_iterator: any, ctx: PipelineContext
) -> tuple[dict[str, dict[str, list[str]]], datetime | None]:
    """Process all windows with tracking and error handling."""
    results = {}
    max_processed_timestamp: datetime | None = None

    max_window_size = _calculate_max_window_size(ctx.config)
    effective_token_limit = _resolve_context_token_limit(ctx.config)
    logger.debug(
        "Max window size: %d messages (based on %d token context)",
        max_window_size,
        effective_token_limit,
    )

    max_windows = getattr(ctx.config.pipeline, "max_windows", 1)
    if max_windows == 0:
        max_windows = None

    windows_processed = 0
    for window in windows_iterator:
        if max_windows is not None and windows_processed >= max_windows:
            logger.info("Reached max_windows limit (%d). Stopping processing.", max_windows)
            break
        if window.size == 0:
            continue

        _validate_window_size(window, max_window_size)

        # Process window
        window_results = _process_window_with_auto_split(window, ctx, split_params=SplitContext(depth=0, max_depth=5))
        results.update(window_results)

        if max_processed_timestamp is None or window.end_time > max_processed_timestamp:
            max_processed_timestamp = window.end_time

        _process_background_tasks(ctx)

        windows_processed += 1

    return results, max_processed_timestamp


def _perform_enrichment(
    window_table: ir.Table,
    media_mapping: MediaMapping,
    ctx: PipelineContext,
) -> ir.Table:
    """Execute enrichment for a window's table."""
    pii_settings = ctx.config.privacy.pii_prevention.enricher
    pii_prevention = None
    if pii_settings.enabled:
        pii_prevention = {
            "enabled": True,
            "scope": pii_settings.scope.value,
            "custom_definition": pii_settings.custom_definition
            if pii_settings.scope.value == "custom"
            else None,
        }

    enrichment_context = EnrichmentRuntimeContext(
        cache=ctx.enrichment_cache,
        output_format=ctx.output_format,
        site_root=ctx.site_root,
        quota=ctx.quota_tracker,
        usage_tracker=ctx.usage_tracker,
        pii_prevention=pii_prevention,
        task_store=ctx.task_store,
    )

    schedule_enrichment(
        window_table,
        media_mapping,
        ctx.config.enrichment,
        enrichment_context,
        run_id=ctx.run_id,
    )

    return window_table


def _create_database_backends(
    site_root: Path,
    config: EgregoraConfig,
) -> tuple[str, any, any]:
    """Create database backends for pipeline and runs tracking."""

    def _validate_and_connect(value: str, setting_name: str) -> tuple[str, any]:
        if not value:
            msg = f"Database setting '{setting_name}' must be a non-empty connection URI."
            raise ValueError(msg)

        parsed = urlparse(value)
        if not parsed.scheme:
            msg = (
                "Database setting '{setting}' must be provided as an Ibis-compatible connection "
                "URI (e.g. 'duckdb:///absolute/path/to/file.duckdb')."
            )
            raise ValueError(msg.format(setting=setting_name))

        normalized_value = value

        if parsed.scheme == "duckdb" and not parsed.netloc:
            path_value = parsed.path
            if path_value and path_value not in {"/:memory:", ":memory:", "memory", "memory:"}:
                if path_value.startswith("/./"):
                    fs_path = (site_root / Path(path_value[3:])).resolve()
                else:
                    fs_path = Path(path_value).resolve()
                fs_path.parent.mkdir(parents=True, exist_ok=True)
                normalized_value = f"duckdb://{fs_path}"

        return normalized_value, ibis.connect(normalized_value)

    runtime_db_uri, pipeline_backend = _validate_and_connect(
        config.database.pipeline_db, "database.pipeline_db"
    )
    _runs_db_uri, runs_backend = _validate_and_connect(config.database.runs_db, "database.runs_db")

    return runtime_db_uri, pipeline_backend, runs_backend


def _resolve_site_paths_or_raise(output_dir: Path, config: EgregoraConfig) -> dict[str, any]:
    """Resolve site paths for the configured output format and validate structure."""
    site_paths = _resolve_pipeline_site_paths(output_dir, config)

    mkdocs_path = site_paths.get("mkdocs_path")
    if not mkdocs_path or not mkdocs_path.exists():
        msg = (
            f"No mkdocs.yml found for site at {output_dir}. "
            "Run 'egregora init <site-dir>' before processing exports."
        )
        raise ValueError(msg)

    docs_dir = site_paths["docs_dir"]
    if not docs_dir.exists():
        msg = f"Docs directory not found: {docs_dir}. Re-run 'egregora init'."
        raise ValueError(msg)

    return site_paths


def _resolve_pipeline_site_paths(output_dir: Path, config: EgregoraConfig) -> dict[str, any]:
    output_dir = output_dir.expanduser().resolve()
    return derive_mkdocs_paths(output_dir, config=config)


def _create_gemini_client() -> genai.Client:
    http_options = genai.types.HttpOptions(
        retryOptions=genai.types.HttpRetryOptions(
            attempts=15,
            initialDelay=2.0,
            maxDelay=60.0,
            expBase=2.0,
            httpStatusCodes=[429, 503],
        )
    )
    return genai.Client(http_options=http_options)


def _create_pipeline_context(run_params: PipelineRunParams) -> tuple[PipelineContext, any, any]:
    """Create pipeline context with all resources and configuration."""
    resolved_output = run_params.output_dir.expanduser().resolve()

    refresh_tiers = {r.strip().lower() for r in (run_params.refresh or "").split(",") if r.strip()}
    site_paths = _resolve_site_paths_or_raise(resolved_output, run_params.config)
    _runtime_db_uri, pipeline_backend, runs_backend = _create_database_backends(
        site_paths["site_root"], run_params.config
    )

    initialize_database(pipeline_backend)

    client_instance = run_params.client or _create_gemini_client()
    cache_dir = Path(".egregora-cache") / site_paths["site_root"].name
    cache = PipelineCache(cache_dir, refresh_tiers=refresh_tiers)
    site_paths["egregora_dir"].mkdir(parents=True, exist_ok=True)

    # Use the pipeline backend for storage to ensure we share the same connection
    # This prevents "read-only transaction" errors and database invalidation
    storage = DuckDBStorageManager.from_ibis_backend(pipeline_backend)
    annotations_store = AnnotationStore(storage)

    task_store = TaskStore(storage)
    quota_tracker = QuotaTracker(site_paths["egregora_dir"], run_params.config.quota.daily_llm_requests)

    from egregora.utils.rate_limit import init_rate_limiter

    init_rate_limiter(
        requests_per_second=run_params.config.quota.per_second_limit,
        max_concurrency=run_params.config.quota.concurrency,
    )

    output_registry = create_default_output_registry()

    url_ctx = UrlContext(
        base_url="",
        site_prefix=compute_site_prefix(site_paths["site_root"], site_paths["docs_dir"]),
        base_path=site_paths["site_root"],
    )

    config_obj = PipelineConfig(
        config=run_params.config,
        output_dir=resolved_output,
        site_root=site_paths["site_root"],
        docs_dir=site_paths["docs_dir"],
        posts_dir=site_paths["posts_dir"],
        profiles_dir=site_paths["profiles_dir"],
        media_dir=site_paths["media_dir"],
        url_context=url_ctx,
    )

    state = PipelineState(
        run_id=run_params.run_id,
        start_time=run_params.start_time,
        source_type=run_params.source_type,
        input_path=run_params.input_path,
        client=client_instance,
        storage=storage,
        cache=cache,
        annotations_store=annotations_store,
        quota_tracker=quota_tracker,
        usage_tracker=UsageTracker(),
        output_registry=output_registry,
    )

    state.task_store = task_store

    ctx = PipelineContext(config_obj, state)

    return ctx, pipeline_backend, runs_backend


@contextmanager
def _pipeline_environment(run_params: PipelineRunParams) -> any:
    options = getattr(ibis, "options", None)
    old_backend = getattr(options, "default_backend", None) if options else None
    ctx, pipeline_backend, runs_backend = _create_pipeline_context(run_params)

    if options is not None:
        options.default_backend = pipeline_backend

    try:
        yield ctx, runs_backend
    finally:
        try:
            ctx.cache.close()
        finally:
            try:
                if hasattr(runs_backend, "close"):
                    runs_backend.close()
                elif hasattr(runs_backend, "con") and hasattr(runs_backend.con, "close"):
                    runs_backend.con.close()
            finally:
                try:
                    if ctx.client:
                        ctx.client.close()
                finally:
                    if options is not None:
                        options.default_backend = old_backend
                    if hasattr(pipeline_backend, "close"):
                        pipeline_backend.close()
                    elif hasattr(pipeline_backend, "con") and hasattr(pipeline_backend.con, "close"):
                        pipeline_backend.con.close()


def _parse_and_validate_source(
    adapter: any,
    input_path: Path,
    timezone: str,
    *,
    output_adapter: OutputSink | None = None,
) -> ir.Table:
    logger.info("[bold cyan]📦 Parsing with adapter:[/] %s", adapter.source_name)
    messages_table = adapter.parse(input_path, timezone=timezone, output_adapter=output_adapter)
    total_messages = messages_table.count().execute()
    logger.info("[green]✅ Parsed[/] %s messages", total_messages)

    metadata = adapter.get_metadata(input_path)
    logger.info("[yellow]👥 Group:[/] %s", metadata.get("group_name", "Unknown"))

    return messages_table


def _setup_content_directories(ctx: PipelineContext) -> None:
    content_dirs = {
        "posts": ctx.posts_dir,
        "profiles": ctx.profiles_dir,
        "media": ctx.media_dir,
    }

    for label, directory in content_dirs.items():
        if label == "media":
            try:
                directory.relative_to(ctx.docs_dir)
            except ValueError:
                try:
                    directory.relative_to(ctx.site_root)
                except ValueError as exc:
                    msg = (
                        "Media directory must reside inside the MkDocs docs_dir or the site root. "
                        f"Expected parent {ctx.docs_dir} or {ctx.site_root}, got {directory}."
                    )
                    raise ValueError(msg) from exc
            directory.mkdir(parents=True, exist_ok=True)
            continue

        try:
            directory.relative_to(ctx.docs_dir)
        except ValueError as exc:
            msg = (
                f"{label.capitalize()} directory must reside inside the MkDocs docs_dir. "
                f"Expected parent {ctx.docs_dir}, got {directory}."
            )
            raise ValueError(msg) from exc
        directory.mkdir(parents=True, exist_ok=True)


def _process_commands_and_avatars(
    messages_table: ir.Table, ctx: PipelineContext, vision_model: str
) -> ir.Table:
    """Process egregora commands and avatar commands."""

    # Use adapter to extract commands if possible
    commands = []
    if hasattr(ctx.adapter, "extract_commands"):
        commands = ctx.adapter.extract_commands(messages_table)
    else:
        # Fallback to legacy behavior if adapter doesn't support it
        # This part should be removed once all adapters are updated
        from egregora.input_adapters.whatsapp.commands import extract_commands
        commands = extract_commands(messages_table)

    if commands:
        process_commands(commands, ctx.profiles_dir)
        logger.info("[magenta]🧾 Processed[/] %s /egregora commands", len(commands))
    else:
        logger.info("[magenta]🧾 No /egregora commands detected[/]")

    logger.info("[cyan]🖼️  Processing avatar commands...[/]")
    avatar_context = AvatarContext(
        docs_dir=ctx.docs_dir,
        media_dir=ctx.media_dir,
        profiles_dir=ctx.profiles_dir,
        vision_model=vision_model,
        cache=ctx.enrichment_cache,
    )
    avatar_results = process_avatar_commands(
        messages_table=messages_table,
        context=avatar_context,
    )
    if avatar_results:
        logger.info("[green]✓ Processed[/] %s avatar command(s)", len(avatar_results))

    return messages_table


def _prepare_pipeline_data(
    adapter: any,
    run_params: PipelineRunParams,
    ctx: PipelineContext,
) -> PreparedPipelineData:
    """Prepare messages, filters, and windowing context for processing."""
    config = run_params.config
    timezone = config.pipeline.timezone
    step_size = config.pipeline.step_size
    step_unit = config.pipeline.step_unit
    overlap_ratio = config.pipeline.overlap_ratio
    max_window_time_hours = config.pipeline.max_window_time
    max_window_time = timedelta(hours=max_window_time_hours) if max_window_time_hours else None
    enable_enrichment = config.enrichment.enabled

    vision_model = config.models.enricher_vision
    embedding_model = config.models.embedding

    output_format = PipelineFactory.create_output_adapter(
        config,
        run_params.output_dir,
        site_root=ctx.site_root,
        registry=ctx.output_registry,
        url_context=ctx.url_context,
    )
    ctx = ctx.with_output_format(output_format)

    messages_table = _parse_and_validate_source(
        adapter, run_params.input_path, timezone, output_adapter=output_format
    )
    _setup_content_directories(ctx)
    messages_table = _process_commands_and_avatars(messages_table, ctx, vision_model)

    checkpoint_path = ctx.site_root / ".egregora" / "checkpoint.json"
    messages_table = _apply_filters(
        messages_table,
        ctx,
        checkpoint_path,
    )

    logger.info("🎯 [bold cyan]Creating windows:[/] step_size=%s, unit=%s", step_size, step_unit)
    windows_iterator = create_windows(
        messages_table,
        step_size=step_size,
        step_unit=step_unit,
        overlap_ratio=overlap_ratio,
        max_window_time=max_window_time,
    )

    ctx = ctx.with_adapter(adapter)

    if ctx.config.rag.enabled:
        logger.info("[bold cyan]📚 Indexing existing documents into RAG...[/]")
        try:
            existing_docs = list(output_format.documents())
            if existing_docs:
                index_documents(existing_docs)
                logger.info("[green]✓ Indexed %d existing documents into RAG[/]", len(existing_docs))
                reset_backend()
            else:
                logger.info("[dim]No existing documents to index[/]")
        except (ConnectionError, TimeoutError) as exc:
            logger.warning("[yellow]⚠️ RAG backend unavailable for indexing (non-critical): %s[/]", exc)
        except (ValueError, TypeError) as exc:
            logger.warning("[yellow]⚠️ Invalid document data for RAG indexing (non-critical): %s[/]", exc)
        except (OSError, PermissionError) as exc:
            logger.warning("[yellow]⚠️ Cannot access RAG storage for indexing (non-critical): %s[/]", exc)

    return PreparedPipelineData(
        messages_table=messages_table,
        windows_iterator=windows_iterator,
        checkpoint_path=checkpoint_path,
        context=ctx,
        enable_enrichment=enable_enrichment,
        embedding_model=embedding_model,
    )


def _index_media_into_rag(
    enable_enrichment: bool,
    results: dict,
    ctx: PipelineContext,
    embedding_model: str,
) -> None:
    if not (enable_enrichment and results):
        return


<<<<<<< HEAD
def _generate_statistics_page(messages_table: ir.Table, ctx: PipelineContext) -> None:
    """Generate statistics page from conversation data."""
    logger.info("[bold cyan]📊 Generating statistics page...[/]")

    stats_table = daily_aggregates_view(messages_table)

    row_count = stats_table.count().to_pyarrow().as_py()
    if row_count == 0:
        logger.warning("No statistics data available - skipping statistics page")
        return

    total_messages = messages_table.count().to_pyarrow().as_py()
    total_authors = messages_table.author_uuid.nunique().to_pyarrow().as_py()

    date_range = stats_table.aggregate(
        [stats_table.day.min().name("min_day"), stats_table.day.max().name("max_day")]
    ).to_pyarrow()

    min_date = date_range["min_day"][0].as_py()
    max_date = date_range["max_day"][0].as_py()

    min_date_str = min_date.date().isoformat() if hasattr(min_date, "date") else str(min_date)[:10]
    max_date_str = max_date.date().isoformat() if hasattr(max_date, "date") else str(max_date)[:10]

    content_lines = [
        "# Conversation Statistics",
        "",
        "This page provides an overview of activity in this conversation archive.",
        "",
        "## Summary",
        "",
        f"- **Total Messages**: {total_messages:,}",
        f"- **Unique Authors**: {total_authors}",
        f"- **Date Range**: {min_date_str} to {max_date_str}",
        "",
        "## Daily Activity",
        "",
        "| Date | Messages | Active Authors | First Message | Last Message |",
        "|------|----------|----------------|---------------|--------------|",
    ]

    stats_arrow = stats_table.to_pyarrow()
    for row in stats_arrow.to_pylist():
        date_str = row["day"].strftime("%Y-%m-%d")
        msg_count = f"{row['message_count']:,}"
        author_count = row["unique_authors"]
        first_time = row["first_message"].strftime("%H:%M")
        last_time = row["last_message"].strftime("%H:%M")
        content_lines.append(f"| {date_str} | {msg_count} | {author_count} | {first_time} | {last_time} |")

    content = "\n".join(content_lines)

    doc = Document(
        content=content,
        type=DocumentType.POST,
        metadata={
            "title": "Conversation Statistics",
            "date": max_date_str,
            "slug": "statistics",
            "tags": ["meta", "statistics"],
            "summary": "Overview of conversation activity and daily message volume",
        },
    )

    try:
        if ctx.output_format:
            ctx.output_format.persist(doc)
            logger.info("[green]✓ Statistics page generated[/]")
        else:
            logger.warning("Output format not initialized - cannot save statistics page")
    except (OSError, PermissionError) as exc:
        logger.exception("[red]Failed to write statistics page: %s[/]", exc)
    except ValueError as exc:
        logger.exception("[red]Invalid statistics page data: %s[/]", exc)


=======
>>>>>>> 058f001a
def _save_checkpoint(results: dict, max_processed_timestamp: datetime | None, checkpoint_path: Path) -> None:
    if not results or max_processed_timestamp is None:
        logger.warning(
            "⚠️  [yellow]No windows processed[/] - checkpoint not saved."
        )
        return

    total_posts = sum(len(r.get("posts", [])) for r in results.values())

    save_checkpoint(checkpoint_path, max_processed_timestamp, total_posts)
    logger.info(
        "💾 [cyan]Checkpoint saved:[/] processed up to %s (%d posts written)",
        max_processed_timestamp.strftime("%Y-%m-%d %H:%M:%S"),
        total_posts,
    )


def _apply_filters(
    messages_table: ir.Table,
    ctx: PipelineContext,
    checkpoint_path: Path,
) -> ir.Table:
    """Apply all filters: egregora messages, opted-out users, date range, checkpoint resume."""

    # Extract config values
    from_date = date_type.fromisoformat(ctx.config.pipeline.from_date) if ctx.config.pipeline.from_date else None
    to_date = date_type.fromisoformat(ctx.config.pipeline.to_date) if ctx.config.pipeline.to_date else None
    checkpoint_enabled = ctx.config.pipeline.checkpoint_enabled

    # Filter using adapter-specific logic if available
    if hasattr(ctx.adapter, "filter_messages"):
        messages_table, removed = ctx.adapter.filter_messages(messages_table)
        if removed:
             logger.info("[yellow]🧹 Removed[/] %s system/command messages", removed)
    else:
        # Fallback to legacy
        from egregora.input_adapters.whatsapp.commands import filter_egregora_messages
        messages_table, egregora_removed = filter_egregora_messages(messages_table)
        if egregora_removed:
            logger.info("[yellow]🧹 Removed[/] %s /egregora messages", egregora_removed)

    messages_table, removed_count = filter_opted_out_authors(messages_table, ctx.profiles_dir)
    if removed_count > 0:
        logger.warning("⚠️  %s messages removed from opted-out users", removed_count)

    if from_date or to_date:
        original_count = messages_table.count().execute()
        if from_date and to_date:
            messages_table = messages_table.filter(
                (messages_table.ts.date() >= from_date) & (messages_table.ts.date() <= to_date)
            )
            logger.info("📅 [cyan]Filtering[/] from %s to %s", from_date, to_date)
        elif from_date:
            messages_table = messages_table.filter(messages_table.ts.date() >= from_date)
            logger.info("📅 [cyan]Filtering[/] from %s onwards", from_date)
        elif to_date:
            messages_table = messages_table.filter(messages_table.ts.date() <= to_date)
            logger.info("📅 [cyan]Filtering[/] up to %s", to_date)
        filtered_count = messages_table.count().execute()
        removed_by_date = original_count - filtered_count
        if removed_by_date > 0:
            logger.info("🗓️  [yellow]Filtered out[/] %s messages (kept %s)", removed_by_date, filtered_count)

    if checkpoint_enabled:
        checkpoint = load_checkpoint(checkpoint_path)
        if checkpoint and "last_processed_timestamp" in checkpoint:
            last_timestamp_str = checkpoint["last_processed_timestamp"]
            last_timestamp = datetime.fromisoformat(last_timestamp_str)

            utc_zone = ZoneInfo("UTC")
            if last_timestamp.tzinfo is None:
                last_timestamp = last_timestamp.replace(tzinfo=utc_zone)
            else:
                last_timestamp = last_timestamp.astimezone(utc_zone)

            original_count = messages_table.count().execute()
            messages_table = messages_table.filter(messages_table.ts > last_timestamp)
            filtered_count = messages_table.count().execute()
            resumed_count = original_count - filtered_count

            if resumed_count > 0:
                logger.info(
                    "♻️  [cyan]Resuming:[/] skipped %s already processed messages (last: %s)",
                    resumed_count,
                    last_timestamp.strftime("%Y-%m-%d %H:%M:%S"),
                )
        else:
            logger.info("🆕 [cyan]Starting fresh[/] (checkpoint enabled, but no checkpoint found)")
    else:
        logger.info("🆕 [cyan]Full rebuild[/] (checkpoint disabled - default behavior)")

    return messages_table


def _record_run_start(run_store: RunStore | None, run_id: uuid.UUID, started_at: datetime) -> None:
    if run_store is None:
        return

    try:
        run_store.mark_run_started(
            run_id=run_id,
            stage="write",
            started_at=started_at,
        )
    except (OSError, PermissionError) as exc:
        logger.debug("Failed to record run start (database unavailable): %s", exc)
    except ValueError as exc:
        logger.debug("Failed to record run start (invalid data): %s", exc)


def _record_run_completion(
    run_store: RunStore | None,
    run_id: uuid.UUID,
    started_at: datetime,
    results: dict[str, dict[str, list[str]]],
) -> None:
    if run_store is None:
        return

    try:
        finished_at = datetime.now(UTC)
        duration_seconds = (finished_at - started_at).total_seconds()

        total_posts = sum(len(r.get("posts", [])) for r in results.values())
        total_profiles = sum(len(r.get("profiles", [])) for r in results.values())
        num_windows = len(results)

        run_store.mark_run_completed(
            run_id=run_id,
            finished_at=finished_at,
            duration_seconds=duration_seconds,
            rows_out=total_posts + total_profiles,
        )
        logger.debug(
            "Recorded pipeline run: %s (posts=%d, profiles=%d, windows=%d)",
            run_id,
            total_posts,
            total_profiles,
            num_windows,
        )
    except (OSError, PermissionError) as exc:
        logger.debug("Failed to record run completion (database unavailable): %s", exc)
    except ValueError as exc:
        logger.debug("Failed to record run completion (invalid data): %s", exc)


def _record_run_failure(
    run_store: RunStore | None, run_id: uuid.UUID, started_at: datetime, exc: Exception
) -> None:
    if run_store is None:
        return

    try:
        finished_at = datetime.now(UTC)
        duration_seconds = (finished_at - started_at).total_seconds()
        error_msg = f"{type(exc).__name__}: {exc!s}"

        run_store.mark_run_failed(
            run_id=run_id,
            finished_at=finished_at,
            duration_seconds=duration_seconds,
            error=error_msg[:500],
        )
    except (OSError, PermissionError) as tracking_exc:
        logger.debug("Failed to record run failure (database unavailable): %s", tracking_exc)
    except ValueError as tracking_exc:
        logger.debug("Failed to record run failure (invalid data): %s", tracking_exc)


def run(run_params: PipelineRunParams) -> dict[str, dict[str, list[str]]]:
    """Run the complete write pipeline workflow."""
    logger.info("[bold cyan]🚀 Starting pipeline for source:[/] %s", run_params.source_type)

    adapter_cls = ADAPTER_REGISTRY.get(run_params.source_type)
    if adapter_cls is None:
        msg = f"Unknown source type: {run_params.source_type}"
        raise ValueError(msg)

    try:
        adapter = adapter_cls(config=run_params.config)
    except TypeError:
        adapter = adapter_cls()

    run_id = run_params.run_id
    started_at = run_params.start_time

    with _pipeline_environment(run_params) as (ctx, runs_backend):
        runs_conn = getattr(runs_backend, "con", None)
        run_store = None
        if runs_conn is not None:
            temp_storage = DuckDBStorageManager.from_connection(runs_conn)
            run_store = RunStore(temp_storage)
        else:
            logger.warning("Unable to access DuckDB connection for run tracking - runs will not be recorded")

        _record_run_start(run_store, run_id, started_at)

        try:
            dataset = _prepare_pipeline_data(adapter, run_params, ctx)
            results, max_processed_timestamp = _process_all_windows(dataset.windows_iterator, dataset.context)
            _index_media_into_rag(
                dataset.enable_enrichment,
                results,
                dataset.context,
                dataset.embedding_model,
            )
<<<<<<< HEAD
=======

            # 2. Taxonomy Generation (New)
            if dataset.context.config.rag.enabled:
                from egregora.ops.taxonomy import generate_semantic_taxonomy

                logger.info("[bold cyan]🏷️  Generating Semantic Taxonomy...[/]")
                try:
                    tagged_count = generate_semantic_taxonomy(
                        dataset.context.output_format, dataset.context.config
                    )
                    if tagged_count > 0:
                        logger.info(f"[green]✓ Applied semantic tags to {tagged_count} posts[/]")
                except Exception as e:
                    # Non-critical failure
                    logger.warning(f"Auto-taxonomy failed: {e}")

            # Save checkpoint first (critical path)
>>>>>>> 058f001a
            _save_checkpoint(results, max_processed_timestamp, dataset.checkpoint_path)

            _process_background_tasks(dataset.context)

<<<<<<< HEAD
            try:
                _generate_statistics_page(dataset.messages_table, dataset.context)
            except (OSError, PermissionError) as exc:
                logger.warning("[red]Failed to write statistics page (non-critical): %s[/]", exc)
            except ValueError as exc:
                logger.warning("[red]Invalid statistics data (non-critical): %s[/]", exc)

=======
            # Update run to completed
>>>>>>> 058f001a
            _record_run_completion(run_store, run_id, started_at, results)

            logger.info("[bold green]🎉 Pipeline completed successfully![/]")

        except KeyboardInterrupt:
            logger.warning("[yellow]⚠️  Pipeline cancelled by user (Ctrl+C)[/]")
            if run_store:
                try:
                    run_store.mark_run_failed(
                        run_id=run_id,
                        finished_at=datetime.now(UTC),
                        duration_seconds=(datetime.now(UTC) - started_at).total_seconds(),
                        error="Cancelled by user (KeyboardInterrupt)",
                    )
                except Exception:
                    pass
            raise
        except Exception as exc:
            _record_run_failure(run_store, run_id, started_at, exc)
            raise

        return results<|MERGE_RESOLUTION|>--- conflicted
+++ resolved
@@ -899,85 +899,6 @@
         return
 
 
-<<<<<<< HEAD
-def _generate_statistics_page(messages_table: ir.Table, ctx: PipelineContext) -> None:
-    """Generate statistics page from conversation data."""
-    logger.info("[bold cyan]📊 Generating statistics page...[/]")
-
-    stats_table = daily_aggregates_view(messages_table)
-
-    row_count = stats_table.count().to_pyarrow().as_py()
-    if row_count == 0:
-        logger.warning("No statistics data available - skipping statistics page")
-        return
-
-    total_messages = messages_table.count().to_pyarrow().as_py()
-    total_authors = messages_table.author_uuid.nunique().to_pyarrow().as_py()
-
-    date_range = stats_table.aggregate(
-        [stats_table.day.min().name("min_day"), stats_table.day.max().name("max_day")]
-    ).to_pyarrow()
-
-    min_date = date_range["min_day"][0].as_py()
-    max_date = date_range["max_day"][0].as_py()
-
-    min_date_str = min_date.date().isoformat() if hasattr(min_date, "date") else str(min_date)[:10]
-    max_date_str = max_date.date().isoformat() if hasattr(max_date, "date") else str(max_date)[:10]
-
-    content_lines = [
-        "# Conversation Statistics",
-        "",
-        "This page provides an overview of activity in this conversation archive.",
-        "",
-        "## Summary",
-        "",
-        f"- **Total Messages**: {total_messages:,}",
-        f"- **Unique Authors**: {total_authors}",
-        f"- **Date Range**: {min_date_str} to {max_date_str}",
-        "",
-        "## Daily Activity",
-        "",
-        "| Date | Messages | Active Authors | First Message | Last Message |",
-        "|------|----------|----------------|---------------|--------------|",
-    ]
-
-    stats_arrow = stats_table.to_pyarrow()
-    for row in stats_arrow.to_pylist():
-        date_str = row["day"].strftime("%Y-%m-%d")
-        msg_count = f"{row['message_count']:,}"
-        author_count = row["unique_authors"]
-        first_time = row["first_message"].strftime("%H:%M")
-        last_time = row["last_message"].strftime("%H:%M")
-        content_lines.append(f"| {date_str} | {msg_count} | {author_count} | {first_time} | {last_time} |")
-
-    content = "\n".join(content_lines)
-
-    doc = Document(
-        content=content,
-        type=DocumentType.POST,
-        metadata={
-            "title": "Conversation Statistics",
-            "date": max_date_str,
-            "slug": "statistics",
-            "tags": ["meta", "statistics"],
-            "summary": "Overview of conversation activity and daily message volume",
-        },
-    )
-
-    try:
-        if ctx.output_format:
-            ctx.output_format.persist(doc)
-            logger.info("[green]✓ Statistics page generated[/]")
-        else:
-            logger.warning("Output format not initialized - cannot save statistics page")
-    except (OSError, PermissionError) as exc:
-        logger.exception("[red]Failed to write statistics page: %s[/]", exc)
-    except ValueError as exc:
-        logger.exception("[red]Invalid statistics page data: %s[/]", exc)
-
-
-=======
->>>>>>> 058f001a
 def _save_checkpoint(results: dict, max_processed_timestamp: datetime | None, checkpoint_path: Path) -> None:
     if not results or max_processed_timestamp is None:
         logger.warning(
@@ -1184,8 +1105,6 @@
                 dataset.context,
                 dataset.embedding_model,
             )
-<<<<<<< HEAD
-=======
 
             # 2. Taxonomy Generation (New)
             if dataset.context.config.rag.enabled:
@@ -1203,22 +1122,11 @@
                     logger.warning(f"Auto-taxonomy failed: {e}")
 
             # Save checkpoint first (critical path)
->>>>>>> 058f001a
             _save_checkpoint(results, max_processed_timestamp, dataset.checkpoint_path)
 
             _process_background_tasks(dataset.context)
 
-<<<<<<< HEAD
-            try:
-                _generate_statistics_page(dataset.messages_table, dataset.context)
-            except (OSError, PermissionError) as exc:
-                logger.warning("[red]Failed to write statistics page (non-critical): %s[/]", exc)
-            except ValueError as exc:
-                logger.warning("[red]Invalid statistics data (non-critical): %s[/]", exc)
-
-=======
             # Update run to completed
->>>>>>> 058f001a
             _record_run_completion(run_store, run_id, started_at, results)
 
             logger.info("[bold green]🎉 Pipeline completed successfully![/]")
