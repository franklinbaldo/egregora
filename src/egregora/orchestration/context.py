--- conflicted
+++ resolved
@@ -114,11 +114,7 @@
     rate_limit: AsyncRateLimit | None = None
 
     # Output & Adapters (Initialized lazily or updated)
-<<<<<<< HEAD
-    output_format: OutputSink | None = None
-=======
     output_format: OutputSink | None = None  # ISP-compliant: Runtime data operations only
->>>>>>> 5236a61a
     adapter: Any = None  # InputAdapter protocol
     usage_tracker: UsageTracker | None = None
 
@@ -199,10 +195,7 @@
 
     @property
     def output_format(self) -> OutputSink | None:
-<<<<<<< HEAD
-=======
         """Return the output sink for runtime document persistence."""
->>>>>>> 5236a61a
         return self.state.output_format
 
     @property
