--- conflicted
+++ resolved
@@ -31,14 +31,10 @@
 from ..core.types import GroupSlug
 from ..generation.editor import run_editor_session
 from ..generation.writer import write_posts_for_period
-<<<<<<< HEAD
-from ..generation.writer.context import _load_profiles_context, _query_rag_for_context
-=======
 from ..generation.writer.context import (
     _load_profiles_context,
     _query_rag_for_context,
 )
->>>>>>> 4f909d95
 from ..generation.writer.formatting import (
     _build_conversation_markdown,
     _load_freeform_memory,
@@ -1009,11 +1005,7 @@
 
             # Load freeform memory
             console.print("[yellow]Loading freeform memory...[/yellow]")
-<<<<<<< HEAD
-            posts_output_dir = site_paths.posts_dir / ".posts"
-=======
             posts_output_dir = site_paths.posts_dir
->>>>>>> 4f909d95
             freeform_memory = _load_freeform_memory(posts_output_dir)
 
             # RAG context (if enabled)
@@ -1178,11 +1170,7 @@
             console.print(f"[yellow]Invoking LLM writer for period {period_key}...[/yellow]")
 
             # Write posts (this uses the existing write_posts_for_period function)
-<<<<<<< HEAD
-            posts_output_dir = site_paths.posts_dir / ".posts"
-=======
             posts_output_dir = site_paths.posts_dir
->>>>>>> 4f909d95
             result = write_posts_for_period(
                 enriched_table,
                 period_key,
