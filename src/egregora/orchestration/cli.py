--- conflicted
+++ resolved
@@ -1088,7 +1088,6 @@
         str | None, typer.Option(help="Gemini model to use (overrides mkdocs.yml)")
     ] = None,
     enable_rag: Annotated[bool, typer.Option(help="Enable RAG retrieval")] = True,
-<<<<<<< HEAD
     retrieval_mode: Annotated[
         str, typer.Option(help="Retrieval strategy: 'ann' or 'exact'")
     ] = "ann",
@@ -1098,8 +1097,6 @@
     retrieval_overfetch: Annotated[
         int | None, typer.Option(help="Multiply ANN candidate pool")
     ] = None,
-=======
->>>>>>> de10174d
 ):
     """
     Generate blog posts from enriched messages using LLM.
