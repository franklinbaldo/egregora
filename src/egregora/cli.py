--- conflicted
+++ resolved
@@ -481,21 +481,11 @@
             _export_parquet: Annotated[
                 bool, typer.Option(help="Export rankings to Parquet after comparisons")
             ] = False,
-<<<<<<< HEAD
             _gemini_key: Annotated[
-                str | None,
-                typer.Option(help="Google Gemini API key (flag overrides GOOGLE_API_KEY env var)"),
+                str | None, typer.Option(help="Google Gemini API key (flag overrides GOOGLE_API_KEY env var)")
             ] = None,
             _model: Annotated[
-                str | None,
-                typer.Option(help="Gemini model to use (or configure in mkdocs.yml)"),
-=======
-            gemini_key: Annotated[
-                str | None, typer.Option(help="Google Gemini API key (flag overrides GOOGLE_API_KEY env var)")
-            ] = None,
-            model: Annotated[
                 str | None, typer.Option(help="Gemini model to use (or configure in mkdocs.yml)")
->>>>>>> 6a7b3962
             ] = None,
             _debug: Annotated[bool, typer.Option(help="Enable debug logging")] = False,
         ) -> None:
