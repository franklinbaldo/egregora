--- conflicted
+++ resolved
@@ -293,7 +293,6 @@
     _validate_and_run_process(config)
 
 
-<<<<<<< HEAD
 def _run_ranking_session(config: RankingCliConfig, gemini_key: str | None):  # noqa: PLR0915
     """Run the ranking session with the given configuration."""
     if config.debug:
@@ -441,8 +440,6 @@
     _run_ranking_session(config, gemini_key)
 
 
-=======
->>>>>>> bd4d6e5c
 @app.command()
 def edit(
     post_path: Annotated[Path, typer.Argument(help="Path to the post markdown file")],
@@ -573,11 +570,8 @@
         ) -> None:
             console.print(
                 "[red]Ranking commands require the optional extra: "
-<<<<<<< HEAD
                 f"{escape("pip install 'egregora[ranking]'")}[/red]"
-=======
                 "pip install 'egregora[ranking]'[/red]"
->>>>>>> bd4d6e5c
             )
             console.print(f"[yellow]Missing dependency: {missing}[/yellow]")
             raise typer.Exit(1)
