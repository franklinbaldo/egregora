"""Content enrichment orchestrator using Gemini's native URL support."""

from __future__ import annotations

import asyncio
import csv
import json
import logging
import re
import uuid
from collections.abc import Sequence
from dataclasses import dataclass, field
from datetime import UTC, date, datetime
from pathlib import Path
from time import perf_counter
from typing import TYPE_CHECKING, Any

try:  # pragma: no cover - optional dependency
    from google import genai  # type: ignore
    from google.genai import types  # type: ignore
except ModuleNotFoundError:  # pragma: no cover - allows the module to load without dependency
    genai = None  # type: ignore[assignment]
    types = None  # type: ignore[assignment]

from urllib.parse import parse_qsl, urlencode, urlparse, urlunparse

import polars as pl
from diskcache import Cache
from pydantic import ValidationError
from pydantic_ai import Agent

<<<<<<< HEAD
=======
from diskcache import Cache

>>>>>>> 88733cd8
from .config import EnrichmentConfig
from .gemini_manager import GeminiQuotaError
from .llm_models import ActionItem, SummaryResponse
from .schema import ensure_message_schema

if TYPE_CHECKING:  # pragma: no cover - typing only
    from .gemini_manager import GeminiManager

URL_RE = re.compile(r"(https?://[^\s>\)]+)", re.IGNORECASE)
MESSAGE_RE = re.compile(
    r"^(?P<time>\d{1,2}(?:[:hH]\d{2}))\s*[\-–—]\s*(?P<sender>.+?):\s*(?P<message>.*)$"
)
MEDIA_TOKEN_RE = re.compile(r"<m[íi]dia oculta>", re.IGNORECASE)

CACHE_RECORD_VERSION = "2.0"

SUMMARY_AGENT = Agent(output_type=SummaryResponse)

MEDIA_PLACEHOLDER_SUMMARY = "Mídia sem descrição compartilhada; peça detalhes se necessário."


COLUMN_SEPARATOR = "; "


logger = logging.getLogger(__name__)


def _normalise_url(url: str) -> str:
    parts = urlparse(url)

    scheme = parts.scheme.lower()

    hostname = (parts.hostname or "").lower()
    if hostname.startswith("www."):
        hostname = hostname[4:]

    if hostname and ":" in hostname and not hostname.startswith("["):
        hostname = f"[{hostname}]"

    default_port: int | None
    if scheme == "http":
        default_port = 80
    elif scheme == "https":
        default_port = 443
    else:
        default_port = None

    port = parts.port
    if default_port is not None and port == default_port:
        port = None

    userinfo = ""
    if parts.username:
        userinfo = parts.username
        if parts.password:
            userinfo += f":{parts.password}"
        userinfo += "@"

    netloc = hostname
    if port is not None and hostname:
        netloc = f"{hostname}:{port}"
    elif port is not None:
        netloc = f":{port}"

    netloc = f"{userinfo}{netloc}" if userinfo or netloc else userinfo

    path = parts.path
    if len(path) > 1:
        path = path.rstrip("/")

    query = urlencode(sorted(parse_qsl(parts.query, keep_blank_values=True)), doseq=True)

    return urlunparse((scheme, netloc, path, parts.params, query, ""))


def _cache_key_for_url(url: str) -> str:
    normalised = _normalise_url(url)
    return str(uuid.uuid5(uuid.NAMESPACE_URL, normalised))


def _coerce_timestamp(value: Any) -> datetime | None:
    if isinstance(value, datetime):
        if value.tzinfo is None:
            return value.replace(tzinfo=UTC)
        return value.astimezone(UTC)

    if isinstance(value, str):
        try:
            parsed = datetime.fromisoformat(value)
        except ValueError:
            return None

        if parsed.tzinfo is None:
            parsed = parsed.replace(tzinfo=UTC)

        return parsed.astimezone(UTC)

    return None


def _extract_cache_entry(entry: Any) -> tuple[dict[str, Any] | None, dict[str, Any] | None]:
    if not isinstance(entry, dict):
        return None, None

    payload = entry.get("payload")
    if isinstance(payload, dict):
        return payload, entry

    if any(key in entry for key in ("enrichment", "context", "metadata")):
        return entry, {"payload": entry}

    return None, None


@dataclass(slots=True)
class AnalysisResult:
    """Structured information returned by Gemini."""

    summary: str | None
    topics: list[str]
    actions: list[ActionItem]
    relevance: int
    raw_response: str | None
    error: str | None = None

    @property
    def is_successful(self) -> bool:
        return self.error is None


@dataclass(slots=True)
class ContentReference:
    """Represents a link or media mention extracted from transcripts."""

    date: date
    url: str | None
    sender: str | None
    timestamp: str | None
    message: str
    context_before: list[str]
    context_after: list[str]
    is_media_placeholder: bool = False

    def context_block(self) -> str:
        """Return a human-friendly snippet of the surrounding chat messages."""

        before = " | ".join(self.context_before)
        after = " | ".join(self.context_after)
        return " || ".join(filter(None, [before, self.message, after]))


@dataclass(slots=True)
class EnrichedItem:
    """Container for the enrichment of a single reference."""

    reference: ContentReference
    analysis: AnalysisResult | None
    error: str | None = None

    @property
    def relevance(self) -> int:
        if self.analysis is None:
            return 0
        return self.analysis.relevance


@dataclass(slots=True)
class EnrichmentResult:
    """Aggregated enrichment data used by the prompt builder."""

    items: list[EnrichedItem] = field(default_factory=list)
    errors: list[str] = field(default_factory=list)
    duration_seconds: float = 0.0
    metrics: EnrichmentRunMetrics | None = None

    def relevant_items(self, threshold: int) -> list[EnrichedItem]:
        return [item for item in self.items if item.relevance >= threshold]

    def format_for_prompt(self, threshold: int) -> str | None:
        """Render a textual section that can be appended to the LLM prompt."""

        relevant = self.relevant_items(threshold)
        if not relevant:
            return None

        lines: list[str] = [
            "CONTEÚDOS COMPARTILHADOS (contexto auxiliar para o modelo):",
            "<<<ENRIQUECIMENTO_INICIO>>>",
        ]
        for index, item in enumerate(relevant, start=1):
            ref = item.reference
            analysis = item.analysis
            lines.append(f"{index}. URL: {ref.url or 'Mídia sem link'}")
            if ref.sender or ref.timestamp:
                sender = ref.sender or "(autor desconhecido)"
                when = ref.timestamp or "horário desconhecido"
                lines.append(f"   Remetente: {sender.strip()} às {when} em {ref.date.isoformat()}")
            if analysis and analysis.summary:
                lines.append(f"   Resumo: {analysis.summary}")
            if analysis and analysis.topics:
                lines.append("   Tópicos principais:")
                for point in analysis.topics:
                    lines.append(f"     - {point}")
            if analysis and analysis.actions:
                lines.append("   Ações sugeridas:")
                for action in analysis.actions:
                    lines.append(f"     - {action.format_bullet()}")
            if analysis:
                lines.append(f"   Relevância estimada: {analysis.relevance}/5")
            if ref.context_before or ref.context_after:
                lines.append(f"   Contexto: {ref.context_block()}")
        lines.append("<<<ENRIQUECIMENTO_FIM>>>")
        return "\n".join(lines)


@dataclass(slots=True)
class EnrichmentRunMetrics:
    """Metrics captured for a single enrichment execution."""

    started_at: datetime
    finished_at: datetime
    duration_seconds: float
    total_references: int
    analyzed_items: int
    relevant_items: int
    error_count: int
    domains: tuple[str, ...]
    threshold: int

    def to_dict(self) -> dict[str, object]:
        return {
            "started_at": self.started_at.isoformat(),
            "finished_at": self.finished_at.isoformat(),
            "duration_seconds": round(self.duration_seconds, 4),
            "total_references": self.total_references,
            "analyzed_items": self.analyzed_items,
            "relevant_items": self.relevant_items,
            "error_count": self.error_count,
            "domains": list(self.domains),
            "threshold": self.threshold,
        }

    def to_csv_row(self, errors: Sequence[str]) -> dict[str, object]:
        base = self.to_dict()
        base["domains"] = COLUMN_SEPARATOR.join(self.domains)
        base["errors"] = COLUMN_SEPARATOR.join(errors)
        return base


class ContentEnricher:
    """High-level orchestrator that extracts and analyzes shared links."""

    def __init__(
        self,
        config: EnrichmentConfig,
        *,
        cache: Cache | None = None,
        gemini_manager: GeminiManager | None = None,
    ) -> None:
        self._config = config
        self._cache = cache
        self._gemini_manager = gemini_manager
        self._metrics: dict[str, int] = {
            "llm_calls": 0,
            "estimated_tokens": 0,
            "cache_hits": 0,
            "cache_misses": 0,
        }

    @property
    def metrics(self) -> dict[str, int]:
        """Return LLM usage metrics for observability."""

        return dict(self._metrics)

    async def enrich_dataframe(
        self,
        df: pl.DataFrame,
        *,
        client: genai.Client | None,
        target_dates: Sequence[date] | None = None,
    ) -> EnrichmentResult:
        """DataFrame-native enrichment pipeline using Polars expressions."""

        start = perf_counter()
        started_at = datetime.now(UTC)
        references: list[ContentReference] = []
        if not self._config.enabled:
            result = EnrichmentResult()
            return self._finalize_result(
                started_at=started_at,
                start=start,
                references=references,
                result=result,
            )

        frame = self._prepare_enrichment_frame(df, target_dates)
        if frame is None:
            result = EnrichmentResult()
            return self._finalize_result(
                started_at=started_at,
                start=start,
                references=references,
                result=result,
            )

        references = self._extract_references_from_frame(frame)
        references = references[: self._config.max_links]

        if not references:
            result = EnrichmentResult()
            return self._finalize_result(
                started_at=started_at,
                start=start,
                references=references,
                result=result,
            )

        result = await self._enrich_references(
            references,
            client=client,
        )
        return self._finalize_result(
            started_at=started_at,
            start=start,
            references=references,
            result=result,
        )

    async def _analyze_reference(
        self,
        reference: ContentReference,
        client: genai.Client | None,
    ) -> AnalysisResult:
        manager = self._gemini_manager

        if manager is None and (types is None or client is None):
            return AnalysisResult(
                summary=None,
                topics=[],
                actions=[],
                relevance=1,
                raw_response=None,
                error="Cliente Gemini indisponível para análise.",
            )

        prompt = self._build_prompt(reference)

        parts = [types.Part.from_text(text=prompt)]
        if reference.url:
            try:
                parts.append(types.Part.from_uri(file_uri=reference.url))
            except Exception:  # pragma: no cover - depends on mimetype detection
                fallback = f"URL compartilhada: {reference.url}"
                parts.append(types.Part.from_text(text=fallback))
        contents = [types.Content(role="user", parts=parts)]
        config = types.GenerateContentConfig(
            temperature=0.2,
            response_mime_type="application/json",
        )

        try:
            if manager is not None:
                response = await manager.generate_content(
                    "enrichment",
                    model=self._config.enrichment_model,
                    contents=contents,
                    config=config,
                )
            else:
                response = await asyncio.to_thread(
                    client.models.generate_content,
                    model=self._config.enrichment_model,
                    contents=contents,
                    config=config,
                )
        except GeminiQuotaError as exc:
            return AnalysisResult(
                summary=None,
                topics=[],
                actions=[],
                relevance=1,
                raw_response=None,
                error=str(exc),
            )
        except Exception as exc:  # pragma: no cover - depends on network/model
            return AnalysisResult(
                summary=None,
                topics=[],
                actions=[],
                relevance=1,
                raw_response=None,
                error=str(exc),
            )

        analysis = self._parse_response(response)
        self._record_llm_usage(prompt, analysis.raw_response)
        return analysis

    def _store_in_cache(self, reference: ContentReference, analysis: AnalysisResult) -> None:
        if not self._cache or not reference.url:
            return

        now = datetime.now(UTC)
        existing = self._cache.get(reference.url)
        hit_count = 0
        first_seen = now
        if isinstance(existing, dict):
            stored_hits = existing.get("hit_count")
            if isinstance(stored_hits, int):
                hit_count = max(0, stored_hits)
            stored_first_seen = self._coerce_timestamp(existing.get("first_seen"))
            if stored_first_seen is not None:
                first_seen = stored_first_seen

        enrichment_payload = {
            "summary": analysis.summary,
            "topics": list(analysis.topics),
            "actions": [item.model_dump() for item in analysis.actions],
            "relevance": analysis.relevance,
            "raw_response": analysis.raw_response,
        }
        timestamp = now.isoformat()
        domain = urlparse(reference.url).netloc if reference.url else None
        context = {
            "message": reference.message,
            "messages_before": list(reference.context_before),
            "messages_after": list(reference.context_after),
            "sender": reference.sender,
            "timestamp": reference.timestamp,
            "date": reference.date.isoformat(),
        }
        metadata = {
            "domain": domain,
            "extracted_at": timestamp,
        }
        payload: dict[str, Any] = {
            "model": self._config.enrichment_model,
            "analyzed_at": timestamp,
            "enrichment": enrichment_payload,
            "context": context,
            "metadata": {k: v for k, v in metadata.items() if v is not None},
            "version": CACHE_RECORD_VERSION,
        }

        cache_key = _cache_key_for_url(reference.url)
        _, existing_record = _extract_cache_entry(self._cache.get(cache_key))

        now = datetime.now(UTC)
        first_seen = _coerce_timestamp((existing_record or {}).get("first_seen")) or now
        hit_count = int((existing_record or {}).get("hit_count", 0))

        entry = {
            "payload": payload,
            "first_seen": first_seen,
            "last_used": now,
            "hit_count": hit_count,
        }

        try:
<<<<<<< HEAD
            entry = {
                "payload": payload,
                "first_seen": first_seen.isoformat(),
                "last_used": timestamp,
                "hit_count": hit_count,
                "version": CACHE_RECORD_VERSION,
            }
            self._cache.set(reference.url, entry)
=======
            self._cache.set(cache_key, entry)
>>>>>>> 88733cd8
        except Exception:
            # Cache failures must not break the enrichment flow.
            return

    def _get_cached_payload(self, url: str) -> dict[str, object] | None:
        if not self._cache:
            return None

        entry = self._cache.get(url)
        if not isinstance(entry, dict):
            if entry is not None:
                try:
                    self._cache.delete(url)
                except Exception:
                    pass
            return None

        if entry.get("version") != CACHE_RECORD_VERSION:
            return None

        payload = entry.get("payload")
        if not isinstance(payload, dict):
            return None

        updated_entry = dict(entry)
        updated_entry["last_used"] = datetime.now(UTC).isoformat()
        updated_entry["hit_count"] = int(entry.get("hit_count", 0)) + 1

        try:
            self._cache.set(url, updated_entry)
        except Exception:
            pass

        return payload

    def _analysis_from_cache(self, payload: dict[str, object]) -> AnalysisResult | None:
        enrichment = payload.get("enrichment")
        if not isinstance(enrichment, dict):
            return None

        summary = self._coerce_string(enrichment.get("summary"))
        topics = [
            point.strip()
            for point in enrichment.get("topics", [])
            if isinstance(point, str) and point.strip()
        ]
        actions: list[ActionItem] = []
        for action_payload in enrichment.get("actions", []) or []:
            try:
                action = ActionItem.model_validate(action_payload)
            except ValidationError:
                continue
            cleaned = action.description.strip()
            if not cleaned:
                continue
            actions.append(action.model_copy(update={"description": cleaned}))
        relevance = enrichment.get("relevance")
        if not isinstance(relevance, int):
            relevance = 1

        raw_response = enrichment.get("raw_response")
        if raw_response is not None and not isinstance(raw_response, str):
            raw_response = str(raw_response)

        return AnalysisResult(
            summary=summary,
            topics=topics,
            actions=actions,
            relevance=relevance,
            raw_response=raw_response,
        )

    @staticmethod
    def _parse_response(response: object) -> AnalysisResult:
        raw_text = getattr(response, "text", None)
        if raw_text is None and getattr(response, "candidates", None):
            parts = response.candidates[0].content.parts  # type: ignore[attr-defined]
            raw_text = "".join(getattr(part, "text", "") or "" for part in parts)

        if raw_text is None:
            return AnalysisResult(
                summary=None,
                topics=[],
                actions=[],
                relevance=1,
                raw_response=None,
                error="Resposta vazia do modelo.",
            )

        raw_text = raw_text.strip()
        payload: SummaryResponse | None = None
        try:
            payload = SUMMARY_AGENT.output_type.model_validate_json(raw_text)
        except ValidationError:
            try:
                data = json.loads(raw_text)
            except json.JSONDecodeError:
                data = None
            if isinstance(data, dict):
                try:
                    payload = SUMMARY_AGENT.output_type.model_validate(data)
                except ValidationError:
                    payload = None

        if payload is None:
            summary = ContentEnricher._coerce_string(raw_text)
            return AnalysisResult(
                summary=summary,
                topics=[],
                actions=[],
                relevance=1,
                raw_response=raw_text,
                error="Resposta fora do formato esperado; usando fallback seguro.",
            )

        summary = ContentEnricher._coerce_string(payload.summary)
        topics = payload.sanitized_topics()
        actions = payload.sanitized_actions()
        relevance = ContentEnricher._estimate_relevance(summary, topics, actions)

        return AnalysisResult(
            summary=summary,
            topics=topics,
            actions=actions,
            relevance=relevance,
            raw_response=raw_text,
        )

    def _build_prompt(self, reference: ContentReference) -> str:
        context = {
            "url": reference.url,
            "sender": reference.sender,
            "timestamp": reference.timestamp,
            "date": reference.date.isoformat(),
            "chat_message": reference.message,
            "context_before": reference.context_before,
            "context_after": reference.context_after,
        }
        return (
            "Você analisa conteúdos compartilhados em um grupo de WhatsApp. "
            "Considere o contexto das mensagens e o link anexado. Responda em JSON "
            "com as chaves: summary (string em pt-BR), topics (lista com até 3 temas "
            "relevantes em string) e actions (lista com até 3 objetos contendo os "
            "campos description, owner opcional e priority opcional). Mantenha as "
            "listas vazias quando não houver informações úteis e explique incertezas "
            "no summary. Dados do chat:\n"
            f"{json.dumps(context, ensure_ascii=False, indent=2)}"
        )

    @staticmethod
    def _coerce_string(value: object) -> str | None:
        if isinstance(value, str):
            stripped = value.strip()
            return stripped or None
        return None

    @staticmethod
    def _coerce_timestamp(value: object) -> datetime | None:
        if isinstance(value, datetime):
            if value.tzinfo is None:
                return value.replace(tzinfo=UTC)
            return value.astimezone(UTC)

        if isinstance(value, str):
            try:
                parsed = datetime.fromisoformat(value)
            except ValueError:
                return None

            if parsed.tzinfo is None:
                parsed = parsed.replace(tzinfo=UTC)

            return parsed.astimezone(UTC)

        return None

    def _record_llm_usage(self, prompt: str, response_text: str | None) -> None:
        self._metrics["llm_calls"] = self._metrics.get("llm_calls", 0) + 1
        estimated = max(1, (len(prompt) + len(response_text or "")) // 4)
        self._metrics["estimated_tokens"] = self._metrics.get("estimated_tokens", 0) + estimated

    def _fetch_cache_entry(
        self, url: str | None
    ) -> tuple[str | None, dict[str, Any] | None, dict[str, Any] | None]:
        if not url or not self._cache:
            return None, None, None

        cache_key = _cache_key_for_url(url)
        entry = self._cache.get(cache_key)
        if entry is None:
            return cache_key, None, None

        payload, record = _extract_cache_entry(entry)
        if payload is None:
            try:
                self._cache.delete(cache_key)
            except Exception:
                pass
            return cache_key, None, None

        return cache_key, payload, record

    def _register_cache_hit(
        self, cache_key: str, payload: dict[str, Any], record: dict[str, Any] | None
    ) -> None:
        if not self._cache:
            return

        entry = record or {"payload": payload}
        entry["payload"] = payload

        now = datetime.now(UTC)
        entry["last_used"] = now
        entry["hit_count"] = int(entry.get("hit_count", 0)) + 1
        entry["first_seen"] = _coerce_timestamp(entry.get("first_seen")) or now

        try:
            self._cache.set(cache_key, entry)
        except Exception:
            return

    @staticmethod
    def _estimate_relevance(
        summary: str | None,
        topics: Sequence[str],
        actions: Sequence[ActionItem],
    ) -> int:
        """Derive a lightweight relevance score from structured data."""

        score = 1
        if summary:
            score = max(score, 2)
        if topics:
            score = max(score, 3)
        if actions:
            score = max(score, 5)
        return score

    async def _enrich_references(
        self,
        references: Sequence[ContentReference],
        *,
        client: genai.Client | None,
    ) -> EnrichmentResult:
        concurrency = max(1, self._config.max_concurrent_analyses)
        semaphore_analysis = asyncio.Semaphore(concurrency)

        async def _process(reference: ContentReference) -> EnrichedItem:
            if reference.is_media_placeholder or not reference.url:
                analysis = AnalysisResult(
                    summary=MEDIA_PLACEHOLDER_SUMMARY,
                    topics=["Conteúdo multimídia sem transcrição"],
                    actions=[],
                    relevance=max(1, self._config.relevance_threshold - 1),
                    raw_response=None,
                )
                return EnrichedItem(reference=reference, analysis=analysis)

<<<<<<< HEAD
            cached_item: AnalysisResult | None = None
            if reference.url:
                cached_payload = self._get_cached_payload(reference.url)
                if cached_payload is not None:
                    cached_item = self._analysis_from_cache(cached_payload)
            if cached_item:
                self._metrics["cache_hits"] = self._metrics.get("cache_hits", 0) + 1
                return EnrichedItem(reference=reference, analysis=cached_item)
=======
            cache_key, cached_payload, cache_record = self._fetch_cache_entry(reference.url)
            if cache_key is not None and cached_payload is None:
                self._metrics["cache_misses"] = self._metrics.get("cache_misses", 0) + 1

            if cache_key is not None and cached_payload is not None:
                cached_item = self._analysis_from_cache(cached_payload)
                if cached_item:
                    self._metrics["cache_hits"] = self._metrics.get("cache_hits", 0) + 1
                    self._register_cache_hit(cache_key, cached_payload, cache_record)
                    return EnrichedItem(reference=reference, analysis=cached_item)

                self._metrics["cache_misses"] = self._metrics.get("cache_misses", 0) + 1
                if self._cache:
                    try:
                        self._cache.delete(cache_key)
                    except Exception:
                        pass
>>>>>>> 88733cd8

            async with semaphore_analysis:
                analysis = await self._analyze_reference(
                    reference,
                    client=client,
                )
            if analysis.error:
                return EnrichedItem(
                    reference=reference,
                    analysis=None,
                    error=analysis.error,
                )

            if self._cache:
                self._store_in_cache(reference, analysis)
            return EnrichedItem(reference=reference, analysis=analysis)

        try:
            items = await asyncio.wait_for(
                asyncio.gather(*(_process(reference) for reference in references)),
                timeout=self._config.max_total_enrichment_time,
            )
        except TimeoutError:
            return EnrichmentResult(
                items=[],
                errors=[
                    "Tempo limite atingido ao enriquecer conteúdos (max_total_enrichment_time)."
                ],
            )

        result = EnrichmentResult(
            items=list(items),
        )
        for item in result.items:
            if item.error:
                result.errors.append(
                    f"Falha ao processar {item.reference.url or 'mídia'}: {item.error}"
                )
        return result

    def _finalize_result(
        self,
        *,
        started_at: datetime,
        start: float,
        references: Sequence[ContentReference],
        result: EnrichmentResult,
    ) -> EnrichmentResult:
        duration = perf_counter() - start
        result.duration_seconds = duration

        finished_at = datetime.now(UTC)
        metrics = EnrichmentRunMetrics(
            started_at=started_at,
            finished_at=finished_at,
            duration_seconds=duration,
            total_references=len(references),
            analyzed_items=len(result.items),
            relevant_items=self._count_relevant_items(result.items),
            error_count=len(result.errors),
            domains=self._collect_domains(references),
            threshold=max(1, self._config.relevance_threshold),
        )
        result.metrics = metrics
        self._log_metrics(metrics, result.errors)
        self._write_metrics_csv(metrics, result.errors)
        return result

    def _count_relevant_items(self, items: Sequence[EnrichedItem]) -> int:
        threshold = max(1, self._config.relevance_threshold)
        return sum(1 for item in items if item.analysis and item.analysis.relevance >= threshold)

    @staticmethod
    def _collect_domains(references: Sequence[ContentReference]) -> tuple[str, ...]:
        domains = {urlparse(reference.url).netloc for reference in references if reference.url}
        return tuple(sorted(filter(None, domains)))

    def _log_metrics(
        self,
        metrics: EnrichmentRunMetrics,
        errors: Sequence[str],
    ) -> None:
        domains_display = ", ".join(metrics.domains) if metrics.domains else "-"
        payload = metrics.to_dict()
        payload["errors"] = list(errors)
        logger.info(
            "Enrichment: %d/%d relevant items (≥%d) in %.2fs; domains=%s; errors=%d",
            metrics.relevant_items,
            metrics.analyzed_items,
            metrics.threshold,
            metrics.duration_seconds,
            domains_display,
            metrics.error_count,
            extra={"enrichment_metrics": payload},
        )

    def _write_metrics_csv(
        self,
        metrics: EnrichmentRunMetrics,
        errors: Sequence[str],
    ) -> None:
        path_value = self._config.metrics_csv_path
        if path_value is None:
            return

        path = Path(path_value)
        try:
            path.parent.mkdir(parents=True, exist_ok=True)
        except OSError:
            return

        row = metrics.to_csv_row(errors)
        write_header = not path.exists()
        try:
            with path.open("a", newline="", encoding="utf-8") as handle:
                writer = csv.DictWriter(handle, fieldnames=list(row.keys()))
                if write_header:
                    writer.writeheader()
                writer.writerow(row)
        except OSError:
            return

    def _prepare_enrichment_frame(
        self,
        df: pl.DataFrame,
        target_dates: Sequence[date] | None,
    ) -> pl.DataFrame | None:
        frame = ensure_message_schema(df)
        if target_dates:
            frame = frame.filter(pl.col("date").is_in(list(target_dates)))

        if frame.is_empty():
            return None

        frame = frame.sort(["date", "timestamp"])

        frame = frame.with_columns(
            pl.col("message").fill_null("").alias("message"),
            pl.col("author").fill_null("").alias("author"),
        )

        frame = frame.with_columns(pl.col("timestamp").dt.strftime("%H:%M").alias("__time_str"))

        fallback = pl.format(
            "{} — {}: {}",
            pl.col("__time_str").fill_null(""),
            pl.col("author"),
            pl.col("message"),
        )

        context_candidates: list[pl.Expr] = [fallback]

        if "original_line" in frame.columns:
            context_candidates.insert(
                0,
                pl.when(
                    pl.col("original_line").is_not_null()
                    & (pl.col("original_line").str.len_chars() > 0)
                )
                .then(pl.col("original_line"))
                .otherwise(None),
            )

        if "tagged_line" in frame.columns:
            context_candidates.insert(
                0,
                pl.when(
                    pl.col("tagged_line").is_not_null()
                    & (pl.col("tagged_line").str.len_chars() > 0)
                )
                .then(pl.col("tagged_line"))
                .otherwise(None),
            )

        frame = frame.with_columns(pl.coalesce(*context_candidates).alias("__context_line"))

        frame = frame.with_columns(
            pl.col("message").str.extract_all(URL_RE.pattern).alias("__urls"),
            pl.col("message").str.contains(MEDIA_TOKEN_RE.pattern).alias("__media_placeholder"),
        )

        window = max(self._config.context_window, 0)
        if window > 0:
            before_cols = [
                pl.col("__context_line").shift(i).over("date").alias(f"__before_{i}")
                for i in range(window, 0, -1)
            ]
            after_cols = [
                pl.col("__context_line").shift(-i).over("date").alias(f"__after_{i}")
                for i in range(1, window + 1)
            ]
            frame = frame.with_columns(before_cols + after_cols)
            frame = frame.with_columns(
                pl.concat_list([pl.col(f"__before_{i}") for i in range(window, 0, -1)])
                .list.drop_nulls()
                .alias("__context_before"),
                pl.concat_list([pl.col(f"__after_{i}") for i in range(1, window + 1)])
                .list.drop_nulls()
                .alias("__context_after"),
            )
            drop_cols = [
                *(f"__before_{i}" for i in range(window, 0, -1)),
                *(f"__after_{i}" for i in range(1, window + 1)),
            ]
            frame = frame.drop(drop_cols)
        else:
            frame = frame.with_columns(
                pl.lit([], dtype=pl.List(pl.String)).alias("__context_before"),
                pl.lit([], dtype=pl.List(pl.String)).alias("__context_after"),
            )

        return frame

    def _extract_references_from_frame(self, frame: pl.DataFrame) -> list[ContentReference]:
        references: list[ContentReference] = []
        seen: set[tuple[str | None, str]] = set()

        url_rows = (
            frame.filter(pl.col("__urls").list.len() > 0)
            .explode("__urls")
            .filter(pl.col("__urls").str.len_chars() > 0)
        )

        for row in url_rows.iter_rows(named=True):
            url = row["__urls"]
            sender = row.get("author") or None
            key = (url, sender or "")
            if key in seen:
                continue
            seen.add(key)

            before_values = row.get("__context_before") or []
            after_values = row.get("__context_after") or []
            before = [item for item in before_values if item]
            after = [item for item in after_values if item]

            references.append(
                ContentReference(
                    date=row["date"],
                    url=url,
                    sender=sender,
                    timestamp=row.get("__time_str"),
                    message=row.get("message", ""),
                    context_before=before,
                    context_after=after,
                )
            )

        placeholder_rows = frame.filter(
            pl.col("__media_placeholder") & (pl.col("__urls").list.len() == 0)
        )

        for row in placeholder_rows.iter_rows(named=True):
            context_line = row.get("__context_line", "") or ""
            key = (None, context_line)
            if key in seen:
                continue
            seen.add(key)

            before_values = row.get("__context_before") or []
            after_values = row.get("__context_after") or []
            before = [item for item in before_values if item]
            after = [item for item in after_values if item]

            references.append(
                ContentReference(
                    date=row["date"],
                    url=None,
                    sender=row.get("author") or None,
                    timestamp=row.get("__time_str"),
                    message=row.get("message", ""),
                    context_before=before,
                    context_after=after,
                    is_media_placeholder=True,
                )
            )

        return references


def extract_urls_from_dataframe(df: pl.DataFrame) -> pl.DataFrame:
    """Extract URLs from DataFrame and return DataFrame with ``urls`` column."""

    if "message" not in df.columns:
        raise KeyError("DataFrame must have 'message' column")

    return df.with_columns(
        pl.col("message").fill_null("").str.extract_all(URL_RE.pattern).alias("urls")
    )


def get_url_contexts_dataframe(df: pl.DataFrame, context_window: int = 3) -> pl.DataFrame:
    """Extract URLs with surrounding context from a conversation DataFrame."""

    if df.is_empty() or "urls" not in df.columns:
        return pl.DataFrame(
            {
                "url": [],
                "timestamp": [],
                "author": [],
                "message": [],
                "context_before": [],
                "context_after": [],
            },
            schema={
                "url": pl.String,
                "timestamp": pl.Datetime,
                "author": pl.String,
                "message": pl.String,
                "context_before": pl.String,
                "context_after": pl.String,
            },
        )

    df_sorted = df.sort("timestamp").with_row_index(name="row_index")
    rows = df_sorted.to_dicts()
    formatted_messages = [
        f"{row.get('time')} — {row.get('author')}: {row.get('message')}".strip() for row in rows
    ]

    results: list[dict[str, object]] = []
    row_count = len(rows)

    for row in rows:
        urls = row.get("urls") or []
        if not urls:
            continue

        idx = int(row.get("row_index", 0))
        start_before = max(0, idx - context_window)
        end_after = min(row_count, idx + context_window + 1)

        context_before = "\n".join(formatted_messages[start_before:idx])
        context_after = "\n".join(formatted_messages[idx + 1 : end_after])

        for url in urls:
            results.append(
                {
                    "url": url,
                    "timestamp": row.get("timestamp"),
                    "author": row.get("author"),
                    "message": row.get("message"),
                    "context_before": context_before,
                    "context_after": context_after,
                }
            )

    if not results:
        return pl.DataFrame(
            {
                "url": [],
                "timestamp": [],
                "author": [],
                "message": [],
                "context_before": [],
                "context_after": [],
            },
            schema={
                "url": pl.String,
                "timestamp": pl.Datetime,
                "author": pl.String,
                "message": pl.String,
                "context_before": pl.String,
                "context_after": pl.String,
            },
        )

    schema = {
        "url": pl.String,
        "timestamp": pl.Datetime,
        "author": pl.String,
        "message": pl.String,
        "context_before": pl.String,
        "context_after": pl.String,
    }

    return pl.DataFrame(results, schema=schema).select(
        [
            "url",
            "timestamp",
            "author",
            "message",
            "context_before",
            "context_after",
        ]
    )


__all__ = [
    "AnalysisResult",
    "ContentEnricher",
    "ContentReference",
    "EnrichedItem",
    "EnrichmentResult",
    "EnrichmentRunMetrics",
    "MESSAGE_RE",
    "extract_urls_from_dataframe",
    "get_url_contexts_dataframe",
]<|MERGE_RESOLUTION|>--- conflicted
+++ resolved
@@ -25,15 +25,11 @@
 from urllib.parse import parse_qsl, urlencode, urlparse, urlunparse
 
 import polars as pl
-from diskcache import Cache
 from pydantic import ValidationError
 from pydantic_ai import Agent
 
-<<<<<<< HEAD
-=======
 from diskcache import Cache
 
->>>>>>> 88733cd8
 from .config import EnrichmentConfig
 from .gemini_manager import GeminiQuotaError
 from .llm_models import ActionItem, SummaryResponse
@@ -437,18 +433,6 @@
         if not self._cache or not reference.url:
             return
 
-        now = datetime.now(UTC)
-        existing = self._cache.get(reference.url)
-        hit_count = 0
-        first_seen = now
-        if isinstance(existing, dict):
-            stored_hits = existing.get("hit_count")
-            if isinstance(stored_hits, int):
-                hit_count = max(0, stored_hits)
-            stored_first_seen = self._coerce_timestamp(existing.get("first_seen"))
-            if stored_first_seen is not None:
-                first_seen = stored_first_seen
-
         enrichment_payload = {
             "summary": analysis.summary,
             "topics": list(analysis.topics),
@@ -456,7 +440,7 @@
             "relevance": analysis.relevance,
             "raw_response": analysis.raw_response,
         }
-        timestamp = now.isoformat()
+        timestamp = datetime.now(UTC).strftime("%Y-%m-%dT%H:%M:%SZ")
         domain = urlparse(reference.url).netloc if reference.url else None
         context = {
             "message": reference.message,
@@ -494,52 +478,10 @@
         }
 
         try:
-<<<<<<< HEAD
-            entry = {
-                "payload": payload,
-                "first_seen": first_seen.isoformat(),
-                "last_used": timestamp,
-                "hit_count": hit_count,
-                "version": CACHE_RECORD_VERSION,
-            }
-            self._cache.set(reference.url, entry)
-=======
             self._cache.set(cache_key, entry)
->>>>>>> 88733cd8
         except Exception:
             # Cache failures must not break the enrichment flow.
             return
-
-    def _get_cached_payload(self, url: str) -> dict[str, object] | None:
-        if not self._cache:
-            return None
-
-        entry = self._cache.get(url)
-        if not isinstance(entry, dict):
-            if entry is not None:
-                try:
-                    self._cache.delete(url)
-                except Exception:
-                    pass
-            return None
-
-        if entry.get("version") != CACHE_RECORD_VERSION:
-            return None
-
-        payload = entry.get("payload")
-        if not isinstance(payload, dict):
-            return None
-
-        updated_entry = dict(entry)
-        updated_entry["last_used"] = datetime.now(UTC).isoformat()
-        updated_entry["hit_count"] = int(entry.get("hit_count", 0)) + 1
-
-        try:
-            self._cache.set(url, updated_entry)
-        except Exception:
-            pass
-
-        return payload
 
     def _analysis_from_cache(self, payload: dict[str, object]) -> AnalysisResult | None:
         enrichment = payload.get("enrichment")
@@ -662,26 +604,6 @@
             return stripped or None
         return None
 
-    @staticmethod
-    def _coerce_timestamp(value: object) -> datetime | None:
-        if isinstance(value, datetime):
-            if value.tzinfo is None:
-                return value.replace(tzinfo=UTC)
-            return value.astimezone(UTC)
-
-        if isinstance(value, str):
-            try:
-                parsed = datetime.fromisoformat(value)
-            except ValueError:
-                return None
-
-            if parsed.tzinfo is None:
-                parsed = parsed.replace(tzinfo=UTC)
-
-            return parsed.astimezone(UTC)
-
-        return None
-
     def _record_llm_usage(self, prompt: str, response_text: str | None) -> None:
         self._metrics["llm_calls"] = self._metrics.get("llm_calls", 0) + 1
         estimated = max(1, (len(prompt) + len(response_text or "")) // 4)
@@ -764,16 +686,6 @@
                 )
                 return EnrichedItem(reference=reference, analysis=analysis)
 
-<<<<<<< HEAD
-            cached_item: AnalysisResult | None = None
-            if reference.url:
-                cached_payload = self._get_cached_payload(reference.url)
-                if cached_payload is not None:
-                    cached_item = self._analysis_from_cache(cached_payload)
-            if cached_item:
-                self._metrics["cache_hits"] = self._metrics.get("cache_hits", 0) + 1
-                return EnrichedItem(reference=reference, analysis=cached_item)
-=======
             cache_key, cached_payload, cache_record = self._fetch_cache_entry(reference.url)
             if cache_key is not None and cached_payload is None:
                 self._metrics["cache_misses"] = self._metrics.get("cache_misses", 0) + 1
@@ -791,7 +703,6 @@
                         self._cache.delete(cache_key)
                     except Exception:
                         pass
->>>>>>> 88733cd8
 
             async with semaphore_analysis:
                 analysis = await self._analyze_reference(
