"""Content enrichment orchestrator using Gemini's native URL support."""

from __future__ import annotations

import asyncio
import csv
import json
import logging
import re
from dataclasses import dataclass, field
from datetime import date, datetime, timezone
from pathlib import Path
from time import perf_counter
from typing import Sequence, TYPE_CHECKING

try:  # pragma: no cover - optional dependency
    from google import genai  # type: ignore
    from google.genai import types  # type: ignore
except ModuleNotFoundError:  # pragma: no cover - allows the module to load without dependency
    genai = None  # type: ignore[assignment]
    types = None  # type: ignore[assignment]

from urllib.parse import urlparse

import polars as pl
from pydantic import ValidationError
from pydantic_ai import Agent

from .cache_manager import CacheManager
from .config import EnrichmentConfig
from .gemini_manager import GeminiQuotaError
from .llm_models import ActionItem, SummaryResponse
from .schema import ensure_message_schema

if TYPE_CHECKING:  # pragma: no cover - typing only
    from .gemini_manager import GeminiManager

MESSAGE_RE = re.compile(
    r"^(?P<time>\d{1,2}:\d{2})\s+[—\-–]\s+(?P<sender>[^:]+):\s*(?P<message>.*)$"
)
URL_RE = re.compile(r"(https?://[^\s>\)]+)", re.IGNORECASE)
MEDIA_TOKEN_RE = re.compile(r"<m[íi]dia oculta>", re.IGNORECASE)

CACHE_RECORD_VERSION = "2.0"

SUMMARY_AGENT = Agent(output_type=SummaryResponse)

MEDIA_PLACEHOLDER_SUMMARY = (
    "Mídia sem descrição compartilhada; peça detalhes se necessário."
)


COLUMN_SEPARATOR = "; "


logger = logging.getLogger(__name__)


@dataclass(slots=True)
class AnalysisResult:
    """Structured information returned by Gemini."""

    summary: str | None
    topics: list[str]
    actions: list[ActionItem]
    relevance: int
    raw_response: str | None
    tone: str | None = None
    error: str | None = None

    @property
    def key_points(self) -> list[str]:
        return list(self.topics)

    @key_points.setter
    def key_points(self, value: Sequence[str] | None) -> None:
        if not value:
            self.topics = []
            return
        cleaned: list[str] = []
        for item in value:
            if not isinstance(item, str):
                continue
            stripped = item.strip()
            if stripped:
                cleaned.append(stripped)
        self.topics = cleaned

    @property
    def is_successful(self) -> bool:
        return self.error is None


@dataclass(slots=True)
class ContentReference:
    """Represents a link or media mention extracted from transcripts."""

    date: date
    url: str | None
    sender: str | None
    timestamp: str | None
    message: str
    context_before: list[str]
    context_after: list[str]
    is_media_placeholder: bool = False

    def context_block(self) -> str:
        """Return a human-friendly snippet of the surrounding chat messages."""

        before = " | ".join(self.context_before)
        after = " | ".join(self.context_after)
        return " || ".join(filter(None, [before, self.message, after]))


@dataclass(slots=True)
class EnrichedItem:
    """Container for the enrichment of a single reference."""

    reference: ContentReference
    analysis: AnalysisResult | None
    error: str | None = None

    @property
    def relevance(self) -> int:
        if self.analysis is None:
            return 0
        return self.analysis.relevance


@dataclass(slots=True)
class EnrichmentResult:
    """Aggregated enrichment data used by the prompt builder."""

    items: list[EnrichedItem] = field(default_factory=list)
    errors: list[str] = field(default_factory=list)
    duration_seconds: float = 0.0
    metrics: "EnrichmentRunMetrics | None" = None

    def relevant_items(self, threshold: int) -> list[EnrichedItem]:
        return [item for item in self.items if item.relevance >= threshold]

    def format_for_prompt(self, threshold: int) -> str | None:
        """Render a textual section that can be appended to the LLM prompt."""

        relevant = self.relevant_items(threshold)
        if not relevant:
            return None

        lines: list[str] = [
            "CONTEÚDOS COMPARTILHADOS (contexto auxiliar para o modelo):",
            "<<<ENRIQUECIMENTO_INICIO>>>",
        ]
        for index, item in enumerate(relevant, start=1):
            ref = item.reference
            analysis = item.analysis
            lines.append(f"{index}. URL: {ref.url or 'Mídia sem link'}")
            if ref.sender or ref.timestamp:
                sender = ref.sender or "(autor desconhecido)"
                when = ref.timestamp or "horário desconhecido"
                lines.append(
                    f"   Remetente: {sender.strip()} às {when} em {ref.date.isoformat()}"
                )
            if analysis and analysis.summary:
                lines.append(f"   Resumo: {analysis.summary}")
            if analysis and analysis.topics:
                lines.append("   Tópicos principais:")
                for point in analysis.topics:
                    lines.append(f"     - {point}")
            if analysis and analysis.actions:
                lines.append("   Ações sugeridas:")
                for action in analysis.actions:
                    lines.append(f"     - {action.format_bullet()}")
            if analysis:
                lines.append(f"   Relevância estimada: {analysis.relevance}/5")
            if ref.context_before or ref.context_after:
                lines.append(f"   Contexto: {ref.context_block()}")
        lines.append("<<<ENRIQUECIMENTO_FIM>>>")
        return "\n".join(lines)


@dataclass(slots=True)
class EnrichmentRunMetrics:
    """Metrics captured for a single enrichment execution."""

    started_at: datetime
    finished_at: datetime
    duration_seconds: float
    total_references: int
    analyzed_items: int
    relevant_items: int
    error_count: int
    domains: tuple[str, ...]
    threshold: int

    def to_dict(self) -> dict[str, object]:
        return {
            "started_at": self.started_at.isoformat(),
            "finished_at": self.finished_at.isoformat(),
            "duration_seconds": round(self.duration_seconds, 4),
            "total_references": self.total_references,
            "analyzed_items": self.analyzed_items,
            "relevant_items": self.relevant_items,
            "error_count": self.error_count,
            "domains": list(self.domains),
            "threshold": self.threshold,
        }

    def to_csv_row(self, errors: Sequence[str]) -> dict[str, object]:
        base = self.to_dict()
        base["domains"] = COLUMN_SEPARATOR.join(self.domains)
        base["errors"] = COLUMN_SEPARATOR.join(errors)
        return base


class ContentEnricher:
    """High-level orchestrator that extracts and analyzes shared links."""

    def __init__(
        self,
        config: EnrichmentConfig,
        *,
        cache_manager: CacheManager | None = None,
        gemini_manager: "GeminiManager | None" = None,
    ) -> None:
        self._config = config
        self._cache = cache_manager
        self._gemini_manager = gemini_manager
        self._metrics: dict[str, int] = {
            "llm_calls": 0,
            "estimated_tokens": 0,
            "cache_hits": 0,
        }

    @property
    def metrics(self) -> dict[str, int]:
        """Return LLM usage metrics for observability."""

        return dict(self._metrics)

    async def enrich(
        self,
        transcripts: Sequence[tuple[date, str]],
        *,
        client: genai.Client | None,
    ) -> EnrichmentResult:
        """Run the enrichment pipeline leveraging Gemini's URL ingestion."""

        start = perf_counter()
        started_at = datetime.now(timezone.utc)
        references: list[ContentReference] = []
        if not self._config.enabled:
            result = EnrichmentResult()
            return self._finalize_result(
                started_at=started_at,
                start=start,
                references=references,
                result=result,
            )

        references = self._extract_references(transcripts)
        references = references[: self._config.max_links]

        if not references:
            result = EnrichmentResult()
            return self._finalize_result(
                started_at=started_at,
                start=start,
                references=references,
                result=result,
            )

        result = await self._enrich_references(
            references,
            client=client,
        )
        return self._finalize_result(
            started_at=started_at,
            start=start,
            references=references,
            result=result,
        )

    async def enrich_dataframe(
        self,
        df: pl.DataFrame,
        *,
        client: genai.Client | None,
        target_dates: Sequence[date] | None = None,
    ) -> EnrichmentResult:
        """DataFrame-native enrichment pipeline using Polars expressions."""

        start = perf_counter()
        started_at = datetime.now(timezone.utc)
        references: list[ContentReference] = []
        if not self._config.enabled:
            result = EnrichmentResult()
            return self._finalize_result(
                started_at=started_at,
                start=start,
                references=references,
                result=result,
            )

        frame = self._prepare_enrichment_frame(df, target_dates)
        if frame is None:
            result = EnrichmentResult()
            return self._finalize_result(
                started_at=started_at,
                start=start,
                references=references,
                result=result,
            )

        references = self._extract_references_from_frame(frame)
        references = references[: self._config.max_links]

        if not references:
            result = EnrichmentResult()
            return self._finalize_result(
                started_at=started_at,
                start=start,
                references=references,
                result=result,
            )

        result = await self._enrich_references(
            references,
            client=client,
        )
        return self._finalize_result(
            started_at=started_at,
            start=start,
            references=references,
            result=result,
        )

    async def _analyze_reference(
        self,
        reference: ContentReference,
        client: genai.Client | None,
    ) -> AnalysisResult:
        manager = self._gemini_manager

        if manager is None and (types is None or client is None):
            return AnalysisResult(
                summary=None,
                topics=[],
                actions=[],
                relevance=1,
                raw_response=None,
                error="Cliente Gemini indisponível para análise.",
            )

        prompt = self._build_prompt(reference)

        parts = [types.Part.from_text(text=prompt)]
        if reference.url:
            try:
                parts.append(types.Part.from_uri(file_uri=reference.url))
            except Exception:  # pragma: no cover - depends on mimetype detection
                fallback = f"URL compartilhada: {reference.url}"
                parts.append(types.Part.from_text(text=fallback))
        contents = [types.Content(role="user", parts=parts)]
        config = types.GenerateContentConfig(
            temperature=0.2,
            response_mime_type="application/json",
        )

        try:
            if manager is not None:
                response = await manager.generate_content(
                    "enrichment",
                    model=self._config.enrichment_model,
                    contents=contents,
                    config=config,
                )
            else:
                response = await asyncio.to_thread(
                    client.models.generate_content,
                    model=self._config.enrichment_model,
                    contents=contents,
                    config=config,
                )
        except GeminiQuotaError as exc:
            return AnalysisResult(
                summary=None,
                topics=[],
                actions=[],
                relevance=1,
                raw_response=None,
                error=str(exc),
            )
        except Exception as exc:  # pragma: no cover - depends on network/model
            return AnalysisResult(
                summary=None,
                topics=[],
                actions=[],
                relevance=1,
                raw_response=None,
                error=str(exc),
            )

        analysis = self._parse_response(response)
        self._record_llm_usage(prompt, analysis.raw_response)
        return analysis

    def _store_in_cache(
        self, reference: ContentReference, analysis: AnalysisResult
    ) -> None:
        if not self._cache or not reference.url:
            return

        enrichment_payload = {
            "summary": analysis.summary,
            "topics": list(analysis.topics),
<<<<<<< HEAD
            "key_points": list(analysis.topics),
            "actions": [item.model_dump() for item in analysis.actions],
            "relevance": analysis.relevance,
            "raw_response": analysis.raw_response,
            "tone": analysis.tone,
=======
            "actions": [item.model_dump() for item in analysis.actions],
            "relevance": analysis.relevance,
            "raw_response": analysis.raw_response,
>>>>>>> 63c6da15
        }
        timestamp = datetime.now(timezone.utc).strftime("%Y-%m-%dT%H:%M:%SZ")
        domain = urlparse(reference.url).netloc if reference.url else None
        context = {
            "message": reference.message,
            "messages_before": list(reference.context_before),
            "messages_after": list(reference.context_after),
            "sender": reference.sender,
            "timestamp": reference.timestamp,
            "date": reference.date.isoformat(),
        }
        metadata = {
            "domain": domain,
            "extracted_at": timestamp,
        }
        payload = {
            "model": self._config.enrichment_model,
            "analyzed_at": timestamp,
            "enrichment": enrichment_payload,
            "context": context,
            "metadata": {k: v for k, v in metadata.items() if v is not None},
            "version": CACHE_RECORD_VERSION,
        }
        try:
            self._cache.set(reference.url, payload)
        except Exception:
            # Cache failures must not break the enrichment flow.
            return

    def _analysis_from_cache(self, payload: dict[str, object]) -> AnalysisResult | None:
        enrichment = payload.get("enrichment")
        if not isinstance(enrichment, dict):
            return None

        summary = self._coerce_string(enrichment.get("summary"))
<<<<<<< HEAD
        raw_topics = enrichment.get("topics")
        if not isinstance(raw_topics, list):
            raw_topics = enrichment.get("key_points") or []
        topics = [
            point.strip()
            for point in raw_topics
            if isinstance(point, str) and point.strip()
        ]
        tone = self._coerce_string(enrichment.get("tone"))

=======
        topics = [
            point.strip()
            for point in enrichment.get("topics", [])
            if isinstance(point, str) and point.strip()
        ]
>>>>>>> 63c6da15
        actions: list[ActionItem] = []
        for action_payload in enrichment.get("actions", []) or []:
            try:
                action = ActionItem.model_validate(action_payload)
            except ValidationError:
                continue
            cleaned = action.description.strip()
            if not cleaned:
                continue
            actions.append(action.model_copy(update={"description": cleaned}))
        relevance = enrichment.get("relevance")
        if not isinstance(relevance, int):
            relevance = 1

        raw_response = enrichment.get("raw_response")
        if raw_response is not None and not isinstance(raw_response, str):
            raw_response = str(raw_response)

        return AnalysisResult(
            summary=summary,
            topics=topics,
            actions=actions,
            relevance=relevance,
            raw_response=raw_response,
            tone=tone,
        )

    @staticmethod
    def _parse_response(response: object) -> AnalysisResult:
        raw_text = getattr(response, "text", None)
        if raw_text is None and getattr(response, "candidates", None):
            parts = response.candidates[0].content.parts  # type: ignore[attr-defined]
            raw_text = "".join(getattr(part, "text", "") or "" for part in parts)

        if raw_text is None:
            return AnalysisResult(
                summary=None,
                topics=[],
                actions=[],
                relevance=1,
                raw_response=None,
                error="Resposta vazia do modelo.",
            )

        raw_text = raw_text.strip()
        payload: SummaryResponse | None = None
        try:
            payload = SUMMARY_AGENT.output_type.model_validate_json(raw_text)
        except ValidationError:
            try:
                data = json.loads(raw_text)
            except json.JSONDecodeError:
                data = None
            if isinstance(data, dict):
                try:
                    payload = SUMMARY_AGENT.output_type.model_validate(data)
                except ValidationError:
                    payload = None

        if payload is None:
            summary = ContentEnricher._coerce_string(raw_text)
            return AnalysisResult(
                summary=summary,
                topics=[],
                actions=[],
                relevance=1,
                raw_response=raw_text,
<<<<<<< HEAD
                tone=None,
=======
>>>>>>> 63c6da15
                error="Resposta fora do formato esperado; usando fallback seguro.",
            )

        summary = ContentEnricher._coerce_string(payload.summary)
        topics = payload.sanitized_topics()
        actions = payload.sanitized_actions()
<<<<<<< HEAD
        tone = payload.sanitized_tone()
        relevance = payload.sanitized_relevance()
        if relevance is None:
            relevance = ContentEnricher._estimate_relevance(summary, topics, actions)
=======
        relevance = ContentEnricher._estimate_relevance(summary, topics, actions)
>>>>>>> 63c6da15

        return AnalysisResult(
            summary=summary,
            topics=topics,
            actions=actions,
            relevance=relevance,
            raw_response=raw_text,
            tone=tone,
        )

    def _build_prompt(self, reference: ContentReference) -> str:
        context = {
            "url": reference.url,
            "sender": reference.sender,
            "timestamp": reference.timestamp,
            "date": reference.date.isoformat(),
            "chat_message": reference.message,
            "context_before": reference.context_before,
            "context_after": reference.context_after,
        }
        return (
            "Você analisa conteúdos compartilhados em um grupo de WhatsApp. "
            "Considere o contexto das mensagens e o link anexado. Responda em JSON "
            "com as chaves: summary (string em pt-BR), topics (lista com até 3 temas "
            "relevantes em string) e actions (lista com até 3 objetos contendo os "
            "campos description, owner opcional e priority opcional). Mantenha as "
            "listas vazias quando não houver informações úteis e explique incertezas "
            "no summary. Dados do chat:\n"
            f"{json.dumps(context, ensure_ascii=False, indent=2)}"
        )

    @staticmethod
    def _coerce_string(value: object) -> str | None:
        if isinstance(value, str):
            stripped = value.strip()
            return stripped or None
        return None

    def _record_llm_usage(self, prompt: str, response_text: str | None) -> None:
        self._metrics["llm_calls"] = self._metrics.get("llm_calls", 0) + 1
        estimated = max(1, (len(prompt) + len(response_text or "")) // 4)
        self._metrics["estimated_tokens"] = self._metrics.get("estimated_tokens", 0) + estimated

    @staticmethod
    def _estimate_relevance(
        summary: str | None,
        topics: Sequence[str],
        actions: Sequence[ActionItem],
    ) -> int:
        """Derive a lightweight relevance score from structured data."""

        score = 1
        if summary:
            score = max(score, 2)
        if topics:
            score = max(score, 3)
        if actions:
            score = max(score, 5)
        return score

    def _extract_references(
        self, transcripts: Sequence[tuple[date, str]]
    ) -> list[ContentReference]:
        references: list[ContentReference] = []
        seen: set[tuple[str | None, str]] = set()
        window = max(self._config.context_window, 0)

        for transcript_date, transcript in transcripts:
            lines = transcript.splitlines()
            for index, raw_line in enumerate(lines):
                line = raw_line.strip()
                if not line:
                    continue

                media_match = MEDIA_TOKEN_RE.search(line)
                urls = URL_RE.findall(line)
                message = line
                sender = None
                timestamp = None
                match = MESSAGE_RE.match(line)
                if match:
                    timestamp = match.group("time")
                    sender = match.group("sender").strip()
                    message = match.group("message").strip()

                context_before = [
                    lines[pos].strip()
                    for pos in range(max(0, index - window), index)
                    if lines[pos].strip()
                ]
                context_after = [
                    lines[pos].strip()
                    for pos in range(index + 1, min(len(lines), index + window + 1))
                    if lines[pos].strip()
                ]

                if media_match and not urls:
                    key = (None, line)
                    if key in seen:
                        continue
                    seen.add(key)
                    references.append(
                        ContentReference(
                            date=transcript_date,
                            url=None,
                            sender=sender,
                            timestamp=timestamp,
                            message=message,
                            context_before=context_before,
                            context_after=context_after,
                            is_media_placeholder=True,
                        )
                    )
                    continue

                for url in urls:
                    key = (url, sender or "")
                    if key in seen:
                        continue
                    seen.add(key)
                    references.append(
                        ContentReference(
                            date=transcript_date,
                            url=url,
                            sender=sender,
                            timestamp=timestamp,
                            message=message,
                            context_before=context_before,
                            context_after=context_after,
                        )
                    )

        return references

    async def enrich_from_dataframe(
        self,
        df: pl.DataFrame,
        *,
        client: genai.Client | None,
        target_dates: list[date] | None = None,
    ) -> EnrichmentResult:
        """Backward compatible wrapper around :meth:`enrich_dataframe`."""

        return await self.enrich_dataframe(
            df,
            client=client,
            target_dates=target_dates,
        )

    async def _enrich_references(
        self,
        references: Sequence[ContentReference],
        *,
        client: genai.Client | None,
    ) -> EnrichmentResult:
        concurrency = max(1, self._config.max_concurrent_analyses)
        semaphore_analysis = asyncio.Semaphore(concurrency)

        async def _process(reference: ContentReference) -> EnrichedItem:
            if reference.is_media_placeholder or not reference.url:
                analysis = AnalysisResult(
                    summary=MEDIA_PLACEHOLDER_SUMMARY,
                    topics=["Conteúdo multimídia sem transcrição"],
                    actions=[],
                    relevance=max(1, self._config.relevance_threshold - 1),
                    raw_response=None,
                )
                return EnrichedItem(reference=reference, analysis=analysis)

            cached_item: AnalysisResult | None = None
            if self._cache:
                cached_payload = self._cache.get(reference.url)
                if cached_payload:
                    cached_item = self._analysis_from_cache(cached_payload)
            if cached_item:
                self._metrics["cache_hits"] = self._metrics.get("cache_hits", 0) + 1
                return EnrichedItem(reference=reference, analysis=cached_item)

            async with semaphore_analysis:
                analysis = await self._analyze_reference(
                    reference,
                    client=client,
                )
            if analysis.error:
                return EnrichedItem(
                    reference=reference,
                    analysis=None,
                    error=analysis.error,
                )

            if self._cache:
                self._store_in_cache(reference, analysis)
            return EnrichedItem(reference=reference, analysis=analysis)

        try:
            items = await asyncio.wait_for(
                asyncio.gather(*(_process(reference) for reference in references)),
                timeout=self._config.max_total_enrichment_time,
            )
        except asyncio.TimeoutError:
            return EnrichmentResult(
                items=[],
                errors=[
                    "Tempo limite atingido ao enriquecer conteúdos (max_total_enrichment_time)."
                ],
            )

        result = EnrichmentResult(
            items=list(items),
        )
        for item in result.items:
            if item.error:
                result.errors.append(
                    f"Falha ao processar {item.reference.url or 'mídia'}: {item.error}"
                )
        return result

    def _finalize_result(
        self,
        *,
        started_at: datetime,
        start: float,
        references: Sequence[ContentReference],
        result: EnrichmentResult,
    ) -> EnrichmentResult:
        duration = perf_counter() - start
        result.duration_seconds = duration

        finished_at = datetime.now(timezone.utc)
        metrics = EnrichmentRunMetrics(
            started_at=started_at,
            finished_at=finished_at,
            duration_seconds=duration,
            total_references=len(references),
            analyzed_items=len(result.items),
            relevant_items=self._count_relevant_items(result.items),
            error_count=len(result.errors),
            domains=self._collect_domains(references),
            threshold=max(1, self._config.relevance_threshold),
        )
        result.metrics = metrics
        self._log_metrics(metrics, result.errors)
        self._write_metrics_csv(metrics, result.errors)
        return result

    def _count_relevant_items(self, items: Sequence[EnrichedItem]) -> int:
        threshold = max(1, self._config.relevance_threshold)
        return sum(
            1
            for item in items
            if item.analysis and item.analysis.relevance >= threshold
        )

    @staticmethod
    def _collect_domains(references: Sequence[ContentReference]) -> tuple[str, ...]:
        domains = {
            urlparse(reference.url).netloc
            for reference in references
            if reference.url
        }
        return tuple(sorted(filter(None, domains)))

    def _log_metrics(
        self,
        metrics: "EnrichmentRunMetrics",
        errors: Sequence[str],
    ) -> None:
        domains_display = ", ".join(metrics.domains) if metrics.domains else "-"
        payload = metrics.to_dict()
        payload["errors"] = list(errors)
        logger.info(
            "Enrichment: %d/%d relevant items (≥%d) in %.2fs; domains=%s; errors=%d",
            metrics.relevant_items,
            metrics.analyzed_items,
            metrics.threshold,
            metrics.duration_seconds,
            domains_display,
            metrics.error_count,
            extra={"enrichment_metrics": payload},
        )

    def _write_metrics_csv(
        self,
        metrics: "EnrichmentRunMetrics",
        errors: Sequence[str],
    ) -> None:
        path_value = self._config.metrics_csv_path
        if path_value is None:
            return

        path = Path(path_value)
        try:
            path.parent.mkdir(parents=True, exist_ok=True)
        except OSError:
            return

        row = metrics.to_csv_row(errors)
        write_header = not path.exists()
        try:
            with path.open("a", newline="", encoding="utf-8") as handle:
                writer = csv.DictWriter(handle, fieldnames=list(row.keys()))
                if write_header:
                    writer.writeheader()
                writer.writerow(row)
        except OSError:
            return

    def _prepare_enrichment_frame(
        self,
        df: pl.DataFrame,
        target_dates: Sequence[date] | None,
    ) -> pl.DataFrame | None:
        frame = ensure_message_schema(df)
        if target_dates:
            frame = frame.filter(pl.col("date").is_in(list(target_dates)))

        if frame.is_empty():
            return None

        frame = frame.sort(["date", "timestamp"])

        frame = frame.with_columns(
            pl.col("message").fill_null("").alias("message"),
            pl.col("author").fill_null("").alias("author"),
        )

        frame = frame.with_columns(
            pl.col("timestamp").dt.strftime("%H:%M").alias("__time_str")
        )

        fallback = pl.format(
            "{} — {}: {}",
            pl.col("__time_str").fill_null(""),
            pl.col("author"),
            pl.col("message"),
        )

        context_candidates: list[pl.Expr] = [fallback]

        if "original_line" in frame.columns:
            context_candidates.insert(
                0,
                pl.when(
                    pl.col("original_line").is_not_null()
                    & (pl.col("original_line").str.len_chars() > 0)
                )
                .then(pl.col("original_line"))
                .otherwise(None),
            )

        if "tagged_line" in frame.columns:
            context_candidates.insert(
                0,
                pl.when(
                    pl.col("tagged_line").is_not_null()
                    & (pl.col("tagged_line").str.len_chars() > 0)
                )
                .then(pl.col("tagged_line"))
                .otherwise(None),
            )

        frame = frame.with_columns(
            pl.coalesce(*context_candidates).alias("__context_line")
        )

        frame = frame.with_columns(
            pl.col("message")
            .str.extract_all(URL_RE.pattern)
            .alias("__urls"),
            pl.col("message")
            .str.contains(MEDIA_TOKEN_RE.pattern)
            .alias("__media_placeholder"),
        )

        window = max(self._config.context_window, 0)
        if window > 0:
            before_cols = [
                pl.col("__context_line").shift(i).over("date").alias(f"__before_{i}")
                for i in range(window, 0, -1)
            ]
            after_cols = [
                pl.col("__context_line").shift(-i).over("date").alias(f"__after_{i}")
                for i in range(1, window + 1)
            ]
            frame = frame.with_columns(before_cols + after_cols)
            frame = frame.with_columns(
                pl.concat_list(
                    [pl.col(f"__before_{i}") for i in range(window, 0, -1)]
                )
                .list.drop_nulls()
                .alias("__context_before"),
                pl.concat_list(
                    [pl.col(f"__after_{i}") for i in range(1, window + 1)]
                )
                .list.drop_nulls()
                .alias("__context_after"),
            )
            drop_cols = [
                *(f"__before_{i}" for i in range(window, 0, -1)),
                *(f"__after_{i}" for i in range(1, window + 1)),
            ]
            frame = frame.drop(drop_cols)
        else:
            frame = frame.with_columns(
                pl.lit([], dtype=pl.List(pl.String)).alias("__context_before"),
                pl.lit([], dtype=pl.List(pl.String)).alias("__context_after"),
            )

        return frame

    def _extract_references_from_frame(
        self, frame: pl.DataFrame
    ) -> list[ContentReference]:
        references: list[ContentReference] = []
        seen: set[tuple[str | None, str]] = set()

        url_rows = (
            frame.filter(pl.col("__urls").list.len() > 0)
            .explode("__urls")
            .filter(pl.col("__urls").str.len_chars() > 0)
        )

        for row in url_rows.iter_rows(named=True):
            url = row["__urls"]
            sender = row.get("author") or None
            key = (url, sender or "")
            if key in seen:
                continue
            seen.add(key)

            before_values = row.get("__context_before") or []
            after_values = row.get("__context_after") or []
            before = [item for item in before_values if item]
            after = [item for item in after_values if item]

            references.append(
                ContentReference(
                    date=row["date"],
                    url=url,
                    sender=sender,
                    timestamp=row.get("__time_str"),
                    message=row.get("message", ""),
                    context_before=before,
                    context_after=after,
                )
            )

        placeholder_rows = frame.filter(
<<<<<<< HEAD
            pl.col("__media_placeholder")
            & (pl.col("__urls").list.len() == 0)
=======
            pl.col("__media_placeholder") & (pl.col("__urls").list.len() == 0)
>>>>>>> 63c6da15
        )

        for row in placeholder_rows.iter_rows(named=True):
            context_line = row.get("__context_line", "") or ""
            key = (None, context_line)
            if key in seen:
                continue
            seen.add(key)

            before_values = row.get("__context_before") or []
            after_values = row.get("__context_after") or []
            before = [item for item in before_values if item]
            after = [item for item in after_values if item]

            references.append(
                ContentReference(
                    date=row["date"],
                    url=None,
                    sender=row.get("author") or None,
                    timestamp=row.get("__time_str"),
                    message=row.get("message", ""),
                    context_before=before,
                    context_after=after,
                    is_media_placeholder=True,
                )
            )

        return references

    def _dataframe_to_transcripts(
        self,
        df: pl.DataFrame,
        target_dates: list[date] | None = None,
    ) -> list[tuple[date, str]]:
        """Convert DataFrame to transcript format for compatibility."""

        if target_dates:
            df = df.filter(pl.col("date").is_in(target_dates))

        if df.is_empty():
            return []

        df_sorted = df.sort("timestamp")
        transcripts: list[tuple[date, str]] = []

        for day_df in df_sorted.partition_by("date", maintain_order=True):
            date_value = day_df.get_column("date")[0]
            if "original_line" in day_df.columns:
                lines = [line or "" for line in day_df.get_column("original_line").to_list()]
            else:
                times = day_df.get_column("time").to_list()
                authors = day_df.get_column("author").to_list()
                messages = day_df.get_column("message").to_list()
                lines = [
                    f"{time} — {author}: {message}"
                    for time, author, message in zip(times, authors, messages)
                ]
            transcripts.append((date_value, "\n".join(lines)))

        return transcripts


def extract_urls_from_dataframe(df: pl.DataFrame) -> pl.DataFrame:
    """Extract URLs from DataFrame and return DataFrame with ``urls`` column."""

    if "message" not in df.columns:
        raise KeyError("DataFrame must have 'message' column")

    return df.with_columns(
        pl.col("message")
        .fill_null("")
        .str.extract_all(URL_RE.pattern)
        .alias("urls")
    )


def get_url_contexts_dataframe(
    df: pl.DataFrame, context_window: int = 3
) -> pl.DataFrame:
    """Extract URLs with surrounding context from a conversation DataFrame."""

    if df.is_empty() or "urls" not in df.columns:
        return pl.DataFrame(
            {
                "url": [],
                "timestamp": [],
                "author": [],
                "message": [],
                "context_before": [],
                "context_after": [],
            },
            schema={
                "url": pl.String,
                "timestamp": pl.Datetime,
                "author": pl.String,
                "message": pl.String,
                "context_before": pl.String,
                "context_after": pl.String,
            },
        )

    df_sorted = df.sort("timestamp").with_row_index(name="row_index")
    rows = df_sorted.to_dicts()
    formatted_messages = [
        f"{row.get('time')} — {row.get('author')}: {row.get('message')}".strip()
        for row in rows
    ]

    results: list[dict[str, object]] = []
    row_count = len(rows)

    for row in rows:
        urls = row.get("urls") or []
        if not urls:
            continue

        idx = int(row.get("row_index", 0))
        start_before = max(0, idx - context_window)
        end_after = min(row_count, idx + context_window + 1)

        context_before = "\n".join(formatted_messages[start_before:idx])
        context_after = "\n".join(formatted_messages[idx + 1 : end_after])

        for url in urls:
            results.append(
                {
                    "url": url,
                    "timestamp": row.get("timestamp"),
                    "author": row.get("author"),
                    "message": row.get("message"),
                    "context_before": context_before,
                    "context_after": context_after,
                }
            )

    if not results:
        return pl.DataFrame(
            {
                "url": [],
                "timestamp": [],
                "author": [],
                "message": [],
                "context_before": [],
                "context_after": [],
            },
            schema={
                "url": pl.String,
                "timestamp": pl.Datetime,
                "author": pl.String,
                "message": pl.String,
                "context_before": pl.String,
                "context_after": pl.String,
            },
        )

    schema = {
        "url": pl.String,
        "timestamp": pl.Datetime,
        "author": pl.String,
        "message": pl.String,
        "context_before": pl.String,
        "context_after": pl.String,
    }

    return pl.DataFrame(results, schema=schema).select(
        [
            "url",
            "timestamp",
            "author",
            "message",
            "context_before",
            "context_after",
        ]
    )


__all__ = [
    "AnalysisResult",
    "ContentEnricher",
    "ContentReference",
    "EnrichedItem",
    "EnrichmentResult",
    "EnrichmentRunMetrics",
    "extract_urls_from_dataframe",
    "get_url_contexts_dataframe",
]<|MERGE_RESOLUTION|>--- conflicted
+++ resolved
@@ -65,26 +65,7 @@
     actions: list[ActionItem]
     relevance: int
     raw_response: str | None
-    tone: str | None = None
     error: str | None = None
-
-    @property
-    def key_points(self) -> list[str]:
-        return list(self.topics)
-
-    @key_points.setter
-    def key_points(self, value: Sequence[str] | None) -> None:
-        if not value:
-            self.topics = []
-            return
-        cleaned: list[str] = []
-        for item in value:
-            if not isinstance(item, str):
-                continue
-            stripped = item.strip()
-            if stripped:
-                cleaned.append(stripped)
-        self.topics = cleaned
 
     @property
     def is_successful(self) -> bool:
@@ -413,17 +394,9 @@
         enrichment_payload = {
             "summary": analysis.summary,
             "topics": list(analysis.topics),
-<<<<<<< HEAD
-            "key_points": list(analysis.topics),
             "actions": [item.model_dump() for item in analysis.actions],
             "relevance": analysis.relevance,
             "raw_response": analysis.raw_response,
-            "tone": analysis.tone,
-=======
-            "actions": [item.model_dump() for item in analysis.actions],
-            "relevance": analysis.relevance,
-            "raw_response": analysis.raw_response,
->>>>>>> 63c6da15
         }
         timestamp = datetime.now(timezone.utc).strftime("%Y-%m-%dT%H:%M:%SZ")
         domain = urlparse(reference.url).netloc if reference.url else None
@@ -459,24 +432,11 @@
             return None
 
         summary = self._coerce_string(enrichment.get("summary"))
-<<<<<<< HEAD
-        raw_topics = enrichment.get("topics")
-        if not isinstance(raw_topics, list):
-            raw_topics = enrichment.get("key_points") or []
-        topics = [
-            point.strip()
-            for point in raw_topics
-            if isinstance(point, str) and point.strip()
-        ]
-        tone = self._coerce_string(enrichment.get("tone"))
-
-=======
         topics = [
             point.strip()
             for point in enrichment.get("topics", [])
             if isinstance(point, str) and point.strip()
         ]
->>>>>>> 63c6da15
         actions: list[ActionItem] = []
         for action_payload in enrichment.get("actions", []) or []:
             try:
@@ -501,7 +461,6 @@
             actions=actions,
             relevance=relevance,
             raw_response=raw_response,
-            tone=tone,
         )
 
     @staticmethod
@@ -544,24 +503,13 @@
                 actions=[],
                 relevance=1,
                 raw_response=raw_text,
-<<<<<<< HEAD
-                tone=None,
-=======
->>>>>>> 63c6da15
                 error="Resposta fora do formato esperado; usando fallback seguro.",
             )
 
         summary = ContentEnricher._coerce_string(payload.summary)
         topics = payload.sanitized_topics()
         actions = payload.sanitized_actions()
-<<<<<<< HEAD
-        tone = payload.sanitized_tone()
-        relevance = payload.sanitized_relevance()
-        if relevance is None:
-            relevance = ContentEnricher._estimate_relevance(summary, topics, actions)
-=======
         relevance = ContentEnricher._estimate_relevance(summary, topics, actions)
->>>>>>> 63c6da15
 
         return AnalysisResult(
             summary=summary,
@@ -569,7 +517,6 @@
             actions=actions,
             relevance=relevance,
             raw_response=raw_text,
-            tone=tone,
         )
 
     def _build_prompt(self, reference: ContentReference) -> str:
@@ -1010,12 +957,7 @@
             )
 
         placeholder_rows = frame.filter(
-<<<<<<< HEAD
-            pl.col("__media_placeholder")
-            & (pl.col("__urls").list.len() == 0)
-=======
             pl.col("__media_placeholder") & (pl.col("__urls").list.len() == 0)
->>>>>>> 63c6da15
         )
 
         for row in placeholder_rows.iter_rows(named=True):
