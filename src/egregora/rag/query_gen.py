--- conflicted
+++ resolved
@@ -6,11 +6,7 @@
 from dataclasses import dataclass
 
 from ..config import RAGConfig
-<<<<<<< HEAD
-from .keyword_utils import KeywordExtractor
-=======
 from .keyword_utils import KeywordExtractor, KeywordProvider
->>>>>>> 63c6da15
 
 
 @dataclass(slots=True)
@@ -34,12 +30,6 @@
         self.config = copy.deepcopy(config) if config else RAGConfig()
         self._keyword_provider = keyword_provider
 
-<<<<<<< HEAD
-    def _build_extractor(self) -> KeywordExtractor:
-        return KeywordExtractor(
-            max_keywords=self.config.max_keywords,
-            stop_words=self.config.keyword_stop_words,
-=======
     def _build_extractor(
         self, keyword_provider: KeywordProvider | None
     ) -> KeywordExtractor:
@@ -47,7 +37,6 @@
         return KeywordExtractor(
             max_keywords=self.config.max_keywords,
             keyword_provider=provider,
->>>>>>> 63c6da15
         )
 
     def generate(
@@ -59,14 +48,8 @@
         """Return a :class:`QueryResult` derived from ``transcripts``."""
 
         cleaned = transcripts.strip()
-<<<<<<< HEAD
-        extractor = self._build_extractor()
-        tokens = extractor.tokenize(cleaned)
-        keywords = extractor.select_keywords(tokens)
-=======
         extractor = self._build_extractor(keyword_provider)
         keywords = extractor.extract(cleaned)
->>>>>>> 63c6da15
 
         main_topics = keywords[:3]
         search_query = ", ".join(keywords[:6]) if keywords else cleaned[:120]
