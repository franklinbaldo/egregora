"""Configuration options for the LlamaIndex-based RAG stack."""

from __future__ import annotations

from pathlib import Path
from typing import Any, Mapping, Sequence

from pydantic import (
    BaseModel,
    ConfigDict,
    Field,
    ValidationInfo,
    field_validator,
    model_validator,
)

_DEPRECATED_RAG_KEYS = {"use_gemini_embeddings"}


def _default_keyword_stop_words() -> tuple[str, ...]:
    return (
        "about",
        "and",
        "are",
        "but",
        "com",
        "for",
        "from",
        "http",
        "https",
        "not",
        "that",
        "the",
        "this",
        "was",
        "were",
        "with",
        "you",
    )


def sanitize_rag_config_payload(payload: Mapping[str, Any]) -> dict[str, Any]:
    """Return ``payload`` without deprecated configuration keys."""

    return {
        key: value
        for key, value in payload.items()
        if key not in _DEPRECATED_RAG_KEYS
    }


def _default_mcp_args() -> tuple[str, ...]:
    return (
        "run",
        "python",
        "-m",
        "egregora.mcp_server.server",
    )


class RAGConfig(BaseModel):
    """Configuration for post retrieval powered by LlamaIndex."""

    model_config = ConfigDict(extra="forbid", validate_assignment=True)

    enabled: bool = False

    # Retrieval behaviour
    top_k: int = 5
    min_similarity: float = 0.65
    exclude_recent_days: int = 7

    # Query generation helpers
    max_context_chars: int = 1200
    max_keywords: int = 8
<<<<<<< HEAD
    keyword_stop_words: tuple[str, ...] = Field(default_factory=tuple)
=======
    keyword_stop_words: tuple[str, ...] | None = Field(
        default_factory=_default_keyword_stop_words
    )
>>>>>>> 63c6da15
    classifier_max_llm_calls: int | None = 200
    classifier_token_budget: int | None = 20000

    # MCP integration
    use_mcp: bool = True
    mcp_command: str = "uv"
    mcp_args: tuple[str, ...] = Field(default_factory=_default_mcp_args)

    # Chunking parameters (tokens)
    chunk_size: int = 1800
    chunk_overlap: int = 360

    # Embeddings
    embedding_model: str = "models/gemini-embedding-001"
    embedding_dimension: int = 768
    enable_cache: bool = True
    cache_dir: Path = Field(default_factory=lambda: Path("cache/embeddings"))
    export_embeddings: bool = False
    embedding_export_path: Path = Field(
        default_factory=lambda: Path("artifacts/embeddings/post_chunks.parquet"))

    # Vector store
    vector_store_type: str = "simple"
    persist_dir: Path = Field(default_factory=lambda: Path("cache/vector_store"))
    collection_name: str = "posts"

    @field_validator("top_k", "max_keywords")
    @classmethod
    def _validate_positive_int(
        cls, value: Any, info: ValidationInfo
    ) -> int:
        ivalue = int(value)
        if ivalue < 1:
            raise ValueError(f"{info.field_name} must be greater than zero")
        return ivalue

    @field_validator("exclude_recent_days")
    @classmethod
    def _validate_non_negative(cls, value: Any) -> int:
        ivalue = int(value)
        if ivalue < 0:
            raise ValueError("exclude_recent_days must be zero or a positive integer")
        return ivalue

    @field_validator("max_context_chars")
    @classmethod
    def _validate_context_chars(cls, value: Any) -> int:
        ivalue = int(value)
        if ivalue < 1:
            raise ValueError("max_context_chars must be greater than zero")
        return ivalue

<<<<<<< HEAD
    @field_validator("keyword_stop_words", mode="before")
    @classmethod
    def _coerce_stop_words(cls, value: Any) -> tuple[str, ...]:
        if value is None or value == "":
            return tuple()
        if isinstance(value, str):
            candidate = value.strip()
            return (candidate,) if candidate else tuple()
        try:
            items = list(value)
        except TypeError:
            return tuple()
        cleaned: list[str] = []
        for item in items:
            text = str(item).strip()
            if text:
                cleaned.append(text)
        return tuple(cleaned)

=======
>>>>>>> 63c6da15
    @field_validator("min_similarity")
    @classmethod
    def _validate_similarity(cls, value: Any) -> float:
        fvalue = float(value)
        if not 0 <= fvalue <= 1:
            raise ValueError("min_similarity must be between 0 and 1")
        return fvalue

    @field_validator("chunk_size")
    @classmethod
    def _validate_chunk_size(cls, value: Any) -> int:
        ivalue = int(value)
        if ivalue < 1:
            raise ValueError("chunk_size must be greater than zero")
        return ivalue

    @field_validator("chunk_overlap")
    @classmethod
    def _validate_overlap(
        cls, value: Any, _info: ValidationInfo
    ) -> int:
        ivalue = int(value)
        if ivalue < 0:
            raise ValueError("chunk_overlap must be zero or positive")
        return ivalue

    @field_validator("embedding_dimension")
    @classmethod
    def _validate_embedding_dimension(cls, value: Any) -> int:
        ivalue = int(value)
        if ivalue < 1:
            raise ValueError("embedding_dimension must be greater than zero")
        return ivalue

    @field_validator("cache_dir", "embedding_export_path", "persist_dir")
    @classmethod
    def _ensure_path(cls, value: Any) -> Path:
        return Path(value)

    @field_validator("mcp_args")
    @classmethod
    def _coerce_mcp_args(cls, value: Sequence[str]) -> tuple[str, ...]:
        return tuple(str(item) for item in value)

<<<<<<< HEAD
=======
    @field_validator("keyword_stop_words")
    @classmethod
    def _coerce_stop_words(
        cls, value: Sequence[str] | None
    ) -> tuple[str, ...] | None:
        if value is None:
            return None
        return tuple(str(item).lower() for item in value if item)

>>>>>>> 63c6da15
    @model_validator(mode="after")
    def _validate_overlap_bounds(self) -> "RAGConfig":
        if self.chunk_overlap >= self.chunk_size:
            raise ValueError("chunk_overlap must be smaller than chunk_size")
        return self


__all__ = ["RAGConfig", "sanitize_rag_config_payload"]<|MERGE_RESOLUTION|>--- conflicted
+++ resolved
@@ -73,13 +73,9 @@
     # Query generation helpers
     max_context_chars: int = 1200
     max_keywords: int = 8
-<<<<<<< HEAD
-    keyword_stop_words: tuple[str, ...] = Field(default_factory=tuple)
-=======
     keyword_stop_words: tuple[str, ...] | None = Field(
         default_factory=_default_keyword_stop_words
     )
->>>>>>> 63c6da15
     classifier_max_llm_calls: int | None = 200
     classifier_token_budget: int | None = 20000
 
@@ -132,28 +128,6 @@
             raise ValueError("max_context_chars must be greater than zero")
         return ivalue
 
-<<<<<<< HEAD
-    @field_validator("keyword_stop_words", mode="before")
-    @classmethod
-    def _coerce_stop_words(cls, value: Any) -> tuple[str, ...]:
-        if value is None or value == "":
-            return tuple()
-        if isinstance(value, str):
-            candidate = value.strip()
-            return (candidate,) if candidate else tuple()
-        try:
-            items = list(value)
-        except TypeError:
-            return tuple()
-        cleaned: list[str] = []
-        for item in items:
-            text = str(item).strip()
-            if text:
-                cleaned.append(text)
-        return tuple(cleaned)
-
-=======
->>>>>>> 63c6da15
     @field_validator("min_similarity")
     @classmethod
     def _validate_similarity(cls, value: Any) -> float:
@@ -198,8 +172,6 @@
     def _coerce_mcp_args(cls, value: Sequence[str]) -> tuple[str, ...]:
         return tuple(str(item) for item in value)
 
-<<<<<<< HEAD
-=======
     @field_validator("keyword_stop_words")
     @classmethod
     def _coerce_stop_words(
@@ -209,7 +181,6 @@
             return None
         return tuple(str(item).lower() for item in value if item)
 
->>>>>>> 63c6da15
     @model_validator(mode="after")
     def _validate_overlap_bounds(self) -> "RAGConfig":
         if self.chunk_overlap >= self.chunk_size:
