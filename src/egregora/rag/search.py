"""DEPRECATED: Legacy TF-IDF search utilities.

<<<<<<< HEAD
The classic ``egregora.rag.search`` entrypoint has been superseded by the
unified retrieval pipeline. This module remains as a compatibility layer for
older integrations and test helpers that still import ``tokenize`` and
``STOP_WORDS``. A small tokenization helper is provided so downstream code can
continue to function while callers migrate to the new stack.
=======
The classic :mod:`egregora.rag.search` entrypoint has been superseded by the
unified retrieval pipeline. This module remains as a thin compatibility
layer for older integrations and will be removed in a future release.
>>>>>>> 73e5e8a7
"""

from __future__ import annotations

import re
from typing import Iterable, Any

<<<<<<< HEAD
_TOKEN_RE = re.compile(r"[\wÀ-ÖØ-öø-ÿ]+", re.UNICODE)
=======
import re

STOP_WORDS = frozenset(
    {
        "a",
        "as",
        "e",
        "o",
        "os",
        "de",
        "da",
        "do",
        "das",
        "dos",
        "que",
        "para",
        "por",
        "com",
        "uma",
        "um",
        "na",
        "no",
        "nas",
        "nos",
        "em",
        "sobre",
        "and",
        "the",
        "to",
        "of",
        "in",
        "on",
    }
)

WORD_RE = re.compile(r"[\w'-]+", re.UNICODE)

__all__ = ["search", "tokenize", "STOP_WORDS"]


def tokenize(text: str, *, lowercase: bool = True) -> list[str]:
    """Return simple whitespace-and-punctuation tokenization for *text*."""

    if not text:
        return []

    tokens = WORD_RE.findall(text)
    if lowercase:
        tokens = [token.lower() for token in tokens]

    return [token for token in tokens if any(char.isalnum() for char in token)]
>>>>>>> 73e5e8a7

STOP_WORDS: frozenset[str] = frozenset(
    {
        "a",
        "as",
        "com",
        "da",
        "das",
        "de",
        "do",
        "dos",
        "e",
        "essa",
        "esse",
        "franklin",
        "grupo",
        "legal",
        "para",
        "sobre",
        "teste",
        "vamos",
    }
)

__all__ = ["search", "tokenize", "STOP_WORDS"]


def _normalise_stop_words(extra: Iterable[str] | None) -> frozenset[str]:
    if not extra:
        return STOP_WORDS
    return frozenset({*(word.lower().strip() for word in extra if word.strip()), *STOP_WORDS})


def tokenize(
    text: str,
    *,
    stop_words: Iterable[str] | None = None,
    min_token_length: int = 2,
) -> list[str]:
    """Return a list of unique lowercase tokens from ``text``.

    The behaviour mirrors the minimal keyword extraction used in previous
    integration tests: tokens are normalised to lowercase, short tokens are
    skipped and duplicates/stop words are removed.
    """

    if min_token_length < 1:
        raise ValueError("min_token_length must be positive")

    resolved_stop_words = _normalise_stop_words(stop_words)
    seen: set[str] = set()
    tokens: list[str] = []

    for candidate in _TOKEN_RE.findall(text.lower()):
        if len(candidate) < min_token_length:
            continue
        if candidate in resolved_stop_words or candidate in seen:
            continue
        tokens.append(candidate)
        seen.add(candidate)

    return tokens


def search(*_: Any, **__: Any) -> None:
    """Placeholder search function that raises a helpful error."""

    raise RuntimeError(
        "The TF-IDF search module has been removed. Use the new RAG pipeline "
        "under `egregora.rag` instead."
    )<|MERGE_RESOLUTION|>--- conflicted
+++ resolved
@@ -1,16 +1,8 @@
 """DEPRECATED: Legacy TF-IDF search utilities.
 
-<<<<<<< HEAD
-The classic ``egregora.rag.search`` entrypoint has been superseded by the
-unified retrieval pipeline. This module remains as a compatibility layer for
-older integrations and test helpers that still import ``tokenize`` and
-``STOP_WORDS``. A small tokenization helper is provided so downstream code can
-continue to function while callers migrate to the new stack.
-=======
 The classic :mod:`egregora.rag.search` entrypoint has been superseded by the
 unified retrieval pipeline. This module remains as a thin compatibility
 layer for older integrations and will be removed in a future release.
->>>>>>> 73e5e8a7
 """
 
 from __future__ import annotations
@@ -18,9 +10,6 @@
 import re
 from typing import Iterable, Any
 
-<<<<<<< HEAD
-_TOKEN_RE = re.compile(r"[\wÀ-ÖØ-öø-ÿ]+", re.UNICODE)
-=======
 import re
 
 STOP_WORDS = frozenset(
@@ -72,7 +61,6 @@
         tokens = [token.lower() for token in tokens]
 
     return [token for token in tokens if any(char.isalnum() for char in token)]
->>>>>>> 73e5e8a7
 
 STOP_WORDS: frozenset[str] = frozenset(
     {
