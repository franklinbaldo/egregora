"""Dual-queue embedding router with independent rate limit tracking.

Routes embedding requests to either single or batch Google Gemini API endpoints
based on availability, maximizing throughput by using whichever endpoint is available.

Architecture:
    - Two independent queues (single + batch)
    - Two independent rate limiters
    - Smart routing: prefer batch for efficiency, fallback to single when rate-limited
    - Request accumulation during rate limit waits
    - Thread-based concurrency (synchronous I/O)
"""

from __future__ import annotations

import logging
import queue
import threading
import time
from concurrent.futures import Future
import hashlib
from dataclasses import dataclass, field
from enum import Enum
from typing import TYPE_CHECKING, Annotated, Any

import httpx

from egregora.config import EMBEDDING_DIM
from egregora.utils.env import get_google_api_key, get_google_api_keys

if TYPE_CHECKING:
    from collections.abc import Sequence

logger = logging.getLogger(__name__)


# Constants
GENAI_API_BASE = "https://generativelanguage.googleapis.com/v1beta"
HTTP_TOO_MANY_REQUESTS = 429
HTTP_SERVER_ERROR = 500

# Type alias for task type
TaskType = str


class EmbeddingError(Exception):
    """Exception raised for embedding API errors with detailed error message."""

    def __init__(
        self, message: str, status_code: int | None = None, response_text: str | None = None
    ) -> None:
        self.status_code = status_code
        self.response_text = response_text
        super().__init__(message)

    @classmethod
    def from_http_error(cls, e: httpx.HTTPStatusError, context: str = "") -> EmbeddingError:
        """Create EmbeddingError from HTTPStatusError with response details."""
        try:
            # Try to parse JSON error response
            error_data = e.response.json()
            if isinstance(error_data, dict):
                # Handle both {"error": {"message": "..."}} and {"error": "message"}
                error_field = error_data.get("error", error_data)
                if isinstance(error_field, dict):
                    error_message = error_field.get("message", str(error_data))
                else:
                    error_message = str(error_field)
            else:
                error_message = str(error_data)
        except (ValueError, KeyError):
            # Fall back to raw response text
            error_message = e.response.text or str(e)

        full_message = f"{context}: {error_message}" if context else error_message
        return cls(full_message, status_code=e.response.status_code, response_text=e.response.text)


class EndpointType(Enum):
    """Type of embedding endpoint."""

    SINGLE = "single"  # /embedContent - 1 text per request
    BATCH = "batch"  # /batchEmbedContents - up to 100 texts per request


class RateLimitState(Enum):
    """Rate limit state for an endpoint."""

    AVAILABLE = "available"  # Can send requests
    RATE_LIMITED = "rate_limited"  # Hit 429, waiting for window to reset
    ERROR = "error"  # Server error, backing off


@dataclass
class RateLimiter:
    """Tracks rate limit state for a single endpoint."""

    endpoint_type: EndpointType
    state: RateLimitState = RateLimitState.AVAILABLE
    available_at: float = 0.0  # Timestamp when endpoint becomes available again
    consecutive_errors: int = 0
    max_consecutive_errors: int = 5
    _lock: threading.Lock = field(default_factory=threading.Lock)

    def is_available(self) -> bool:
        """Check if endpoint is available for requests."""
        with self._lock:
            if self.state == RateLimitState.AVAILABLE:
                return True
            if time.time() >= self.available_at:
                # Window expired, reset to available
                self.state = RateLimitState.AVAILABLE
                self.consecutive_errors = 0
                return True
            return False

    def mark_rate_limited(self, retry_after: float = 60.0) -> None:
        """Mark endpoint as rate limited."""
        with self._lock:
            self.state = RateLimitState.RATE_LIMITED
            self.available_at = time.time() + retry_after
            logger.warning(
                "%s endpoint rate limited. Available again at %s (in %.1fs)",
                self.endpoint_type.value,
                time.strftime("%H:%M:%S", time.localtime(self.available_at)),
                retry_after,
            )

    def mark_error(self, backoff_seconds: float = 2.0) -> None:
        """Mark endpoint as having an error."""
        with self._lock:
            self.consecutive_errors += 1
            if self.consecutive_errors >= self.max_consecutive_errors:
                msg = f"{self.endpoint_type.value} endpoint failed {self.consecutive_errors} times"
                raise RuntimeError(msg)
            self.state = RateLimitState.ERROR
            self.available_at = time.time() + backoff_seconds
            logger.warning(
                "%s endpoint error #%d. Backing off for %.1fs",
                self.endpoint_type.value,
                self.consecutive_errors,
                backoff_seconds,
            )

    def mark_success(self) -> None:
        """Mark successful request."""
        with self._lock:
            self.state = RateLimitState.AVAILABLE
            self.consecutive_errors = 0
            self.available_at = 0.0


@dataclass
class EmbeddingRequest:
    """A pending embedding request."""

    texts: list[str]
    task_type: str
    future: Future[list[list[float]]]
    submitted_at: float = field(default_factory=time.time)


@dataclass
class EndpointQueue:
    """Queue and worker for a single endpoint type."""

    endpoint_type: EndpointType
    rate_limiter: RateLimiter
    model: str  # Google model name (e.g., "models/gemini-embedding-001")
    queue: queue.Queue[EmbeddingRequest] = field(default_factory=queue.Queue)
    worker_thread: threading.Thread | None = None
    stop_event: threading.Event = field(default_factory=threading.Event)
    max_batch_size: int = 100
    api_key: str = field(default_factory=get_google_api_key)
    timeout: float = 60.0
    # Key cycling support
    _api_keys: list[str] = field(default_factory=list)
    _current_key_idx: int = 0

    def __post_init__(self) -> None:
        """Initialize API keys list for cycling."""
        self._api_keys = get_google_api_keys()
        if not self._api_keys and self.api_key:
            self._api_keys = [self.api_key]
        if self._api_keys:
            self.api_key = self._api_keys[0]
            logger.info("[EmbeddingRouter] Initialized with %d API keys", len(self._api_keys))

    def _next_key(self) -> str | None:
        """Advance to next API key on rate limit."""
        if len(self._api_keys) <= 1:
            return None
        self._current_key_idx = (self._current_key_idx + 1) % len(self._api_keys)
        self.api_key = self._api_keys[self._current_key_idx]
        # Log only the key index and a short hash prefix, never any key material itself
        key_hash = hashlib.sha256(self.api_key.encode()).hexdigest()[:8]
<<<<<<< HEAD
        logger.info(
            "[EmbeddingRouter] Rotating to API key #%d (SHA256 prefix: %s)",
            self._current_key_idx,
            key_hash,
        )
=======
        logger.info("[EmbeddingRouter] Rotating to API key #%d (SHA256 prefix: %s)", self._current_key_idx, key_hash)
>>>>>>> ba2629b4
        return self.api_key

    def start(self) -> None:
        """Start background worker."""
        if self.worker_thread is None or not self.worker_thread.is_alive():
            self.stop_event.clear()
            self.worker_thread = threading.Thread(target=self._worker, daemon=True)
            self.worker_thread.start()
            logger.info("Started %s endpoint worker", self.endpoint_type.value)

    def stop(self) -> None:
        """Stop background worker."""
        if self.worker_thread and self.worker_thread.is_alive():
            self.stop_event.set()
            # Wake up worker if blocked on queue.get
            # We can't easily interrupt queue.get, but we can put a sentinel or rely on daemon thread
            # For clean shutdown, we can put a dummy request or just let it die if daemon=True
            # But let's try to join
            self.worker_thread.join(timeout=1.0)
            logger.info("Stopped %s endpoint worker", self.endpoint_type.value)

    def submit(self, texts: list[str], task_type: str) -> list[list[float]]:
        """Submit request and wait for result."""
        future: Future[list[list[float]]] = Future()
        request = EmbeddingRequest(texts, task_type, future)
        self.queue.put(request)
        return future.result()

    def is_available(self) -> bool:
        """Check if endpoint is available."""
        return self.rate_limiter.is_available()

    def _worker(self) -> None:
        """Background worker that processes queue."""
        while not self.stop_event.is_set():
            try:
                # Wait for first request with timeout to check stop_event
                try:
                    first_request = self.queue.get(timeout=1.0)
                except queue.Empty:
                    continue

                # Accumulate more requests if available (non-blocking)
                requests = [first_request]
                total_texts = len(first_request.texts)

                # For batch endpoint, accumulate up to max_batch_size
                if self.endpoint_type == EndpointType.BATCH:
                    while total_texts < self.max_batch_size:
                        try:
                            req = self.queue.get_nowait()
                            if total_texts + len(req.texts) <= self.max_batch_size:
                                requests.append(req)
                                total_texts += len(req.texts)
                            else:
                                # Would exceed batch size, put it back
                                # Note: queue.Queue doesn't support push_front easily.
                                # This is a limitation. We should be careful not to over-fetch.
                                # But since we are the only consumer, we can just process what we have
                                # and put the extra one back? No, LIFO is not guaranteed.
                                # Better strategy: peek or just accept we might process slightly less optimal batches
                                # if we have to put it back.
                                # Actually, standard Queue is FIFO. Putting back goes to end.
                                # This might reorder requests.
                                # Correct approach: Don't fetch if we can't fit?
                                # But we don't know size until we fetch.
                                # Workaround: Put it back and accept reordering, OR use a deque for local buffer.
                                # For simplicity, let's just put it back. Reordering within milliseconds is fine.
                                self.queue.put(req)
                                break
                        except queue.Empty:
                            break

                # Wait if rate limited
                while not self.rate_limiter.is_available() and not self.stop_event.is_set():
                    wait_time = max(0.1, self.rate_limiter.available_at - time.time())
                    logger.debug(
                        "%s endpoint waiting %.1fs for rate limit window", self.endpoint_type.value, wait_time
                    )
                    time.sleep(min(wait_time, 1.0))

                if self.stop_event.is_set():
                    break

                # Process accumulated requests
                self._process_batch(requests)

            except Exception:
                logger.exception("Unexpected error in %s worker", self.endpoint_type.value)
                time.sleep(1.0)  # Brief pause before continuing

    def _process_batch(self, requests: list[EmbeddingRequest]) -> None:
        """Process a batch of accumulated requests."""
        if not requests:
            return

        # Group by task_type for efficiency
        by_task_type: dict[str, list[EmbeddingRequest]] = {}
        for req in requests:
            by_task_type.setdefault(req.task_type, []).append(req)

        # Process each task_type group
        for task_type, group_requests in by_task_type.items():
            all_texts = []
            for req in group_requests:
                all_texts.extend(req.texts)

            try:
                # Call appropriate API endpoint
                if self.endpoint_type == EndpointType.SINGLE:
                    embeddings = self._call_single_endpoint(all_texts, task_type)
                else:
                    embeddings = self._call_batch_endpoint(all_texts, task_type)

                # Mark success
                self.rate_limiter.mark_success()

                # Distribute results to callers
                offset = 0
                for req in group_requests:
                    count = len(req.texts)
                    req.future.set_result(embeddings[offset : offset + count])
                    offset += count

            except Exception as e:
                # Propagate error to all waiting futures
                for req in group_requests:
                    if not req.future.done():
                        req.future.set_exception(e)

    def _call_single_endpoint(self, texts: list[str], task_type: str) -> list[list[float]]:
        """Call /embedContent for each text."""
        embeddings = []
        with httpx.Client(timeout=self.timeout) as client:
            for text in texts:
                payload: dict[str, Any] = {
                    "model": self.model,
                    "content": {"parts": [{"text": text}]},
                    "outputDimensionality": EMBEDDING_DIM,
                    "taskType": task_type,
                }
                url = f"{GENAI_API_BASE}/{self.model}:embedContent"

                try:
                    response = client.post(url, params={"key": self.api_key}, json=payload)
                    self._handle_response_status(response)
                    data = response.json()
                    embedding = data.get("embedding", {}).get("values")
                    if not embedding:
                        msg = f"No embedding in response: {data}"
                        raise RuntimeError(msg)
                    embeddings.append(list(embedding))

                except httpx.HTTPStatusError as e:
                    if e.response.status_code == HTTP_TOO_MANY_REQUESTS:
                        retry_after = float(e.response.headers.get("Retry-After", 60))
                        self.rate_limiter.mark_rate_limited(retry_after)
                        raise
                    if e.response.status_code >= HTTP_SERVER_ERROR:
                        self.rate_limiter.mark_error()
                        raise
                    # Client error - include detailed error message
                    raise EmbeddingError.from_http_error(
                        e, f"Single endpoint failed for text: {text[:50]}..."
                    ) from e

        return embeddings

    def _call_batch_endpoint(self, texts: list[str], task_type: str) -> list[list[float]]:
        """Call /batchEmbedContents for multiple texts."""
        requests_payload = []
        for text in texts:
            req: dict[str, Any] = {
                "model": self.model,
                "content": {"parts": [{"text": text}]},
                "outputDimensionality": EMBEDDING_DIM,
                "taskType": task_type,
            }
            requests_payload.append(req)

        payload = {"requests": requests_payload}
        url = f"{GENAI_API_BASE}/{self.model}:batchEmbedContents"

        with httpx.Client(timeout=self.timeout) as client:
            try:
                response = client.post(url, params={"key": self.api_key}, json=payload)
                self._handle_response_status(response)
                data = response.json()
                embeddings_data = data.get("embeddings", [])
                if not embeddings_data:
                    msg = f"No embeddings in batch response: {data}"
                    raise RuntimeError(msg)

                embeddings = []
                for i, emb_result in enumerate(embeddings_data):
                    values = emb_result.get("values")
                    if not values:
                        msg = f"No embedding for text {i}: {texts[i][:50]}..."
                        raise RuntimeError(msg)
                    embeddings.append(list(values))

            except httpx.HTTPStatusError as e:
                if e.response.status_code == HTTP_TOO_MANY_REQUESTS:
                    # Try next key if available
                    next_key = self._next_key()
                    if next_key and self._current_key_idx != 0:
                        # Retry with new key - recursive call
                        return self._call_batch_endpoint(texts, task_type)
                    # All keys exhausted or only one key
                    retry_after = float(e.response.headers.get("Retry-After", 60))
                    self.rate_limiter.mark_rate_limited(retry_after)
                    raise
                if e.response.status_code >= HTTP_SERVER_ERROR:
                    self.rate_limiter.mark_error()
                    raise
                # Client error - include detailed error message
                raise EmbeddingError.from_http_error(
                    e, f"Batch endpoint failed for {len(texts)} texts"
                ) from e
            else:
                return embeddings

    def _handle_response_status(self, response: httpx.Response) -> None:
        """Handle HTTP response status."""
        response.raise_for_status()


class EmbeddingRouter:
    """Routes embedding requests to optimal endpoint based on availability."""

    def __init__(
        self,
        *,
        model: str,
        api_key: str | None = None,
        max_batch_size: int = 100,
        timeout: float = 60.0,
    ) -> None:
        """Initialize router with dual queues.

        Args:
            model: Google embedding model (e.g., "models/gemini-embedding-001")
            api_key: Google API key (defaults to GOOGLE_API_KEY env var)
            max_batch_size: Maximum texts per batch request
            timeout: HTTP timeout in seconds

        """
        effective_api_key = api_key or get_google_api_key()

        # Create dual rate limiters
        self.batch_limiter = RateLimiter(EndpointType.BATCH)
        self.single_limiter = RateLimiter(EndpointType.SINGLE)

        # Create dual queues
        self.batch_queue = EndpointQueue(
            endpoint_type=EndpointType.BATCH,
            rate_limiter=self.batch_limiter,
            model=model,
            max_batch_size=max_batch_size,
            api_key=effective_api_key,
            timeout=timeout,
        )
        self.single_queue = EndpointQueue(
            endpoint_type=EndpointType.SINGLE,
            rate_limiter=self.single_limiter,
            model=model,
            max_batch_size=1,
            api_key=effective_api_key,
            timeout=timeout,
        )

    def start(self) -> None:
        """Start background workers."""
        self.batch_queue.start()
        self.single_queue.start()
        logger.info("Embedding router started with dual-queue architecture")

    def stop(self) -> None:
        """Stop background workers."""
        self.batch_queue.stop()
        self.single_queue.stop()
        logger.info("Embedding router stopped")

    def embed(
        self,
        texts: Annotated[Sequence[str], "Texts to embed"],
        task_type: Annotated[str, "Task type (RETRIEVAL_DOCUMENT or RETRIEVAL_QUERY)"],
    ) -> Annotated[list[list[float]], "Embedding vectors"]:
        """Route embedding request to optimal endpoint.

        Priority: single endpoint (low latency) > batch endpoint (fallback)
        Always prefer single for lower latency, use batch only when single is exhausted.

        Args:
            texts: List of texts to embed
            task_type: Task type for embeddings

        Returns:
            List of embedding vectors

        """
        texts_list = list(texts)
        if not texts_list:
            return []

        # Priority routing: single (low latency) first, then batch (fallback)
        if self.single_queue.is_available():
            # Single endpoint available - use it for low latency
            logger.debug("Routing %d text(s) to single endpoint (low latency)", len(texts_list))
            try:
                return self.single_queue.submit(texts_list, task_type)
            except httpx.HTTPStatusError as e:
                if e.response.status_code == HTTP_TOO_MANY_REQUESTS and self.batch_queue.is_available():
                    # Got 429 on single, fallback to batch
                    logger.info("Single endpoint hit rate limit, falling back to batch endpoint")
                    return self.batch_queue.submit(texts_list, task_type)
                raise
        if self.batch_queue.is_available():
            # Single exhausted, fallback to batch
            logger.debug("Single endpoint exhausted, routing %d texts to batch endpoint", len(texts_list))
            try:
                return self.batch_queue.submit(texts_list, task_type)
            except httpx.HTTPStatusError as e:
                if e.response.status_code == HTTP_TOO_MANY_REQUESTS and self.single_queue.is_available():
                    # Got 429 on batch, fallback to single
                    logger.info("Batch endpoint hit rate limit, falling back to single endpoint")
                    return self.single_queue.submit(texts_list, task_type)
                raise
        # Both exhausted - wait for single (lower latency)
        logger.debug("Both endpoints rate-limited, waiting for single endpoint")
        return self.single_queue.submit(texts_list, task_type)


# Global singleton
_router: EmbeddingRouter | None = None
_router_lock = threading.Lock()


def create_embedding_router(
    *,
    model: str,
    api_key: str | None = None,
    max_batch_size: int = 100,
    timeout: float = 60.0,
) -> EmbeddingRouter:
    """Create and start a dedicated embedding router instance."""
    router = EmbeddingRouter(
        model=model,
        api_key=api_key,
        max_batch_size=max_batch_size,
        timeout=timeout,
    )
    router.start()
    return router


def get_router(
    *,
    model: str,
    api_key: str | None = None,
    max_batch_size: int = 100,
    timeout: float = 60.0,
) -> EmbeddingRouter:
    """Get or create global embedding router singleton.

    Prefer :func:`create_embedding_router` when the caller owns lifecycle
    management. This helper is kept for backwards compatibility.
    """
    global _router
    with _router_lock:
        if _router is None:
            _router = create_embedding_router(
                model=model,
                api_key=api_key,
                max_batch_size=max_batch_size,
                timeout=timeout,
            )
    return _router


# Alias for backward compatibility
get_embedding_router = get_router


def shutdown_router() -> None:
    """Shutdown global router (for cleanup)."""
    global _router
    with _router_lock:
        if _router is not None:
            _router.stop()
            _router = None


def validate_api_key(api_key: str | None = None, *, model: str = "models/gemini-1.5-flash") -> None:
    """Validate Gemini API key with a lightweight API call.

    This function performs a quick validation of the API key by making a
    lightweight count_tokens request. Use this for fail-fast validation
    before running expensive operations.

    Args:
        api_key: Google API key to validate. If None, uses GOOGLE_API_KEY env var.
        model: Model to use for validation (default: gemini-1.5-flash).

    Raises:
        EmbeddingError: If the API key is invalid or expired.
        ValueError: If no API key is provided or found in environment.

    Example:
        >>> try:
        ...     validate_api_key()
        ...     print("API key is valid!")
        ... except EmbeddingError as e:
        ...     print(f"Invalid API key: {e}")

    """
    effective_key = api_key or get_google_api_key()
    if not effective_key:
        msg = "No API key provided and GOOGLE_API_KEY environment variable not set"
        raise ValueError(msg)

    # Use countTokens as a lightweight validation call
    url = f"{GENAI_API_BASE}/{model}:countTokens"
    payload = {"contents": [{"parts": [{"text": "test"}]}]}

    try:
        with httpx.Client(timeout=10.0) as client:
            response = client.post(url, params={"key": effective_key}, json=payload)
            response.raise_for_status()
            logger.debug("API key validation successful")
    except httpx.HTTPStatusError as e:
        raise EmbeddingError.from_http_error(e, "API key validation failed") from e
    except httpx.RequestError as e:
        msg = f"API key validation failed: network error - {e}"
        raise EmbeddingError(msg) from e


__all__ = [
    "EmbeddingError",
    "EmbeddingRouter",
    "EndpointType",
    "RateLimitState",
    "TaskType",
    "create_embedding_router",
    "get_embedding_router",
    "get_router",
    "shutdown_router",
    "validate_api_key",
]<|MERGE_RESOLUTION|>--- conflicted
+++ resolved
@@ -194,15 +194,7 @@
         self.api_key = self._api_keys[self._current_key_idx]
         # Log only the key index and a short hash prefix, never any key material itself
         key_hash = hashlib.sha256(self.api_key.encode()).hexdigest()[:8]
-<<<<<<< HEAD
-        logger.info(
-            "[EmbeddingRouter] Rotating to API key #%d (SHA256 prefix: %s)",
-            self._current_key_idx,
-            key_hash,
-        )
-=======
         logger.info("[EmbeddingRouter] Rotating to API key #%d (SHA256 prefix: %s)", self._current_key_idx, key_hash)
->>>>>>> ba2629b4
         return self.api_key
 
     def start(self) -> None:
