"""Utilities for extracting and referencing WhatsApp media files."""

from __future__ import annotations

import hashlib
import os
import shutil
import uuid
import zipfile
from dataclasses import dataclass
from datetime import date
from pathlib import Path, PurePosixPath
from typing import Dict, Iterable

import polars as pl

MEDIA_TYPE_BY_EXTENSION = {
    # Images
    ".jpg": "image",
    ".jpeg": "image",
    ".png": "image",
    ".gif": "image",
    ".webp": "image",
    # Videos
    ".mp4": "video",
    ".mov": "video",
    ".3gp": "video",
    ".avi": "video",
    ".mkv": "video",
    # Audio
    ".opus": "audio",
    ".ogg": "audio",
    ".mp3": "audio",
    ".m4a": "audio",
    ".aac": "audio",
    ".wav": "audio",
    # Documents and others
    ".pdf": "document",
    ".doc": "document",
    ".docx": "document",
    ".ppt": "document",
    ".pptx": "document",
    ".xls": "document",
    ".xlsx": "document",
    ".csv": "document",
    ".txt": "document",
    ".zip": "document",
}


@dataclass(slots=True)
class MediaFile:
    """Represents a media file extracted from a WhatsApp export."""

    filename: str
    media_type: str
    source_path: str
    dest_path: Path
    relative_path: str


class MediaExtractor:
    """Extracts WhatsApp media files and rewrites transcript references."""

    _ATTACHMENT_MARKER = "(arquivo anexado)"
    _DIRECTIONAL_TRANSLATION = str.maketrans("", "", "\u200e\u200f\u202a\u202b\u202c\u202d\u202e")

    def __init__(self, group_dir: Path, *, group_slug: str | None = None) -> None:
        self.group_dir = group_dir
        self.group_dir.mkdir(parents=True, exist_ok=True)

        slug = (group_slug or "shared").strip() or "shared"
        self.group_slug = slug

        self.media_base_dir = self.group_dir / "media"
        self.media_base_dir.mkdir(parents=True, exist_ok=True)

        self._relative_root = self.group_dir.parent

    def extract_specific_media_from_zip(
        self,
        zip_path: Path,
        post_date: date,
        filenames: Iterable[str],
    ) -> Dict[str, MediaFile]:
        """Extract only ``filenames`` from *zip_path* into ``post_date`` directory."""

        extracted: Dict[str, MediaFile] = {}
        target_dir = self.media_base_dir

        cleaned_targets = {
            self._clean_attachment_name(name): name for name in filenames if name
        }
        if not cleaned_targets:
            return {}

        # Create a stable namespace for this group to generate deterministic UUIDs
        namespace = uuid.uuid5(uuid.NAMESPACE_DNS, self.group_slug)

        with zipfile.ZipFile(zip_path, "r") as zipped:
            for info in zipped.infolist():
                if info.is_dir():
                    continue

                original_name = Path(info.filename).name
                cleaned_name = self._clean_attachment_name(original_name)
                if cleaned_name not in cleaned_targets:
                    continue

                media_type = self._detect_media_type(cleaned_name)
                if media_type is None:
                    continue

                if cleaned_name in extracted:
                    continue

                # Generate a deterministic UUID based on file content to avoid collisions
                with zipped.open(info, "r") as source:
                    file_content = source.read()

                content_hash = hashlib.sha256(file_content).hexdigest()
                file_uuid = uuid.uuid5(namespace, content_hash)
                file_extension = Path(cleaned_name).suffix
                new_filename = f"{file_uuid}{file_extension}"
                dest_path = target_dir / new_filename

                if not dest_path.exists():
                    with open(dest_path, "wb") as target:
                        target.write(file_content)

                relative_path = PurePosixPath(
                    os.path.relpath(dest_path, self._relative_root)
                ).as_posix()
                extracted[cleaned_name] = MediaFile(
                    filename=new_filename,
                    media_type=media_type,
                    source_path=info.filename,
                    dest_path=dest_path,
                    relative_path=relative_path,
                )

        return extracted

    def extract_media_from_zip(
        self,
        zip_path: Path,
        post_date: date,
    ) -> Dict[str, MediaFile]:
        """Extract all recognised media files from *zip_path*."""

        with zipfile.ZipFile(zip_path, "r") as zipped:
            filenames = [
                Path(info.filename).name
                for info in zipped.infolist()
                if not info.is_dir()
                and self._detect_media_type(
                    self._clean_attachment_name(Path(info.filename).name)
                )
            ]

        return self.extract_specific_media_from_zip(
            zip_path,
            post_date,
            filenames,
        )

    def _detect_media_type(self, filename: str) -> str | None:
        extension = Path(filename).suffix.lower()
        return MEDIA_TYPE_BY_EXTENSION.get(extension)

<<<<<<< HEAD
=======
    @staticmethod
    def replace_media_references(
        text: str,
        media_files: Dict[str, MediaFile],
        *,
        public_paths: Dict[str, str] | None = None,
    ) -> str:
        """Replace WhatsApp attachment markers with Markdown references."""

        if not media_files:
            return text

        lines: list[str] = []
        for raw_line in text.splitlines(keepends=True):
            if raw_line.endswith("\n"):
                line = raw_line[:-1]
                newline = "\n"
            else:
                line = raw_line
                newline = ""

            extracted = MediaExtractor._extract_attachment_segment(line)
            if extracted is None:
                lines.append(raw_line)
                continue

            sanitized_name, original_segment = extracted
            key, media = MediaExtractor._lookup_media(sanitized_name, media_files)
            if media is None:
                lines.append(raw_line)
                continue

            path = (
                public_paths.get(key)
                if public_paths and key in public_paths
                else media.relative_path
            )

            markdown = MediaExtractor._format_markdown_reference(media, path)
            replaced = line.replace(
                original_segment,
                f"{markdown} _(arquivo anexado)_",
            )
            lines.append(replaced + newline)

        return "".join(lines)

>>>>>>> 63c6da15
    @classmethod
    def replace_media_references_dataframe(
        cls,
        df: pl.DataFrame,
        media_files: Dict[str, MediaFile],
        *,
        public_paths: Dict[str, str] | None = None,
        column: str | None = None,
    ) -> pl.DataFrame:
        """Return a DataFrame with attachment markers expanded in ``column``."""

        if not media_files or df.is_empty():
            return df.clone()

        target_column = column
        if target_column is None:
            if "tagged_line" in df.columns:
                tagged_has_content = bool(
                    df.select(pl.col("tagged_line").is_not_null().any()).item()
                )
                if tagged_has_content:
                    target_column = "tagged_line"
                elif "original_line" in df.columns:
                    target_column = "original_line"
                else:
                    target_column = "tagged_line"
            elif "original_line" in df.columns:
                target_column = "original_line"
            else:
                target_column = "message"

        if target_column not in df.columns:
            raise KeyError(f"Column '{target_column}' not found in DataFrame")

        paths = public_paths or cls.build_public_paths(media_files)
        pattern = cls._attachment_pattern

        def _replace(text: str | None) -> str:
            if not text:
                return ""

            def replacement(match: re.Match[str]) -> str:
                raw_name = match.group(1).strip()
                key, media = cls._lookup_media(raw_name, media_files)
                if media is None:
                    return match.group(0)

                path = paths.get(key) if key and key in paths else None
                if path is None:
                    path = media.relative_path

                markdown = cls._format_markdown_reference(media, path)
                return f"{markdown} _(arquivo anexado)_"

            return pattern.sub(replacement, text)

        return df.with_columns(
            pl.col(target_column)
            .cast(pl.String)
            .map_elements(_replace, return_dtype=pl.String)
            .alias(target_column)
        )

    @classmethod
    def replace_media_references(
        cls,
        text: str,
        media_files: Dict[str, MediaFile],
        *,
        public_paths: Dict[str, str] | None = None,
    ) -> str:
        """Return ``text`` with attachment markers replaced by Markdown links."""

<<<<<<< HEAD
        if not text or not media_files:
            return text

        paths = public_paths or cls.build_public_paths(media_files)
        pattern = cls._attachment_pattern

        def replacement(match: re.Match[str]) -> str:
            raw_name = match.group(1).strip()
            key, media = cls._lookup_media(raw_name, media_files)
            if media is None:
                return match.group(0)

            path = paths.get(key) if key and key in paths else media.relative_path
            markdown = cls._format_markdown_reference(media, path)
            return f"{markdown} _(arquivo anexado)_"

        return pattern.sub(replacement, text)
=======
        attachments: set[str] = set()
        for line in text.splitlines():
            extracted = cls._extract_attachment_segment(line)
            if extracted is None:
                continue
            sanitized_name, _ = extracted
            if sanitized_name:
                attachments.add(sanitized_name)
        return attachments
>>>>>>> 63c6da15

    @classmethod
    def find_attachment_names_dataframe(cls, df: pl.DataFrame) -> set[str]:
        """Return attachment names referenced inside a Polars ``DataFrame``."""

        if df.is_empty():
            return set()

        frame = df
        if "time" not in frame.columns:
            frame = frame.with_columns(
                pl.col("timestamp").dt.strftime("%H:%M").alias("time")
            )
        time_expr = (
            pl.when(pl.col("time").is_not_null())
            .then(pl.col("time"))
            .otherwise(pl.col("timestamp").dt.strftime("%H:%M"))
        )
        author_expr = pl.col("author").fill_null("")
        message_expr = pl.col("message").fill_null("")
        fallback = pl.format("{} — {}: {}", time_expr, author_expr, message_expr)

        candidates: list[pl.Expr] = [fallback]

        if "original_line" in frame.columns:
            candidates.insert(
                0,
                pl.when(
                    pl.col("original_line").is_not_null()
                    & (pl.col("original_line").str.len_chars() > 0)
                )
                .then(pl.col("original_line"))
                .otherwise(None),
            )

        if "tagged_line" in frame.columns:
            candidates.insert(
                0,
                pl.when(
                    pl.col("tagged_line").is_not_null()
                    & (pl.col("tagged_line").str.len_chars() > 0)
                )
                .then(pl.col("tagged_line"))
                .otherwise(None),
            )

        lines = frame.with_columns(pl.coalesce(*candidates).alias("__line"))

        attachments: set[str] = set()
        for value in lines.get_column("__line").to_list():
            if not isinstance(value, str):
                continue
            for part in value.splitlines():
                extracted = cls._extract_attachment_segment(part)
                if extracted is None:
                    continue
                sanitized_name, _ = extracted
                if sanitized_name:
                    attachments.add(sanitized_name)
        return attachments

    @staticmethod
    def format_media_section(
        media_files: Dict[str, MediaFile],
        *,
        public_paths: Dict[str, str] | None = None,
    ) -> str | None:
        """Return a Markdown bullet list describing the shared media."""

        if not media_files:
            return None

        lines: list[str] = []
        for key in sorted(media_files):
            media = media_files[key]
            label = media.filename
            path = (
                public_paths.get(key)
                if public_paths and key in public_paths
                else media.relative_path
            )
            if media.media_type == "image":
                rendered = f"![{label}]({path})"
            elif media.media_type == "video":
                rendered = f"[🎥 {label}]({path})"
            elif media.media_type == "audio":
                rendered = f"[🔊 {label}]({path})"
            elif media.media_type == "document":
                rendered = f"[📄 {label}]({path})"
            else:
                rendered = f"[{label}]({path})"
            lines.append(f"- {rendered}")

        return "\n".join(lines)

    @staticmethod
    def build_public_paths(
        media_files: Dict[str, MediaFile],
        *,
        relative_to: Path | None = None,
        url_prefix: str | None = None,
    ) -> Dict[str, str]:
        """Return paths suitable for linking from a post."""

        if not media_files:
            return {}

        results: Dict[str, str] = {}

        if url_prefix:
            absolute = url_prefix.startswith("/")
            cleaned_prefix = url_prefix.strip("/")
            prefix_path = PurePosixPath(cleaned_prefix) if cleaned_prefix else None

            for key, media in media_files.items():
                suffix_parts = list(PurePosixPath(media.relative_path).parts)
                if suffix_parts and suffix_parts[0] in {"data", "posts"}:
                    suffix_parts = suffix_parts[1:]
                if len(suffix_parts) >= 2 and suffix_parts[1] == "media":
                    suffix_parts = [suffix_parts[0], *suffix_parts[2:]]
                suffix = PurePosixPath(*suffix_parts)
                combined = prefix_path.joinpath(suffix) if prefix_path else suffix
                path = combined.as_posix()
                results[key] = f"/{path}" if absolute else path
            return results

        if relative_to is not None:
            base_dir = Path(relative_to)
            for key, media in media_files.items():
                rel_path = os.path.relpath(media.dest_path, base_dir)
                results[key] = PurePosixPath(rel_path).as_posix()
            return results

        for key, media in media_files.items():
            results[key] = media.relative_path

        return results

    @staticmethod
    def _lookup_media(
        filename: str, media_files: Dict[str, MediaFile]
    ) -> tuple[str | None, MediaFile | None]:
        """Find a media file by its original name, returning the key and the file."""
        canonical = MediaExtractor._clean_attachment_name(Path(filename).name)
        if canonical in media_files:
            return canonical, media_files[canonical]

        lowercase = canonical.lower()
        for key, media in media_files.items():
            candidate = MediaExtractor._clean_attachment_name(Path(key).name)
            if candidate.lower() == lowercase:
                return key, media
        return None, None

    @staticmethod
    def _format_markdown_reference(media: MediaFile, path: str) -> str:
        if media.media_type == "image":
            return f"![{media.filename}]({path})"
        if media.media_type == "video":
            return f"[🎥 {media.filename}]({path})"
        if media.media_type == "audio":
            return f"[🔊 {media.filename}]({path})"
        if media.media_type == "document":
            return f"[📄 {media.filename}]({path})"
        return f"[{media.filename}]({path})"

    @classmethod
    def _clean_attachment_name(cls, filename: str) -> str:
        cleaned = filename.translate(cls._DIRECTIONAL_TRANSLATION)
        return cleaned.strip()

    @classmethod
    def _extract_attachment_segment(cls, line: str) -> tuple[str, str] | None:
        lowered = line.casefold()
        marker = cls._ATTACHMENT_MARKER
        marker_lower = marker.casefold()
        idx = lowered.find(marker_lower)
        if idx == -1:
            return None

        suffix = line[idx : idx + len(marker)]
        prefix = line[:idx].rstrip()

        if ": " in prefix:
            _, candidate = prefix.rsplit(": ", 1)
        elif ":" in prefix:
            _, candidate = prefix.rsplit(":", 1)
        else:
            candidate = prefix

        raw_name = candidate.strip()
        sanitized = cls._clean_attachment_name(raw_name)
        if not sanitized:
            return None

        original_segment = f"{raw_name} {suffix}" if raw_name else suffix
        return sanitized, original_segment<|MERGE_RESOLUTION|>--- conflicted
+++ resolved
@@ -168,8 +168,6 @@
         extension = Path(filename).suffix.lower()
         return MEDIA_TYPE_BY_EXTENSION.get(extension)
 
-<<<<<<< HEAD
-=======
     @staticmethod
     def replace_media_references(
         text: str,
@@ -217,7 +215,6 @@
 
         return "".join(lines)
 
->>>>>>> 63c6da15
     @classmethod
     def replace_media_references_dataframe(
         cls,
@@ -291,7 +288,6 @@
     ) -> str:
         """Return ``text`` with attachment markers replaced by Markdown links."""
 
-<<<<<<< HEAD
         if not text or not media_files:
             return text
 
@@ -309,7 +305,6 @@
             return f"{markdown} _(arquivo anexado)_"
 
         return pattern.sub(replacement, text)
-=======
         attachments: set[str] = set()
         for line in text.splitlines():
             extracted = cls._extract_attachment_segment(line)
@@ -319,7 +314,6 @@
             if sanitized_name:
                 attachments.add(sanitized_name)
         return attachments
->>>>>>> 63c6da15
 
     @classmethod
     def find_attachment_names_dataframe(cls, df: pl.DataFrame) -> set[str]:
