"""Utilities for extracting and referencing WhatsApp media files."""

from __future__ import annotations

import hashlib
import os
import shutil
import uuid
import zipfile
from dataclasses import dataclass
from datetime import date
from pathlib import Path, PurePosixPath
from typing import Dict, Iterable

import polars as pl

MEDIA_TYPE_BY_EXTENSION = {
    # Images
    ".jpg": "image",
    ".jpeg": "image",
    ".png": "image",
    ".gif": "image",
    ".webp": "image",
    # Videos
    ".mp4": "video",
    ".mov": "video",
    ".3gp": "video",
    ".avi": "video",
    ".mkv": "video",
    # Audio
    ".opus": "audio",
    ".ogg": "audio",
    ".mp3": "audio",
    ".m4a": "audio",
    ".aac": "audio",
    ".wav": "audio",
    # Documents and others
    ".pdf": "document",
    ".doc": "document",
    ".docx": "document",
    ".ppt": "document",
    ".pptx": "document",
    ".xls": "document",
    ".xlsx": "document",
    ".csv": "document",
    ".txt": "document",
    ".zip": "document",
}


@dataclass(slots=True)
class MediaFile:
    """Represents a media file extracted from a WhatsApp export."""

    filename: str
    media_type: str
    source_path: str
    dest_path: Path
    relative_path: str


class MediaExtractor:
    """Extracts WhatsApp media files and rewrites transcript references."""

    _ATTACHMENT_MARKER = "(arquivo anexado)"
    _DIRECTIONAL_TRANSLATION = str.maketrans("", "", "\u200e\u200f\u202a\u202b\u202c\u202d\u202e")

    def __init__(self, group_dir: Path, *, group_slug: str | None = None) -> None:
        self.group_dir = group_dir
        self.group_dir.mkdir(parents=True, exist_ok=True)

        slug = (group_slug or "shared").strip() or "shared"
        self.group_slug = slug

        self.media_base_dir = self.group_dir / "media"
        self.media_base_dir.mkdir(parents=True, exist_ok=True)

        self._relative_root = self.group_dir.parent

    def extract_specific_media_from_zip(
        self,
        zip_path: Path,
        post_date: date,
        filenames: Iterable[str],
    ) -> Dict[str, MediaFile]:
        """Extract only ``filenames`` from *zip_path* into ``post_date`` directory."""

        extracted: Dict[str, MediaFile] = {}
        target_dir = self.media_base_dir

        cleaned_targets = {
            self._clean_attachment_name(name): name for name in filenames if name
        }
        if not cleaned_targets:
            return {}

        # Create a stable namespace for this group to generate deterministic UUIDs
        namespace = uuid.uuid5(uuid.NAMESPACE_DNS, self.group_slug)

        with zipfile.ZipFile(zip_path, "r") as zipped:
            for info in zipped.infolist():
                if info.is_dir():
                    continue

                original_name = Path(info.filename).name
                cleaned_name = self._clean_attachment_name(original_name)
                if cleaned_name not in cleaned_targets:
                    continue

                media_type = self._detect_media_type(cleaned_name)
                if media_type is None:
                    continue

                if cleaned_name in extracted:
                    continue

                # Generate a deterministic UUID based on file content to avoid collisions
                with zipped.open(info, "r") as source:
                    file_content = source.read()

                content_hash = hashlib.sha256(file_content).hexdigest()
                file_uuid = uuid.uuid5(namespace, content_hash)
                file_extension = Path(cleaned_name).suffix
                new_filename = f"{file_uuid}{file_extension}"
                dest_path = target_dir / new_filename

                if not dest_path.exists():
                    with open(dest_path, "wb") as target:
                        target.write(file_content)

                relative_path = PurePosixPath(
                    os.path.relpath(dest_path, self._relative_root)
                ).as_posix()
                extracted[cleaned_name] = MediaFile(
                    filename=new_filename,
                    media_type=media_type,
                    source_path=info.filename,
                    dest_path=dest_path,
                    relative_path=relative_path,
                )

        return extracted

    def extract_media_from_zip(
        self,
        zip_path: Path,
        post_date: date,
    ) -> Dict[str, MediaFile]:
        """Extract all recognised media files from *zip_path*."""

        with zipfile.ZipFile(zip_path, "r") as zipped:
            filenames = [
                Path(info.filename).name
                for info in zipped.infolist()
                if not info.is_dir()
                and self._detect_media_type(
                    self._clean_attachment_name(Path(info.filename).name)
                )
            ]

        return self.extract_specific_media_from_zip(
            zip_path,
            post_date,
            filenames,
        )

    def _detect_media_type(self, filename: str) -> str | None:
        extension = Path(filename).suffix.lower()
        return MEDIA_TYPE_BY_EXTENSION.get(extension)

    @staticmethod
    def replace_media_references(
        text: str,
        media_files: Dict[str, MediaFile],
        *,
        public_paths: Dict[str, str] | None = None,
    ) -> str:
        """Replace WhatsApp attachment markers with Markdown references."""

        if not media_files:
            return text

        lines: list[str] = []
        for raw_line in text.splitlines(keepends=True):
            if raw_line.endswith("\n"):
                line = raw_line[:-1]
                newline = "\n"
            else:
                line = raw_line
                newline = ""

            extracted = MediaExtractor._extract_attachment_segment(line)
            if extracted is None:
                lines.append(raw_line)
                continue

            sanitized_name, original_segment = extracted
            key, media = MediaExtractor._lookup_media(sanitized_name, media_files)
            if media is None:
                lines.append(raw_line)
                continue

            path = (
                public_paths.get(key)
                if public_paths and key in public_paths
                else media.relative_path
            )

            markdown = MediaExtractor._format_markdown_reference(media, path)
            replaced = line.replace(
                original_segment,
                f"{markdown} _(arquivo anexado)_",
            )
            lines.append(replaced + newline)

        return "".join(lines)

    @classmethod
    def replace_media_references_dataframe(
        cls,
        df: pl.DataFrame,
        media_files: Dict[str, MediaFile],
        *,
        public_paths: Dict[str, str] | None = None,
        column: str | None = None,
    ) -> pl.DataFrame:
        """Return a DataFrame with attachment markers expanded in ``column``."""

        if not media_files or df.is_empty():
            return df.clone()

        target_column = column
        if target_column is None:
            if "tagged_line" in df.columns:
                tagged_has_content = bool(
                    df.select(pl.col("tagged_line").is_not_null().any()).item()
                )
                if tagged_has_content:
                    target_column = "tagged_line"
                elif "original_line" in df.columns:
                    target_column = "original_line"
                else:
                    target_column = "tagged_line"
            elif "original_line" in df.columns:
                target_column = "original_line"
            else:
                target_column = "message"

        if target_column not in df.columns:
            raise KeyError(f"Column '{target_column}' not found in DataFrame")

        paths = public_paths or cls.build_public_paths(media_files)

        def _replace(text: str | None) -> str:
            return cls.replace_media_references(
                text or "",
                media_files,
                public_paths=paths,
            )

        return df.with_columns(
            pl.col(target_column)
            .cast(pl.String)
            .map_elements(_replace, return_dtype=pl.String)
            .alias(target_column)
        )

    @classmethod
    def find_attachment_names(cls, text: str) -> set[str]:
        """Return sanitized attachment filenames referenced in *text*."""

        attachments: set[str] = set()
        for line in text.splitlines():
            extracted = cls._extract_attachment_segment(line)
            if extracted is None:
                continue
            sanitized_name, _ = extracted
            if sanitized_name:
                attachments.add(sanitized_name)
        return attachments

    @classmethod
    def find_attachment_names_dataframe(cls, df: pl.DataFrame) -> set[str]:
        """Return attachment names referenced inside a Polars ``DataFrame``."""

        if df.is_empty():
            return set()

        frame = df
        if "time" not in frame.columns:
            frame = frame.with_columns(
                pl.col("timestamp").dt.strftime("%H:%M").alias("time")
            )
        time_expr = (
            pl.when(pl.col("time").is_not_null())
            .then(pl.col("time"))
            .otherwise(pl.col("timestamp").dt.strftime("%H:%M"))
        )
        author_expr = pl.col("author").fill_null("")
        message_expr = pl.col("message").fill_null("")
        fallback = pl.format("{} — {}: {}", time_expr, author_expr, message_expr)

        candidates: list[pl.Expr] = [fallback]

        if "original_line" in frame.columns:
            candidates.insert(
                0,
                pl.when(
                    pl.col("original_line").is_not_null()
                    & (pl.col("original_line").str.len_chars() > 0)
                )
                .then(pl.col("original_line"))
                .otherwise(None),
            )

        if "tagged_line" in frame.columns:
            candidates.insert(
                0,
                pl.when(
                    pl.col("tagged_line").is_not_null()
                    & (pl.col("tagged_line").str.len_chars() > 0)
                )
                .then(pl.col("tagged_line"))
                .otherwise(None),
            )

        lines = frame.with_columns(pl.coalesce(*candidates).alias("__line"))

<<<<<<< HEAD
        matches = lines.select(
            pl.col("__line")
            .fill_null("")
            .str.replace_all(cls._directional_marks.pattern, "")
            .str.extract_all(cls._attachment_pattern.pattern)
            .alias("__matches")
        )

        cleaned = matches.select(
            pl.col("__matches")
            .list.eval(
                pl.element()
                .str.replace_all(cls._attachment_pattern.pattern, r"$1")
                .str.strip_chars()
            )
            .alias("__clean")
        )

        series = cleaned.get_column("__clean")
        values = series.explode().drop_nulls().to_list()
        return {
            cls._clean_attachment_name(value)
            for value in values
            if value and value.strip()
        }
=======
        attachments: set[str] = set()
        for value in lines.get_column("__line").to_list():
            if not isinstance(value, str):
                continue
            for part in value.splitlines():
                extracted = cls._extract_attachment_segment(part)
                if extracted is None:
                    continue
                sanitized_name, _ = extracted
                if sanitized_name:
                    attachments.add(sanitized_name)
        return attachments
>>>>>>> 63c6da15

    @staticmethod
    def format_media_section(
        media_files: Dict[str, MediaFile],
        *,
        public_paths: Dict[str, str] | None = None,
    ) -> str | None:
        """Return a Markdown bullet list describing the shared media."""

        if not media_files:
            return None

        lines: list[str] = []
        for key in sorted(media_files):
            media = media_files[key]
            label = media.filename
            path = (
                public_paths.get(key)
                if public_paths and key in public_paths
                else media.relative_path
            )
            if media.media_type == "image":
                rendered = f"![{label}]({path})"
            elif media.media_type == "video":
                rendered = f"[🎥 {label}]({path})"
            elif media.media_type == "audio":
                rendered = f"[🔊 {label}]({path})"
            elif media.media_type == "document":
                rendered = f"[📄 {label}]({path})"
            else:
                rendered = f"[{label}]({path})"
            lines.append(f"- {rendered}")

        return "\n".join(lines)

    @staticmethod
    def build_public_paths(
        media_files: Dict[str, MediaFile],
        *,
        relative_to: Path | None = None,
        url_prefix: str | None = None,
    ) -> Dict[str, str]:
        """Return paths suitable for linking from a post."""

        if not media_files:
            return {}

        results: Dict[str, str] = {}

        if url_prefix:
            absolute = url_prefix.startswith("/")
            cleaned_prefix = url_prefix.strip("/")
            prefix_path = PurePosixPath(cleaned_prefix) if cleaned_prefix else None

            for key, media in media_files.items():
                suffix_parts = list(PurePosixPath(media.relative_path).parts)
                if suffix_parts and suffix_parts[0] in {"data", "posts"}:
                    suffix_parts = suffix_parts[1:]
                if len(suffix_parts) >= 2 and suffix_parts[1] == "media":
                    suffix_parts = [suffix_parts[0], *suffix_parts[2:]]
                suffix = PurePosixPath(*suffix_parts)
                combined = prefix_path.joinpath(suffix) if prefix_path else suffix
                path = combined.as_posix()
                results[key] = f"/{path}" if absolute else path
            return results

        if relative_to is not None:
            base_dir = Path(relative_to)
            for key, media in media_files.items():
                rel_path = os.path.relpath(media.dest_path, base_dir)
                results[key] = PurePosixPath(rel_path).as_posix()
            return results

        for key, media in media_files.items():
            results[key] = media.relative_path

        return results

    @staticmethod
    def _lookup_media(
        filename: str, media_files: Dict[str, MediaFile]
    ) -> tuple[str | None, MediaFile | None]:
        """Find a media file by its original name, returning the key and the file."""
        canonical = MediaExtractor._clean_attachment_name(Path(filename).name)
        if canonical in media_files:
            return canonical, media_files[canonical]

        lowercase = canonical.lower()
        for key, media in media_files.items():
            candidate = MediaExtractor._clean_attachment_name(Path(key).name)
            if candidate.lower() == lowercase:
                return key, media
        return None, None

    @staticmethod
    def _format_markdown_reference(media: MediaFile, path: str) -> str:
        if media.media_type == "image":
            return f"![{media.filename}]({path})"
        if media.media_type == "video":
            return f"[🎥 {media.filename}]({path})"
        if media.media_type == "audio":
            return f"[🔊 {media.filename}]({path})"
        if media.media_type == "document":
            return f"[📄 {media.filename}]({path})"
        return f"[{media.filename}]({path})"

    @classmethod
    def _clean_attachment_name(cls, filename: str) -> str:
        cleaned = filename.translate(cls._DIRECTIONAL_TRANSLATION)
        return cleaned.strip()

    @classmethod
    def _extract_attachment_segment(cls, line: str) -> tuple[str, str] | None:
        lowered = line.casefold()
        marker = cls._ATTACHMENT_MARKER
        marker_lower = marker.casefold()
        idx = lowered.find(marker_lower)
        if idx == -1:
            return None

        suffix = line[idx : idx + len(marker)]
        prefix = line[:idx].rstrip()

        if ": " in prefix:
            _, candidate = prefix.rsplit(": ", 1)
        elif ":" in prefix:
            _, candidate = prefix.rsplit(":", 1)
        else:
            candidate = prefix

        raw_name = candidate.strip()
        sanitized = cls._clean_attachment_name(raw_name)
        if not sanitized:
            return None

        original_segment = f"{raw_name} {suffix}" if raw_name else suffix
        return sanitized, original_segment<|MERGE_RESOLUTION|>--- conflicted
+++ resolved
@@ -326,33 +326,6 @@
 
         lines = frame.with_columns(pl.coalesce(*candidates).alias("__line"))
 
-<<<<<<< HEAD
-        matches = lines.select(
-            pl.col("__line")
-            .fill_null("")
-            .str.replace_all(cls._directional_marks.pattern, "")
-            .str.extract_all(cls._attachment_pattern.pattern)
-            .alias("__matches")
-        )
-
-        cleaned = matches.select(
-            pl.col("__matches")
-            .list.eval(
-                pl.element()
-                .str.replace_all(cls._attachment_pattern.pattern, r"$1")
-                .str.strip_chars()
-            )
-            .alias("__clean")
-        )
-
-        series = cleaned.get_column("__clean")
-        values = series.explode().drop_nulls().to_list()
-        return {
-            cls._clean_attachment_name(value)
-            for value in values
-            if value and value.strip()
-        }
-=======
         attachments: set[str] = set()
         for value in lines.get_column("__line").to_list():
             if not isinstance(value, str):
@@ -365,7 +338,6 @@
                 if sanitized_name:
                     attachments.add(sanitized_name)
         return attachments
->>>>>>> 63c6da15
 
     @staticmethod
     def format_media_section(
