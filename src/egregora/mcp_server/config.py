"""Configuration helpers for the MCP server."""

from __future__ import annotations

import tomllib
from collections.abc import Mapping
from pathlib import Path
from typing import Any

<<<<<<< HEAD
from pydantic import BaseModel, ConfigDict, Field, field_validator
=======
from ..config import _ensure_safe_directory, sanitize_rag_config_payload
from ..rag.config import RAGConfig


class MCPServerTomlSettingsSource(TomlConfigSettingsSource):
    """Normalise ``egregora.toml`` payloads for :class:`MCPServerConfig`."""

    def __call__(self) -> dict[str, Any]:
        raw = super().__call__()
        if not raw:
            return {}

        payload: dict[str, Any] = {}
        rag_section = raw.get("rag")
        if isinstance(rag_section, Mapping):
            sanitized = sanitize_rag_config_payload(dict(rag_section))
            posts_dir = sanitized.pop("posts_dir", None)
            cache_dir = sanitized.pop("cache_dir", None)
            if posts_dir is not None:
                payload["posts_dir"] = posts_dir
            if cache_dir is not None:
                payload["cache_dir"] = cache_dir
            payload["rag"] = sanitized
        elif rag_section is not None:
            payload["rag"] = rag_section
>>>>>>> 73e5e8a7

from ..config import _ensure_safe_directory
from ..rag.config import RAGConfig, sanitize_rag_config_payload


class MCPServerConfig(BaseModel):
    """Runtime configuration values for the MCP server."""

    model_config = ConfigDict(
        extra="forbid", arbitrary_types_allowed=True, validate_assignment=True
    )

    config_path: Path | None = None
    posts_dir: Path = Field(default_factory=lambda: _ensure_safe_directory("data"))
    cache_dir: Path = Field(default_factory=lambda: _ensure_safe_directory("cache/rag"))
    rag: RAGConfig = Field(default_factory=RAGConfig)

    @field_validator("posts_dir", "cache_dir", mode="before")
    @classmethod
    def _validate_directories(cls, value: Any) -> Path:
        return _ensure_safe_directory(value)

    @field_validator("rag", mode="before")
    @classmethod
    def _validate_rag(cls, value: Any) -> RAGConfig:
        if isinstance(value, RAGConfig):
            return value
        if isinstance(value, Mapping):
            return RAGConfig(**sanitize_rag_config_payload(dict(value)))
        raise TypeError("rag configuration must be a mapping")

    @classmethod
    def from_path(cls, path: Path | None) -> MCPServerConfig:
        if not path or not path.exists():
            return cls(config_path=path)

        try:
            data = path.read_text(encoding="utf-8")
        except OSError as exc:  # pragma: no cover - filesystem failures
            raise ValueError(f"Unable to read MCP configuration: {exc}") from exc

        payload = tomllib.loads(data)
        rag_section = payload.get("rag") if isinstance(payload, Mapping) else None
        rag_data: dict[str, Any] = {}
        posts_dir = None
        cache_dir = None

        if isinstance(rag_section, Mapping):
            sanitized_rag = sanitize_rag_config_payload(dict(rag_section))
            posts_dir = sanitized_rag.pop("posts_dir", None)
            cache_dir = sanitized_rag.pop("cache_dir", None)
            rag_data = sanitized_rag

        return cls(
            config_path=path,
            posts_dir=posts_dir or _ensure_safe_directory("data"),
            cache_dir=cache_dir or _ensure_safe_directory("cache/rag"),
            rag=RAGConfig(**rag_data) if rag_data else RAGConfig(),
        )


__all__ = ["MCPServerConfig"]<|MERGE_RESOLUTION|>--- conflicted
+++ resolved
@@ -7,9 +7,6 @@
 from pathlib import Path
 from typing import Any
 
-<<<<<<< HEAD
-from pydantic import BaseModel, ConfigDict, Field, field_validator
-=======
 from ..config import _ensure_safe_directory, sanitize_rag_config_payload
 from ..rag.config import RAGConfig
 
@@ -35,7 +32,6 @@
             payload["rag"] = sanitized
         elif rag_section is not None:
             payload["rag"] = rag_section
->>>>>>> 73e5e8a7
 
 from ..config import _ensure_safe_directory
 from ..rag.config import RAGConfig, sanitize_rag_config_payload
