--- conflicted
+++ resolved
@@ -3,11 +3,8 @@
 from __future__ import annotations
 
 import asyncio
-<<<<<<< HEAD
 import os
-=======
 from collections import Counter
->>>>>>> 051b9999
 from dataclasses import dataclass
 from pathlib import Path
 import re
@@ -16,11 +13,8 @@
 from llama_index.core.schema import NodeWithScore
 
 from ..rag.index import PostRAG
-<<<<<<< HEAD
 from ..rag.keyword_utils import KeywordProvider, build_llm_keyword_provider
-=======
 from ..rag.keyword_utils import KeywordProvider
->>>>>>> 051b9999
 from ..rag.query_gen import QueryGenerator
 from .config import MCPServerConfig
 from .tools import format_post_listing, format_search_hits
@@ -89,116 +83,7 @@
     read_resource = app.read_resource
 
 
-<<<<<<< HEAD
 DEFAULT_KEYWORD_MODEL = "gemini-2.0-flash-exp"
-=======
-_WORD_RE = re.compile(r"[0-9A-Za-zÀ-ÖØ-öø-ÿ]+", re.UNICODE)
-_STOPWORDS = {
-    "a",
-    "agora",
-    "ai",
-    "as",
-    "assim",
-    "ate",
-    "até",
-    "com",
-    "como",
-    "da",
-    "das",
-    "de",
-    "do",
-    "dos",
-    "e",
-    "ela",
-    "ele",
-    "eles",
-    "em",
-    "era",
-    "essa",
-    "esse",
-    "esta",
-    "este",
-    "eu",
-    "foi",
-    "ja",
-    "já",
-    "la",
-    "lá",
-    "mais",
-    "mas",
-    "na",
-    "nas",
-    "não",
-    "nao",
-    "no",
-    "nos",
-    "nós",
-    "o",
-    "os",
-    "para",
-    "por",
-    "pra",
-    "que",
-    "se",
-    "sem",
-    "ser",
-    "sim",
-    "só",
-    "so",
-    "sua",
-    "são",
-    "sao",
-    "ta",
-    "tá",
-    "tem",
-    "têm",
-    "uma",
-    "umas",
-    "vai",
-    "você",
-    "vocês",
-    "voce",
-    "voces",
-}  # Basic Portuguese stopwords for heuristic keyword extraction
-
-
-def _heuristic_keyword_provider(text: str, *, max_keywords: int) -> list[str]:
-    """Return a lightweight keyword list when no LLM provider is available."""
-
-    if max_keywords < 1:
-        return []
-
-    lowered = text.casefold()
-    tokens = [
-        match.group(0)
-        for match in _WORD_RE.finditer(lowered)
-        if len(match.group(0)) >= 3
-    ]
-    filtered: list[str] = []
-    first_seen: dict[str, int] = {}
-    for index, token in enumerate(tokens):
-        if token in _STOPWORDS:
-            continue
-        if token not in first_seen:
-            first_seen[token] = index
-        filtered.append(token)
-
-    if not filtered:
-        return []
-
-    counts = Counter(filtered)
-    ranked = sorted(
-        counts.items(),
-        key=lambda item: (-item[1], first_seen[item[0]]),
-    )
-
-    keywords: list[str] = []
-    for token, _ in ranked:
-        keywords.append(token)
-        if len(keywords) >= max_keywords:
-            break
-    return keywords
->>>>>>> 051b9999
 
 
 class RAGServer:
@@ -212,17 +97,9 @@
             cache_dir=config.cache_dir,
             config=config.rag,
         )
-<<<<<<< HEAD
         self.query_gen = QueryGenerator(config.rag)
         self._gemini_client: Any | None = None
         self._keyword_providers: dict[str, KeywordProvider] = {}
-=======
-        self._keyword_provider: KeywordProvider = _heuristic_keyword_provider
-        self.query_gen = QueryGenerator(
-            config.rag,
-            keyword_provider=self._keyword_provider,
-        )
->>>>>>> 051b9999
         self._indexed = False
 
     def _ensure_gemini_client(self) -> Any:
@@ -285,17 +162,12 @@
     async def generate_query(
         self, *, transcripts: str, model: str | None = None
     ) -> dict[str, Any]:
-<<<<<<< HEAD
         provider = self._get_keyword_provider(model)
         result = await asyncio.to_thread(
             self.query_gen.generate,
             transcripts,
             keyword_provider=provider,
         )
-=======
-        # ``model`` is accepted for forward compatibility but currently unused.
-        result = await asyncio.to_thread(self.query_gen.generate, transcripts)
->>>>>>> 051b9999
         return {
             "search_query": result.search_query,
             "keywords": result.keywords,
