"""Avatar processing with moderation for user profiles."""

from __future__ import annotations

import hashlib
import io
import ipaddress
import logging
import socket
import uuid
import zipfile
from dataclasses import dataclass
from pathlib import Path
from typing import Literal
from urllib.parse import urljoin, urlparse

import httpx
from PIL import Image

<<<<<<< HEAD
from egregora.config import MEDIA_DIR_NAME, to_pydantic_ai_model
from egregora.enrichment.agents import (
=======
from ..config import MEDIA_DIR_NAME
from ..enrichment.agents import (
>>>>>>> 28693271
    AvatarEnrichmentContext,
    create_avatar_enrichment_agent,
    load_file_as_binary_content,
)

logger = logging.getLogger(__name__)

# Avatar moderation status
ModerationStatus = Literal["approved", "questionable", "blocked"]

# Supported image formats
SUPPORTED_IMAGE_EXTENSIONS = {".jpg", ".jpeg", ".png", ".gif", ".webp"}

# Allowed MIME types for avatars (strict whitelist)
ALLOWED_MIME_TYPES = {"image/jpeg", "image/png", "image/gif", "image/webp"}

# Max avatar file size (10MB)
MAX_AVATAR_SIZE_BYTES = 10 * 1024 * 1024

# Max image dimensions (width or height)
MAX_IMAGE_DIMENSION = 4096

# Default timeout for avatar downloads (seconds)
DEFAULT_DOWNLOAD_TIMEOUT = 30.0

# Maximum number of HTTP redirects to follow
MAX_REDIRECT_HOPS = 10

# Chunk size for streaming downloads (bytes)
DOWNLOAD_CHUNK_SIZE = 8192

# Magic bytes for image validation
MAGIC_BYTES = {
    b"\xff\xd8\xff": "image/jpeg",
    b"\x89PNG\r\n\x1a\n": "image/png",
    b"GIF87a": "image/gif",
    b"GIF89a": "image/gif",
    b"RIFF": "image/webp",  # WEBP starts with RIFF (followed by WEBP)
}

# Private IP ranges to block (SSRF prevention)
BLOCKED_IP_RANGES = [
    ipaddress.ip_network("10.0.0.0/8"),  # Private network
    ipaddress.ip_network("172.16.0.0/12"),  # Private network
    ipaddress.ip_network("192.168.0.0/16"),  # Private network
    ipaddress.ip_network("127.0.0.0/8"),  # Loopback
    ipaddress.ip_network("169.254.0.0/16"),  # Link-local
    ipaddress.ip_network("::1/128"),  # IPv6 loopback
    ipaddress.ip_network("fe80::/10"),  # IPv6 link-local
    ipaddress.ip_network("fc00::/7"),  # IPv6 unique local
]


@dataclass
class AvatarModerationResult:
    """Result of avatar moderation."""

    status: ModerationStatus
    reason: str
    has_pii: bool
    avatar_uuid: str
    avatar_path: Path
    enrichment_path: Path


class AvatarProcessingError(Exception):
    """Error during avatar processing."""


def _get_avatar_directory(docs_dir: Path) -> Path:
    """Get or create the avatars directory."""
    avatar_dir = docs_dir / MEDIA_DIR_NAME / "avatars"
    avatar_dir.mkdir(parents=True, exist_ok=True)
    return avatar_dir


def _validate_url_for_ssrf(url: str) -> None:
    """Validate URL to prevent SSRF attacks.

    Checks:
    - Only HTTP/HTTPS schemes allowed
    - Resolves hostname to IP and blocks private/internal networks
    - Blocks localhost, link-local, and private IP ranges

    Args:
        url: URL to validate

    Raises:
        AvatarProcessingError: If URL is not safe to fetch

    """
    # Parse URL
    try:
        parsed = urlparse(url)
    except Exception as e:
        msg = f"Invalid URL: {e}"
        raise AvatarProcessingError(msg) from e

    # Check scheme
    if parsed.scheme not in ("http", "https"):
        msg = f"Invalid URL scheme: {parsed.scheme}. Only HTTP and HTTPS are allowed."
        raise AvatarProcessingError(msg)

    # Get hostname
    hostname = parsed.hostname
    if not hostname:
        msg = "URL must have a hostname"
        raise AvatarProcessingError(msg)

    # Resolve hostname to IP addresses
    try:
        # Get all IP addresses for the hostname
        addr_info = socket.getaddrinfo(hostname, None)
        ip_addresses = {info[4][0] for info in addr_info}
    except socket.gaierror as e:
        msg = f"Could not resolve hostname '{hostname}': {e}"
        raise AvatarProcessingError(msg) from e

    # Check each resolved IP against blocked ranges
    for ip_str in ip_addresses:
        try:
            ip_addr = ipaddress.ip_address(ip_str)

            # Check for IPv4-mapped IPv6 addresses (e.g., ::ffff:127.0.0.1)
            # These can bypass IPv4 range checks, so we need to extract the IPv4 address
            if ip_addr.version == 6 and ip_addr.ipv4_mapped:
                # Extract the IPv4 address from the mapped IPv6 address
                ipv4_addr = ip_addr.ipv4_mapped
                logger.debug(f"Detected IPv4-mapped address: {ip_addr} -> {ipv4_addr}")

                # Check the extracted IPv4 address against blocked ranges
                for blocked_range in BLOCKED_IP_RANGES:
                    if blocked_range.version == 4 and ipv4_addr in blocked_range:
                        # Log security event at WARNING level for monitoring
                        logger.warning(
                            f"⚠️  SSRF attempt blocked (IPv4-mapped): {url} resolves to {ip_str} "
                            f"(maps to {ipv4_addr} in blocked range {blocked_range})"
                        )
                        msg = (
                            f"URL resolves to blocked IPv4-mapped address: {ip_str} "
                            f"(maps to {ipv4_addr} in range {blocked_range}). "
                            "Access to private/internal networks is not allowed."
                        )
                        raise AvatarProcessingError(msg)

            # Check against blocked ranges
            for blocked_range in BLOCKED_IP_RANGES:
                if ip_addr in blocked_range:
                    # Log security event at WARNING level for monitoring
                    logger.warning(
                        f"⚠️  SSRF attempt blocked: {url} resolves to {ip_str} in blocked range {blocked_range}"
                    )
                    msg = (
                        f"URL resolves to blocked IP address: {ip_str} "
                        f"(in range {blocked_range}). "
                        "Access to private/internal networks is not allowed."
                    )
                    raise AvatarProcessingError(msg)

        except ValueError as e:
            msg = f"Invalid IP address '{ip_str}': {e}"
            raise AvatarProcessingError(msg) from e

    logger.info(f"URL validation passed for: {url} (resolves to: {', '.join(ip_addresses)})")


def _generate_avatar_uuid(content: bytes, group_slug: str) -> uuid.UUID:
    """Generate deterministic UUID for avatar based on content."""
    namespace = uuid.uuid5(uuid.NAMESPACE_DNS, group_slug)
    content_hash = hashlib.sha256(content).hexdigest()
    return uuid.uuid5(namespace, content_hash)


def _validate_image_format(filename: str) -> str:
    """Validate image format.

    Returns the file extension if valid.
    Raises AvatarProcessingError if invalid.
    """
    ext = Path(filename).suffix.lower()
    if ext not in SUPPORTED_IMAGE_EXTENSIONS:
        msg = f"Unsupported image format: {ext}. Supported formats: {', '.join(SUPPORTED_IMAGE_EXTENSIONS)}"
        raise AvatarProcessingError(msg)
    return ext


def _validate_image_content(content: bytes, expected_mime: str) -> None:
    """Validate that image content matches expected MIME type using magic bytes.

    This prevents attacks where executable code is disguised with an image MIME type header.

    Args:
        content: The image file content
        expected_mime: The expected MIME type from Content-Type header

    Raises:
        AvatarProcessingError: If content doesn't match expected type

    """
    # Check magic bytes
    for magic, mime_type in MAGIC_BYTES.items():
        if content.startswith(magic):
            # Special handling for WEBP (RIFF can be other formats too)
            if magic == b"RIFF" and len(content) >= 12:
                if content[8:12] == b"WEBP":
                    if expected_mime != "image/webp":
                        msg = f"Image content is WEBP but declared as {expected_mime}"
                        raise AvatarProcessingError(msg)
                    return
                msg = f"RIFF file is not WEBP format (expected {expected_mime})"
                raise AvatarProcessingError(msg)

            # Normal validation for other formats
            if mime_type != expected_mime:
                msg = (
                    f"Image content type mismatch: content appears to be {mime_type} "
                    f"but declared as {expected_mime}"
                )
                raise AvatarProcessingError(msg)
            return

    # No magic bytes matched
    msg = "Unable to verify image format. Content does not match any supported image type."
    raise AvatarProcessingError(msg)


def _validate_image_dimensions(content: bytes) -> None:
    """Validate image dimensions to prevent memory exhaustion attacks.

    Extremely large dimensions could cause memory issues during image processing
    even if the file size is within limits (e.g., highly compressed images).

    Args:
        content: The image file content

    Raises:
        AvatarProcessingError: If dimensions exceed limits

    """
    try:
        img = Image.open(io.BytesIO(content))
        width, height = img.size

        if width > MAX_IMAGE_DIMENSION or height > MAX_IMAGE_DIMENSION:
            msg = (
                f"Image dimensions too large: {width}x{height} pixels. "
                f"Maximum allowed: {MAX_IMAGE_DIMENSION}x{MAX_IMAGE_DIMENSION} pixels."
            )
            raise AvatarProcessingError(msg)

        logger.debug(f"Image dimensions validated: {width}x{height} pixels")

    except AvatarProcessingError:
        raise
    except Exception as e:
        msg = f"Failed to validate image dimensions: {e}"
        raise AvatarProcessingError(msg) from e


def download_avatar_from_url(
    url: str,
    docs_dir: Path,
    group_slug: str,
    timeout: float = DEFAULT_DOWNLOAD_TIMEOUT,
) -> tuple[uuid.UUID, Path]:
    """Download avatar from URL and save to avatars directory.

    Args:
        url: URL of the avatar image
        docs_dir: MkDocs docs directory
        group_slug: Group slug for UUID namespace
        timeout: HTTP timeout in seconds

    Returns:
        Tuple of (avatar_uuid, avatar_path)

    Raises:
        AvatarProcessingError: If download fails or image is invalid

    """
    logger.info(f"Downloading avatar from URL: {url}")

    # Validate URL to prevent SSRF attacks
    _validate_url_for_ssrf(url)

    try:
        # Disable automatic redirects and validate each redirect hop manually
        with httpx.Client(timeout=timeout, follow_redirects=False) as client:
            current_url = url
            redirect_count = 0

            while redirect_count < MAX_REDIRECT_HOPS:
                # Use streaming to prevent buffering entire response in memory
                with client.stream("GET", current_url) as response:
                    # If we got a redirect, validate the new URL before following it
                    if response.status_code in (301, 302, 303, 307, 308):
                        redirect_count += 1
                        location = response.headers.get("location")
                        if not location:
                            msg = "Redirect response missing Location header"
                            raise AvatarProcessingError(msg)

                        # Resolve relative redirects
                        next_url = urljoin(current_url, location)
                        logger.info(f"Following redirect {redirect_count}/{MAX_REDIRECT_HOPS}: {next_url}")

                        # Validate the redirect destination before following it
                        _validate_url_for_ssrf(next_url)

                        current_url = next_url
                        continue

                    # Not a redirect, process the response
                    response.raise_for_status()

                    # Check content type against strict whitelist
                    content_type = response.headers.get("content-type", "").lower().split(";")[0].strip()
                    if content_type not in ALLOWED_MIME_TYPES:
                        msg = (
                            f"Invalid image MIME type: {content_type}. "
                            f"Allowed types: {', '.join(ALLOWED_MIME_TYPES)}"
                        )
                        raise AvatarProcessingError(msg)

                    # Check Content-Length header before downloading (early size validation)
                    content_length_str = response.headers.get("content-length")
                    if content_length_str:
                        try:
                            content_length = int(content_length_str)
                            if content_length > MAX_AVATAR_SIZE_BYTES:
                                msg = (
                                    f"Avatar image too large: {content_length} bytes "
                                    f"(max: {MAX_AVATAR_SIZE_BYTES} bytes)"
                                )
                                raise AvatarProcessingError(msg)
                        except ValueError:
                            logger.warning(f"Invalid Content-Length header: {content_length_str}")

                    # Stream download with size limit enforcement
                    # This prevents buffering the entire response before size check
                    content = bytearray()
                    for chunk in response.iter_bytes(chunk_size=DOWNLOAD_CHUNK_SIZE):
                        content.extend(chunk)
                        if len(content) > MAX_AVATAR_SIZE_BYTES:
                            msg = f"Avatar image too large: exceeded {MAX_AVATAR_SIZE_BYTES} bytes during download"
                            raise AvatarProcessingError(msg)

                    content = bytes(content)
                    break
            else:
                # Hit max redirects
                msg = f"Too many redirects (>{MAX_REDIRECT_HOPS})"
                raise AvatarProcessingError(msg)

            # Validate content matches declared MIME type (magic bytes check)
            _validate_image_content(content, content_type)

            # Validate image dimensions to prevent memory exhaustion
            _validate_image_dimensions(content)

            # Infer extension from content-type or URL
            if content_type.startswith("image/jpeg"):
                ext = ".jpg"
            elif content_type.startswith("image/png"):
                ext = ".png"
            elif content_type.startswith("image/gif"):
                ext = ".gif"
            elif content_type.startswith("image/webp"):
                ext = ".webp"
            else:
                # Try to infer from URL or default to jpg
                ext = _validate_image_format(url or ".jpg")

            # Generate UUID and determine file path
            avatar_uuid = _generate_avatar_uuid(content, group_slug)
            avatar_dir = _get_avatar_directory(docs_dir)
            avatar_path = avatar_dir / f"{avatar_uuid}{ext}"

            # Deduplication: Check if avatar already exists
            if avatar_path.exists():
                logger.info(f"Avatar already exists (deduplication): {avatar_path}")
                return avatar_uuid, avatar_path

            # Save using exclusive creation mode to prevent race conditions
            try:
                with avatar_path.open("xb") as f:
                    f.write(content)
                logger.info(f"Saved avatar to: {avatar_path}")
            except FileExistsError:
                # Another process/thread created it between our check and write
                logger.info(f"Avatar created concurrently: {avatar_path}")

            return avatar_uuid, avatar_path

    except httpx.HTTPError as e:
        logger.debug(f"HTTP error details: {e}")  # Full error in logs only
        msg = "Failed to download avatar. Please check the URL and try again."
        raise AvatarProcessingError(msg) from e
    except OSError as e:
        logger.debug(f"File system error details: {e}")  # Full error in logs only
        msg = "Failed to save avatar due to file system error."
        raise AvatarProcessingError(msg) from e


def extract_avatar_from_zip(
    zip_path: Path,
    media_filename: str,
    docs_dir: Path,
    group_slug: str,
) -> tuple[uuid.UUID, Path]:
    """Extract avatar image from WhatsApp ZIP export.

    Args:
        zip_path: Path to WhatsApp export ZIP
        media_filename: Filename of the media in the ZIP
        docs_dir: MkDocs docs directory
        group_slug: Group slug for UUID namespace

    Returns:
        Tuple of (avatar_uuid, avatar_path)

    Raises:
        AvatarProcessingError: If extraction fails or image is invalid

    """
    logger.info(f"Extracting avatar from ZIP: {media_filename}")

    try:
        # Validate extension
        ext = _validate_image_format(media_filename)

        with zipfile.ZipFile(zip_path, "r") as zf:
            # Find file in ZIP
            found = False
            for info in zf.infolist():
                if info.is_dir():
                    continue

                # Validate that the filename doesn't contain path traversal sequences
                if ".." in info.filename or info.filename.startswith("/"):
                    logger.warning(f"Skipping suspicious ZIP entry with path traversal: {info.filename}")
                    continue

                filename = Path(info.filename).name
                if filename == media_filename:
                    found = True

                    # Check size
                    if info.file_size > MAX_AVATAR_SIZE_BYTES:
                        msg = (
                            f"Avatar image too large: {info.file_size} bytes "
                            f"(max: {MAX_AVATAR_SIZE_BYTES} bytes)"
                        )
                        raise AvatarProcessingError(msg)

                    # Read content
                    content = zf.read(info)

                    # Infer MIME type from extension for validation
                    if ext in (".jpg", ".jpeg"):
                        mime_type = "image/jpeg"
                    elif ext == ".png":
                        mime_type = "image/png"
                    elif ext == ".gif":
                        mime_type = "image/gif"
                    elif ext == ".webp":
                        mime_type = "image/webp"
                    else:
                        msg = f"Unsupported extension: {ext}"
                        raise AvatarProcessingError(msg)

                    # Validate content matches extension (magic bytes check)
                    _validate_image_content(content, mime_type)

                    # Validate image dimensions to prevent memory exhaustion
                    _validate_image_dimensions(content)

                    # Generate UUID and save
                    avatar_uuid = _generate_avatar_uuid(content, group_slug)
                    avatar_dir = _get_avatar_directory(docs_dir)
                    avatar_path = avatar_dir / f"{avatar_uuid}{ext}"

                    # Save using exclusive creation mode to prevent race conditions
                    try:
                        with avatar_path.open("xb") as f:
                            f.write(content)
                        logger.info(f"Saved avatar to: {avatar_path}")
                    except FileExistsError:
                        logger.info(f"Avatar already exists: {avatar_path}")

                    return avatar_uuid, avatar_path

            if not found:
                msg = f"Media file not found in ZIP: {media_filename}"
                raise AvatarProcessingError(msg)

    except zipfile.BadZipFile as e:
        msg = f"Invalid ZIP file: {e}"
        raise AvatarProcessingError(msg) from e
    except OSError as e:
        msg = f"Failed to extract avatar: {e}"
        raise AvatarProcessingError(msg) from e

    # Should not reach here
    msg = f"Failed to extract avatar: {media_filename}"
    raise AvatarProcessingError(msg)


def enrich_and_moderate_avatar(
    avatar_uuid: uuid.UUID,
    avatar_path: Path,
    docs_dir: Path,
    model: str = "models/gemini-flash-latest",
) -> AvatarModerationResult:
    """Enrich avatar image with AI description and moderation.

    Creates pydantic-ai agent with configured model.
    Reads auth from GOOGLE_API_KEY environment variable.

    Args:
        avatar_uuid: UUID of the avatar
        avatar_path: Path to avatar image
        docs_dir: MkDocs docs directory
        model: Model name in Google API format (default: models/gemini-flash-latest)

    Returns:
        AvatarModerationResult with moderation verdict

    Raises:
        AvatarProcessingError: If enrichment fails

    """
    logger.info(f"Enriching and moderating avatar: {avatar_uuid}")

    # Create agent with configured model (already in pydantic-ai format)
    avatar_enrichment_agent = create_avatar_enrichment_agent(model)

    try:
        # Load image as binary content (no upload needed!)
        binary_content = load_file_as_binary_content(avatar_path)

        # Get relative path for enrichment context
        relative_path = avatar_path.relative_to(docs_dir).as_posix()

        # Create enrichment context
        context = AvatarEnrichmentContext(
            media_filename=avatar_path.name,
            media_path=relative_path,
        )

        # Use module-level avatar enrichment agent
        # Build multimodal message content
        message_content = [
            "Analyze and moderate this avatar image",
            binary_content,
        ]

        result = avatar_enrichment_agent.run_sync(message_content, deps=context)

        # Extract structured output
        is_appropriate = result.data.is_appropriate
        reason = result.data.reason
        description = result.data.description

        # Determine status and has_pii from agent output
        status = "approved" if is_appropriate else "blocked"
        has_pii = "pii" in reason.lower() or "personal" in reason.lower()

        # Save enrichment markdown
        enrichment_text = f"# Avatar Analysis\n\n{description}\n\n**Status**: {status}\n**Reason**: {reason}"
        enrichment_path = avatar_path.with_suffix(avatar_path.suffix + ".md")
        enrichment_path.write_text(enrichment_text, encoding="utf-8")
        logger.info(f"Saved enrichment to: {enrichment_path}")

        # If PII detected or blocked, delete both files
        if has_pii or status == "blocked":
            logger.warning(f"Avatar {avatar_uuid} blocked (PII: {has_pii}, Status: {status})")

            if has_pii and status == "approved":
                status = "blocked"

            # Delete files
            try:
                avatar_path.unlink(missing_ok=True)
                logger.info(f"Deleted blocked avatar: {avatar_path}")
            except OSError as e:
                logger.exception(f"Failed to delete avatar {avatar_path}: {e}")

            try:
                enrichment_path.unlink(missing_ok=True)
                logger.info(f"Deleted enrichment file: {enrichment_path}")
            except OSError as e:
                logger.exception(f"Failed to delete enrichment {enrichment_path}: {e}")

        return AvatarModerationResult(
            status=status,
            reason=reason,
            has_pii=has_pii,
            avatar_uuid=str(avatar_uuid),
            avatar_path=avatar_path,
            enrichment_path=enrichment_path,
        )

    except Exception as e:
        logger.error(f"Avatar enrichment failed for {avatar_uuid}: {e}", exc_info=True)

        # Clean up avatar file on failure
        try:
            if avatar_path and avatar_path.exists():
                avatar_path.unlink(missing_ok=True)
                logger.info(f"Cleaned up avatar file after failure: {avatar_path}")
        except OSError as cleanup_error:
            logger.exception(f"Failed to clean up avatar {avatar_path}: {cleanup_error}")

        # Clean up enrichment file if it was created
        try:
            enrichment_path = avatar_path.with_suffix(avatar_path.suffix + ".md")
            if enrichment_path.exists():
                enrichment_path.unlink(missing_ok=True)
                logger.info(f"Cleaned up enrichment file after failure: {enrichment_path}")
        except (OSError, AttributeError) as cleanup_error:
            logger.exception(f"Failed to clean up enrichment file: {cleanup_error}")

        msg = f"Failed to enrich avatar {avatar_uuid}: {e}"
        raise AvatarProcessingError(msg) from e


__all__ = [
    "AvatarModerationResult",
    "AvatarProcessingError",
    "ModerationStatus",
    "download_avatar_from_url",
    "enrich_and_moderate_avatar",
    "extract_avatar_from_zip",
]<|MERGE_RESOLUTION|>--- conflicted
+++ resolved
@@ -17,13 +17,8 @@
 import httpx
 from PIL import Image
 
-<<<<<<< HEAD
-from egregora.config import MEDIA_DIR_NAME, to_pydantic_ai_model
-from egregora.enrichment.agents import (
-=======
 from ..config import MEDIA_DIR_NAME
 from ..enrichment.agents import (
->>>>>>> 28693271
     AvatarEnrichmentContext,
     create_avatar_enrichment_agent,
     load_file_as_binary_content,
