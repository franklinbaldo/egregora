"""Unified enrichment runners and batching helpers.

This module merges the thin-agent simple runner, batch helpers, and runtime
context utilities into a single location. Public APIs for both the streaming
runner and the batch request builders are preserved for callers.
"""

from __future__ import annotations

import logging
import os
import tempfile
from collections.abc import Iterator
from dataclasses import dataclass
from datetime import datetime, timedelta
from pathlib import Path
from typing import TYPE_CHECKING, Any

import ibis
from google.genai import types as genai_types
from ibis.expr.types import Table

from egregora.config.settings import EgregoraConfig
from egregora.data_primitives.document import Document, DocumentType
from egregora.enrichment.agents import (
    make_media_agent,
    make_url_agent,
    run_media_enrichment,
    run_url_enrichment,
)
from egregora.enrichment.media import (
    detect_media_type,
    replace_media_mentions,
)
from egregora.utils import BatchPromptRequest, BatchPromptResult, make_enrichment_cache_key

if TYPE_CHECKING:
    import pandas as pd
    import pyarrow as pa
    from ibis.backends.duckdb import Backend as DuckDBBackend

    from egregora.utils.cache import EnrichmentCache
else:  # pragma: no cover - runtime aliases for type checking only
    EnrichmentCache = Any
    DuckDBBackend = Any

logger = logging.getLogger(__name__)


# ---------------------------------------------------------------------------
# Batch job metadata and helpers


@dataclass
class UrlEnrichmentJob:
    """Metadata for a URL enrichment batch item."""

    key: str
    url: str
    original_message: str
    sender_uuid: str
    timestamp: Any
    path: Path
    tag: str
    markdown: str | None = None
    cached: bool = False


@dataclass
class MediaEnrichmentJob:
    """Metadata for a media enrichment batch item."""

    key: str
    original_filename: str
    file_path: Path
    original_message: str
    sender_uuid: str
    timestamp: Any
    path: Path
    tag: str
    media_type: str | None = None
    markdown: str | None = None
    cached: bool = False
    upload_uri: str | None = None
    mime_type: str | None = None


def _ensure_datetime(value: datetime | pd.Timestamp) -> datetime:
    """Convert pandas/ibis timestamp objects to ``datetime``."""
    if hasattr(value, "to_pydatetime"):
        return value.to_pydatetime()
    return value


def _safe_timestamp_plus_one(timestamp: datetime | pd.Timestamp) -> datetime:
    """Return timestamp + 1 second, handling pandas/ibis types."""
    dt_value = _ensure_datetime(timestamp)
    return dt_value + timedelta(seconds=1)


def _frame_to_records(frame: pd.DataFrame | pa.Table | list[dict[str, Any]]) -> list[dict[str, Any]]:
    """Convert backend frames into dict records consistently."""
    if hasattr(frame, "to_dict"):
        return [dict(row) for row in frame.to_dict("records")]
    if hasattr(frame, "to_pylist"):
        try:
            return [dict(row) for row in frame.to_pylist()]
        except (ValueError, TypeError, AttributeError) as exc:  # pragma: no cover - defensive
            msg = f"Failed to convert frame to records. Original error: {exc}"
            raise RuntimeError(msg) from exc
    return [dict(row) for row in frame]


def _iter_table_record_batches(table: Table, batch_size: int = 1000) -> Iterator[list[dict[str, Any]]]:
    """Stream table rows as batches of dictionaries without loading entire table into memory."""
    from egregora.database.streaming import ensure_deterministic_order, stream_ibis

    try:
        backend = table._find_backend()
    except (AttributeError, Exception):  # pragma: no cover - fallback path
        backend = None

    if backend is not None and hasattr(backend, "con"):
        try:
            ordered_table = ensure_deterministic_order(table)
            yield from stream_ibis(ordered_table, backend, batch_size=batch_size)
            return
        except (AttributeError, Exception):  # pragma: no cover - fallback path
            pass

    if "timestamp" in table.columns:
        table = table.order_by("timestamp")

    df = table.execute()
    records = _frame_to_records(df)
    for start in range(0, len(records), batch_size):
        yield records[start : start + batch_size]


def _table_to_pylist(table: Table) -> list[dict[str, Any]]:
    """Convert an Ibis table to a list of dictionaries without heavy dependencies."""
    results: list[dict[str, Any]] = []
    for batch in _iter_table_record_batches(table):
        results.extend(batch)
    return results


def build_batch_requests(
    records: list[dict[str, Any]], model: str, *, include_file: bool = False
) -> list[BatchPromptRequest]:
    """Convert prompt records into ``BatchPromptRequest`` objects."""
    requests: list[BatchPromptRequest] = []
    for record in records:
        parts = [genai_types.Part(text=record["prompt"])]
        if include_file:
            file_uri = record.get("file_uri")
            if file_uri:
                parts.append(
                    genai_types.Part(
                        file_data=genai_types.FileData(
                            file_uri=file_uri,
                            mime_type=record.get("mime_type", "application/octet-stream"),
                        )
                    )
                )
        request_kwargs: dict[str, Any] = {
            "contents": [genai_types.Content(role="user", parts=parts)],
            "model": model,
            "tag": record.get("tag"),
            "config": genai_types.GenerateContentConfig(temperature=0.3, top_k=40, top_p=0.95),
        }
        requests.append(BatchPromptRequest(**request_kwargs))
    return requests


def map_batch_results(responses: list[BatchPromptResult]) -> dict[str | None, BatchPromptResult]:
    """Return a mapping from result tag to the ``BatchPromptResult``."""
    return {result.tag: result for result in responses}


# ---------------------------------------------------------------------------
# Simple runner implementation (thin agent pattern)


@dataclass
class SimpleEnrichmentResult:
    """Result of simple enrichment run."""

    new_rows: list[dict[str, Any]]
    pii_detected_count: int = 0
    pii_media_deleted: bool = False


def _atomic_write_text(path: Path, content: str, encoding: str = "utf-8") -> None:
    """Write text to a file atomically to prevent partial writes during concurrent runs."""
    path.parent.mkdir(parents=True, exist_ok=True)
    fd, temp_path = tempfile.mkstemp(dir=path.parent, prefix=f".{path.name}.", suffix=".tmp")
    try:
        with os.fdopen(fd, "w", encoding=encoding) as file_obj:
            file_obj.write(content)
        Path(temp_path).replace(path)
    except OSError as exc:
        try:
            Path(temp_path).unlink()
        except (FileNotFoundError, PermissionError):
            pass
        except OSError as cleanup_error:  # pragma: no cover - best effort cleanup
            logger.warning("Failed to cleanup temp file %s: %s", temp_path, cleanup_error)
        raise exc from None


def _create_enrichment_row(
    message_metadata: dict[str, Any] | None,
    enrichment_type: str,
    identifier: str,
    enrichment_id_str: str,
) -> dict[str, Any] | None:
    """Create an enrichment row for a given URL or media reference using cached metadata."""
    if not message_metadata:
        return None

    timestamp = message_metadata.get("timestamp")
    if timestamp is None:
        return None

    timestamp = _ensure_datetime(timestamp)
    enrichment_timestamp = _safe_timestamp_plus_one(timestamp)
    return {
        "timestamp": enrichment_timestamp,
        "date": enrichment_timestamp.date(),
        "author": "egregora",
        "message": f"[{enrichment_type} Enrichment] {identifier}\nEnrichment saved: {enrichment_id_str}",
        "original_line": "",
        "tagged_line": "",
    }


def _process_single_url(
    url: str,
    url_agent: Any,
    cache: EnrichmentCache,
    context: EnrichmentRuntimeContext,
    prompts_dir: Path | None,
) -> tuple[str | None, str]:
    """Process a single URL for enrichment."""
    cache_key = make_enrichment_cache_key(kind="url", identifier=url)

    cache_entry = cache.load(cache_key)
    if cache_entry:
        markdown = cache_entry.get("markdown", "")
    else:
        try:
            markdown = run_url_enrichment(url_agent, url, prompts_dir=prompts_dir)
            cache.store(cache_key, {"markdown": markdown, "type": "url"})
        except Exception:
            logger.exception("URL enrichment failed for %s", url)
            return None, ""

    doc = Document(
        content=markdown,
        type=DocumentType.ENRICHMENT_URL,
        metadata={"url": url},
    )
    context.output_format.serve(doc)
    enrichment_id_str = doc.document_id
    return enrichment_id_str, markdown


def _process_single_media(
    ref: str,
    media_filename_lookup: dict[str, tuple[str, Path]],
    media_agent: Any,
    cache: EnrichmentCache,
    context: EnrichmentRuntimeContext,
    prompts_dir: Path | None,
) -> tuple[str | None, str, bool]:
    """Process a single media file for enrichment."""
    lookup_result = media_filename_lookup.get(ref)
    if not lookup_result:
        return None, "", False

    _original_filename, file_path = lookup_result
    cache_key = make_enrichment_cache_key(kind="media", identifier=str(file_path))

    media_type = detect_media_type(file_path)
    if not media_type:
        logger.warning("Unsupported media type for enrichment: %s", file_path.name)
        return None, "", False

    cache_entry = cache.load(cache_key)
    if cache_entry:
        markdown_content = cache_entry.get("markdown", "")
    else:
        try:
            markdown_content = run_media_enrichment(
                media_agent, file_path, mime_hint=media_type, prompts_dir=prompts_dir
            )
            cache.store(cache_key, {"markdown": markdown_content, "type": "media"})
        except Exception:
            logger.exception("Media enrichment failed for %s (%s)", file_path, media_type)
            return None, "", False

    pii_detected = False
    if "PII_DETECTED" in markdown_content:
        logger.warning("PII detected in media: %s. Media will be deleted.", file_path.name)
        markdown_content = markdown_content.replace("PII_DETECTED", "").strip()
        try:
            file_path.unlink()
            logger.info("Deleted media file containing PII: %s", file_path)
            pii_detected = True
        except (FileNotFoundError, PermissionError):
            logger.exception("Failed to delete %s", file_path)
        except OSError:
            logger.exception("Unexpected OS error deleting %s", file_path)

    if not markdown_content:
        markdown_content = f"[No enrichment generated for media: {file_path.name}]"

    doc = Document(
        content=markdown_content,
        type=DocumentType.ENRICHMENT_MEDIA,
        metadata={
            "filename": file_path.name,
            "media_type": media_type,
        },
    )
    context.output_format.serve(doc)
    enrichment_id_str = doc.document_id

    return enrichment_id_str, markdown_content, pii_detected


from .extractors import _build_media_filename_lookup, extract_unique_media_references, extract_unique_urls


def _enrich_urls(
    messages_table: Table,
    url_agent: Any,
    cache: EnrichmentCache,
    context: EnrichmentRuntimeContext,
    prompts_dir: Path | None,
    max_enrichments: int,
) -> list[dict[str, Any]]:
    """Enrich unique URLs found in the messages table."""
    new_rows: list[dict[str, Any]] = []
<<<<<<< HEAD
    unique_urls = extract_unique_urls(messages_table, max_enrichments)

    for i, url in enumerate(sorted(unique_urls)):
        if i >= max_enrichments:
=======
    discovered_count = 0

    url_metadata: dict[str, dict[str, Any]] = {}

    for batch in _iter_table_record_batches(
        messages_table.select(messages_table.timestamp, messages_table.message)
    ):
        for row in batch:
            if discovered_count >= max_enrichments:
                break

            message = row.get("message")
            if not message:
                continue

            urls = extract_urls(message)
            if not urls:
                continue

            timestamp = row.get("timestamp")
            timestamp_value = _ensure_datetime(timestamp) if timestamp is not None else None

            for url in urls[:3]:
                existing = url_metadata.get(url)
                if existing is None:
                    url_metadata[url] = {"timestamp": timestamp_value}
                    discovered_count += 1

                    if discovered_count >= max_enrichments:
                        break

                    continue

                existing_ts = existing.get("timestamp")
                if timestamp_value is not None and (existing_ts is None or timestamp_value < existing_ts):
                    existing["timestamp"] = timestamp_value

        if discovered_count >= max_enrichments:
>>>>>>> 6de723b9
            break

    sorted_urls = sorted(
        url_metadata.items(),
        key=lambda item: (item[1]["timestamp"] is None, item[1]["timestamp"]),
    )

    for url, metadata in sorted_urls[:max_enrichments]:
        enrichment_id_str, _markdown = _process_single_url(url, url_agent, cache, context, prompts_dir)
        if enrichment_id_str is None:
            continue

        enrichment_row = _create_enrichment_row(metadata, "URL", url, enrichment_id_str)
        if enrichment_row:
            new_rows.append(enrichment_row)

    return new_rows


<<<<<<< HEAD
=======
def _build_media_filename_lookup(media_mapping: dict[str, Path]) -> dict[str, tuple[str, Path]]:
    """Build a lookup dict mapping media filenames to (original_filename, file_path)."""
    lookup: dict[str, tuple[str, Path]] = {}
    for original_filename, file_path in media_mapping.items():
        lookup[original_filename] = (original_filename, file_path)
        lookup[file_path.name] = (original_filename, file_path)
    return lookup


def _extract_media_references(
    messages_table: Table, media_filename_lookup: dict[str, tuple[str, Path]]
) -> tuple[set[str], dict[str, dict[str, Any]]]:
    """Extract unique media references from messages table and cache metadata."""
    unique_media: set[str] = set()
    metadata_lookup: dict[str, dict[str, Any]] = {}

    for batch in _iter_table_record_batches(
        messages_table.select(messages_table.timestamp, messages_table.message)
    ):
        for row in batch:
            message = row.get("message")
            if not message:
                continue

            refs = find_media_references(message)
            markdown_refs = re.findall("!\\[[^\\]]*\\]\\([^)]*?([a-f0-9\\-]+\\.\\w+)\\)", message)
            uuid_refs = re.findall(
                "\\b([a-f0-9]{8}-[a-f0-9]{4}-[a-f0-9]{4}-[a-f0-9]{4}-[a-f0-9]{12}\\.\\w+)",
                message,
            )
            refs.extend(markdown_refs)
            refs.extend(uuid_refs)

            if not refs:
                continue

            timestamp = row.get("timestamp")
            timestamp_value = _ensure_datetime(timestamp) if timestamp is not None else None

            for ref in set(refs):
                if ref not in media_filename_lookup:
                    continue

                existing = metadata_lookup.get(ref)
                if existing is None:
                    unique_media.add(ref)
                    metadata_lookup[ref] = {"timestamp": timestamp_value}
                    continue

                existing_ts = existing.get("timestamp")
                if timestamp_value is not None and (existing_ts is None or timestamp_value < existing_ts):
                    existing["timestamp"] = timestamp_value

    return unique_media, metadata_lookup


>>>>>>> 6de723b9
def _enrich_media(
    messages_table: Table,
    media_mapping: dict[str, Path],
    media_agent: Any,
    cache: EnrichmentCache,
    context: EnrichmentRuntimeContext,
    prompts_dir: Path | None,
    max_enrichments: int,
    enrichment_count: int,
) -> tuple[list[dict[str, Any]], int, bool]:
    """Enrich unique media references found in the messages table."""
    new_rows: list[dict[str, Any]] = []
    pii_detected_count = 0
    pii_media_deleted = False

    media_filename_lookup = _build_media_filename_lookup(media_mapping)
<<<<<<< HEAD
    unique_media = extract_unique_media_references(messages_table, media_mapping)
=======
    unique_media, metadata_lookup = _extract_media_references(messages_table, media_filename_lookup)

    sorted_media = sorted(
        unique_media,
        key=lambda item: (
            metadata_lookup.get(item, {}).get("timestamp") is None,
            metadata_lookup.get(item, {}).get("timestamp"),
        ),
    )
>>>>>>> 6de723b9

    for ref in sorted_media[: max_enrichments - enrichment_count]:
        lookup_result = media_filename_lookup.get(ref)
        if not lookup_result:
            continue

        _original_filename, file_path = lookup_result

        enrichment_id_str, _markdown_content, pii_detected = _process_single_media(
            ref, media_filename_lookup, media_agent, cache, context, prompts_dir
        )

        if enrichment_id_str is None:
            continue

        if pii_detected:
            pii_detected_count += 1
            pii_media_deleted = True

        enrichment_row = _create_enrichment_row(
            metadata_lookup.get(ref), "Media", file_path.name, enrichment_id_str
        )
        if enrichment_row:
            new_rows.append(enrichment_row)

    return new_rows, pii_detected_count, pii_media_deleted


def _replace_pii_media_references(
    messages_table: Table,
    media_mapping: dict[str, Path],
    docs_dir: Path,
    posts_dir: Path,
) -> Table:
    """Replace media references in messages after PII deletion."""

    @ibis.udf.scalar.python
    def replace_media_udf(message: str) -> str:
        return replace_media_mentions(message, media_mapping, docs_dir, posts_dir) if message else message

    return messages_table.mutate(message=replace_media_udf(messages_table.message))


from egregora.database.persistence import combine_with_enrichment_rows, persist_to_duckdb


def enrich_table_simple(
    messages_table: Table,
    media_mapping: dict[str, Path],
    config: EgregoraConfig,
    context: EnrichmentRuntimeContext,
) -> Table:
    """Add LLM-generated enrichment rows using thin-agent pattern."""
    url_model = config.models.enricher
    vision_model = config.models.enricher_vision
    max_enrichments = config.enrichment.max_enrichments
    enable_url = config.enrichment.enable_url
    enable_media = config.enrichment.enable_media
    cache: EnrichmentCache = context.cache
    docs_dir = context.docs_dir
    posts_dir = context.posts_dir

    logger.info("[blue]🌐 Enricher text model:[/] %s", url_model)
    logger.info("[blue]🖼️  Enricher vision model:[/] %s", vision_model)

    prompts_dir = context.site_root / ".egregora" / "prompts" if context.site_root else None

    url_agent = make_url_agent(url_model, prompts_dir=prompts_dir) if enable_url else None
    media_agent = make_media_agent(vision_model, prompts_dir=prompts_dir) if enable_media else None

    if messages_table.count().execute() == 0:
        return messages_table

    new_rows: list[dict[str, Any]] = []
    pii_detected_count = 0
    pii_media_deleted = False

    if enable_url and url_agent is not None:
        url_rows = _enrich_urls(messages_table, url_agent, cache, context, prompts_dir, max_enrichments)
        new_rows.extend(url_rows)

    if enable_media and media_mapping and media_agent is not None:
        media_rows, pii_count, pii_deleted = _enrich_media(
            messages_table,
            media_mapping,
            media_agent,
            cache,
            context,
            prompts_dir,
            max_enrichments,
            len(new_rows),
        )
        new_rows.extend(media_rows)
        pii_detected_count = pii_count
        pii_media_deleted = pii_deleted

    if pii_media_deleted:
        messages_table = _replace_pii_media_references(messages_table, media_mapping, docs_dir, posts_dir)

    combined = combine_with_enrichment_rows(messages_table, new_rows)

    duckdb_connection = context.duckdb_connection
    target_table = context.target_table

    if (duckdb_connection is None) != (target_table is None):
        msg = "duckdb_connection and target_table must be provided together when persisting"
        raise ValueError(msg)

    if duckdb_connection and target_table:
        persist_to_duckdb(combined, duckdb_connection, target_table)

    if pii_detected_count > 0:
        logger.info("Privacy summary: %d media file(s) deleted due to PII detection", pii_detected_count)

    return combined


# ---------------------------------------------------------------------------
# Runtime context & public entry point


@dataclass(frozen=True, slots=True)
class EnrichmentRuntimeContext:
    """Runtime context for enrichment execution."""

    cache: EnrichmentCache
    docs_dir: Path
    posts_dir: Path
    output_format: Any
    site_root: Path | None = None
    duckdb_connection: DuckDBBackend | None = None
    target_table: str | None = None


def enrich_table(
    messages_table: Table,
    media_mapping: dict[str, Path],
    config: EgregoraConfig,
    context: EnrichmentRuntimeContext,
) -> Table:
    """Add LLM-generated enrichment rows to Table for URLs and media."""
    return enrich_table_simple(
        messages_table=messages_table,
        media_mapping=media_mapping,
        config=config,
        context=context,
    )


__all__ = [
    "EnrichmentRuntimeContext",
    "MediaEnrichmentJob",
    "UrlEnrichmentJob",
    "_iter_table_record_batches",
    "build_batch_requests",
    "enrich_table",
    "enrich_table_simple",
    "map_batch_results",
]<|MERGE_RESOLUTION|>--- conflicted
+++ resolved
@@ -9,7 +9,9 @@
 
 import logging
 import os
+import re
 import tempfile
+import uuid
 from collections.abc import Iterator
 from dataclasses import dataclass
 from datetime import datetime, timedelta
@@ -22,6 +24,8 @@
 
 from egregora.config.settings import EgregoraConfig
 from egregora.data_primitives.document import Document, DocumentType
+from egregora.database import schemas
+from egregora.database.ir_schema import CONVERSATION_SCHEMA
 from egregora.enrichment.agents import (
     make_media_agent,
     make_url_agent,
@@ -30,6 +34,8 @@
 )
 from egregora.enrichment.media import (
     detect_media_type,
+    extract_urls,
+    find_media_references,
     replace_media_mentions,
 )
 from egregora.utils import BatchPromptRequest, BatchPromptResult, make_enrichment_cache_key
@@ -330,9 +336,6 @@
     return enrichment_id_str, markdown_content, pii_detected
 
 
-from .extractors import _build_media_filename_lookup, extract_unique_media_references, extract_unique_urls
-
-
 def _enrich_urls(
     messages_table: Table,
     url_agent: Any,
@@ -341,14 +344,8 @@
     prompts_dir: Path | None,
     max_enrichments: int,
 ) -> list[dict[str, Any]]:
-    """Enrich unique URLs found in the messages table."""
+    """Extract and enrich URLs from messages table."""
     new_rows: list[dict[str, Any]] = []
-<<<<<<< HEAD
-    unique_urls = extract_unique_urls(messages_table, max_enrichments)
-
-    for i, url in enumerate(sorted(unique_urls)):
-        if i >= max_enrichments:
-=======
     discovered_count = 0
 
     url_metadata: dict[str, dict[str, Any]] = {}
@@ -387,7 +384,6 @@
                     existing["timestamp"] = timestamp_value
 
         if discovered_count >= max_enrichments:
->>>>>>> 6de723b9
             break
 
     sorted_urls = sorted(
@@ -407,8 +403,6 @@
     return new_rows
 
 
-<<<<<<< HEAD
-=======
 def _build_media_filename_lookup(media_mapping: dict[str, Path]) -> dict[str, tuple[str, Path]]:
     """Build a lookup dict mapping media filenames to (original_filename, file_path)."""
     lookup: dict[str, tuple[str, Path]] = {}
@@ -465,7 +459,6 @@
     return unique_media, metadata_lookup
 
 
->>>>>>> 6de723b9
 def _enrich_media(
     messages_table: Table,
     media_mapping: dict[str, Path],
@@ -476,15 +469,12 @@
     max_enrichments: int,
     enrichment_count: int,
 ) -> tuple[list[dict[str, Any]], int, bool]:
-    """Enrich unique media references found in the messages table."""
+    """Extract and enrich media from messages table."""
     new_rows: list[dict[str, Any]] = []
     pii_detected_count = 0
     pii_media_deleted = False
 
     media_filename_lookup = _build_media_filename_lookup(media_mapping)
-<<<<<<< HEAD
-    unique_media = extract_unique_media_references(messages_table, media_mapping)
-=======
     unique_media, metadata_lookup = _extract_media_references(messages_table, media_filename_lookup)
 
     sorted_media = sorted(
@@ -494,7 +484,6 @@
             metadata_lookup.get(item, {}).get("timestamp"),
         ),
     )
->>>>>>> 6de723b9
 
     for ref in sorted_media[: max_enrichments - enrichment_count]:
         lookup_result = media_filename_lookup.get(ref)
@@ -519,6 +508,8 @@
         )
         if enrichment_row:
             new_rows.append(enrichment_row)
+
+        enrichment_count += 1
 
     return new_rows, pii_detected_count, pii_media_deleted
 
@@ -538,7 +529,59 @@
     return messages_table.mutate(message=replace_media_udf(messages_table.message))
 
 
-from egregora.database.persistence import combine_with_enrichment_rows, persist_to_duckdb
+def _combine_enrichment_tables(
+    messages_table: Table,
+    new_rows: list[dict[str, Any]],
+) -> Table:
+    """Combine messages table with enrichment rows."""
+    schema = CONVERSATION_SCHEMA
+    messages_table_filtered = messages_table.select(*schema.names)
+    messages_table_filtered = messages_table_filtered.mutate(
+        timestamp=messages_table_filtered.timestamp.cast("timestamp('UTC', 9)")
+    ).cast(schema)
+
+    if new_rows:
+        normalized_rows = [{column: row.get(column) for column in schema.names} for row in new_rows]
+        enrichment_table = ibis.memtable(normalized_rows).cast(schema)
+        combined = messages_table_filtered.union(enrichment_table, distinct=False)
+        combined = combined.order_by("timestamp")
+    else:
+        combined = messages_table_filtered
+
+    return combined
+
+
+def _persist_to_duckdb(
+    combined: Table,
+    duckdb_connection: DuckDBBackend,
+    target_table: str,
+) -> None:
+    """Persist enriched table to DuckDB."""
+    if not re.fullmatch("[A-Za-z_][A-Za-z0-9_]*", target_table):
+        msg = "target_table must be a valid DuckDB identifier"
+        raise ValueError(msg)
+
+    schemas.create_table_if_not_exists(duckdb_connection, target_table, CONVERSATION_SCHEMA)
+    quoted_table = schemas.quote_identifier(target_table)
+    column_list = ", ".join(schemas.quote_identifier(col) for col in CONVERSATION_SCHEMA.names)
+    temp_view = f"_egregora_enrichment_{uuid.uuid4().hex}"
+
+    try:
+        duckdb_connection.create_view(temp_view, combined, overwrite=True)
+        quoted_view = schemas.quote_identifier(temp_view)
+        duckdb_connection.raw_sql("BEGIN TRANSACTION")
+        try:
+            duckdb_connection.raw_sql(f"DELETE FROM {quoted_table}")  # nosec B608 - quoted identifiers
+            duckdb_connection.raw_sql(
+                f"INSERT INTO {quoted_table} ({column_list}) SELECT {column_list} FROM {quoted_view}"
+            )
+            duckdb_connection.raw_sql("COMMIT")
+        except Exception:
+            logger.exception("Transaction failed during DuckDB persistence, rolling back")
+            duckdb_connection.raw_sql("ROLLBACK")
+            raise
+    finally:
+        duckdb_connection.drop_view(temp_view, force=True)
 
 
 def enrich_table_simple(
@@ -594,7 +637,7 @@
     if pii_media_deleted:
         messages_table = _replace_pii_media_references(messages_table, media_mapping, docs_dir, posts_dir)
 
-    combined = combine_with_enrichment_rows(messages_table, new_rows)
+    combined = _combine_enrichment_tables(messages_table, new_rows)
 
     duckdb_connection = context.duckdb_connection
     target_table = context.target_table
@@ -604,7 +647,7 @@
         raise ValueError(msg)
 
     if duckdb_connection and target_table:
-        persist_to_duckdb(combined, duckdb_connection, target_table)
+        _persist_to_duckdb(combined, duckdb_connection, target_table)
 
     if pii_detected_count > 0:
         logger.info("Privacy summary: %d media file(s) deleted due to PII detection", pii_detected_count)
