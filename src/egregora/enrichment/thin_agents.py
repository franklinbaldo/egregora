--- conflicted
+++ resolved
@@ -41,28 +41,6 @@
 
 # --- Dependency types for prompt rendering ---
 
-<<<<<<< HEAD
-=======
-URL_SYSTEM = """You write brief, informative Markdown summaries of web URLs.
-
-IMPORTANT: You have access to URL context grounding - use it to fetch and read the actual
-content at the URL. Do NOT just guess based on the URL structure. Read the actual page
-content and summarize what's there.
-
-Guidelines:
-- Fetch and read the actual URL content using grounding
-- Summarize the main topic, key points, and content type
-- Mention the source/author and publication date if available
-- Be specific about what readers will learn from this content
-- Be concise but informative (2-3 sentences)
-- Return only Markdown content, no preamble or code fences
-
-Example: "This is a technical blog post from the Google AI Research team published in
-March 2024, discussing their latest advances in multimodal language models. The article
-includes code examples, benchmark results showing 15% improvement over previous models,
-and practical deployment guidelines for production systems."
-"""
->>>>>>> 7dff1ffb
 
 class UrlEnrichmentDeps(BaseModel):
     """Dependencies for URL enrichment agent."""
@@ -70,7 +48,6 @@
     url: str
     site_root: Path | None = None
 
-<<<<<<< HEAD
 
 class MediaEnrichmentDeps(BaseModel):
     """Dependencies for media enrichment agent."""
@@ -79,14 +56,10 @@
 
 
 def make_url_agent(model_name: str, site_root: Path | None = None) -> Agent[UrlEnrichmentDeps, EnrichmentOut]:
-    """Create a minimal URL enrichment agent using Jinja templates.
-=======
-def make_url_agent(model_name: str) -> Agent[None, EnrichmentOut]:
-    """Create a URL enrichment agent with grounding enabled.
+    """Create a URL enrichment agent using Jinja templates with grounding enabled.
 
     Enables Gemini URL context grounding to fetch and read actual URL content
     instead of guessing from URL structure.
->>>>>>> 7dff1ffb
 
     Args:
         model_name: Pydantic-AI model string (e.g., "google-gla:gemini-flash-latest")
@@ -96,16 +69,12 @@
         Configured pydantic-ai Agent for URL enrichment with grounding
 
     """
-<<<<<<< HEAD
-    agent = Agent[UrlEnrichmentDeps, EnrichmentOut](
-=======
     # Enable URL context grounding for Google models
     model_settings = GoogleModelSettings(
         google_tools=[{"url_context": {}}]  # Enable URL context grounding
     )
 
-    return Agent[None, EnrichmentOut](
->>>>>>> 7dff1ffb
+    agent = Agent[UrlEnrichmentDeps, EnrichmentOut](
         model=model_name,
         output_type=EnrichmentOut,
         model_settings=model_settings,
@@ -150,19 +119,14 @@
 # --- Single-call helpers ---
 
 
-<<<<<<< HEAD
 def run_url_enrichment(
     agent: Agent[UrlEnrichmentDeps, EnrichmentOut], url: str | AnyUrl, site_root: Path | None = None
 ) -> str:
-    """Run URL enrichment with a single agent call.
-=======
-def run_url_enrichment(agent: Agent[None, EnrichmentOut], url: str | AnyUrl) -> str:
     """Run URL enrichment with grounding to fetch actual content.
 
     Uses Gemini URL context grounding to fetch and read the actual page content
     instead of guessing from URL structure. This provides much higher quality
     enrichment with accurate summaries, metadata, and key points.
->>>>>>> 7dff1ffb
 
     Args:
         agent: Configured URL enrichment agent (with grounding enabled)
@@ -177,14 +141,9 @@
 
     """
     url_str = str(url)
-<<<<<<< HEAD
     deps = UrlEnrichmentDeps(url=url_str, site_root=site_root)
-    prompt = f"Summarize what this URL is about in 1-2 sentences.\nURL: {url_str}"
+    prompt = f"Fetch and summarize the content at this URL. Include the main topic, key points, and any important metadata (author, date, etc.).\n\nURL: {url_str}"
     result: RunResult[EnrichmentOut] = agent.run_sync(prompt, deps=deps)
-=======
-    prompt = f"Fetch and summarize the content at this URL. Include the main topic, key points, and any important metadata (author, date, etc.).\n\nURL: {url_str}"
-    result: RunResult[EnrichmentOut] = agent.run_sync(prompt)
->>>>>>> 7dff1ffb
     # pydantic-ai 0.0.14+ uses .data attribute
     output = getattr(result, "data", getattr(result, "output", result))
     return output.markdown.strip()
