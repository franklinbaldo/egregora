--- conflicted
+++ resolved
@@ -176,7 +176,6 @@
 
     @staticmethod
     def _normalise_url(url: str) -> str:
-<<<<<<< HEAD
         parsed = urlparse(url)
         query = urlencode(sorted(parse_qsl(parsed.query, keep_blank_values=True)))
 
@@ -203,7 +202,6 @@
             fragment="",
         )
         return urlunparse(normalised)
-=======
         parts = urlparse(url)
         scheme = parts.scheme.lower()
         netloc = parts.netloc.lower()
@@ -218,7 +216,6 @@
         fragment = ""
 
         return urlunparse((scheme, netloc, path, parts.params, query, fragment))
->>>>>>> 960198f6
 
     @classmethod
     def _hash_url(cls, url: str) -> str:
