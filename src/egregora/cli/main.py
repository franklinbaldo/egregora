"""Main Typer application for Egregora."""

import logging
from datetime import date
from pathlib import Path
from typing import Annotated

import typer
from rich.console import Console
from rich.logging import RichHandler
from rich.panel import Panel

from egregora.cli.read import read_app
from egregora.cli.runs import get_storage, runs_app
from egregora.config import RuntimeContext, load_egregora_config
from egregora.config.config_validation import parse_date_arg, validate_retrieval_config, validate_timezone
from egregora.constants import RetrievalMode, SourceType, WindowUnit
from egregora.database.elo_store import EloStore
from egregora.init import ensure_mkdocs_project
from egregora.orchestration import write_pipeline

app = typer.Typer(
    name="egregora",
    help="Ultra-simple WhatsApp to blog pipeline with LLM-powered content generation",
    add_completion=False,
)
app.add_typer(runs_app)
app.add_typer(read_app)

# Show subcommands
show_app = typer.Typer(
    name="show",
    help="Display information about site components",
)
app.add_typer(show_app)

# Simple logging setup (no telemetry)
console = Console()
logging.basicConfig(
    level=logging.INFO,
    format="%(message)s",
    handlers=[RichHandler(console=console, rich_tracebacks=True, show_path=False)],
)

logger = logging.getLogger(__name__)


@app.callback()
def main() -> None:
    """Initialize CLI (placeholder for future setup)."""


def _ensure_mkdocs_scaffold(output_dir: Path) -> None:
    """Ensure site is initialized, creating if needed with user confirmation."""
    config_path = output_dir / ".egregora" / "config.yml"
    if config_path.exists():
        return

    output_dir.mkdir(parents=True, exist_ok=True)
    warning_message = (
        f"[yellow]Warning:[/yellow] Egregora site not initialized in {output_dir}. "
        "Egregora can initialize a new site before processing."
    )
    console.print(warning_message)

    proceed = True
    if any(output_dir.iterdir()):
        proceed = typer.confirm(
            "The output directory is not empty and lacks .egregora/config.yml. Initialize a fresh site here?",
            default=False,
        )

    if not proceed:
        console.print("[red]Aborting processing at user's request.[/red]")
        raise typer.Exit(1)

    logger.info("Initializing site in %s", output_dir)
    ensure_mkdocs_project(output_dir)
    console.print("[green]Initialized site. Continuing with processing.[/green]")


@app.command()
def init(
    output_dir: Annotated[Path, typer.Argument(help="Directory path for the new site (e.g., 'my-blog')")],
    interactive: Annotated[  # noqa: FBT002
        bool,
        typer.Option(
            "--interactive/--no-interactive",
            "-i",
            help="Prompt for site settings (auto-disabled in non-TTY environments)",
        ),
    ] = True,
) -> None:
    """Initialize a new MkDocs site scaffold for serving Egregora posts."""
    import sys

    site_root = output_dir.resolve()

    # Auto-disable interactive mode if not in a TTY (e.g., CI/CD)
    is_tty = sys.stdin.isatty() and sys.stdout.isatty()
    interactive = interactive and is_tty

    # Interactive prompts for better UX
    site_name = None
    if interactive:
        console.print("\n[bold cyan]🛠️  Egregora Site Initialization[/bold cyan]\n")
        site_name = typer.prompt(
            "Site name",
            default=site_root.name or "Egregora Archive",
        )

    docs_dir, mkdocs_created = ensure_mkdocs_project(site_root, site_name=site_name)
    if mkdocs_created:
        console.print(
            Panel(
                f"[bold green]✅ MkDocs site scaffold initialized successfully![/bold green]\n\n📁 Site root: {site_root}\n📝 Docs directory: {docs_dir}\n\n[bold]Next steps:[/bold]\n• Install MkDocs: [cyan]pip install 'mkdocs-material[imaging]'[/cyan]\n• Change to site directory: [cyan]cd {output_dir}[/cyan]\n• Serve the site: [cyan]mkdocs serve[/cyan]\n• Process WhatsApp export: [cyan]egregora process export.zip --output={output_dir}[/cyan]",
                title="🛠️ Initialization Complete",
                border_style="green",
            )
        )
    else:
        console.print(
            Panel(
                f"[bold yellow]⚠️ MkDocs site already exists at {site_root}[/bold yellow]\n\n📁 Using existing setup:\n• Docs directory: {docs_dir}\n\n[bold]To update or regenerate:[/bold]\n• Manually edit [cyan]mkdocs.yml[/cyan] or remove it to reinitialize.",
                title="📁 Site Exists",
                border_style="yellow",
            )
        )


@app.command()
def write(  # noqa: C901, PLR0913
    input_file: Annotated[Path, typer.Argument(help="Path to chat export file (ZIP, JSON, etc.)")],
    *,
    source: Annotated[
<<<<<<< HEAD
        str,
        typer.Option(
            "--source-type",
            "-s",
            help="Source type (e.g., 'whatsapp', 'iperon-tjro', 'self')",
        ),
    ] = "whatsapp",
    output: Annotated[
        Path,
        typer.Option(
            "--output-dir",
            "-o",
            help="Output directory for generated site",
        ),
    ] = Path("output"),
=======
        SourceType,
        typer.Option(help="Source type (whatsapp, iperon-tjro, self)", case_sensitive=False),
    ] = SourceType.WHATSAPP,
    output: Annotated[Path, typer.Option(help="Output directory for generated site")] = Path("output"),
>>>>>>> 949e30d1
    step_size: Annotated[int, typer.Option(help="Size of each processing window")] = 1,
    step_unit: Annotated[
        WindowUnit,
        typer.Option(help="Unit for windowing", case_sensitive=False),
    ] = WindowUnit.DAYS,
    overlap: Annotated[
        float, typer.Option(help="Overlap ratio between windows (0.0-0.5, default 0.2 = 20%)")
    ] = 0.2,
    enable_enrichment: Annotated[bool, typer.Option(help="Enable LLM enrichment for URLs/media")] = True,
    from_date: Annotated[
        str | None, typer.Option(help="Only process messages from this date onwards (YYYY-MM-DD)")
    ] = None,
    to_date: Annotated[
        str | None, typer.Option(help="Only process messages up to this date (YYYY-MM-DD)")
    ] = None,
    timezone: Annotated[
        str | None, typer.Option(help="Timezone for date parsing (e.g., 'America/New_York')")
    ] = None,
    model: Annotated[
        str | None, typer.Option(help="Gemini model to use (or configure in mkdocs.yml)")
    ] = None,
    retrieval_mode: Annotated[
        RetrievalMode,
        typer.Option(help="Retrieval strategy: ann (default) or exact", case_sensitive=False),
    ] = RetrievalMode.ANN,
    retrieval_nprobe: Annotated[
        int | None, typer.Option(help="Advanced: override DuckDB VSS nprobe for ANN retrieval")
    ] = None,
    retrieval_overfetch: Annotated[
        int | None, typer.Option(help="Advanced: multiply ANN candidate pool before filtering")
    ] = None,
    max_prompt_tokens: Annotated[
        int, typer.Option(help="Maximum tokens per prompt (default 100k cap, prevents overflow)")
    ] = 100_000,
    use_full_context_window: Annotated[
        bool, typer.Option(help="Use full model context window (overrides --max-prompt-tokens)")
    ] = False,
    max_windows: Annotated[
        int | None,
        typer.Option(help="Maximum number of windows to process (default: 1, use 0 for all windows)"),
    ] = 1,
    resume: Annotated[
        bool,
        typer.Option(
            help="Enable incremental processing (resume from checkpoint). Default: always rebuild from scratch."
        ),
    ] = False,
    refresh: Annotated[
        str | None,
        typer.Option(
            help="Comma-separated cache tiers to invalidate (e.g., 'writer', 'rag', 'enrichment', 'all').",
        ),
    ] = None,
    debug: Annotated[bool, typer.Option(help="Enable debug logging")] = False,
) -> None:
    """Write blog posts from chat exports using LLM-powered synthesis.

    Supports multiple sources (WhatsApp, Slack, etc.) via the --source flag.

    Windowing:
        Control how messages are grouped into posts using --step-size and --step-unit:

        By time (default):
            egregora write export.zip --step-size=1 --step-unit=days
            egregora write export.zip --step-size=7 --step-unit=days
            egregora write export.zip --step-size=24 --step-unit=hours

        By message count:
            egregora write export.zip --step-size=100 --step-unit=messages

    The LLM decides:
    - What's worth writing about (filters noise automatically)
    - How many posts per window (0-N)
    - All metadata (title, slug, tags, summary, etc)
    - Which author profiles to update based on contributions
    """
    # Setup debug logging
    if debug:
        logging.getLogger().setLevel(logging.DEBUG)

    # Parse and validate date arguments
    from_date_obj: date | None = None
    to_date_obj: date | None = None
    if from_date:
        try:
            from_date_obj = parse_date_arg(from_date, "from_date")
        except ValueError as e:
            console.print(f"[red]{e}[/red]")
            raise typer.Exit(1) from e
    if to_date:
        try:
            to_date_obj = parse_date_arg(to_date, "to_date")
        except ValueError as e:
            console.print(f"[red]{e}[/red]")
            raise typer.Exit(1) from e

    # Validate timezone
    if timezone:
        try:
            validate_timezone(timezone)
            console.print(f"[green]Using timezone: {timezone}[/green]")
        except ValueError as e:
            console.print(f"[red]{e}[/red]")
            raise typer.Exit(1) from e

    # Validate retrieval config
    try:
        retrieval_mode_str = validate_retrieval_config(
            retrieval_mode.value, retrieval_nprobe, retrieval_overfetch
        )
    except ValueError as e:
        console.print(f"[red]{e}[/red]")
        raise typer.Exit(1) from e

    # Resolve paths
    output_dir = output.expanduser().resolve()
    _ensure_mkdocs_scaffold(output_dir)

<<<<<<< HEAD
    api_key = _resolve_gemini_key()
    if not api_key:
        # Try loading from .env
        from dotenv import load_dotenv

        load_dotenv(output_dir / ".env")
        load_dotenv()  # Check CWD as well
        api_key = _resolve_gemini_key()

    if not api_key:
        console.print("[red]Error: GOOGLE_API_KEY environment variable not set[/red]")
        console.print("Set GOOGLE_API_KEY environment variable with your Google Gemini API key")
        console.print("You can also create a .env file in the output directory or current directory.")
        raise typer.Exit(1)

=======
>>>>>>> 949e30d1
    # Load base config and merge CLI overrides
    base_config = load_egregora_config(output_dir)
    models_update: dict[str, str] = {}
    if model:
        models_update = {
            "writer": model,
            "enricher": model,
            "enricher_vision": model,
            "ranking": model,
            "editor": model,
        }
    egregora_config = base_config.model_copy(
        deep=True,
        update={
            "pipeline": base_config.pipeline.model_copy(
                update={
                    "step_size": step_size,
                    "step_unit": step_unit,
                    "overlap_ratio": overlap,
                    "timezone": timezone,
                    "from_date": from_date_obj.isoformat() if from_date_obj else None,
                    "to_date": to_date_obj.isoformat() if to_date_obj else None,
                    "max_prompt_tokens": max_prompt_tokens,
                    "use_full_context_window": use_full_context_window,
                    "max_windows": max_windows,
                    "checkpoint_enabled": resume,
                }
            ),
            "enrichment": base_config.enrichment.model_copy(update={"enabled": enable_enrichment}),
            "rag": base_config.rag.model_copy(
                update={
                    "mode": retrieval_mode_str,
                    "nprobe": retrieval_nprobe if retrieval_nprobe is not None else base_config.rag.nprobe,
                    "overfetch": retrieval_overfetch
                    if retrieval_overfetch is not None
                    else base_config.rag.overfetch,
                }
            ),
            **({"models": base_config.models.model_copy(update=models_update)} if models_update else {}),
        },
    )

    # Create runtime context
    runtime = RuntimeContext(
        output_dir=output_dir,
        input_file=input_file,
        model_override=model,
        debug=debug,
    )

    # Run pipeline
    try:
        console.print(
            Panel(
                f"[cyan]Source:[/cyan] {source.value}\n[cyan]Input:[/cyan] {input_file}\n[cyan]Output:[/cyan] {output_dir}\n[cyan]Windowing:[/cyan] {step_size} {step_unit.value}",
                title="⚙️  Egregora Pipeline",
                border_style="cyan",
            )
        )
        write_pipeline.run(
            source=source.value,
            input_path=runtime.input_file,
            output_dir=runtime.output_dir,
            config=egregora_config,
            refresh=refresh,
        )
        console.print("[green]Processing completed successfully.[/green]")
    except Exception as e:
        import traceback

        traceback.print_exc()
        console.print(f"[red]Pipeline failed: {e}[/]")
        raise typer.Exit(code=1) from e


@app.command()
def top(
    site_root: Annotated[
        Path,
        typer.Argument(help="Site root directory containing .egregora/config.yml"),
    ],
    limit: Annotated[
        int,
        typer.Option(
            "--limit",
            "-n",
            help="Number of top posts to show (default: 10)",
        ),
    ] = 10,
) -> None:
    """Show top-ranked posts without running evaluation.

    Displays existing rankings from the reader agent database.

    Examples:
        egregora top my-blog/
        egregora top my-blog/ --limit 20

    """
    from rich.table import Table

    site_root = site_root.expanduser().resolve()

    # Verify .egregora directory exists
    egregora_dir = site_root / ".egregora"
    if not egregora_dir.exists():
        console.print(f"[red]No .egregora directory found in {site_root}[/red]")
        console.print("Run 'egregora init' or 'egregora write' first to create a site")
        raise typer.Exit(1)

    config = load_egregora_config(site_root)

    db_path = site_root / config.reader.database_path

    if not db_path.exists():
        console.print(f"[red]Reader database not found: {db_path}[/red]")
        console.print("Run 'egregora read' first to generate rankings")
        raise typer.Exit(1)

    storage = get_storage(db_path)
    elo_store = EloStore(storage)

    top_posts = elo_store.get_top_posts(limit=limit).execute()

    if top_posts.empty:
        console.print("[yellow]No rankings found[/yellow]")
        raise typer.Exit(0)

    table = Table(title=f"🏆 Top {limit} Posts")
    table.add_column("Rank", style="cyan", justify="right")
    table.add_column("Post", style="green")
    table.add_column("ELO Rating", style="magenta", justify="right")
    table.add_column("Comparisons", justify="right")
    table.add_column("Win Rate", justify="right")

    for rank, row in enumerate(top_posts.itertuples(index=False), 1):
        total_games = row.comparisons
        win_rate = (row.wins / total_games * 100) if total_games > 0 else 0.0

        table.add_row(
            str(rank),
            row.post_slug,
            f"{row.rating:.0f}",
            str(row.comparisons),
            f"{win_rate:.1f}%",
        )

    console.print(table)
    console.print(f"\n[dim]Database: {db_path}[/dim]")


@show_app.command(name="reader-history")
def show_reader_history(
    site_root: Annotated[
        Path,
        typer.Argument(help="Site root directory containing .egregora/config.yml"),
    ],
    post_slug: Annotated[
        str | None,
        typer.Option(
            "--post",
            "-p",
            help="Show comparisons for specific post",
        ),
    ] = None,
    limit: Annotated[
        int,
        typer.Option(
            "--limit",
            "-n",
            help="Number of comparisons to show",
        ),
    ] = 20,
) -> None:
    """Show comparison history from reader agent.

    Examples:
        egregora show reader-history my-blog/
        egregora show reader-history my-blog/ --post my-post-slug
        egregora show reader-history my-blog/ --limit 50

    """
    from rich.table import Table

    site_root = site_root.expanduser().resolve()

    # Verify .egregora directory exists
    egregora_dir = site_root / ".egregora"
    if not egregora_dir.exists():
        console.print(f"[red]No .egregora directory found in {site_root}[/red]")
        console.print("Run 'egregora init' or 'egregora write' first to create a site")
        raise typer.Exit(1)

    config = load_egregora_config(site_root)

    db_path = site_root / config.reader.database_path

    if not db_path.exists():
        console.print(f"[red]Reader database not found: {db_path}[/red]")
        console.print("Run 'egregora read' first to generate rankings")
        raise typer.Exit(1)

    storage = get_storage(db_path)
    elo_store = EloStore(storage)

    history = elo_store.get_comparison_history(
        post_slug=post_slug,
        limit=limit,
    ).execute()

    if history.empty:
        console.print("[yellow]No comparison history found[/yellow]")
        return

    table = Table(title=f"🔍 Comparison History{f' for {post_slug}' if post_slug else ''}")
    table.add_column("Timestamp", style="dim")
    table.add_column("Post A", style="cyan")
    table.add_column("Post B", style="cyan")
    table.add_column("Winner", style="green", justify="center")
    table.add_column("Rating Changes", style="magenta")

    for row in history.itertuples(index=False):
        winner_emoji = {"a": "🅰️", "b": "🅱️", "tie": "🤝"}[row.winner]

        rating_change_a = row.rating_a_after - row.rating_a_before
        rating_change_b = row.rating_b_after - row.rating_b_before

        table.add_row(
            str(row.timestamp)[:19],
            row.post_a_slug,
            row.post_b_slug,
            winner_emoji,
            f"A: {rating_change_a:+.0f} / B: {rating_change_b:+.0f}",
        )

    console.print(table)
    console.print(f"\n[dim]Showing {len(history)} comparison(s)[/dim]")


@app.command(name="doctor")
def doctor(
    *,
    verbose: Annotated[
        bool, typer.Option("--verbose", "-v", help="Show detailed diagnostic information")
    ] = False,
) -> None:
    """Run diagnostic checks to verify Egregora setup."""
    from egregora.diagnostics import HealthStatus, run_diagnostics

    console.print("[bold cyan]Running diagnostics...[/bold cyan]")
    console.print()

    results = run_diagnostics()

    ok_count = sum(1 for r in results if r.status == HealthStatus.OK)
    warning_count = sum(1 for r in results if r.status == HealthStatus.WARNING)
    error_count = sum(1 for r in results if r.status == HealthStatus.ERROR)

    for result in results:
        if result.status == HealthStatus.OK:
            icon = "✅"
            color = "green"
        elif result.status == HealthStatus.WARNING:
            icon = "⚠️"
            color = "yellow"
        elif result.status == HealthStatus.ERROR:
            icon = "❌"
            color = "red"
        else:
            icon = "ℹ️"  # noqa: RUF001
            color = "cyan"

        console.print(f"[{color}]{icon} {result.check}:[/{color}] {result.message}")

        if verbose and result.details:
            for key, value in result.details.items():
                console.print(f"    {key}: {value}", style="dim")

    console.print()
    if error_count == 0 and warning_count == 0:
        console.print("[bold green]✅ All checks passed! Egregora is ready to use.[/bold green]")
    elif error_count == 0:
        console.print(
            f"[bold yellow]⚠️  {warning_count} warning(s) found. Egregora should work but some features may be limited.[/bold yellow]"
        )
    else:
        console.print(
            f"[bold red]❌ {error_count} error(s) found. Please fix these issues before using Egregora.[/bold red]"
        )

    console.print()
    console.print(f"[dim]Summary: {ok_count} OK, {warning_count} warnings, {error_count} errors[/dim]")

    if error_count > 0:
        raise typer.Exit(1)<|MERGE_RESOLUTION|>--- conflicted
+++ resolved
@@ -133,14 +133,14 @@
     input_file: Annotated[Path, typer.Argument(help="Path to chat export file (ZIP, JSON, etc.)")],
     *,
     source: Annotated[
-<<<<<<< HEAD
-        str,
+        SourceType,
         typer.Option(
             "--source-type",
             "-s",
-            help="Source type (e.g., 'whatsapp', 'iperon-tjro', 'self')",
-        ),
-    ] = "whatsapp",
+            help="Source type (whatsapp, iperon-tjro, self)",
+            case_sensitive=False,
+        ),
+    ] = SourceType.WHATSAPP,
     output: Annotated[
         Path,
         typer.Option(
@@ -149,12 +149,6 @@
             help="Output directory for generated site",
         ),
     ] = Path("output"),
-=======
-        SourceType,
-        typer.Option(help="Source type (whatsapp, iperon-tjro, self)", case_sensitive=False),
-    ] = SourceType.WHATSAPP,
-    output: Annotated[Path, typer.Option(help="Output directory for generated site")] = Path("output"),
->>>>>>> 949e30d1
     step_size: Annotated[int, typer.Option(help="Size of each processing window")] = 1,
     step_unit: Annotated[
         WindowUnit,
@@ -273,7 +267,6 @@
     output_dir = output.expanduser().resolve()
     _ensure_mkdocs_scaffold(output_dir)
 
-<<<<<<< HEAD
     api_key = _resolve_gemini_key()
     if not api_key:
         # Try loading from .env
@@ -289,8 +282,6 @@
         console.print("You can also create a .env file in the output directory or current directory.")
         raise typer.Exit(1)
 
-=======
->>>>>>> 949e30d1
     # Load base config and merge CLI overrides
     base_config = load_egregora_config(output_dir)
     models_update: dict[str, str] = {}
