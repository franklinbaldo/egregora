--- conflicted
+++ resolved
@@ -26,15 +26,9 @@
 from egregora.database.elo_store import EloStore
 from egregora.diagnostics import HealthStatus, run_diagnostics
 from egregora.init import ensure_mkdocs_project
-<<<<<<< HEAD
-
-# Updated import to the new standardized entry point
-from egregora.orchestration.pipelines.write import run_cli_flow
-=======
 from egregora.orchestration import write_pipeline
 from egregora.orchestration.context import PipelineRunParams
 from egregora.utils.env import validate_gemini_api_key
->>>>>>> 369885bc
 
 app = typer.Typer(
     name="egregora",
@@ -125,8 +119,6 @@
         )
 
 
-<<<<<<< HEAD
-=======
 @dataclass
 class WriteCommandOptions:
     """Options for the write command."""
@@ -256,7 +248,6 @@
     return WriteCommandOptions(input_file=input_file, **defaults)
 
 
->>>>>>> 369885bc
 @app.command()
 def write(  # noqa: PLR0913
     input_file: Annotated[Path, typer.Argument(help="Path to chat export file (ZIP, JSON, etc.)")],
