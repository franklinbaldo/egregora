--- conflicted
+++ resolved
@@ -1,13 +1,7 @@
 """Main Typer application for Egregora."""
 
 import logging
-<<<<<<< HEAD
-=======
 import sys
-import traceback
-from dataclasses import dataclass
-from datetime import date
->>>>>>> 374b6e3d
 from pathlib import Path
 from typing import Annotated
 
@@ -191,69 +185,6 @@
         console.print(f"[red]Pipeline failed: {e}[/]")
         raise typer.Exit(code=1) from e
 
-<<<<<<< HEAD
-=======
-    if parsed_options.debug:
-        logging.getLogger().setLevel(logging.DEBUG)
-
-    from_date_obj, to_date_obj = None, None
-    if parsed_options.from_date:
-        try:
-            from_date_obj = parse_date_arg(parsed_options.from_date, "from_date")
-        except ValueError as e:
-            console.print(f"[red]{e}[/red]")
-            raise typer.Exit(1) from e
-    if parsed_options.to_date:
-        try:
-            to_date_obj = parse_date_arg(parsed_options.to_date, "to_date")
-        except ValueError as e:
-            console.print(f"[red]{e}[/red]")
-            raise typer.Exit(1) from e
-
-    if parsed_options.timezone:
-        try:
-            validate_timezone(parsed_options.timezone)
-            console.print(f"[green]Using timezone: {parsed_options.timezone}[/green]")
-        except ValueError as e:
-            console.print(f"[red]{e}[/red]")
-            raise typer.Exit(1) from e
-
-    output_dir = parsed_options.output.expanduser().resolve()
-    _ensure_mkdocs_scaffold(output_dir)
-    _validate_api_key(output_dir)
-
-    egregora_config = _prepare_write_config(parsed_options, from_date_obj, to_date_obj)
-
-    runtime = RuntimeContext(
-        output_dir=output_dir,
-        input_file=parsed_options.input_file,
-        model_override=parsed_options.model,
-        debug=parsed_options.debug,
-    )
-
-    try:
-        console.print(
-            Panel(
-                f"[cyan]Source:[/cyan] {parsed_options.source.value}\n[cyan]Input:[/cyan] {parsed_options.input_file}\n[cyan]Output:[/cyan] {output_dir}\n[cyan]Windowing:[/cyan] {parsed_options.step_size} {parsed_options.step_unit.value}",
-                title="⚙️  Egregora Pipeline",
-                border_style="cyan",
-            )
-        )
-        run_params = PipelineRunParams(
-            output_dir=runtime.output_dir,
-            config=egregora_config,
-            source_type=parsed_options.source.value,
-            input_path=runtime.input_file,
-            refresh="all" if parsed_options.force else parsed_options.refresh,
-        )
-        write_pipeline.run(run_params)
-        console.print("[green]Processing completed successfully.[/green]")
-    except Exception as e:
-        traceback.print_exc()
-        console.print(f"[red]Pipeline failed: {e}[/]")
-        raise typer.Exit(code=1) from e
-
->>>>>>> origin/refactor-smells-global-state-rag-4132462485747550791
 
 @app.command()
 def top(
