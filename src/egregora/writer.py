"""Simple writer: LLM with write_post tool for editorial control.

The LLM decides what's worth writing, how many posts to create, and all metadata.
Uses function calling (write_post tool) to generate 0-N posts per period.

Documentation:
- Multi-Post Generation: docs/features/multi-post.md
- Architecture (Writer): docs/guides/architecture.md#5-writer-writerpy
- Core Concepts (Editorial Control): docs/getting-started/concepts.md#editorial-control-llm-decision-making
"""

from __future__ import annotations

import hashlib
import json
import logging
<<<<<<< HEAD
from collections.abc import Mapping
=======
>>>>>>> 6f99d48a
from datetime import timezone
from functools import lru_cache
from pathlib import Path
from typing import Any

import ibis
import pandas as pd
import yaml
from google import genai
from google.genai import types as genai_types
from ibis.expr.types import Table
from pydantic import BaseModel

from .annotations import ANNOTATION_AUTHOR, Annotation, AnnotationStore
from .gemini_batch import GeminiBatchClient
from .genai_utils import call_with_retries_sync
from .model_config import ModelConfig
from .profiler import get_active_authors, read_profile, write_profile
from .prompt_templates import render_writer_prompt
from .rag import VectorStore, index_post, query_media, query_similar_posts
from .site_config import load_mkdocs_config
from .write_post import write_post


def _write_freeform_markdown(content: str, date: str, output_dir: Path) -> Path:
    """Persist freeform LLM responses that skipped tool calls."""

    freeform_dir = output_dir / "freeform"
    freeform_dir.mkdir(parents=True, exist_ok=True)

    base_name = f"{date}-freeform"
    candidate_path = freeform_dir / f"{base_name}.md"
    suffix = 1

    while candidate_path.exists():
        suffix += 1
        candidate_path = freeform_dir / f"{base_name}-{suffix}.md"

    normalized_content = content.strip()
    front_matter = "\n".join(
        [
            "---",
            f"title: Freeform Response ({date})",
            f"date: {date}",
            "---",
            "",
            normalized_content,
            "",
        ]
    )

    candidate_path.write_text(front_matter, encoding="utf-8")
    return candidate_path


def _load_freeform_memory(output_dir: Path) -> str:
    """Return the latest freeform memo content (if any)."""

    freeform_dir = output_dir / "freeform"
    if not freeform_dir.exists():
        return ""

    files = sorted(freeform_dir.glob("*.md"))
    if not files:
        return ""

    latest = max(files, key=lambda path: path.stat().st_mtime)
    try:
        return latest.read_text(encoding="utf-8")
    except OSError:
        return ""


def _stringify_value(value: Any) -> str:
    """Convert values to safe strings for table rendering."""

    if isinstance(value, str):
        return value
    if value is None:
        return ""
    try:
        if pd.isna(value):  # type: ignore[call-arg]
            return ""
    except TypeError:
        pass
    return str(value)


def _escape_table_cell(value: Any) -> str:
    """Escape markdown table delimiters and normalize whitespace."""

    text = _stringify_value(value)
    text = text.replace("|", "\\|")
    return text.replace("\n", "<br>")


def _compute_message_id(row: Any) -> str:
    """Derive a deterministic identifier for a conversation row.

    The helper accepts any object exposing ``get`` and ``items`` (for example,
    :class:`dict` as well as :class:`pandas.Series` produced by
    ``DataFrame.iterrows()``). Legacy helpers passed both ``(row_index, row)``
    positional arguments, but that form is no longer accepted because the index
    value is ignored during hash computation. The function is private to this
    module, so no downstream backwards compatibility considerations apply.
    """

    if not (hasattr(row, "get") and hasattr(row, "items")):
        raise TypeError(
            "_compute_message_id expects an object with mapping-style access"
        )

    parts: list[str] = []
    for key in ("msg_id", "timestamp", "author", "message", "content", "text"):
        value = row.get(key)
        normalized = _stringify_value(value)
        if normalized:
            parts.append(normalized)

    if not parts:
        fallback_pairs = []
        for key, value in sorted(row.items()):
            if key in {"row_index", "similarity"}:
                continue
            normalized = _stringify_value(value)
            if normalized:
                fallback_pairs.append(f"{key}={normalized}")
        if fallback_pairs:
            parts.extend(fallback_pairs)
        else:
            parts.append(
                json.dumps(row, sort_keys=True, default=_stringify_value)
            )

    raw = "||".join(parts)
    return hashlib.sha256(raw.encode("utf-8")).hexdigest()[:16]


def _format_annotations_for_message(annotations: list[Annotation]) -> str:
    """Return formatted annotation text for inclusion in a table cell."""

    if not annotations:
        return ""

    formatted_blocks: list[str] = []
    for annotation in annotations:
        timestamp = (
            annotation.created_at.astimezone(timezone.utc)
            if annotation.created_at.tzinfo
            else annotation.created_at.replace(tzinfo=timezone.utc)
        )
        timestamp_text = timestamp.isoformat().replace("+00:00", "Z")
        parent_note = (
            f" · parent #{annotation.parent_annotation_id}"
            if getattr(annotation, "parent_annotation_id", None) is not None
            else ""
        )
        commentary = _stringify_value(annotation.commentary)
        formatted_blocks.append(
            (
                f"**Annotation #{annotation.id}{parent_note} — {timestamp_text} ({ANNOTATION_AUTHOR})**"
                f"\n{commentary}"
            )
        )

    return "\n\n".join(formatted_blocks)


def _merge_message_and_annotations(message_value: Any, annotations: list[Annotation]) -> str:
    """Append annotation content after the original message text."""

    message_text = _stringify_value(message_value)
    annotations_block = _format_annotations_for_message(annotations)

    if not annotations_block:
        return message_text
    if message_text:
        return f"{message_text}\n\n{annotations_block}"
    return annotations_block


def _build_conversation_markdown(
    dataframe: pd.DataFrame, annotations_store: AnnotationStore | None
) -> tuple[str, pd.DataFrame]:
    """Render conversation rows into markdown with inline annotations."""

    if dataframe.empty:
        return "", dataframe

    df = dataframe.copy()

    if "msg_id" not in df.columns:
        msg_ids = [_compute_message_id(row) for row in df.to_dict("records")]
        df.insert(0, "msg_id", msg_ids)
    else:
        df["msg_id"] = df["msg_id"].map(_stringify_value)

    annotations_map: dict[str, list[Annotation]] = {}
    if annotations_store is not None:
        ordered_ids = list(dict.fromkeys(df["msg_id"].tolist()))
        annotations_map = {
            msg_id: annotations_store.list_annotations_for_message(msg_id)
            for msg_id in ordered_ids
        }

    message_column = next(
        (candidate for candidate in ("message", "content", "text") if candidate in df.columns),
        None,
    )

    if message_column:
        df[message_column] = [
            _merge_message_and_annotations(value, annotations_map.get(msg_id, []))
            for value, msg_id in zip(
                df[message_column].tolist(), df["msg_id"].tolist()
            )
        ]
    elif annotations_map:
        df["annotations"] = [
            _format_annotations_for_message(annotations_map.get(msg_id, []))
            for msg_id in df["msg_id"].tolist()
        ]

    headers = [str(column) for column in df.columns]
    lines = [
        "| " + " | ".join(headers) + " |",
        "| " + " | ".join("---" for _ in headers) + " |",
    ]

    for _, row in df.iterrows():
        cells = [_escape_table_cell(row[column]) for column in headers]
        lines.append("| " + " | ".join(cells) + " |")

    return "\n".join(lines), df


logger = logging.getLogger(__name__)

# Constants
MAX_CONVERSATION_TURNS = 10


class PostMetadata(BaseModel):
    """Metadata schema for write_post tool."""

    title: str
    slug: str
    date: str
    tags: list[str] = []
    summary: str = ""
    authors: list[str] = []
    category: str | None = None


@lru_cache(maxsize=1)
def _writer_tools() -> list[genai_types.Tool]:
    """Return tool definitions compatible with the google.genai SDK."""
    metadata_schema = genai_types.Schema(
        type=genai_types.Type.OBJECT,
        properties={
            "title": genai_types.Schema(
                type=genai_types.Type.STRING,
                description="Engaging post title",
            ),
            "slug": genai_types.Schema(
                type=genai_types.Type.STRING,
                description="URL-friendly slug (lowercase, hyphenated)",
            ),
            "date": genai_types.Schema(
                type=genai_types.Type.STRING,
                description="Publication date YYYY-MM-DD",
            ),
            "tags": genai_types.Schema(
                type=genai_types.Type.ARRAY,
                description="Relevant topic tags",
                items=genai_types.Schema(type=genai_types.Type.STRING),
            ),
            "summary": genai_types.Schema(
                type=genai_types.Type.STRING,
                description="Short summary (1-2 sentences)",
            ),
            "authors": genai_types.Schema(
                type=genai_types.Type.ARRAY,
                description="List of anonymized author UUIDs",
                items=genai_types.Schema(type=genai_types.Type.STRING),
            ),
            "category": genai_types.Schema(
                type=genai_types.Type.STRING,
                description="Optional category slug",
                nullable=True,
            ),
        },
        required=["title", "slug", "date"],
    )

    write_post_decl = genai_types.FunctionDeclaration(
        name="write_post",
        description="Save a blog post with metadata (CMS tool)",
        parameters=genai_types.Schema(
            type=genai_types.Type.OBJECT,
            properties={
                "content": genai_types.Schema(
                    type=genai_types.Type.STRING,
                    description="Markdown post content",
                ),
                "metadata": metadata_schema,
            },
            required=["content", "metadata"],
        ),
    )

    read_profile_decl = genai_types.FunctionDeclaration(
        name="read_profile",
        description="Read the current profile for an author",
        parameters=genai_types.Schema(
            type=genai_types.Type.OBJECT,
            properties={
                "author_uuid": genai_types.Schema(
                    type=genai_types.Type.STRING,
                    description="The anonymized author UUID",
                )
            },
            required=["author_uuid"],
        ),
    )

    write_profile_decl = genai_types.FunctionDeclaration(
        name="write_profile",
        description="Write or update an author's profile",
        parameters=genai_types.Schema(
            type=genai_types.Type.OBJECT,
            properties={
                "author_uuid": genai_types.Schema(
                    type=genai_types.Type.STRING,
                    description="The anonymized author UUID",
                ),
                "content": genai_types.Schema(
                    type=genai_types.Type.STRING,
                    description="Profile content in markdown format",
                ),
            },
            required=["author_uuid", "content"],
        ),
    )

    search_media_decl = genai_types.FunctionDeclaration(
        name="search_media",
        description=(
            "Search for relevant media (images, memes, videos, audio) by description or topic. "
            "Returns media that was previously shared in the group conversations. "
            "Use this to find visual content to illustrate your blog posts."
        ),
        parameters=genai_types.Schema(
            type=genai_types.Type.OBJECT,
            properties={
                "query": genai_types.Schema(
                    type=genai_types.Type.STRING,
                    description=(
                        "Natural language search query describing the media you're looking for. "
                        "Examples: 'funny meme about procrastination', 'chart about productivity', "
                        "'image related to AI safety'"
                    ),
                ),
                "media_types": genai_types.Schema(
                    type=genai_types.Type.ARRAY,
                    description=(
                        "Optional filter by media type. Valid types: 'image', 'video', 'audio', 'document'. "
                        "If not specified, searches all media types."
                    ),
                    items=genai_types.Schema(type=genai_types.Type.STRING),
                    nullable=True,
                ),
                "limit": genai_types.Schema(
                    type=genai_types.Type.INTEGER,
                    description="Maximum number of results to return (default: 5)",
                    nullable=True,
                ),
            },
            required=["query"],
        ),
    )

    annotate_conversation_decl = genai_types.FunctionDeclaration(
        name="annotate_conversation",
        description=(
            "Store a private annotation linked to a conversation message so it can be "
            "surfaced automatically during future writing sessions."
        ),
        parameters=genai_types.Schema(
            type=genai_types.Type.OBJECT,
            properties={
                "msg_id": genai_types.Schema(
                    type=genai_types.Type.STRING,
                    description="Identifier of the conversation message being annotated",
                ),
                "my_commentary": genai_types.Schema(
                    type=genai_types.Type.STRING,
                    description="Commentary to remember for the specified message",
                ),
                "parent_annotation_id": genai_types.Schema(
                    type=genai_types.Type.STRING,
                    description="Optional prior annotation ID that this elaborates on",
                    nullable=True,
                ),
            },
            required=["msg_id", "my_commentary"],
        ),
    )

    return [
        genai_types.Tool(
            function_declarations=[
                write_post_decl,
                read_profile_decl,
                write_profile_decl,
                search_media_decl,
                annotate_conversation_decl,
            ]
        )
    ]


def load_site_config(output_dir: Path) -> dict:
    """
    Load egregora configuration from mkdocs.yml if it exists.

    Reads the `extra.egregora` section from mkdocs.yml in the output directory.
    Returns empty dict if no config found.

    Args:
        output_dir: Output directory (will look for mkdocs.yml in parent/root)

    Returns:
        Dict with egregora config (writer_prompt, rag settings, etc.)
    """
    config, mkdocs_path = load_mkdocs_config(output_dir)
    if not mkdocs_path:
        logger.debug("No mkdocs.yml found, using default config")
        return {}

    egregora_config = config.get("extra", {}).get("egregora", {})
    logger.info(f"Loaded site config from {mkdocs_path}")
    return egregora_config


def load_markdown_extensions(output_dir: Path) -> str:
    """
    Load markdown_extensions section from mkdocs.yml and format for LLM.

    The LLM understands these extension names and knows how to use them.
    We just pass the YAML config directly.

    Args:
        output_dir: Output directory (will look for mkdocs.yml in parent/root)

    Returns:
        Formatted YAML string with markdown_extensions section
    """
    config, mkdocs_path = load_mkdocs_config(output_dir)
    if not mkdocs_path:
        logger.debug("No mkdocs.yml found, no custom markdown extensions")
        return ""

    try:
        extensions = config.get("markdown_extensions", [])

        if not extensions:
            return ""

        # Format as YAML for the LLM
        yaml_section = yaml.dump(
            {"markdown_extensions": extensions},
            default_flow_style=False,
            allow_unicode=True,
            sort_keys=False,
        )

        logger.info(f"Loaded {len(extensions)} markdown extensions from {mkdocs_path}")
        return yaml_section

    except Exception as e:
        logger.warning(f"Could not load markdown extensions from {mkdocs_path}: {e}")
        return ""


def get_top_authors(df: Table, limit: int = 20) -> list[str]:
    """
    Get top N active authors by message count.

    Args:
        df: Table with 'author' column
        limit: Max number of authors (default 20)

    Returns:
        List of author UUIDs (most active first)
    """
    # Filter out system and enrichment entries
    author_counts = (
        df.filter(~df.author.isin(["system", "egregora"]))
        .filter(df.author.notnull())
        .filter(df.author != "")
        .group_by("author")
        .aggregate(count=ibis._.count())
        .order_by(ibis.desc("count"))
        .limit(limit)
    )

    if author_counts.count().execute() == 0:
        return []

    return author_counts.author.execute().tolist()


def _query_rag_for_context(
    df: Table,
    batch_client: GeminiBatchClient,
    rag_dir: Path,
    *,
    embedding_model: str,
    embedding_output_dimensionality: int = 3072,
) -> str:
    """Query RAG system for similar previous posts."""
    try:
        store = VectorStore(rag_dir / "chunks.parquet")
        similar_posts = query_similar_posts(
            df,
            batch_client,
            store,
            embedding_model=embedding_model,
            top_k=5,
            deduplicate=True,
            output_dimensionality=embedding_output_dimensionality,
        )

        if similar_posts.count().execute() == 0:
            logger.info("No similar previous posts found")
            return ""

        post_count = similar_posts.count().execute()
        logger.info(f"Found {post_count} similar previous posts")
        rag_context = "\n\n## Related Previous Posts (for continuity and linking):\n"
        rag_context += (
            "You can reference these posts in your writing to maintain conversation continuity.\n\n"
        )

        for row in similar_posts.execute().to_dict("records"):
            rag_context += f"### [{row['post_title']}] ({row['post_date']})\n"
            rag_context += f"{row['content'][:400]}...\n"
            rag_context += f"- Tags: {', '.join(row['tags']) if row['tags'] else 'none'}\n"
            rag_context += f"- Similarity: {row['similarity']:.2f}\n\n"

        return rag_context
    except Exception as e:
        logger.warning(f"RAG query failed: {e}")
        return ""


def _load_profiles_context(df: Table, profiles_dir: Path) -> str:
    """Load profiles for top active authors."""
    top_authors = get_top_authors(df, limit=20)
    if not top_authors:
        return ""

    logger.info(f"Loading profiles for {len(top_authors)} active authors")
    profiles_context = "\n\n## Active Participants (Profiles):\n"
    profiles_context += "Understanding the participants helps you write posts that match their style, voice, and interests.\n\n"

    for author_uuid in top_authors:
        profile_content = read_profile(author_uuid, profiles_dir)

        if profile_content:
            profiles_context += f"### Author: {author_uuid}\n"
            profiles_context += f"{profile_content}\n\n"
        else:
            # No profile yet (first time seeing this author)
            profiles_context += f"### Author: {author_uuid}\n"
            profiles_context += "(No profile yet - first appearance)\n\n"

    logger.info(f"Profiles context: {len(profiles_context)} characters")
    return profiles_context


def _handle_write_post_tool(
    fn_args: dict, fn_call, output_dir: Path, saved_posts: list[str]
) -> genai_types.Content:
    """Handle write_post tool call."""
    content = fn_args.get("content", "")
    metadata = fn_args.get("metadata", {})
    path = write_post(content, metadata, output_dir)
    saved_posts.append(path)

    return genai_types.Content(
        role="user",
        parts=[
            genai_types.Part(
                function_response=genai_types.FunctionResponse(
                    id=getattr(fn_call, "id", None),
                    name="write_post",
                    response={"status": "success", "path": path},
                )
            )
        ],
    )


def _handle_read_profile_tool(fn_args: dict, fn_call, profiles_dir: Path) -> genai_types.Content:
    """Handle read_profile tool call."""
    author_uuid = fn_args.get("author_uuid", "")
    profile_content = read_profile(author_uuid, profiles_dir)

    return genai_types.Content(
        role="user",
        parts=[
            genai_types.Part(
                function_response=genai_types.FunctionResponse(
                    id=getattr(fn_call, "id", None),
                    name="read_profile",
                    response={"content": profile_content or "No profile exists yet."},
                )
            )
        ],
    )


def _handle_write_profile_tool(
    fn_args: dict, fn_call, profiles_dir: Path, saved_profiles: list[str]
) -> genai_types.Content:
    """Handle write_profile tool call."""
    author_uuid = fn_args.get("author_uuid", "")
    content = fn_args.get("content", "")
    path = write_profile(author_uuid, content, profiles_dir)
    saved_profiles.append(path)

    return genai_types.Content(
        role="user",
        parts=[
            genai_types.Part(
                function_response=genai_types.FunctionResponse(
                    id=getattr(fn_call, "id", None),
                    name="write_profile",
                    response={"status": "success", "path": path},
                )
            )
        ],
    )


def _handle_search_media_tool(
    fn_args: dict,
    fn_call,
    batch_client: GeminiBatchClient,
    rag_dir: Path,
    *,
    embedding_model: str,
    embedding_output_dimensionality: int = 3072,
) -> genai_types.Content:
    """Handle search_media tool call."""
    query = fn_args.get("query", "")
    media_types = fn_args.get("media_types")
    limit = fn_args.get("limit", 5)

    try:
        store = VectorStore(rag_dir / "chunks.parquet")
        results = query_media(
            query=query,
            batch_client=batch_client,
            store=store,
            media_types=media_types,
            top_k=limit,
            embedding_model=embedding_model,
            output_dimensionality=embedding_output_dimensionality,
        )

        # Format results for LLM
        result_count = results.count().execute()
        if result_count == 0:
            formatted_results = "No matching media found."
        else:
            formatted_list = []
            results_df = results.execute()
            for _, row in results_df.iterrows():
                media_info = {
                    "media_type": row.get("media_type"),
                    "media_path": row.get("media_path"),
                    "original_filename": row.get("original_filename"),
                    "description": str(row.get("content", ""))[:500],  # Truncate long descriptions
                    "similarity": round(float(row.get("similarity", 0)), 2),
                }
                formatted_list.append(media_info)

            formatted_results = json.dumps(formatted_list, indent=2)

        return genai_types.Content(
            role="user",
            parts=[
                genai_types.Part(
                    function_response=genai_types.FunctionResponse(
                        id=getattr(fn_call, "id", None),
                        name="search_media",
                        response={"results": formatted_results},
                    )
                )
            ],
        )
    except Exception as e:
        logger.error(f"search_media failed: {e}")
        return genai_types.Content(
            role="user",
            parts=[
                genai_types.Part(
                    function_response=genai_types.FunctionResponse(
                        id=getattr(fn_call, "id", None),
                        name="search_media",
                        response={"status": "error", "error": str(e)},
                    )
                )
            ],
        )


def _handle_annotate_conversation_tool(
    fn_args: dict,
    fn_call,
    annotations_store: AnnotationStore | None,
) -> genai_types.Content:
    """Persist annotation data using the AnnotationStore."""

    if annotations_store is None:
        raise RuntimeError("Annotation store is not configured")

    msg_id = _stringify_value(fn_args.get("msg_id"))
    commentary = _stringify_value(fn_args.get("my_commentary"))
    parent_raw = fn_args.get("parent_annotation_id")

    if isinstance(parent_raw, str):
        parent_raw = parent_raw.strip()

    parent_annotation_id: int | None
    if parent_raw in (None, ""):
        parent_annotation_id = None
    else:
        try:
            parent_annotation_id = int(parent_raw)
        except (TypeError, ValueError) as exc:
            raise ValueError("parent_annotation_id must be an integer when provided") from exc

    annotation = annotations_store.save_annotation(
        msg_id,
        commentary,
        parent_annotation_id=parent_annotation_id,
    )

    response_payload = {
        "status": "ok",
        "annotation_id": annotation.id,
        "msg_id": annotation.msg_id,
        "created_at": annotation.created_at.isoformat(),
        "author": annotation.author,
    }
    if parent_annotation_id is not None:
        response_payload["parent_annotation_id"] = parent_annotation_id

    return genai_types.Content(
        role="user",
        parts=[
            genai_types.Part(
                function_response=genai_types.FunctionResponse(
                    id=getattr(fn_call, "id", None),
                    name="annotate_conversation",
                    response=response_payload,
                )
            )
        ],
    )


def _handle_tool_error(fn_call, fn_name: str, error: Exception) -> genai_types.Content:
    """Handle tool execution error."""
    return genai_types.Content(
        role="user",
        parts=[
            genai_types.Part(
                function_response=genai_types.FunctionResponse(
                    id=getattr(fn_call, "id", None),
                    name=fn_name,
                    response={"status": "error", "error": str(error)},
                )
            )
        ],
        )


def _process_tool_calls(  # noqa: PLR0913
    candidate,
    output_dir: Path,
    profiles_dir: Path,
    saved_posts: list[str],
    saved_profiles: list[str],
    client: genai.Client,
    batch_client: GeminiBatchClient,
    rag_dir: Path,
    annotations_store: AnnotationStore | None,
    *,
    embedding_model: str,
    embedding_output_dimensionality: int = 3072,
) -> tuple[bool, list[genai_types.Content], list[str]]:
    """Process all tool calls from LLM response."""
    has_tool_calls = False
    tool_responses: list[genai_types.Content] = []
    freeform_parts: list[str] = []

    if not candidate or not candidate.content or not candidate.content.parts:
        return False, [], []

    for part in candidate.content.parts:
        function_call = getattr(part, "function_call", None)

        if function_call:
            has_tool_calls = True
            fn_call = function_call
            fn_name = fn_call.name
            fn_args = fn_call.args or {}

            try:
                if fn_name == "write_post":
                    tool_responses.append(
                        _handle_write_post_tool(fn_args, fn_call, output_dir, saved_posts)
                    )
                elif fn_name == "read_profile":
                    tool_responses.append(_handle_read_profile_tool(fn_args, fn_call, profiles_dir))
                elif fn_name == "write_profile":
                    tool_responses.append(
                        _handle_write_profile_tool(fn_args, fn_call, profiles_dir, saved_profiles)
                    )
                elif fn_name == "search_media":
                    response = _handle_search_media_tool(
                        fn_args,
                        fn_call,
                        batch_client,
                        rag_dir,
                        embedding_model=embedding_model,
                        embedding_output_dimensionality=embedding_output_dimensionality,
                    )
                    tool_responses.append(response)
                elif fn_name == "annotate_conversation":
                    tool_responses.append(
                        _handle_annotate_conversation_tool(fn_args, fn_call, annotations_store)
                    )
            except Exception as e:
                tool_responses.append(_handle_tool_error(fn_call, fn_name, e))
            continue

        text = getattr(part, "text", "")
        if text:
            freeform_parts.append(text)

    return has_tool_calls, tool_responses, freeform_parts


def _index_posts_in_rag(
    saved_posts: list[str],
    batch_client: GeminiBatchClient,
    rag_dir: Path,
    *,
    embedding_model: str,
    embedding_output_dimensionality: int = 3072,
) -> None:
    """Index newly created posts in RAG system."""
    if not saved_posts:
        return

    try:
        store = VectorStore(rag_dir / "chunks.parquet")
        for post_path in saved_posts:
            index_post(
                Path(post_path),
                batch_client,
                store,
                embedding_model=embedding_model,
                output_dimensionality=embedding_output_dimensionality,
            )
        logger.info(f"Indexed {len(saved_posts)} new posts in RAG")
    except Exception as e:
        logger.error(f"Failed to index posts in RAG: {e}")


def write_posts_for_period(  # noqa: PLR0913
    df: Table,
    date: str,
    client: genai.Client,
    batch_client: GeminiBatchClient,
    output_dir: Path = Path("output/posts"),
    profiles_dir: Path = Path("output/profiles"),
    rag_dir: Path = Path("output/rag"),
    model_config=None,
    enable_rag: bool = True,
    embedding_output_dimensionality: int = 3072,
) -> dict[str, list[str]]:
    """
    Let LLM analyze period's messages, write 0-N posts, and update author profiles.

    The LLM has full editorial control via tools:
    - write_post: Create blog posts with metadata
    - read_profile: Read existing author profiles
    - write_profile: Update author profiles

    RAG system provides context from previous posts for continuity.

    Args:
        df: Table with messages for the period (already enriched)
        date: Period identifier (e.g., "2025-01-01")
        client: Gemini client
        output_dir: Where to save posts
        profiles_dir: Where to save author profiles
        rag_dir: Where RAG vector store is saved
        model_config: Model configuration object (contains model selection logic)
        enable_rag: Whether to use RAG for context

    Returns:
        Dict with 'posts' and 'profiles' lists of saved file paths
    """
    # Early return for empty input
    if df.count().execute() == 0:
        return {"posts": [], "profiles": []}

    # Setup
    if model_config is None:
        model_config = ModelConfig()
    model = model_config.get_model("writer")
    embedding_model = model_config.get_model("embedding")
    logger.info("[blue]🧠 Writer model:[/] %s", model)
    logger.info("[blue]📚 Embedding model:[/] %s", embedding_model)

    annotations_store: AnnotationStore | None = None
    try:
        annotations_path = (output_dir.parent / "annotations.duckdb").resolve()
        annotations_store = AnnotationStore(annotations_path)
    except Exception as exc:  # pragma: no cover - defensive path
        logger.warning("Annotation store unavailable (%s). Continuing without annotations.", exc)

    active_authors = get_active_authors(df)
    messages_df = df.execute()
    markdown_table, _ = _build_conversation_markdown(messages_df, annotations_store)

    # Query RAG and load profiles for context
    rag_context = (
        _query_rag_for_context(
            df,
            batch_client,
            rag_dir,
            embedding_model=embedding_model,
            embedding_output_dimensionality=embedding_output_dimensionality,
        )
        if enable_rag
        else ""
    )
    profiles_context = _load_profiles_context(df, profiles_dir)

    # Load previous freeform memo (only persisted memory between periods)
    freeform_memory = _load_freeform_memory(output_dir)

    # Load site config and markdown extensions
    site_config = load_site_config(output_dir)
    custom_writer_prompt = site_config.get("writer_prompt", "")
    markdown_extensions_yaml = load_markdown_extensions(output_dir)

    markdown_features_section = ""
    if markdown_extensions_yaml:
        markdown_features_section = f"""
## Available Markdown Features

This MkDocs site has the following extensions configured:

```yaml
{markdown_extensions_yaml}```

Use these features appropriately in your posts. You understand how each extension works.
"""

    # Build prompt
    prompt = render_writer_prompt(
        date=date,
        markdown_table=markdown_table,
        active_authors=", ".join(active_authors),
        custom_instructions=custom_writer_prompt or "",
        markdown_features=markdown_features_section,
        profiles_context=profiles_context,
        rag_context=rag_context,
        freeform_memory=freeform_memory,
    )

    # Setup conversation
    config = genai_types.GenerateContentConfig(
        tools=_writer_tools(),
        temperature=0.7,
    )
    messages: list[genai_types.Content] = [
        genai_types.Content(role="user", parts=[genai_types.Part(text=prompt)])
    ]
    saved_posts: list[str] = []
    saved_profiles: list[str] = []

    # Conversation loop
    for _ in range(MAX_CONVERSATION_TURNS):
        try:
            response = call_with_retries_sync(
                client.models.generate_content,
                model=model,
                contents=messages,
                config=config,
            )
        except Exception as exc:
            logger.error("Writer generation failed: %s", exc)
            raise

        # Check for valid response
        if not response or not response.candidates:
            logger.warning("No candidates in response, ending conversation")
            break

        candidate = response.candidates[0]

        # Process tool calls
        has_tool_calls, tool_responses, freeform_parts = _process_tool_calls(
            candidate,
            output_dir,
            profiles_dir,
            saved_posts,
            saved_profiles,
            client,
            batch_client,
            rag_dir,
            annotations_store,
            embedding_model=embedding_model,
            embedding_output_dimensionality=embedding_output_dimensionality,
        )

        # Exit if no more tools to call
        if not has_tool_calls:
            if freeform_parts:
                freeform_content = "\n\n".join(
                    part.strip() for part in freeform_parts if part and part.strip()
                )
                if freeform_content:
                    freeform_path = _write_freeform_markdown(freeform_content, date, output_dir)
                    saved_posts.append(str(freeform_path))
            break

        # Continue conversation
        if candidate.content:
            messages.append(candidate.content)
        messages.extend(tool_responses)

    # Index new posts in RAG
    if enable_rag:
        _index_posts_in_rag(
            saved_posts,
            batch_client,
            rag_dir,
            embedding_model=embedding_model,
            embedding_output_dimensionality=embedding_output_dimensionality,
        )

    return {"posts": saved_posts, "profiles": saved_profiles}<|MERGE_RESOLUTION|>--- conflicted
+++ resolved
@@ -14,10 +14,7 @@
 import hashlib
 import json
 import logging
-<<<<<<< HEAD
 from collections.abc import Mapping
-=======
->>>>>>> 6f99d48a
 from datetime import timezone
 from functools import lru_cache
 from pathlib import Path
