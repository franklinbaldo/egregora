--- conflicted
+++ resolved
@@ -1,7 +1,3 @@
-<<<<<<< HEAD
-
-=======
->>>>>>> bcd1f7b6
 /* --- Core Readability Improvements --- */
 /*
   - Increase base font size for comfortable long-form reading.
@@ -16,7 +12,6 @@
     max-width: 75ch; /* Optimal line length */
 }
 
-<<<<<<< HEAD
 /* --- Navigation Active State --- */
 /*
   - Provide a clear visual indicator for the current page and section
@@ -31,8 +26,6 @@
     font-weight: 700; /* Make it even bolder */
 }
 
-=======
->>>>>>> bcd1f7b6
 
 /* Reading Progress Bar */
 #reading-progress-bar {
@@ -350,18 +343,4 @@
   width: 32px;
   height: 32px;
   border-radius: 50%;
-}
-
-/* --- Core Readability Improvements --- */
-/*
-  - Increase base font size for comfortable long-form reading.
-  - Cap content width to optimal line length (approx. 70 characters).
-*/
-
-.md-typeset {
-  font-size: 1.1rem; /* Approx 17.6px, slightly larger for readability */
-}
-
-.md-main .md-content {
-    max-width: 75ch; /* Optimal line length */
 }