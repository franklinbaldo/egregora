"""Diagnostic utilities for verifying Egregora setup.

This module provides health checks for dependencies, configuration,
and system requirements. Used by the `egregora doctor` CLI command.

All imports are lazy (inside functions) to allow diagnostics to run even
when dependencies are missing - this is the whole point of diagnostics!

Usage:
    from egregora.diagnostics import run_diagnostics, DiagnosticResult

    results = run_diagnostics()
    for result in results:
        print(f"{result.check}: {result.status}")
"""

import importlib.util
import os
import shutil
import subprocess
import sys
from dataclasses import dataclass
from enum import Enum
from pathlib import Path
from typing import Any

from egregora.config import find_egregora_config, load_egregora_config
from egregora.input_adapters import list_adapters

# Constants
MIN_API_KEY_LENGTH_FOR_MASKING = 12  # Minimum length to safely mask API key (8 + 4 chars)


class HealthStatus(str, Enum):
    """Health check status levels."""

    OK = "ok"
    WARNING = "warning"
    ERROR = "error"
    INFO = "info"


@dataclass(frozen=True, slots=True)
class DiagnosticResult:
    """Result of a diagnostic health check.

    Attributes:
        check: Name of the check (e.g., "API Key")
        status: Health status (OK, WARNING, ERROR, INFO)
        message: Human-readable message
        details: Optional additional details

    """

    check: str
    status: HealthStatus
    message: str
    details: dict[str, Any] | None = None


def check_python_version() -> DiagnosticResult:
    """Check if Python version meets minimum requirement (3.12+)."""
    version = sys.version_info
    if version >= (3, 12):
        return DiagnosticResult(
            check="Python Version",
            status=HealthStatus.OK,
            message=f"Python {version.major}.{version.minor}.{version.micro}",
        )
    return DiagnosticResult(
        check="Python Version",
        status=HealthStatus.ERROR,
        message=f"Python {version.major}.{version.minor}.{version.micro} (requires 3.12+)",
    )


def check_required_packages() -> DiagnosticResult:
    """Check if required packages are installed."""
    required = [
        "ibis",
        "duckdb",
        "pydantic",
        "pydantic_ai",
        "google.genai",
        "typer",
        "rich",
    ]

    missing = []
    for package in required:
        try:
            # Try importing the module to check if it's available
            importlib.import_module(package)
        except ImportError:
            missing.append(package)

    if not missing:
        return DiagnosticResult(
            check="Required Packages",
            status=HealthStatus.OK,
            message=f"All {len(required)} required packages installed",
        )

    return DiagnosticResult(
        check="Required Packages",
        status=HealthStatus.ERROR,
        message=f"Missing packages: {', '.join(missing)}",
        details={"missing": missing},
    )


def check_api_key() -> DiagnosticResult:
    """Check if GOOGLE_API_KEY is configured."""
    # Avoid importing from egregora.config to keep diagnostics dependency-free
    # as egregora.config imports pydantic/yaml which might be missing.
    api_key = os.getenv("GOOGLE_API_KEY")

    if api_key:
        # Mask the key for security
        masked = f"{api_key[:8]}...{api_key[-4:]}" if len(api_key) > MIN_API_KEY_LENGTH_FOR_MASKING else "***"
        return DiagnosticResult(
            check="API Key",
            status=HealthStatus.OK,
            message=f"GOOGLE_API_KEY set ({masked})",
        )

    return DiagnosticResult(
        check="API Key",
        status=HealthStatus.WARNING,
        message="GOOGLE_API_KEY not set (required for enrichment and generation)",
        details={"env_var": "GOOGLE_API_KEY"},
    )


def check_duckdb_zipfs() -> DiagnosticResult:
    """Check if DuckDB zipfs extension is available for streaming ZIP reads."""
    # Lazy import - allows doctor command to run even if duckdb not installed
    try:
        duckdb = importlib.import_module("duckdb")
    except ImportError:
        return DiagnosticResult(
            check="DuckDB ZipFS Extension",
            status=HealthStatus.INFO,
            message="DuckDB not installed",
            details={"missing_package": "duckdb"},
        )

    try:
        conn = duckdb.connect(":memory:")

        # Try to install zipfs extension from community repository
        try:
            conn.execute("INSTALL zipfs FROM community")
            conn.execute("LOAD zipfs")

            # Verify extension is loaded
            result = conn.execute(
                "SELECT extension_name, loaded FROM duckdb_extensions() WHERE extension_name = 'zipfs'"
            ).fetchone()

            if result and result[1]:  # loaded = True
                return DiagnosticResult(
                    check="DuckDB ZipFS Extension",
                    status=HealthStatus.OK,
                    message="ZipFS extension available (enables vectorized ZIP parsing)",
                    details={"benefit": "WhatsApp adapter can use fully vectorized parsing"},
                )

            return DiagnosticResult(
                check="DuckDB ZipFS Extension",
                status=HealthStatus.INFO,
                message="ZipFS extension installed but not loaded",
            )

        except duckdb.IOException:
            # Extension not available (requires DuckDB 1.4.2+)
            return DiagnosticResult(
                check="DuckDB ZipFS Extension",
                status=HealthStatus.INFO,
                message="ZipFS not available (requires DuckDB 1.4.2+, using Python fallback)",
                details={
                    "workaround": "WhatsApp adapter uses hybrid Python+DuckDB approach",
                    "repo": "https://github.com/isaacbrodsky/duckdb-zipfs",
                },
            )

        finally:
            conn.close()

    except Exception as e:  # noqa: BLE001
        # Diagnostic check failure shouldn't crash the tool, just report as INFO/ERROR
        return DiagnosticResult(
            check="DuckDB ZipFS Extension",
            status=HealthStatus.INFO,
            message=f"Failed to check zipfs extension: {e}",
        )


def check_git() -> DiagnosticResult:
    """Check if git is available for code_ref tracking."""
    try:
        # Resolve full path to git to avoid S607 (partial executable path)
        git_path = shutil.which("git")
        if not git_path:
            msg = "git executable not found"
            raise FileNotFoundError(msg)

        result = subprocess.run(  # noqa: S603
            [git_path, "--version"],
            capture_output=True,
            text=True,
            check=True,
            timeout=2,
        )
        version = result.stdout.strip()
        return DiagnosticResult(
            check="Git",
            status=HealthStatus.OK,
            message=version,
        )

    except subprocess.CalledProcessError:
        return DiagnosticResult(
            check="Git",
            status=HealthStatus.WARNING,
            message="Git not available (code_ref tracking disabled)",
        )

    except (subprocess.TimeoutExpired, FileNotFoundError):
        return DiagnosticResult(
            check="Git",
            status=HealthStatus.WARNING,
            message="Git not found in PATH (code_ref tracking disabled)",
        )


def check_cache_directory() -> DiagnosticResult:
    """Check if cache directory is writable."""
    cache_dir = Path(".egregora-cache")

    try:
        # Try creating cache directory
        cache_dir.mkdir(parents=True, exist_ok=True)

        # Try writing a test file
        test_file = cache_dir / ".write_test"
        test_file.write_text("test")
        test_file.unlink()

        # Check size if exists
        if cache_dir.exists():
            total_size = sum(f.stat().st_size for f in cache_dir.rglob("*") if f.is_file())
            size_mb = total_size / (1024**2)

            return DiagnosticResult(
                check="Cache Directory",
                status=HealthStatus.OK,
                message=f"Writable at {cache_dir.absolute()} ({size_mb:.1f} MB)",
                details={"path": str(cache_dir.absolute()), "size_mb": size_mb},
            )

        return DiagnosticResult(
            check="Cache Directory",
            status=HealthStatus.OK,
            message=f"Writable at {cache_dir.absolute()}",
        )

    except OSError as e:
        return DiagnosticResult(
            check="Cache Directory",
            status=HealthStatus.ERROR,
            message=f"Cannot write to {cache_dir.absolute()}: {e}",
        )


def check_egregora_config() -> DiagnosticResult:
    """Check if .egregora.toml exists and is valid."""
<<<<<<< HEAD
    config_file = Path(".egregora.toml")
=======
    site_root = Path.cwd()
    config_path = find_egregora_config(site_root)
>>>>>>> bfec92ff

    if not config_path:
        return DiagnosticResult(
            check="Egregora Config",
            status=HealthStatus.INFO,
<<<<<<< HEAD
            message="No .egregora.toml (will use defaults)",
        )

    try:
        # Try loading config
        config = load_egregora_config(config_file.parent)  # Pass site root
=======
            message="No .egregora.toml found (will use defaults)",
        )

    try:
        config = load_egregora_config(config_path.parent)
>>>>>>> bfec92ff

        return DiagnosticResult(
            check="Egregora Config",
            status=HealthStatus.OK,
            message=f"Valid config at {config_path}",
            details={
                "writer_model": config.models.writer,
                "rag_enabled": config.rag.enabled,
                "pipeline_step_unit": config.pipeline.step_unit,
            },
        )

    except Exception as e:  # noqa: BLE001
        # Catch configuration loading errors (validation, parsing, etc.)
        return DiagnosticResult(
            check="Egregora Config",
            status=HealthStatus.ERROR,
            message=f"Invalid config: {e}",
        )


def check_adapters() -> DiagnosticResult:
    """Check available source adapters."""
    try:
        sources = list_adapters()

        if sources:
            return DiagnosticResult(
                check="Source Adapters",
                status=HealthStatus.OK,
                message=f"{len(sources)} adapters available: {', '.join(sources)}",
                details={"adapters": sources},
            )

        return DiagnosticResult(
            check="Source Adapters",
            status=HealthStatus.ERROR,
            message="No adapters registered",
        )

    except Exception as e:  # noqa: BLE001
        # Adapter listing failure shouldn't crash diagnostics
        return DiagnosticResult(
            check="Source Adapters",
            status=HealthStatus.ERROR,
            message=f"Failed to list adapters: {e}",
        )


def run_diagnostics() -> list[DiagnosticResult]:
    """Run all diagnostic checks.

    Returns:
        List of diagnostic results, one per check

    Example:
        >>> results = run_diagnostics()
        >>> for result in results:
        ...     print(f"{result.check}: {result.status.value}")

    """
    checks = [
        check_python_version,
        check_required_packages,
        check_api_key,
        check_duckdb_zipfs,
        check_git,
        check_cache_directory,
        check_egregora_config,
        check_adapters,
    ]

    results = []
    for check_func in checks:
        try:
            result = check_func()
            results.append(result)
        except Exception as e:  # noqa: BLE001
            # Catch-all for unexpected check failures to ensure report is generated
            check_name = getattr(check_func, "__name__", "Unknown Check")
            check_name = check_name.replace("check_", "").replace("_", " ").title()
            results.append(
                DiagnosticResult(
                    check=check_name,
                    status=HealthStatus.ERROR,
                    message=f"Check failed: {e}",
                )
            )

    return results<|MERGE_RESOLUTION|>--- conflicted
+++ resolved
@@ -275,31 +275,18 @@
 
 def check_egregora_config() -> DiagnosticResult:
     """Check if .egregora.toml exists and is valid."""
-<<<<<<< HEAD
     config_file = Path(".egregora.toml")
-=======
-    site_root = Path.cwd()
-    config_path = find_egregora_config(site_root)
->>>>>>> bfec92ff
 
     if not config_path:
         return DiagnosticResult(
             check="Egregora Config",
             status=HealthStatus.INFO,
-<<<<<<< HEAD
             message="No .egregora.toml (will use defaults)",
         )
 
     try:
         # Try loading config
         config = load_egregora_config(config_file.parent)  # Pass site root
-=======
-            message="No .egregora.toml found (will use defaults)",
-        )
-
-    try:
-        config = load_egregora_config(config_path.parent)
->>>>>>> bfec92ff
 
         return DiagnosticResult(
             check="Egregora Config",
