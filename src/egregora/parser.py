"""WhatsApp chat parser that converts ZIP exports to Ibis Tables.

This module handles parsing of WhatsApp export files into structured data.
It automatically anonymizes all author names before returning data.

Documentation:
- Architecture: docs/guides/architecture.md
- Core Concepts: docs/getting-started/concepts.md
- API Reference: docs/reference/api.md
"""

from __future__ import annotations

import io
import logging
import re
import unicodedata
import zipfile
from collections.abc import Iterable, Sequence
from datetime import UTC, date, datetime

import ibis
from dateutil import parser as date_parser
from ibis.expr.types import Table

from .anonymizer import anonymize_dataframe
from .models import WhatsAppExport
from .schema import MESSAGE_SCHEMA, ensure_message_schema
from .zip_utils import ZipValidationError, ensure_safe_member_size, validate_zip_contents

# Constants
SET_COMMAND_PARTS = 2

logger = logging.getLogger(__name__)

# Pattern for egregora commands: /egregora <command> <args>
EGREGORA_COMMAND_PATTERN = re.compile(r"^/egregora\s+(\w+)\s+(.+)$", re.IGNORECASE)


def _parse_set_command(args: str) -> dict | None:
    """Parse a 'set' command."""
    parts = args.split(maxsplit=1)
    if len(parts) == SET_COMMAND_PARTS:
        target = parts[0].lower()
        value = parts[1].strip("\"'")
        return {"command": "set", "target": target, "value": value}
    return None


def _parse_remove_command(args: str) -> dict:
    """Parse a 'remove' command."""
    return {"command": "remove", "target": args.lower(), "value": None}


COMMAND_REGISTRY = {
    "set": _parse_set_command,
    "remove": _parse_remove_command,
}


def parse_egregora_command(message: str) -> dict | None:
    """
    Parse egregora commands from message text.

    Supported commands:
    - /egregora set alias "Franklin"
    - /egregora remove alias
    - /egregora set bio "I love Python"
    - /egregora set twitter "@franklindev"
    - /egregora set website "https://franklin.dev"
    - /egregora opt-out
    - /egregora opt-in

    Args:
        message: Message text to parse

    Returns:
        Command dict or None if not a command:
        {
            'command': 'set',
            'target': 'alias',
            'value': 'Franklin'
        }
        or
        {
            'command': 'opt-out'
        }
    """
    # Normalize curly quotes to straight quotes (English only, as requested)
    # This handles copy-paste from phones/messaging apps
    message = message.replace('"', '"').replace('"', '"')
    message = message.replace("'", "'").replace("'", "'")

    # Check for simple commands first (no args)
    simple_cmd = message.strip().lower()
    if simple_cmd == "/egregora opt-out":
        return {"command": "opt-out"}
    elif simple_cmd == "/egregora opt-in":
        return {"command": "opt-in"}

    match = EGREGORA_COMMAND_PATTERN.match(message.strip())
    if not match:
        return None

    action = match.group(1).lower()
    args = match.group(2).strip()

    if action in COMMAND_REGISTRY:
        return COMMAND_REGISTRY[action](args)

    return None


def extract_commands(df: Table) -> list[dict]:
    """
    Extract egregora commands from parsed Table.

    Commands are messages starting with /egregora that set user preferences
    like aliases, bios, links, etc.

    Args:
        df: Parsed Table with columns: timestamp, author, message

    Returns:
        List of command dicts:
        [{
            'author': 'a3f8c2b1',
            'timestamp': '2025-01-15 14:32:00',
            'command': {...}
        }]
    """
    if int(df.count().execute()) == 0:
        return []

    commands = []

    # Convert to pandas for iteration (most efficient for small result sets)
    rows = df.execute().to_dict("records")

    for row in rows:
        message = row.get("message", "")
        if not message:
            continue

        cmd = parse_egregora_command(message)
        if cmd:
            commands.append(
                {"author": row["author"], "timestamp": row["timestamp"], "command": cmd}
            )

    if commands:
        logger.info(f"Found {len(commands)} egregora commands")

    return commands


def filter_egregora_messages(df: Table) -> tuple[Table, int]:
    """
    Remove all messages starting with /egregora from Table.

    This serves dual purposes:
    1. Remove command spam from content (clean posts)
    2. Allow users to mark specific messages as excluded

    Users can use /egregora prefix to exclude any message:
    - /egregora This is private, don't include
    - /egregora [sensitive discussion]
    - /egregora opt-out (command)
    - /egregora set alias "Name" (command)

    Args:
        df: Ibis Table with 'message' column

    Returns:
        (filtered_df, num_removed)
    """
<<<<<<< HEAD
    total_messages = int(df.count().execute())
    if total_messages == 0:
        return df, 0

    # Filter out messages starting with /egregora (case-insensitive)
    filtered_df = df.filter(~df.message.lower().startswith("/egregora"))

    removed_count = total_messages - int(filtered_df.count().execute())
=======
    if int(df.count().execute()) == 0:
        return df, 0

    original_count = int(df.count().execute())

    # Filter out messages starting with /egregora (case-insensitive)
    filtered_df = df.filter(~df.message.lower().startswith("/egregora"))

    removed_count = original_count - int(filtered_df.count().execute())
>>>>>>> bd4d6e5c

    if removed_count > 0:
        logger.info(f"Removed {removed_count} /egregora messages from DataFrame")

    return filtered_df, removed_count


def parse_export(export: WhatsAppExport, timezone=None) -> Table:
    """
    Parse an individual export into an Ibis ``Table``.

    Args:
        export: WhatsApp export metadata
        timezone: ZoneInfo timezone object (phone's timezone)

    Returns:
        Parsed and anonymized Table with correct timezone
    """

    with zipfile.ZipFile(export.zip_path) as zf:
        validate_zip_contents(zf)
        ensure_safe_member_size(zf, export.chat_file)

        try:
            with zf.open(export.chat_file) as raw:
                text_stream = io.TextIOWrapper(raw, encoding="utf-8", errors="strict")
                rows = _parse_messages(text_stream, export)
        except UnicodeDecodeError as exc:
            raise ZipValidationError(
                f"Failed to decode chat file '{export.chat_file}': {exc}"
            ) from exc

    if not rows:
        logger.warning("No messages found in %s", export.zip_path)
        empty_table = ibis.memtable([], schema=ibis.schema(MESSAGE_SCHEMA))
        return ensure_message_schema(empty_table, timezone=timezone)

    df = ibis.memtable(rows).order_by("timestamp")
    df = ensure_message_schema(df, timezone=timezone)
    df = anonymize_dataframe(df)
    return df


def parse_multiple(exports: Sequence[WhatsAppExport]) -> Table:
    """Parse multiple exports and concatenate them ordered by timestamp."""

    frames: list[Table] = []

    for export in exports:
        try:
            df = parse_export(export)
        except ZipValidationError as exc:
            logger.warning("Skipping %s due to unsafe ZIP: %s", export.zip_path.name, exc)
            continue
        if int(df.count().execute()) > 0:
            frames.append(df)

    if not frames:
        empty_table = ibis.memtable([], schema=ibis.schema(MESSAGE_SCHEMA))
        return ensure_message_schema(empty_table)

    # Concatenate all frames using union
    combined = frames[0]
    for frame in frames[1:]:
        combined = combined.union(frame, distinct=False)

    return ensure_message_schema(combined.order_by("timestamp"))


# Pattern captures optional date, mandatory time, separator (dash/en dash),
# author, and the message content. WhatsApp exports vary the separator and may
# include date prefixes (DD/MM/YYYY or locale variants) as well as AM/PM markers.
_LINE_PATTERN = re.compile(
    r"^("
    r"(?:(?P<date>\d{1,2}/\d{1,2}/\d{2,4})(?:,\s*|\s+))?"
    r"(?P<time>\d{1,2}:\d{2})"
    r"(?:\s*(?P<ampm>[APap][Mm]))?"
    r"\s*[—\-]\s*"
    r"(?P<author>[^:]+?):\s*"
    r"(?P<message>.+)"
    r")$"
)


_DATE_PARSE_PREFERENCES: tuple[dict[str, bool], ...] = (
    {"dayfirst": True},
    {"dayfirst": False},
)


def _parse_message_date(token: str) -> date | None:
    """Parse ``token`` into a ``date`` in UTC, returning ``None`` when invalid."""

    normalized = token.strip()
    if not normalized:
        return None

    parsed = _parse_iso_date(normalized) or _parse_with_preferences(normalized)
    if parsed is None:
        return None
    return _normalise_parsed_date(parsed)


def _normalize_text(value: str) -> str:
    normalized = unicodedata.normalize("NFKC", value)
    normalized = normalized.replace("\u202f", " ")
    normalized = _INVISIBLE_MARKS.sub("", normalized)
    return normalized


def _parse_messages(lines: Iterable[str], export: WhatsAppExport) -> list[dict]:
    """Parse messages from an iterable of strings."""

    rows: list[dict] = []
    current_date = export.export_date
    builder: _MessageBuilder | None = None

    for raw_line in lines:
        prepared = _prepare_line(raw_line)
        if prepared.trimmed == "":
            if builder is not None:
                builder.append("", "")
            continue

        match = _LINE_PATTERN.match(prepared.trimmed)
        if not match:
            if builder is not None:
                builder.append(_normalize_text(prepared.trimmed), prepared.normalized)
            continue

        msg_date, current_date = _resolve_message_date(match.group("date"), current_date)
        msg_time = _parse_message_time(match.group("time"), match.group("ampm"), prepared.trimmed)
        if msg_time is None:
            continue

        if builder is not None:
            rows.append(builder.finalize())

        builder = _start_message_builder(
            export=export,
            msg_date=msg_date,
            msg_time=msg_time,
            author=_normalize_text(match.group("author").strip()),
            initial_message=_normalize_text(match.group("message").strip()),
            original_line=prepared.normalized,
        )

    if builder is not None:
        rows.append(builder.finalize())

    return rows


_INVISIBLE_MARKS = re.compile(r"[\u200e\u200f\u202a-\u202e]")


def _parse_iso_date(value: str) -> datetime | None:
    try:
        return date_parser.isoparse(value)
    except (TypeError, ValueError, OverflowError):
        return None


def _parse_with_preferences(value: str) -> datetime | None:
    for options in _DATE_PARSE_PREFERENCES:
        try:
            return date_parser.parse(value, **options)
        except (TypeError, ValueError, OverflowError):
            continue
    return None


def _normalise_parsed_date(parsed: datetime) -> date:
    if parsed.tzinfo is None:
        parsed = parsed.replace(tzinfo=UTC)
    else:
        parsed = parsed.astimezone(UTC)
    return parsed.date()


def _prepare_line(raw_line: str) -> _PreparedLine:
    stripped = raw_line.rstrip("\n")
    normalized = _normalize_text(stripped)
    return _PreparedLine(original=stripped, normalized=normalized, trimmed=normalized.strip())


def _resolve_message_date(date_token: str | None, fallback: date) -> tuple[date, date]:
    if not date_token:
        return fallback, fallback

    parsed = _parse_message_date(date_token)
    if parsed is None:
        return fallback, fallback
    return parsed, parsed


def _parse_message_time(time_token: str, am_pm: str | None, context_line: str):
    try:
        if am_pm:
            return datetime.strptime(f"{time_token} {am_pm.upper()}", "%I:%M %p").time()
        return datetime.strptime(time_token, "%H:%M").time()
    except ValueError:
        logger.debug("Failed to parse time '%s' in line: %s", time_token, context_line)
        return None


def _start_message_builder(  # noqa: PLR0913
    *,
    export: WhatsAppExport,
    msg_date: date,
    msg_time,
    author: str,
    initial_message: str,
    original_line: str,
) -> _MessageBuilder:
    builder = _MessageBuilder(
        timestamp=datetime.combine(msg_date, msg_time),
        date=msg_date,
        author=author,
        group_slug=export.group_slug,
        group_name=export.group_name,
    )
    builder.append(initial_message, original_line)
    return builder


class _MessageBuilder:
    """Incrementally assemble a message entry before committing to ``rows``."""

    def __init__(
        self,
        *,
        timestamp: datetime,
        date: date,
        author: str,
        group_slug: str,
        group_name: str,
    ) -> None:
        self.timestamp = timestamp
        self.date = date
        self.author = author
        self.group_slug = group_slug
        self.group_name = group_name
        self._message_lines: list[str] = []
        self._original_lines: list[str] = []

    def append(self, content: str, original: str) -> None:
        self._message_lines.append(content)
        self._original_lines.append(original)

    def finalize(self) -> dict:
        message_text = "\n".join(self._message_lines).strip()
        original_text = "\n".join(self._original_lines).strip()
        return {
            "timestamp": self.timestamp,
            "date": self.date,
            "time": self.timestamp.strftime("%H:%M"),
            "author": self.author,
            "message": message_text,
            "group_slug": self.group_slug,
            "group_name": self.group_name,
            "original_line": original_text or None,
            "tagged_line": None,
        }


class _PreparedLine:
    __slots__ = ("original", "normalized", "trimmed")

    def __init__(self, *, original: str, normalized: str, trimmed: str) -> None:
        self.original = original
        self.normalized = normalized
        self.trimmed = trimmed<|MERGE_RESOLUTION|>--- conflicted
+++ resolved
@@ -174,7 +174,6 @@
     Returns:
         (filtered_df, num_removed)
     """
-<<<<<<< HEAD
     total_messages = int(df.count().execute())
     if total_messages == 0:
         return df, 0
@@ -183,7 +182,6 @@
     filtered_df = df.filter(~df.message.lower().startswith("/egregora"))
 
     removed_count = total_messages - int(filtered_df.count().execute())
-=======
     if int(df.count().execute()) == 0:
         return df, 0
 
@@ -193,7 +191,6 @@
     filtered_df = df.filter(~df.message.lower().startswith("/egregora"))
 
     removed_count = original_count - int(filtered_df.count().execute())
->>>>>>> bd4d6e5c
 
     if removed_count > 0:
         logger.info(f"Removed {removed_count} /egregora messages from DataFrame")
