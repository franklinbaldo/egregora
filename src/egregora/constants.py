--- conflicted
+++ resolved
@@ -48,8 +48,6 @@
     BYTES = "bytes"
 
 
-<<<<<<< HEAD
-=======
 # Gemini model context limits (input tokens)
 # Source: https://ai.google.dev/gemini-api/docs/models/gemini
 KNOWN_MODEL_LIMITS = {
@@ -64,9 +62,6 @@
     # Embeddings
     "text-embedding-004": 2048,  # 2k tokens (for embeddings, not generation)
 }
-
-
->>>>>>> 733dff1e
 class MediaType(str, Enum):
     """Media content types."""
 
