"""Simple enrichment: extract media, add LLM-described context as DataFrame rows.

Enrichment adds context for URLs and media as new DataFrame rows with author 'egregora'.
The LLM sees enrichment context inline with original messages.

Documentation:
- Architecture (Enricher): docs/guides/architecture.md#4-enricher-enricherpy
- Core Concepts: docs/getting-started/concepts.md#4-enrich-optional
"""

import hashlib
import logging
import re
import uuid
import zipfile
from datetime import timedelta
from pathlib import Path

import ibis
from google import genai
from google.genai import types as genai_types
from ibis.expr.types import Table

from .config_types import EnrichmentConfig
from .genai_utils import call_with_retries
from .model_config import ModelConfig
from .prompt_templates import (
    render_media_enrichment_detailed_prompt,
    render_url_enrichment_detailed_prompt,
)

logger = logging.getLogger(__name__)

URL_PATTERN = re.compile(r'https?://[^\s<>"{}|\\^`\[\]]+')

# WhatsApp attachment markers (special Unicode)
ATTACHMENT_MARKERS = (
    "(arquivo anexado)",
    "(file attached)",
    "(archivo adjunto)",
    "\u200e<attached:",  # Unicode left-to-right mark + <attached:
)

# Media type detection by extension
MEDIA_EXTENSIONS = {
    # Images
    ".jpg": "image",
    ".jpeg": "image",
    ".png": "image",
    ".gif": "image",
    ".webp": "image",
    # Videos
    ".mp4": "video",
    ".mov": "video",
    ".3gp": "video",
    ".avi": "video",
    # Audio
    ".opus": "audio",
    ".ogg": "audio",
    ".mp3": "audio",
    ".m4a": "audio",
    ".aac": "audio",
    # Documents
    ".pdf": "document",
    ".doc": "document",
    ".docx": "document",
}


def get_media_subfolder(file_extension: str) -> str:
    """Get subfolder based on media type."""
    ext = file_extension.lower()
    media_type = MEDIA_EXTENSIONS.get(ext, "file")

    if media_type == "image":
        return "images"
    elif media_type == "video":
        return "videos"
    elif media_type == "audio":
        return "audio"
    elif media_type == "document":
        return "documents"
    else:
        return "files"


def extract_urls(text: str) -> list[str]:
    """Extract all URLs from text."""
    if not text:
        return []
    return URL_PATTERN.findall(text)


def find_media_references(text: str) -> list[str]:
    """
    Find media filenames in WhatsApp messages.

    WhatsApp marks media with special patterns like:
    - "IMG-20250101-WA0001.jpg (arquivo anexado)"
    - "<attached: IMG-20250101-WA0001.jpg>"
    """
    if not text:
        return []

    media_files = []

    # Pattern 1: filename before attachment marker
    # "IMG-20250101-WA0001.jpg (file attached)"
    for marker in ATTACHMENT_MARKERS:
        pattern = r"([\w\-\.]+\.\w+)\s*" + re.escape(marker)
        matches = re.findall(pattern, text, re.IGNORECASE)
        media_files.extend(matches)

    # Pattern 2: WhatsApp standard filenames (without marker)
    # "IMG-20250101-WA0001.jpg"
    wa_pattern = r"\b((?:IMG|VID|AUD|PTT|DOC)-\d+-WA\d+\.\w+)\b"
    wa_matches = re.findall(wa_pattern, text)
    media_files.extend(wa_matches)

    return list(set(media_files))  # Deduplicate


def extract_media_from_zip(
    zip_path: Path,
    filenames: set[str],
    output_dir: Path,
    group_slug: str,
) -> dict[str, Path]:
    """
    Extract media files from ZIP and save to output_dir/media/.

    Returns dict mapping original filename to saved path.
    """
    if not filenames:
        return {}

    media_dir = output_dir / "media"
    media_dir.mkdir(parents=True, exist_ok=True)

    # Create deterministic namespace for UUID generation
    namespace = uuid.uuid5(uuid.NAMESPACE_DNS, group_slug)

    extracted = {}

    with zipfile.ZipFile(zip_path, "r") as zf:
        for info in zf.infolist():
            if info.is_dir():
                continue

            filename = Path(info.filename).name

            # Check if this file is in our wanted list
            if filename not in filenames:
                continue

            # Read file content
            file_content = zf.read(info)

            # Generate deterministic UUID based on content
            content_hash = hashlib.sha256(file_content).hexdigest()
            file_uuid = uuid.uuid5(namespace, content_hash)

            # Get file extension and subfolder
            file_ext = Path(filename).suffix
            subfolder = get_media_subfolder(file_ext)

            # Create destination path
            subfolder_path = media_dir / subfolder
            subfolder_path.mkdir(parents=True, exist_ok=True)

            new_filename = f"{file_uuid}{file_ext}"
            dest_path = subfolder_path / new_filename

            # Save file if not already exists
            if not dest_path.exists():
                dest_path.write_bytes(file_content)

            extracted[filename] = dest_path

    return extracted


def replace_media_mentions(text: str, media_mapping: dict[str, Path], output_dir: Path) -> str:
    """
    Replace WhatsApp media filenames with new UUID5 paths.

    "Check this IMG-20250101-WA0001.jpg (file attached)"
    → "Check this ![Image](media/images/abc123def.jpg)"
    """
    if not text or not media_mapping:
        return text

    result = text

    for original_filename, new_path in media_mapping.items():
        # Check if media file still exists (might be deleted due to PII)
        if not new_path.exists():
            replacement = "[Media removed: privacy protection]"

            try:
                relative_missing_path = new_path.relative_to(output_dir).as_posix()
            except ValueError:
                relative_missing_path = new_path.as_posix()

            # Replace all occurrences with privacy notice
            for marker in ATTACHMENT_MARKERS:
                pattern = re.escape(original_filename) + r"\s*" + re.escape(marker)
                result = re.sub(pattern, replacement, result, flags=re.IGNORECASE)

            # Also replace bare filename
            result = re.sub(r"\b" + re.escape(original_filename) + r"\b", replacement, result)

            # Replace any previously generated markdown links that point to the deleted file
            image_pattern = r"!\[[^\]]*\]\(" + re.escape(relative_missing_path) + r"\)"
            result = re.sub(image_pattern, replacement, result)
            link_pattern = r"\[[^\]]*\]\(" + re.escape(relative_missing_path) + r"\)"
            result = re.sub(link_pattern, replacement, result)
            continue

        # Get relative path from output_dir
        try:
            relative_path = new_path.relative_to(output_dir)
        except ValueError:
            # Fallback to name if can't get relative path
            relative_path = new_path

        # Determine if it's an image for markdown rendering
        ext = new_path.suffix.lower()
        is_image = ext in [".jpg", ".jpeg", ".png", ".gif", ".webp"]

        # Create markdown link
        if is_image:
            replacement = f"![Image]({relative_path.as_posix()})"
        else:
            replacement = f"[{new_path.name}]({relative_path.as_posix()})"

        # Replace all occurrences with any attachment marker
        for marker in ATTACHMENT_MARKERS:
            pattern = re.escape(original_filename) + r"\s*" + re.escape(marker)
            result = re.sub(pattern, replacement, result, flags=re.IGNORECASE)

        # Also replace bare filename (without marker)
        result = re.sub(r"\b" + re.escape(original_filename) + r"\b", replacement, result)

    return result


def extract_and_replace_media(
    df: Table,
    zip_path: Path,
    output_dir: Path,
    group_slug: str = "shared",
) -> tuple[Table, dict[str, Path]]:
    """
    Extract media from ZIP and replace mentions in Table.

    Returns:
        - Updated Table with new media paths
        - Media mapping (original → extracted path)
    """
    # Step 1: Find all media references
    all_media = set()
    for row in df.execute().to_dict("records"):
        message = row.get("message", "")
        media_refs = find_media_references(message)
        all_media.update(media_refs)

    # Step 2: Extract from ZIP
    media_mapping = extract_media_from_zip(zip_path, all_media, output_dir, group_slug)

    if not media_mapping:
        return df, {}

    # Step 3: Replace mentions in Table
    @ibis.udf.scalar.python
    def replace_in_message(message: str) -> str:
        return replace_media_mentions(message, media_mapping, output_dir) if message else message

    updated_df = df.mutate(message=replace_in_message(df.message))

    return updated_df, media_mapping


def detect_media_type(file_path: Path) -> str | None:
    """Detect media type from file extension."""
    ext = file_path.suffix.lower()
    for extension, media_type in MEDIA_EXTENSIONS.items():
        if ext == extension:
            return media_type
    return None


async def enrich_url(
    url: str,
    original_message: str,
    sender_uuid: str,
    timestamp,
    config: EnrichmentConfig,
) -> str:
    """
    Generate detailed enrichment for URL and save as .md file.

    Returns: Path to saved enrichment file
    """
    # Generate UUID for enrichment file
    hashlib.md5(url.encode()).hexdigest()
    enrichment_id = str(uuid.uuid5(uuid.NAMESPACE_URL, url))

    # Prepare context
    date_str = timestamp.strftime("%Y-%m-%d")
    time_str = timestamp.strftime("%H:%M")

    prompt = render_url_enrichment_detailed_prompt(
        url=url,
        original_message=original_message,
        sender_uuid=sender_uuid,
        date=date_str,
        time=time_str,
    )

    try:
        response = await call_with_retries(
            config.client.aio.models.generate_content,
            model=config.model,
            contents=[
                genai_types.Content(
                    role="user",
                    parts=[genai_types.Part(text=prompt)],
                )
            ],
            config=genai_types.GenerateContentConfig(temperature=0.3),
        )

        markdown_content = (response.text or "").strip()

        # Save to media/urls/
        urls_dir = config.output_dir / "media" / "urls"
        urls_dir.mkdir(parents=True, exist_ok=True)

        enrichment_path = urls_dir / f"{enrichment_id}.md"
        enrichment_path.write_text(markdown_content, encoding="utf-8")

        return str(enrichment_path)

    except Exception as e:
        return f"[Failed to enrich URL: {str(e)}]"


async def enrich_media(
    file_path: Path,
    original_message: str,
    sender_uuid: str,
    timestamp,
    config: EnrichmentConfig,
) -> str:
    """
    Generate detailed enrichment for media file and save as .md file.

    Returns: Path to saved enrichment file
    """
    # Determine media type
    media_type = detect_media_type(file_path)
    if not media_type:
        return f"[Unknown media type: {file_path.name}]"

    # Generate UUID for enrichment file (based on file path)
    enrichment_id = str(uuid.uuid5(uuid.NAMESPACE_DNS, str(file_path)))

    # Get relative path from output_dir
    try:
        media_path = file_path.relative_to(config.output_dir)
    except ValueError:
        media_path = file_path

    # Prepare context
    date_str = timestamp.strftime("%Y-%m-%d")
    time_str = timestamp.strftime("%H:%M")

    prompt = render_media_enrichment_detailed_prompt(
        media_type=media_type,
        media_filename=file_path.name,
        media_path=str(media_path),
        original_message=original_message,
        sender_uuid=sender_uuid,
        date=date_str,
        time=time_str,
    )

    try:
        # Upload file to Gemini (for vision/audio analysis)
        uploaded_file = await call_with_retries(
            config.client.aio.files.upload,
            path=str(file_path),
        )

        file_part = None
        if getattr(uploaded_file, "uri", None):
            file_part = genai_types.Part(
                file_data=genai_types.FileData(
                    file_uri=uploaded_file.uri,
                    mime_type=getattr(uploaded_file, "mime_type", None),
                    display_name=file_path.name,
                )
            )

        # Generate enrichment
        parts = [genai_types.Part(text=prompt)]
        if file_part is not None:
            parts.append(file_part)

        response = await call_with_retries(
            config.client.aio.models.generate_content,
            model=config.model,
            contents=[
                genai_types.Content(
                    role="user",
                    parts=parts,
                )
            ],
        )

        markdown_content = (response.text or "").strip()

        # Check for PII code word
        contains_pii = "PII_DETECTED" in markdown_content

        if contains_pii:
            logger.warning(
                f"PII detected in media: {file_path.name}. "
                f"Media will be deleted, but keeping redacted description."
            )

            # Remove code word from description (clean it up)
            markdown_content = markdown_content.replace("PII_DETECTED", "").strip()

            # Delete the media file from disk
            try:
                file_path.unlink()
                logger.info(f"Deleted media file containing PII: {file_path}")
            except Exception as delete_error:
                logger.error(f"Failed to delete {file_path}: {delete_error}")

        # Save to media/enrichments/
        enrichments_dir = config.output_dir / "media" / "enrichments"
        enrichments_dir.mkdir(parents=True, exist_ok=True)

        enrichment_path = enrichments_dir / f"{enrichment_id}.md"
        enrichment_path.write_text(markdown_content, encoding="utf-8")

        return str(enrichment_path)

    except Exception as e:
        return f"[Failed to enrich media: {str(e)}]"


async def enrich_dataframe(  # noqa: PLR0912, PLR0913
    df: Table,
    media_mapping: dict[str, Path],
    client: genai.Client,
    output_dir: Path,
    model_config=None,
    enable_url: bool = True,
    enable_media: bool = True,
    max_enrichments: int = 50,
) -> Table:
    """
    Add LLM-generated enrichment rows to Table for URLs and media.

    Note: Media must already be extracted and replaced in df.
    Use extract_and_replace_media() first.

    Args:
        df: Table with media paths already replaced
        media_mapping: Mapping of original filenames to extracted paths
        client: Gemini client
        model_config: Model configuration object
        enable_url: Add URL descriptions
        enable_media: Add media descriptions
        max_enrichments: Maximum enrichments to add

    Returns new Table with additional rows authored by 'egregora'.
    """
    # Get model names from config
    if model_config is None:
        model_config = ModelConfig()
    url_model = model_config.get_model("enricher")
    vision_model = model_config.get_model("enricher_vision")
    if df.count().execute() == 0:
        return df

    new_rows = []
    enrichment_count = 0
    pii_detected_count = 0
    pii_media_deleted = False

    for row in df.execute().to_dict("records"):
        if enrichment_count >= max_enrichments:
            break

        message = row.get("message", "")
        timestamp = row["timestamp"]
        author = row.get("author", "unknown")

        # Enrich URLs
        if enable_url:
            urls = extract_urls(message)
            for url in urls[:3]:  # Max 3 URLs per message
                if enrichment_count >= max_enrichments:
                    break

                # Generate enrichment .md file
                enrichment_config = EnrichmentConfig(
                    client=client,
                    output_dir=output_dir,
                    model=url_model,
                )
                enrichment_path = await enrich_url(
                    url=url,
                    original_message=message,
                    sender_uuid=author,
                    timestamp=timestamp,
                    config=enrichment_config,
                )

                # Add reference to Table
                enrichment_timestamp = timestamp + timedelta(seconds=1)
                new_rows.append(
                    {
                        "timestamp": enrichment_timestamp,
                        "date": enrichment_timestamp.date(),
                        "author": "egregora",
                        "message": f"[URL Enrichment] {url}\nEnrichment saved: {enrichment_path}",
                        "original_line": "",
                        "tagged_line": "",
                    }
                )
                enrichment_count += 1

        # Enrich media (use the already-extracted files)
        if enable_media and media_mapping:
            # Find media files in this message (by checking the mapping values)
            for original_filename, file_path in media_mapping.items():
                # Check if this media is referenced in this message
                if original_filename in message or file_path.name in message:
                    if enrichment_count >= max_enrichments:
                        break

                    # Generate enrichment .md file
                    enrichment_config = EnrichmentConfig(
                        client=client,
                        output_dir=output_dir,
                        model=vision_model,
                    )
                    enrichment_path = await enrich_media(
                        file_path=file_path,
                        original_message=message,
                        sender_uuid=author,
                        timestamp=timestamp,
                        config=enrichment_config,
                    )

<<<<<<< HEAD
                    # Add reference to Table
=======
                    # Check if media file was deleted due to PII
                    if not file_path.exists():
                        pii_detected_count += 1
                        pii_media_deleted = True

                    # Add reference to DataFrame
>>>>>>> 0e4699e4
                    enrichment_timestamp = timestamp + timedelta(seconds=1)
                    new_rows.append(
                        {
                            "timestamp": enrichment_timestamp,
                            "date": enrichment_timestamp.date(),
                            "author": "egregora",
                            "message": f"[Media Enrichment] {file_path.name}\nEnrichment saved: {enrichment_path}",
                            "original_line": "",
                            "tagged_line": "",
                        }
                    )
                    enrichment_count += 1

    if pii_media_deleted:
        df = df.with_columns(
            pl.col("message").map_elements(
                lambda message: replace_media_mentions(message, media_mapping, output_dir),
                return_dtype=pl.Utf8,
            )
        )

    if not new_rows:
        return df

    # Create enrichment table with matching schema and union with original
    schema = df.schema()
    normalized_rows = [
        {column: row.get(column) for column in schema.names}
        for row in new_rows
    ]

    enrichment_df = ibis.memtable(normalized_rows, schema=schema)
    combined = df.union(enrichment_df, distinct=False)
    combined = combined.order_by("timestamp")

    # Log PII detection summary
    if pii_detected_count > 0:
        logger.info(
            f"Privacy summary: {pii_detected_count} media file(s) deleted due to PII detection"
        )

    return combined<|MERGE_RESOLUTION|>--- conflicted
+++ resolved
@@ -559,16 +559,12 @@
                         config=enrichment_config,
                     )
 
-<<<<<<< HEAD
-                    # Add reference to Table
-=======
                     # Check if media file was deleted due to PII
                     if not file_path.exists():
                         pii_detected_count += 1
                         pii_media_deleted = True
 
                     # Add reference to DataFrame
->>>>>>> 0e4699e4
                     enrichment_timestamp = timestamp + timedelta(seconds=1)
                     new_rows.append(
                         {
