"""Parsing and normalization logic for WhatsApp exports."""

from __future__ import annotations

import html
import io
import logging
import re
import unicodedata
import uuid
import zipfile
from dataclasses import dataclass, field
from datetime import UTC, date, datetime, time
from functools import lru_cache
from pathlib import Path
from typing import TYPE_CHECKING, Any
from zoneinfo import ZoneInfo

import ibis
import ibis.expr.datatypes as dt
from dateutil import parser as date_parser
from pydantic import BaseModel

from egregora.database.schemas import INGESTION_MESSAGE_SCHEMA
from egregora.input_adapters.whatsapp.exceptions import (
    DateParsingError,
    NoMessagesFoundError,
    TimeParsingError,
)
from egregora.input_adapters.whatsapp.utils import build_message_attrs
from egregora.utils.zip import ZipValidationError, ensure_safe_member_size, validate_zip_contents

if TYPE_CHECKING:
    from collections.abc import Iterator

    from ibis.expr.types import Table

    from egregora.config.settings import EgregoraConfig

logger = logging.getLogger(__name__)


# Basic PII patterns
EMAIL_PATTERN = re.compile(r"[\w\.-]+@[\w\.-]+\.\w+")
PHONE_PATTERN = re.compile(r"(\+\d{1,2}\s?)?\(?\d{3}\)?[\s.-]?\d{3}[\s.-]?\d{4}")


def scrub_pii(text: str, config: EgregoraConfig | None = None) -> str:
    """Scrub PII from text."""
    if config and not config.privacy.pii_detection_enabled:
        return text

    # Defaults if config is None or flags are true
    # If config is provided, respect its flags. If not, default to True (safe default).
    do_email = config.privacy.scrub_emails if config else True
    do_phone = config.privacy.scrub_phones if config else True

    if do_email:
        text = EMAIL_PATTERN.sub("<EMAIL_REDACTED>", text)
    if do_phone:
        text = PHONE_PATTERN.sub("<PHONE_REDACTED>", text)
    return text


def anonymize_author(author_key: str, namespace: uuid.UUID) -> str:
    """Generate a consistent UUID for an author name/key."""
    return str(uuid.uuid5(namespace, author_key))


class WhatsAppExport(BaseModel):
    """Metadata for a WhatsApp ZIP export."""

    zip_path: Path
    group_name: str
    group_slug: str
    export_date: date
    chat_file: str
    media_files: list[str]


# Keep the old brittle one as a fallback
FALLBACK_PATTERN = re.compile(
    r"^(\d{1,2}[/\.\-]\d{1,2}[/\.\-]\d{2,4})(?:,\s*|\s+)(\d{1,2}:\d{2}(?:\s*[AaPp][Mm])?)\s*[—\-]\s*([^:]+):\s*(.*)$"
)


# Text normalization
_INVISIBLE_MARKS = re.compile(r"[\u200e\u200f\u202a-\u202e]")

# Define parsing strategies in order of preference
_DATE_PARSING_STRATEGIES = [
    lambda x: date_parser.isoparse(x),
    lambda x: date_parser.parse(x, dayfirst=True),
    lambda x: date_parser.parse(x, dayfirst=False),
]

TIME_STR_LEN = 5
HOURS_IN_HALF_DAY = 12
PARTS_IN_TIME_STR = 2


def _normalize_text(value: str, config: EgregoraConfig | None = None) -> str:
    """Normalize unicode text and sanitize HTML.

    Performs:
    1. Unicode NFKC normalization (if needed)
    2. Removal of invisible control characters
    3. PII scrubbing (if enabled)
    4. HTML escaping of special characters (<, >, &) to prevent XSS
       (quote=False to preserve readability of quotes in text)
    """
    if value.isascii():
        return html.escape(value, quote=False)

    normalized = unicodedata.normalize("NFKC", value)
    # NFKC already converts \u202f (Narrow No-Break Space) to space, so explicit replace is redundant
    cleaned = _INVISIBLE_MARKS.sub("", normalized)

    # Scrub PII before HTML escaping
    scrubbed = scrub_pii(cleaned, config)

    return html.escape(scrubbed, quote=False)


@lru_cache(maxsize=1024)
def _parse_message_date(token: str) -> date:
    """Parse date token into a date object using multiple parsing strategies.

    Performance: Uses lru_cache since WhatsApp logs contain many repeated
    date strings (messages from the same day).
    """
    normalized = token.strip()
    if not normalized:
        raise DateParsingError(token, "Date string is empty.")

    for strategy in _DATE_PARSING_STRATEGIES:
        try:
            parsed = strategy(normalized)
            parsed = parsed.replace(tzinfo=UTC) if parsed.tzinfo is None else parsed.astimezone(UTC)
            return parsed.date()
        except (TypeError, ValueError, OverflowError):
            continue

    raise DateParsingError(token)


@lru_cache(maxsize=4096)
def _parse_message_time(time_token: str) -> time:
    """Parse time token into a time object (naive, for later localization).

    Performance:
    - Optimized string parsing replaces slower datetime.strptime (~8x speedup)
    - Uses lru_cache(4096) to cover full 24h cycle (1440 mins) + variations,
      ensuring we parse each unique time string only once per execution.
    """
    token = time_token.strip()
    if not token:
        raise TimeParsingError(time_token, "Time string is empty.")

    # Fast path for standard HH:MM (e.g., "12:30", "09:15")
    # Checks length and digit presence to avoid splitting/parsing invalid strings
    if (
        len(token) == TIME_STR_LEN
        and token[2] == ":"
        and token[0].isdigit()
        and token[1].isdigit()
        and token[3].isdigit()
        and token[4].isdigit()
    ):
        try:
            # Direct slicing is faster than splitting
            return time(int(token[:2]), int(token[3:]))
        except ValueError:
            # Falls through to full parsing if hours/minutes are out of range
            pass

    # Handle AM/PM and other formats
    is_ampm = False
    is_pm = False
    ampm_offset = 0

    upper = token.upper()

    # Check for AM/PM suffix (case-insensitive)
    if upper.endswith("M"):
        if upper.endswith("AM"):
            is_ampm = True
            is_pm = False
            ampm_offset = 2
        elif upper.endswith("PM"):
            is_ampm = True
            is_pm = True
            ampm_offset = 2

    # Parse logic
    try:
        if is_ampm:
            # Slice off "AM" or "PM" and strip remaining whitespace
            main_part = token[:-ampm_offset].strip()
            if ":" in main_part:
                h_str, m_str = main_part.split(":")
                h = int(h_str)
                m = int(m_str)

                if is_pm and h != HOURS_IN_HALF_DAY:
                    h += HOURS_IN_HALF_DAY
                elif not is_pm and h == HOURS_IN_HALF_DAY:
                    h = 0
                return time(h, m)
        elif ":" in token:
            # Standard "H:MM" or fallback for "HH:MM" that failed fast path
            parts = token.split(":")
            if len(parts) == PARTS_IN_TIME_STR:
                return time(int(parts[0]), int(parts[1]))
    except ValueError as e:
        raise TimeParsingError(time_token) from e

    raise TimeParsingError(time_token)


def _resolve_timezone(timezone: str | ZoneInfo | None) -> ZoneInfo:
    """Resolve timezone string or object to ZoneInfo."""
    if timezone is None:
        return UTC
    if isinstance(timezone, ZoneInfo):
        return timezone
    return ZoneInfo(timezone)


@dataclass
class MessageBuilder:
    """Encapsulates message construction state, hiding internal tracking columns."""

    tenant_id: str
    source_identifier: str
    current_date: date
    timezone: ZoneInfo
    message_count: int = 0
    _current_entry: dict[str, Any] | None = None
    _rows: list[dict[str, Any]] = field(default_factory=list)
    _author_uuid_cache: dict[str, str] = field(default_factory=dict)

    def start_new_message(self, timestamp: datetime, author_raw: str, initial_text: str) -> None:
        """Finalize pending message and start a new one."""
        self.flush()
        self.message_count += 1
        self._current_entry = {
            "timestamp": timestamp,
            "date": self.current_date,
            "author_raw": author_raw.strip(),
            "_original_lines": [f"{timestamp} - {author_raw}: {initial_text}"],
            "_continuation_lines": [initial_text],
            "_import_order": self.message_count,
        }

    def append_line(self, line: str, text_part: str) -> None:
        """Append a line to the current message."""
        if self._current_entry:
            self._current_entry["_original_lines"].append(line)
            self._current_entry["_continuation_lines"].append(text_part)

    def flush(self) -> None:
        """Finalize and store the current message."""
        if self._current_entry:
            finalized = self._finalize_message(self._current_entry)
            if finalized["text"]:
                self._rows.append(finalized)
            self._current_entry = None

    def _finalize_message(self, msg: dict) -> dict:
        """Transform internal builder state to public schema dict."""
        message_text = "\n".join(msg["_continuation_lines"]).strip()
        original_text = "\n".join(msg["_original_lines"]).strip()

        author_raw = msg["author_raw"]
        # Deterministic UUID generation: same author_raw always produces the same UUID
        # Uses UUID5 (name-based) with OID namespace for consistent, reproducible author IDs
        # Cache UUIDs for performance (avoid recomputing for the same author)
        if author_raw not in self._author_uuid_cache:
            author_key = f"{self.source_identifier}:{author_raw}"
            author_uuid_str = anonymize_author(author_key, uuid.NAMESPACE_OID)
            # Store string representation in cache
            self._author_uuid_cache[author_raw] = author_uuid_str
        else:
            author_uuid_str = self._author_uuid_cache[author_raw]

        # Compute hex representation directly from UUID string (hyphens removed)
        author_uuid_hex = author_uuid_str.replace("-", "")

        return {
            "ts": msg["timestamp"],
            "date": msg["date"],
            "message_date": msg["date"].isoformat(),
            "author": author_raw,
            "author_raw": author_raw,
            "author_uuid": author_uuid_str,
            "_author_uuid_hex": author_uuid_hex,
            "text": message_text,
            "original_line": original_text or None,
            "tagged_line": None,
            "_import_order": msg.get("_import_order", 0),
        }

    def get_rows(self) -> list[dict[str, Any]]:
        """Return the list of built message rows."""
        return self._rows


class ZipMessageSource:
    """Iterates over lines from a WhatsApp chat export inside a ZIP file."""

    def __init__(self, export: WhatsAppExport, config: EgregoraConfig | None = None) -> None:
        self.export = export
        self.config = config

    def lines(self) -> Iterator[str]:
        """Yield normalized lines from the source file."""
        with zipfile.ZipFile(self.export.zip_path) as zf:
            validate_zip_contents(zf)
            ensure_safe_member_size(zf, self.export.chat_file)
            try:
                with zf.open(self.export.chat_file) as raw:
                    text_stream = io.TextIOWrapper(raw, encoding="utf-8", errors="strict")
                    for line in text_stream:
                        yield _normalize_text(line.rstrip("\n"), self.config)
            except UnicodeDecodeError as exc:
                msg = f"Failed to decode chat file '{self.export.chat_file}': {exc}"
                raise ZipValidationError(msg) from exc


def _parse_whatsapp_lines(
    source: ZipMessageSource,
    export: WhatsAppExport,
    timezone: str | ZoneInfo | None,
) -> list[dict[str, Any]]:
    """Pure Python parser for WhatsApp logs."""
    line_pattern = FALLBACK_PATTERN

    tz = _resolve_timezone(timezone)
    builder = MessageBuilder(
        tenant_id=str(export.group_slug),
        source_identifier="whatsapp",
        current_date=export.export_date,
        timezone=tz,
    )

    # Re-open source to read from start
    for line in source.lines():
        match = line_pattern.match(line)  # Use dynamic pattern

        if match:
            # ... rest of existing logic ...
            date_str, time_str, author_raw, message_part = match.groups()
<<<<<<< HEAD
            try:
                msg_date = _parse_message_date(date_str)
                builder.current_date = msg_date
                msg_time = _parse_message_time(time_str)
=======

            msg_date = _parse_message_date(date_str)
            builder.current_date = msg_date
            msg_time = _parse_message_time(time_str)
>>>>>>> c37ec68e

                timestamp = datetime.combine(builder.current_date, msg_time, tzinfo=tz).astimezone(UTC)
                builder.start_new_message(timestamp, author_raw, message_part)
            except (DateParsingError, TimeParsingError) as e:
                logger.warning("Could not parse timestamp, treating as continuation: %s (%s)", line, e)
                builder.append_line(line, line)

        else:
            builder.append_line(line, line)

    builder.flush()
    return builder.get_rows()


def _add_message_ids(messages: Table) -> Table:
    """Add deterministic message_id column based on milliseconds since group creation."""
    min_ts = messages.ts.min()
    delta_ms = ((messages.ts.epoch_seconds() - min_ts.epoch_seconds()) * 1000).round().cast("int64")

    order_columns = [messages.ts]
    if "_import_order" in messages.columns:
        order_columns.append(messages["_import_order"])

    if "author_raw" in messages.columns:
        order_columns.append(messages.author_raw)
    elif "author" in messages.columns:
        order_columns.append(messages.author)

    if "text" in messages.columns:
        order_columns.append(messages.text)
    elif "message" in messages.columns:
        order_columns.append(messages.message)

    row_number = ibis.row_number().over(order_by=order_columns)
    return messages.mutate(message_id=delta_ms.cast("string") + "_" + row_number.cast("string"))


def parse_source(
    export: WhatsAppExport,
    timezone: str | ZoneInfo | None = None,
    *,
    expose_raw_author: bool = False,
    source_identifier: str = "whatsapp",
    config: EgregoraConfig | None = None,
) -> Table:
    """Parse WhatsApp export using pure Ibis/DuckDB operations."""
    source = ZipMessageSource(export, config)
    rows = _parse_whatsapp_lines(source, export, timezone)

    if not rows:
        raise NoMessagesFoundError(str(export.zip_path))

    messages = ibis.memtable(rows)
    if "_import_order" in messages.columns:
        messages = messages.order_by([messages.ts, messages["_import_order"]])
    else:
        messages = messages.order_by("ts")

    if not expose_raw_author:
        # Anonymize author names to prevent leakage of PII into downstream tables
        # We replace the raw name with the UUID string
        messages = messages.mutate(author_raw=messages.author_uuid)

    messages = _add_message_ids(messages)

    if not expose_raw_author:
        # Redact raw author names if not explicitly exposed
        # Replace author_raw with author_uuid to maintain a valid string
        messages = messages.mutate(author_raw=messages.author_uuid)

    if "_import_order" in messages.columns:
        messages = messages.drop("_import_order")

    helper_columns = ["_author_uuid_hex"]
    columns_to_drop = [col for col in helper_columns if col in messages.columns]
    if columns_to_drop:
        messages = messages.drop(*columns_to_drop)

    tenant_literal = ibis.literal(str(export.group_slug))
    thread_literal = tenant_literal
    source_literal = ibis.literal(source_identifier)
    created_by_literal = ibis.literal("adapter:whatsapp")
    string_null = ibis.literal(None, type=dt.string)
    json_null = ibis.literal(None, type=dt.json)

    attrs_column = build_message_attrs(
        messages.original_line, messages.tagged_line, messages.message_date
    ).cast(dt.json)

    # Note: author_raw is inherited from messages table and should already be present
    result_table = messages.mutate(
        event_id=messages.message_id,
        tenant_id=tenant_literal,
        source=source_literal,
        thread_id=thread_literal,
        msg_id=messages.message_id,
        ts=messages.ts.cast("timestamp('UTC')"),
        media_url=string_null,
        media_type=string_null,
        attrs=attrs_column,
        pii_flags=json_null,
        created_at=messages.ts.cast("timestamp('UTC')"),
        created_by_run=created_by_literal,
    )

    return result_table.select(*INGESTION_MESSAGE_SCHEMA.names)<|MERGE_RESOLUTION|>--- conflicted
+++ resolved
@@ -351,17 +351,10 @@
         if match:
             # ... rest of existing logic ...
             date_str, time_str, author_raw, message_part = match.groups()
-<<<<<<< HEAD
             try:
                 msg_date = _parse_message_date(date_str)
                 builder.current_date = msg_date
                 msg_time = _parse_message_time(time_str)
-=======
-
-            msg_date = _parse_message_date(date_str)
-            builder.current_date = msg_date
-            msg_time = _parse_message_time(time_str)
->>>>>>> c37ec68e
 
                 timestamp = datetime.combine(builder.current_date, msg_time, tzinfo=tz).astimezone(UTC)
                 builder.start_new_message(timestamp, author_raw, message_part)
