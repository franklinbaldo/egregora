"""Shared utilities for the WhatsApp adapter."""

from __future__ import annotations

import re
import zipfile
from pathlib import Path

import ibis
import ibis.expr.datatypes as dt

from egregora.ops.media import ATTACHMENT_MARKERS, WA_MEDIA_PATTERN, detect_media_type
from egregora.utils.zip import validate_zip_contents

_CHW_PATTERN_RAW = r"WhatsApp(?: Chat with|.*) (.+)\.txt"
_CHAT_FILE_PATTERN = re.compile(_CHW_PATTERN_RAW)


def discover_chat_file(zip_path: Path) -> tuple[str, str]:
    """Find the chat .txt file in zip_path and infer the group name."""
    with zipfile.ZipFile(zip_path) as zf:
        validate_zip_contents(zf)
        candidates: list[tuple[int, str, str]] = []
        for member in zf.namelist():
            if not member.endswith(".txt") or member.startswith("__"):
                continue

            match = _CHAT_FILE_PATTERN.match(Path(member).name)
            file_info = zf.getinfo(member)
            score = file_info.file_size
            if match:
                score += 1_000_000
                group_name = match.group(1)
            else:
                group_name = Path(member).stem
            candidates.append((score, group_name, member))

        if not candidates:
            msg = f"No WhatsApp chat file found in {zip_path}"
            raise ValueError(msg)

        candidates.sort(reverse=True, key=lambda item: item[0])
        _, group_name, member = candidates[0]
        return (group_name, member)


def _convert_whatsapp_media_to_markdown(message: str) -> str:
    """Convert WhatsApp media references to markdown format."""
    if not message:
        return message
    result = message
    media_files = WA_MEDIA_PATTERN.findall(message)
    for filename in media_files:
        media_type = detect_media_type(Path(filename)) or "file"
        if media_type == "image":
            markdown = f"![Image]({filename})"
        elif media_type == "video":
            markdown = f"[Video]({filename})"
        elif media_type == "audio":
            markdown = f"[Audio]({filename})"
        elif media_type == "document":
            markdown = f"[Document]({filename})"
        else:
            markdown = f"[File]({filename})"
        for marker in ATTACHMENT_MARKERS:
            pattern = re.escape(filename) + "\\s*" + re.escape(marker)
            result = re.sub(pattern, markdown, result, flags=re.IGNORECASE)
        if filename in result and markdown not in result:
            result = re.sub("\\b" + re.escape(filename) + "\\b", markdown, result)
    return result


def build_message_attrs(
    original_line: ibis.Expr,
    tagged_line: ibis.Expr,
    message_date: ibis.Expr,
) -> ibis.Expr:
    """Return message metadata serialized as JSON when any field is present."""
    attrs_struct = ibis.struct(
        {
            "original_line": original_line,
            "tagged_line": tagged_line,
            "message_date": message_date,
        }
    )
    has_metadata = ibis.coalesce(original_line, tagged_line, message_date).notnull()
    attrs_json = attrs_struct.cast(dt.json).cast(dt.string)
    empty_json = ibis.literal(None, type=dt.string)
<<<<<<< HEAD
    return ibis.cases((has_metadata, attrs_json), else_=empty_json)
=======
    return ibis.ifelse(has_metadata, attrs_json, empty_json)
>>>>>>> 9cd7d238


def convert_media_to_markdown(message: str | None) -> str | None:
    """Convert media references to markdown, returning None for missing values."""
    if message is None:
        return None
    return _convert_whatsapp_media_to_markdown(message)


def normalize_media_markdown(messages: ibis.Table) -> ibis.Table:
    """Normalize WhatsApp media references in a table of messages."""

    @ibis.udf.scalar.python
    def convert_media(message: str | None) -> str | None:
        return convert_media_to_markdown(message)

    return messages.mutate(text=convert_media(messages.text))


__all__ = [
    "build_message_attrs",
    "convert_media_to_markdown",
    "discover_chat_file",
    "normalize_media_markdown",
]<|MERGE_RESOLUTION|>--- conflicted
+++ resolved
@@ -86,11 +86,7 @@
     has_metadata = ibis.coalesce(original_line, tagged_line, message_date).notnull()
     attrs_json = attrs_struct.cast(dt.json).cast(dt.string)
     empty_json = ibis.literal(None, type=dt.string)
-<<<<<<< HEAD
-    return ibis.cases((has_metadata, attrs_json), else_=empty_json)
-=======
     return ibis.ifelse(has_metadata, attrs_json, empty_json)
->>>>>>> 9cd7d238
 
 
 def convert_media_to_markdown(message: str | None) -> str | None:
