--- conflicted
+++ resolved
@@ -25,7 +25,16 @@
         super().__init__(message)
 
 
-<<<<<<< HEAD
+class EmptyChatLogError(WhatsAppParsingError):
+    """Raised when the WhatsApp chat log file is empty."""
+
+    def __init__(self, path: str, message: str | None = None) -> None:
+        self.path = path
+        if message is None:
+            message = f"Chat log file is empty: '{self.path}'"
+        super().__init__(message)
+
+
 class NoMessagesFoundError(WhatsAppParsingError):
     """Raised when no messages are found in the source."""
 
@@ -33,13 +42,4 @@
         """Initialize the exception."""
         self.source_name = source_name
         message = f"No messages found in '{source_name}'"
-=======
-class EmptyChatLogError(WhatsAppParsingError):
-    """Raised when the WhatsApp chat log file is empty."""
-
-    def __init__(self, path: str, message: str | None = None) -> None:
-        self.path = path
-        if message is None:
-            message = f"Chat log file is empty: '{self.path}'"
->>>>>>> 5325247d
         super().__init__(message)