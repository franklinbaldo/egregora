"""Custom exceptions for the WhatsApp adapter."""


class WhatsAppAdapterError(Exception):
    """Base exception for all WhatsApp adapter errors."""


class WhatsAppParsingError(WhatsAppAdapterError):
    """Base exception for all WhatsApp parsing errors."""


class WhatsAppParsingIOError(WhatsAppParsingError):
    """Raised for I/O-related errors during parsing, like file not found or decoding errors."""


class DateParsingError(WhatsAppParsingError):
    """Raised when a date string cannot be parsed."""

    def __init__(self, date_str: str, message: str | None = None) -> None:
        self.date_str = date_str
        if message is None:
            message = f"Failed to parse date string: '{self.date_str}'"
        super().__init__(message)


class TimeParsingError(WhatsAppParsingError):
    """Raised when a time string cannot be parsed."""

    def __init__(self, time_str: str, message: str | None = None) -> None:
        self.time_str = time_str
        if message is None:
            message = f"Failed to parse time string: '{self.time_str}'"
        super().__init__(message)


class EmptyChatLogError(WhatsAppParsingError):
    """Raised when the WhatsApp chat log file is empty."""

    def __init__(self, path: str, message: str | None = None) -> None:
        self.path = path
        if message is None:
            message = f"Chat log file is empty: '{self.path}'"
        super().__init__(message)


class NoMessagesFoundError(WhatsAppParsingError):
    """Raised when no messages are found in the source."""

    def __init__(self, source_name: str) -> None:
        """Initialize the exception."""
        self.source_name = source_name
        message = f"No messages found in '{source_name}'"
        super().__init__(message)


class InvalidZipFileError(WhatsAppParsingError):
    """Raised when the ZIP file is corrupted or not a valid ZIP archive."""

    def __init__(self, zip_path: str, message: str | None = None) -> None:
        """Initialize the exception."""
        self.zip_path = zip_path
        if message is None:
            message = f"Invalid or corrupted ZIP file at '{zip_path}'"
        super().__init__(message)


class MalformedLineError(WhatsAppParsingError):
    """Raised when a line in the chat log does not conform to the expected format."""

    def __init__(self, line: str, original_error: Exception, line_number: int | None = None) -> None:
        """Initialize the exception."""
        self.line = line
        self.original_error = original_error
<<<<<<< HEAD
        self.line_number = line_number

        message = "Malformed line encountered"
        if line_number:
            message += f" at line {line_number}"
        message += f": '{line}'. Reason: {original_error}"
        super().__init__(message)


class ChatFileNotFoundError(WhatsAppParsingError):
    """Raised when the chat .txt file cannot be found in the ZIP archive."""

    def __init__(self, zip_path: str) -> None:
        """Initialize the exception."""
        self.zip_path = zip_path
        message = f"No WhatsApp chat file found in {zip_path}"
        super().__init__(message)


# Media Delivery Errors
class MediaDeliveryError(WhatsAppParsingError):
    """Base exception for errors related to media file delivery."""


class InvalidMediaReferenceError(MediaDeliveryError):
    """Raised for suspicious or invalid media references (e.g., path traversal)."""

    def __init__(self, media_reference: str) -> None:
        self.media_reference = media_reference
        message = f"Invalid media reference provided: '{media_reference}'"
        super().__init__(message)


class MissingZipPathError(MediaDeliveryError):
    """Raised when the zip_path keyword argument is missing."""

    def __init__(self) -> None:
        message = "'zip_path' keyword argument is required but was not provided."
        super().__init__(message)


class ZipPathNotFoundError(MediaDeliveryError):
    """Raised when the provided ZIP file path does not exist."""

    def __init__(self, zip_path: str) -> None:
        self.zip_path = zip_path
        message = f"ZIP file not found at the provided path: '{zip_path}'"
        super().__init__(message)


class MediaNotFoundError(MediaDeliveryError):
    """Raised when the specified media file is not found within the ZIP archive."""

    def __init__(self, media_reference: str, zip_path: str) -> None:
        self.media_reference = media_reference
        self.zip_path = zip_path
        message = f"Media file '{media_reference}' not found in '{zip_path}'."
        super().__init__(message)


class MediaExtractionError(MediaDeliveryError):
    """Raised for general errors during media extraction from the ZIP file."""

    def __init__(self, media_reference: str, zip_path: str, original_error: Exception) -> None:
        self.media_reference = media_reference
        self.zip_path = zip_path
        self.original_error = original_error
        message = f"Failed to extract '{media_reference}' from '{zip_path}'. Reason: {original_error}"
=======
        message = f"Malformed line encountered: '{line}'. Reason: {original_error}"
        super().__init__(message)


class ChatEncodingError(WhatsAppParsingError):
    """Raised when the chat file cannot be decoded."""

    def __init__(self, filename: str, original_error: UnicodeDecodeError) -> None:
        """Initialize the exception."""
        self.filename = filename
        self.original_error = original_error
        message = f"Failed to decode chat file '{filename}' due to encoding issue: {original_error}"
>>>>>>> aa937b15
        super().__init__(message)<|MERGE_RESOLUTION|>--- conflicted
+++ resolved
@@ -71,7 +71,6 @@
         """Initialize the exception."""
         self.line = line
         self.original_error = original_error
-<<<<<<< HEAD
         self.line_number = line_number
 
         message = "Malformed line encountered"
@@ -140,8 +139,6 @@
         self.zip_path = zip_path
         self.original_error = original_error
         message = f"Failed to extract '{media_reference}' from '{zip_path}'. Reason: {original_error}"
-=======
-        message = f"Malformed line encountered: '{line}'. Reason: {original_error}"
         super().__init__(message)
 
 
@@ -153,5 +150,4 @@
         self.filename = filename
         self.original_error = original_error
         message = f"Failed to decode chat file '{filename}' due to encoding issue: {original_error}"
->>>>>>> aa937b15
         super().__init__(message)