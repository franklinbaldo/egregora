"""Adapter implementation for WhatsApp exports."""

from __future__ import annotations

import logging
import zipfile
from datetime import UTC, datetime
from pathlib import Path
from typing import TYPE_CHECKING, Any, TypedDict, Unpack

from egregora.data_primitives.document import Document, DocumentType
from egregora.input_adapters.base import AdapterMeta, InputAdapter
from egregora.input_adapters.whatsapp.commands import EGREGORA_COMMAND_PATTERN
from egregora.input_adapters.whatsapp.exceptions import (
    InvalidMediaReferenceError,
    InvalidZipFileError,
    MediaExtractionError,
    MediaNotFoundError,
    MissingZipPathError,
    WhatsAppAdapterError,
    WhatsAppParsingError,
    ZipPathNotFoundError,
)
from egregora.input_adapters.whatsapp.parsing import WhatsAppExport, parse_source
from egregora.input_adapters.whatsapp.utils import discover_chat_file
from egregora.orchestration.pipelines.modules.media import detect_media_type
from egregora.utils.paths import slugify
from egregora.utils.zip import validate_zip_contents

if TYPE_CHECKING:
    import uuid

    import ibis

logger = logging.getLogger(__name__)


class _EmptyKwargs(TypedDict):
    """Empty TypedDict for unused kwargs in adapter methods."""


class DeliverMediaKwargs(TypedDict, total=False):
    """Kwargs for WhatsAppAdapter.deliver_media method."""

    zip_path: Path


class WhatsAppAdapter(InputAdapter):
    """Source adapter for WhatsApp ZIP exports with granular privacy support."""

    def __init__(
        self,
        *,
        author_namespace: uuid.UUID | None = None,
        config: Any | None = None,
    ) -> None:
        """Initialize WhatsApp adapter with optional privacy configuration.

        Args:
            author_namespace: Namespace for deterministic UUID generation
            config: EgregoraConfig for privacy settings (optional)

        """
        self._author_namespace = author_namespace
        self._config = config

    @property
    def source_name(self) -> str:
        return "WhatsApp"

    @property
    def source_identifier(self) -> str:
        return "whatsapp"

    @property
    def content_summary(self) -> str:
        return (
            "This adapter parses a WhatsApp export to extract chat messages. Supported format: "
            'WhatsApp ZIP exports ("Chat export" in mobile clients)'
        )

    @property
    def description(self) -> str:
        return "Parses WhatsApp chat exports and attaches optional media references."

    def get_adapter_metadata(self) -> AdapterMeta:
        return AdapterMeta(
            name="WhatsApp",
            version="1.0.0",
            source="whatsapp",
            doc_url="https://github.com/franklinbaldo/egregora#whatsapp-exports",
            ir_version="v1",
        )

    def parse(self, input_path: Path, *, timezone: str | None = None, **_kwargs: _EmptyKwargs) -> ibis.Table:
        try:
            if not input_path.exists():
                msg = f"Input path does not exist: {input_path}"
                raise FileNotFoundError(msg)
            if not input_path.is_file() or not str(input_path).endswith(".zip"):
                msg = f"Expected a ZIP file, got: {input_path}"
                raise ValueError(msg)

            group_name, chat_file = discover_chat_file(input_path)
            export = WhatsAppExport(
                zip_path=input_path,
                group_name=group_name,
                group_slug=group_name.lower().replace(" ", "-"),
                export_date=datetime.now(tz=UTC).date(),
                chat_file=chat_file,
                media_files=[],
            )
            messages_table = parse_source(
                export,
                timezone=timezone,
                expose_raw_author=True,  # Always expose raw initially
                config=self._config,
            )

            logger.debug("Parsed WhatsApp export with %s messages", messages_table.count().execute())
            return messages_table
        except (FileNotFoundError, ValueError) as e:
            logger.exception("Validation failed for input path %s: %s", input_path, e)
            msg = f"Invalid input path: {input_path}"
            raise WhatsAppAdapterError(msg) from e
        except zipfile.BadZipFile as e:
            logger.exception("Invalid ZIP file provided at %s: %s", input_path, e)
            raise InvalidZipFileError(str(input_path)) from e
        except WhatsAppParsingError as e:
            logger.exception("Failed to parse WhatsApp export at %s: %s", input_path, e)
<<<<<<< HEAD
            msg = f"Failed to parse WhatsApp export: {input_path}"
            raise WhatsAppAdapterError(msg) from e
=======
            raise WhatsAppAdapterError(f"Failed to parse WhatsApp export: {e}") from e
>>>>>>> 29f66028

    def deliver_media(self, media_reference: str, **kwargs: Unpack[DeliverMediaKwargs]) -> Document:
        """Deliver media file from WhatsApp ZIP as a Document."""
        self._validate_media_reference(media_reference)
        zip_path = self._get_validated_zip_path(kwargs)
        return self._extract_media_from_zip(zip_path, media_reference)

    def _validate_media_reference(self, media_reference: str) -> None:
        if ".." in media_reference or "/" in media_reference or "\\" in media_reference:
            logger.warning("Suspicious media reference (path traversal attempt): %s", media_reference)
            raise InvalidMediaReferenceError(media_reference)

    def _get_validated_zip_path(self, kwargs: DeliverMediaKwargs) -> Path:
        zip_path_raw = kwargs.get("zip_path")
        if not zip_path_raw:
            raise MissingZipPathError()

        zip_path = Path(zip_path_raw) if not isinstance(zip_path_raw, Path) else zip_path_raw

        if not zip_path.exists():
            raise ZipPathNotFoundError(str(zip_path))
        return zip_path

    def _extract_media_from_zip(self, zip_path: Path, media_reference: str) -> Document:
        try:
            with zipfile.ZipFile(zip_path, "r") as zf:
                validate_zip_contents(zf)
                found_path = self._find_media_in_zip(zip_path, zf, media_reference)

                file_content = zf.read(found_path)
                logger.debug("Delivered media: %s", media_reference)

                media_type = self._detect_media_type(Path(media_reference))
                media_slug = slugify(Path(media_reference).stem) if media_reference else None

                return Document(
                    content=file_content,
                    type=DocumentType.MEDIA,
                    metadata={
                        "original_filename": media_reference,
                        "media_type": media_type,
                        "slug": media_slug or None,
                        "nav_exclude": True,
                        "hide": ["navigation"],
                    },
                )
        except zipfile.BadZipFile as e:
            raise InvalidZipFileError(str(zip_path)) from e
        except (KeyError, OSError, PermissionError) as e:
            raise MediaExtractionError(
                media_reference, str(zip_path), f"Failed to extract file from ZIP: {e}"
            ) from e

    def _find_media_in_zip(self, zip_path: Path, zf: zipfile.ZipFile, media_reference: str) -> str:
        for info in zf.infolist():
            if info.is_dir():
                continue
            if Path(info.filename).name.lower() == media_reference.lower():
                return info.filename
        raise MediaNotFoundError(str(zip_path), media_reference)

    def _detect_media_type(self, media_path: Path) -> str | None:
        return detect_media_type(media_path)

    def get_metadata(self, input_path: Path, **_kwargs: _EmptyKwargs) -> dict[str, Any]:
        if not input_path.exists():
            msg = f"Input path does not exist: {input_path}"
            raise FileNotFoundError(msg)
        group_name, chat_file = discover_chat_file(input_path)
        group_slug = group_name.lower().replace(" ", "-")
        return {
            "group_name": group_name,
            "group_slug": group_slug,
            "chat_file": chat_file,
            "export_date": datetime.now(tz=UTC).date().isoformat(),
        }

    def is_command(self, message: str) -> bool:
        """Identify if a message is an egregora control command."""
        return EGREGORA_COMMAND_PATTERN.match(message.strip()) is not None<|MERGE_RESOLUTION|>--- conflicted
+++ resolved
@@ -128,12 +128,7 @@
             raise InvalidZipFileError(str(input_path)) from e
         except WhatsAppParsingError as e:
             logger.exception("Failed to parse WhatsApp export at %s: %s", input_path, e)
-<<<<<<< HEAD
-            msg = f"Failed to parse WhatsApp export: {input_path}"
-            raise WhatsAppAdapterError(msg) from e
-=======
             raise WhatsAppAdapterError(f"Failed to parse WhatsApp export: {e}") from e
->>>>>>> 29f66028
 
     def deliver_media(self, media_reference: str, **kwargs: Unpack[DeliverMediaKwargs]) -> Document:
         """Deliver media file from WhatsApp ZIP as a Document."""
