--- conflicted
+++ resolved
@@ -13,13 +13,8 @@
 import ibis
 import yaml
 
-<<<<<<< HEAD
-from egregora.data_primitives.document import DocumentType
-from egregora.database.schemas import INGESTION_MESSAGE_SCHEMA
-=======
 from egregora.data_primitives.document import DocumentType, OutputSink
 from egregora.database.ir_schema import IR_MESSAGE_SCHEMA
->>>>>>> 51ece75d
 from egregora.input_adapters.base import AdapterMeta, InputAdapter
 from egregora.utils.datetime_utils import parse_datetime_flexible
 from egregora.utils.paths import slugify
@@ -137,7 +132,7 @@
                 }
             )
 
-        return ibis.memtable(records, schema=INGESTION_MESSAGE_SCHEMA)
+        return ibis.memtable(records, schema=IR_MESSAGE_SCHEMA)
 
     def get_metadata(self, _input_path: Path, **_kwargs: Any) -> dict[str, Any]:
         _, site_root = self._resolve_docs_dir(_input_path)
