"""Data primitive placeholders."""
from enum import Enum

class Author:
    pass

class Category:
    pass

<<<<<<< HEAD
@dataclass(frozen=True, slots=True)
class Author:
    """Represents a content author."""
    id: str
    name: str | None = None


@dataclass(frozen=True, slots=True)
class Category:
    """Represents a content category or tag."""
    term: str


class DocumentType(Enum):
    """Types of documents in the Egregora pipeline.

    Each document type represents a distinct kind of content that may have
    different storage conventions in different output formats.
    """

    POST = "post"  # Blog posts
    PROFILE = "profile"  # Author profiles (Egregora writing ABOUT authors)
    ANNOUNCEMENT = "announcement"  # System events (/egregora commands)
    JOURNAL = "journal"  # Agent execution journals
    ENRICHMENT_URL = "enrichment_url"  # URL descriptions
    ENRICHMENT_MEDIA = "enrichment_media"  # Media file descriptions (generic fallback)
    ENRICHMENT_IMAGE = "enrichment_image"  # Image descriptions
    ENRICHMENT_VIDEO = "enrichment_video"  # Video descriptions
    ENRICHMENT_AUDIO = "enrichment_audio"  # Audio descriptions
    MEDIA = "media"  # Downloaded media files (images, videos, audio)
    ANNOTATION = "annotation"  # Conversation annotations captured during writing


@dataclass(frozen=True, slots=True)
=======
>>>>>>> b26f2bae
class Document:
    pass

class DocumentType(Enum):
    POST = "POST"

class OutputSink:
    pass

class DocumentMetadata:
    pass

class UrlContext:
    pass

class UrlConvention:
    pass

class MediaAsset:
    pass<|MERGE_RESOLUTION|>--- conflicted
+++ resolved
@@ -7,7 +7,9 @@
 class Category:
     pass
 
-<<<<<<< HEAD
+class Document:
+    pass
+
 @dataclass(frozen=True, slots=True)
 class Author:
     """Represents a content author."""
@@ -20,32 +22,6 @@
     """Represents a content category or tag."""
     term: str
 
-
-class DocumentType(Enum):
-    """Types of documents in the Egregora pipeline.
-
-    Each document type represents a distinct kind of content that may have
-    different storage conventions in different output formats.
-    """
-
-    POST = "post"  # Blog posts
-    PROFILE = "profile"  # Author profiles (Egregora writing ABOUT authors)
-    ANNOUNCEMENT = "announcement"  # System events (/egregora commands)
-    JOURNAL = "journal"  # Agent execution journals
-    ENRICHMENT_URL = "enrichment_url"  # URL descriptions
-    ENRICHMENT_MEDIA = "enrichment_media"  # Media file descriptions (generic fallback)
-    ENRICHMENT_IMAGE = "enrichment_image"  # Image descriptions
-    ENRICHMENT_VIDEO = "enrichment_video"  # Video descriptions
-    ENRICHMENT_AUDIO = "enrichment_audio"  # Audio descriptions
-    MEDIA = "media"  # Downloaded media files (images, videos, audio)
-    ANNOTATION = "annotation"  # Conversation annotations captured during writing
-
-
-@dataclass(frozen=True, slots=True)
-=======
->>>>>>> b26f2bae
-class Document:
-    pass
 
 class DocumentType(Enum):
     POST = "POST"
