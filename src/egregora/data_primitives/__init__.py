--- conflicted
+++ resolved
@@ -31,15 +31,10 @@
     # Type aliases
     "GroupSlug",
     "MediaAsset",
-<<<<<<< HEAD
-    # Protocols
-    "DocumentMetadata",
-=======
     # Protocols (ISP-compliant)
     "OutputSink",
     "SiteScaffolder",
     # Protocols (legacy/backward compatibility)
->>>>>>> 5236a61a
     "OutputAdapter",
     "OutputSink",
     "SiteScaffolder",
