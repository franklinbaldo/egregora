--- conflicted
+++ resolved
@@ -11,18 +11,9 @@
 consume and publish it).
 """
 
-<<<<<<< HEAD
-from egregora.data_primitives.document import (
-    Document,
-    DocumentCollection,
-    DocumentType,
-    MediaAsset,
-)
-=======
 from typing import NewType
 
 from egregora.data_primitives.document import Document, DocumentCollection, DocumentType, MediaAsset
->>>>>>> 32282fe0
 from egregora.data_primitives.protocols import (
     DocumentMetadata,
     OutputAdapter,
