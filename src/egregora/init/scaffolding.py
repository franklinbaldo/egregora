--- conflicted
+++ resolved
@@ -18,152 +18,9 @@
 def ensure_mkdocs_project(site_root: Path) -> tuple[Path, bool]:
     """Ensure site_root contains an MkDocs configuration.
 
-<<<<<<< HEAD
     MODERN: This is a compatibility wrapper. New code should use:
         output_format = create_output_format(site_root, format_type="mkdocs")
         mkdocs_path, created = output_format.scaffold_site(site_root, site_name)
-=======
-    Returns the directory where documentation content should be written and a flag
-    indicating whether the configuration was created during this call.
-    """
-    site_root = site_root.expanduser().resolve()
-    site_root.mkdir(parents=True, exist_ok=True)
-    mkdocs_path = site_root / "mkdocs.yml"
-    created = False
-    if mkdocs_path.exists():
-        docs_dir = _read_existing_mkdocs(mkdocs_path, site_root)
-    else:
-        docs_dir = _create_default_mkdocs(mkdocs_path, site_root)
-        created = True
-    docs_dir.mkdir(parents=True, exist_ok=True)
-    return (docs_dir, created)
-
-
-def _read_existing_mkdocs(mkdocs_path: Path, site_root: Path) -> Path:
-    """Return the docs directory defined by an existing mkdocs.yml."""
-    try:
-        payload = yaml.load(mkdocs_path.read_text(encoding="utf-8"), Loader=_ConfigLoader) or {}  # noqa: S506 - trusted config file
-    except yaml.YAMLError:
-        payload = {}
-    docs_dir_setting = payload.get("docs_dir")
-    if docs_dir_setting is None or docs_dir_setting in {".", ""}:
-        return site_root
-    docs_dir = Path(str(docs_dir_setting))
-    if not docs_dir.is_absolute():
-        docs_dir = (site_root / docs_dir).resolve()
-    return docs_dir
-
-
-def _create_default_mkdocs(mkdocs_path: Path, site_root: Path) -> Path:
-    """Create a comprehensive MkDocs configuration for blog and return the docs directory path.
-
-    MODERN (Regression Fix): Creates mkdocs.yml in .egregora/ with docs_dir: "." to point to root.
-    """
-    site_name = site_root.name or DEFAULT_SITE_NAME
-    env = Environment(loader=FileSystemLoader(str(SITE_TEMPLATES_DIR)), autoescape=select_autoescape())
-
-    # NEW: Context for root-level content structure
-    context = {
-        "site_name": site_name,
-        "blog_dir": "posts",  # Posts at root level
-        "docs_dir": ".",  # Docs dir is site root
-        "site_url": "https://example.com",  # Placeholder - update with actual deployment URL
-    }
-
-    # Resolve paths first to get mkdocs_config_path in .egregora/
-    site_paths = resolve_site_paths(site_root)
-
-    # Create mkdocs.yml in .egregora/ directory
-    mkdocs_config_path = site_paths.mkdocs_config_path
-    mkdocs_template = env.get_template("mkdocs.yml.jinja")
-    mkdocs_content = mkdocs_template.render(**context)
-    mkdocs_config_path.parent.mkdir(parents=True, exist_ok=True)
-    mkdocs_config_path.write_text(mkdocs_content, encoding="utf-8")
-    logger.info("Created .egregora/mkdocs.yml")
-
-    # Create site structure
-    _create_site_structure(site_paths, env, context)
-    return site_paths.docs_dir
-
-
-def _create_site_structure(site_paths: SitePaths, env: Environment, context: dict[str, Any]) -> None:
-    """Create essential directories and index files for the blog structure.
-
-    SIMPLIFIED (Alpha): Always create .egregora/ structure.
-    MODERN (Regression Fix): Content at root level (not in docs/).
-    """
-    # Create .egregora/ structure (new!)
-    _create_egregora_structure(site_paths, env)
-
-    # Create content structure at root level (not in docs/)
-    site_root = site_paths.site_root
-    posts_dir = site_paths.posts_dir
-    profiles_dir = site_paths.profiles_dir
-    media_dir = site_paths.media_dir
-
-    # Create main content directories at root
-    for directory in (posts_dir, profiles_dir, media_dir):
-        directory.mkdir(parents=True, exist_ok=True)
-
-    # Create media subdirectories with .gitkeep
-    for subdir in ["images", "videos", "audio", "documents"]:
-        media_subdir = media_dir / subdir
-        media_subdir.mkdir(exist_ok=True)
-        (media_subdir / ".gitkeep").touch()
-
-    # Create journal directory for agent logs
-    journal_dir = posts_dir / "journal"
-    journal_dir.mkdir(exist_ok=True)
-    (journal_dir / ".gitkeep").touch()
-
-    # Create root-level README and .gitignore
-    readme_path = site_root / "README.md"
-    if not readme_path.exists():
-        template = env.get_template("README.md.jinja")
-        content = template.render(**context)
-        readme_path.write_text(content, encoding="utf-8")
-
-    gitignore_path = site_root / ".gitignore"
-    if not gitignore_path.exists():
-        template = env.get_template(".gitignore.jinja")
-        content = template.render(**context)
-        gitignore_path.write_text(content, encoding="utf-8")
-
-    # Create index files at root level
-    homepage_path = site_root / "index.md"
-    if not homepage_path.exists():
-        template = env.get_template("docs/index.md.jinja")
-        content = template.render(**context)
-        homepage_path.write_text(content, encoding="utf-8")
-
-    about_path = site_root / "about.md"
-    if not about_path.exists():
-        template = env.get_template("docs/about.md.jinja")
-        content = template.render(**context)
-        about_path.write_text(content, encoding="utf-8")
-
-    profiles_index_path = profiles_dir / "index.md"
-    if not profiles_index_path.exists():
-        template = env.get_template("docs/profiles/index.md.jinja")
-        content = template.render(**context)
-        profiles_index_path.write_text(content, encoding="utf-8")
-
-    media_index_path = media_dir / "index.md"
-    if not media_index_path.exists():
-        template = env.get_template("docs/media/index.md.jinja")
-        content = template.render(**context)
-        media_index_path.write_text(content, encoding="utf-8")
-
-    _render_egregora_config(site_paths.site_root, env, context)
-
-
-def _copy_default_prompts(target_prompts_dir: Path) -> None:
-    """Copy default prompt templates from package to site.
-
-    This implements the "version pinning" strategy: prompts are copied once during
-    init and become site-specific. Users can customize without losing changes,
-    and Egregora can update defaults without breaking existing sites.
->>>>>>> 3e46e039
 
     Args:
         site_root: Root directory for the site
@@ -192,5 +49,4 @@
     return (docs_dir, created)
 
 
-
 __all__ = ["ensure_mkdocs_project"]