"""Site scaffolding utilities for Egregora sites.

<<<<<<< HEAD
Modernized to use the ``SiteScaffolder`` interface instead of the broader
output sink abstraction. Scaffolding is handled by adapters that explicitly
support lifecycle management (currently MkDocs).
=======
ISP-COMPLIANT (2025-11-22): Uses SiteScaffolder protocol for initialization.
- MkDocs-specific logic in MkDocsAdapter.scaffold_site()
- This module provides thin compatibility wrappers
- New code should use SiteScaffolder directly via create_output_format()
>>>>>>> 5236a61a
"""

import logging
from pathlib import Path
from typing import cast

from egregora.data_primitives.protocols import SiteScaffolder
<<<<<<< HEAD
from egregora.output_adapters.mkdocs import MkDocsAdapter, derive_mkdocs_paths
=======
from egregora.output_adapters import create_output_format
from egregora.output_adapters.mkdocs import derive_mkdocs_paths
>>>>>>> 5236a61a

logger = logging.getLogger(__name__)


def ensure_mkdocs_project(site_root: Path, site_name: str | None = None) -> tuple[Path, bool]:
    """Ensure site_root contains an MkDocs configuration.

    ISP-COMPLIANT: Uses SiteScaffolder protocol for initialization.

    New code should use:
        scaffolder: SiteScaffolder = create_output_format(site_root, format_type="mkdocs")
        mkdocs_path, created = scaffolder.scaffold_site(site_root, site_name)

    Args:
        site_root: Root directory for the site
        site_name: Name for the site (defaults to directory name)

    Returns:
        tuple of (docs_dir, was_created)
        - docs_dir: Directory where documentation content should be written
        - was_created: True if new site was created, False if existed

    """
<<<<<<< HEAD
    # Use adapter that supports scaffolding explicitly
=======
    # Use SiteScaffolder abstraction (MkDocsAdapter implements both OutputSink and SiteScaffolder)
>>>>>>> 5236a61a
    site_root = site_root.expanduser().resolve()
    if site_name is None:
        site_name = site_root.name or "Egregora Archive"

<<<<<<< HEAD
    scaffolder: SiteScaffolder = MkDocsAdapter()
    existed_before = scaffolder.validate_structure(site_root)
    scaffolder.scaffold(site_root, {"site_name": site_name})
    created = not existed_before
=======
    # Create MkDocs adapter (implements SiteScaffolder protocol)
    scaffolder = cast("SiteScaffolder", create_output_format(site_root, format_type="mkdocs"))

    # Scaffold the site (idempotent - returns False if already exists)
    _mkdocs_path, created = scaffolder.scaffold_site(site_root, site_name)
>>>>>>> 5236a61a

    # Return docs_dir for backward compatibility
    site_paths = derive_mkdocs_paths(site_root)
    docs_dir = site_paths["docs_dir"]
    docs_dir.mkdir(parents=True, exist_ok=True)

    return (docs_dir, created)


__all__ = ["ensure_mkdocs_project"]<|MERGE_RESOLUTION|>--- conflicted
+++ resolved
@@ -1,15 +1,9 @@
 """Site scaffolding utilities for Egregora sites.
 
-<<<<<<< HEAD
-Modernized to use the ``SiteScaffolder`` interface instead of the broader
-output sink abstraction. Scaffolding is handled by adapters that explicitly
-support lifecycle management (currently MkDocs).
-=======
 ISP-COMPLIANT (2025-11-22): Uses SiteScaffolder protocol for initialization.
 - MkDocs-specific logic in MkDocsAdapter.scaffold_site()
 - This module provides thin compatibility wrappers
 - New code should use SiteScaffolder directly via create_output_format()
->>>>>>> 5236a61a
 """
 
 import logging
@@ -17,12 +11,8 @@
 from typing import cast
 
 from egregora.data_primitives.protocols import SiteScaffolder
-<<<<<<< HEAD
-from egregora.output_adapters.mkdocs import MkDocsAdapter, derive_mkdocs_paths
-=======
 from egregora.output_adapters import create_output_format
 from egregora.output_adapters.mkdocs import derive_mkdocs_paths
->>>>>>> 5236a61a
 
 logger = logging.getLogger(__name__)
 
@@ -46,27 +36,16 @@
         - was_created: True if new site was created, False if existed
 
     """
-<<<<<<< HEAD
-    # Use adapter that supports scaffolding explicitly
-=======
     # Use SiteScaffolder abstraction (MkDocsAdapter implements both OutputSink and SiteScaffolder)
->>>>>>> 5236a61a
     site_root = site_root.expanduser().resolve()
     if site_name is None:
         site_name = site_root.name or "Egregora Archive"
 
-<<<<<<< HEAD
-    scaffolder: SiteScaffolder = MkDocsAdapter()
-    existed_before = scaffolder.validate_structure(site_root)
-    scaffolder.scaffold(site_root, {"site_name": site_name})
-    created = not existed_before
-=======
     # Create MkDocs adapter (implements SiteScaffolder protocol)
     scaffolder = cast("SiteScaffolder", create_output_format(site_root, format_type="mkdocs"))
 
     # Scaffold the site (idempotent - returns False if already exists)
     _mkdocs_path, created = scaffolder.scaffold_site(site_root, site_name)
->>>>>>> 5236a61a
 
     # Return docs_dir for backward compatibility
     site_paths = derive_mkdocs_paths(site_root)
