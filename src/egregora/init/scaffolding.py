"""Site scaffolding utilities for Egregora sites.

MODERN (Phase N): Refactored to use OutputAdapter abstraction.
- MkDocs-specific logic moved to MkDocsOutputAdapter.scaffold_site()
- This module now provides thin compatibility wrappers
- New code should use OutputAdapter directly via create_output_format()
"""

import logging
from pathlib import Path

<<<<<<< HEAD
=======
from egregora.data_primitives.document import SiteScaffolder
from egregora.init.exceptions import ScaffoldingExecutionError, ScaffoldingPathError
>>>>>>> a6958259
from egregora.output_adapters import create_default_output_registry, create_output_sink
from egregora.output_adapters.mkdocs import MkDocsPaths

logger = logging.getLogger(__name__)


def ensure_mkdocs_project(site_root: Path, site_name: str | None = None) -> tuple[Path, bool]:
    """Ensure site_root contains an MkDocs configuration.

    MODERN: This is a compatibility wrapper. New code should use:
        output_format = create_output_sink(site_root, format_type="mkdocs")
        mkdocs_path, created = output_format.scaffold_site(site_root, site_name)

    Args:
        site_root: Root directory for the site
        site_name: Name for the site (defaults to directory name)

    Returns:
        tuple of (docs_dir, was_created)
        - docs_dir: Directory where documentation content should be written
        - was_created: True if new site was created, False if existed

    """
    # Use OutputAdapter abstraction
    site_root = site_root.expanduser().resolve()
    if site_name is None:
        site_name = site_root.name or "Egregora Archive"

    # Create and initialize MkDocs output format
    registry = create_default_output_registry()
    output_format = create_output_sink(site_root, format_type="mkdocs", registry=registry)

    # Check if output format supports scaffolding (duck typing)
    if not hasattr(output_format, "scaffold_site") and not hasattr(output_format, "scaffold"):
        logger.info("Output format %s does not support scaffolding", output_format)
        # Fallback for non-scaffolding adapters
        try:
            site_paths = MkDocsPaths(site_root)
            return (site_paths.docs_dir, False)
        except (ValueError, KeyError, OSError) as e:
            raise ScaffoldingPathError(site_root, e) from e

    try:
        # Prefer specific implementation if available to get accurate 'created' status
        if hasattr(output_format, "scaffold_site"):
            _, created = output_format.scaffold_site(site_root, site_name)
        elif hasattr(output_format, "scaffold"):
            output_format.scaffold(site_root, {"site_name": site_name})
            # Generic scaffold doesn't return created status, assume True if no error
            created = True
<<<<<<< HEAD
        else:
            # No scaffolding method available
            created = False
    except Exception:
        logger.exception("Failed to scaffold site")
        raise
=======
    except Exception as e:
        raise ScaffoldingExecutionError(site_root, e) from e
>>>>>>> a6958259

    # Return docs_dir for backward compatibility
    site_paths = MkDocsPaths(site_root)
    docs_dir = site_paths.docs_dir
    docs_dir.mkdir(parents=True, exist_ok=True)

    return (docs_dir, created)


__all__ = ["ensure_mkdocs_project"]<|MERGE_RESOLUTION|>--- conflicted
+++ resolved
@@ -8,12 +8,10 @@
 
 import logging
 from pathlib import Path
+from typing import cast
 
-<<<<<<< HEAD
-=======
 from egregora.data_primitives.document import SiteScaffolder
 from egregora.init.exceptions import ScaffoldingExecutionError, ScaffoldingPathError
->>>>>>> a6958259
 from egregora.output_adapters import create_default_output_registry, create_output_sink
 from egregora.output_adapters.mkdocs import MkDocsPaths
 
@@ -46,8 +44,7 @@
     registry = create_default_output_registry()
     output_format = create_output_sink(site_root, format_type="mkdocs", registry=registry)
 
-    # Check if output format supports scaffolding (duck typing)
-    if not hasattr(output_format, "scaffold_site") and not hasattr(output_format, "scaffold"):
+    if not isinstance(output_format, SiteScaffolder):
         logger.info("Output format %s does not support scaffolding", output_format)
         # Fallback for non-scaffolding adapters
         try:
@@ -56,25 +53,19 @@
         except (ValueError, KeyError, OSError) as e:
             raise ScaffoldingPathError(site_root, e) from e
 
+    # Cast to SiteScaffolder for type checking
+    scaffolder = cast("SiteScaffolder", output_format)
+
     try:
         # Prefer specific implementation if available to get accurate 'created' status
         if hasattr(output_format, "scaffold_site"):
             _, created = output_format.scaffold_site(site_root, site_name)
-        elif hasattr(output_format, "scaffold"):
-            output_format.scaffold(site_root, {"site_name": site_name})
+        else:
+            scaffolder.scaffold(site_root, {"site_name": site_name})
             # Generic scaffold doesn't return created status, assume True if no error
             created = True
-<<<<<<< HEAD
-        else:
-            # No scaffolding method available
-            created = False
-    except Exception:
-        logger.exception("Failed to scaffold site")
-        raise
-=======
     except Exception as e:
         raise ScaffoldingExecutionError(site_root, e) from e
->>>>>>> a6958259
 
     # Return docs_dir for backward compatibility
     site_paths = MkDocsPaths(site_root)
