<<<<<<< HEAD
"""Initialization utilities."""


def ensure_mkdocs_project() -> None:
    """Placeholder for ensuring MkDocs project exists."""
=======
"""Initialization utilities for Egregora."""

from egregora.init.scaffolding import ensure_mkdocs_project

__all__ = ["ensure_mkdocs_project"]
>>>>>>> 2c804333
<|MERGE_RESOLUTION|>--- conflicted
+++ resolved
@@ -1,13 +1,5 @@
-<<<<<<< HEAD
-"""Initialization utilities."""
-
-
-def ensure_mkdocs_project() -> None:
-    """Placeholder for ensuring MkDocs project exists."""
-=======
 """Initialization utilities for Egregora."""
 
 from egregora.init.scaffolding import ensure_mkdocs_project
 
-__all__ = ["ensure_mkdocs_project"]
->>>>>>> 2c804333
+__all__ = ["ensure_mkdocs_project"]