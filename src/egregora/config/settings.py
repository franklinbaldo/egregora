"""Centralized configuration for Egregora (ALPHA VERSION).

This module consolidates ALL configuration code in one place:
- Pydantic models for .egregora/config.yml
- Loading and saving functions
- Runtime dataclasses for function parameters
- Model configuration utilities

Benefits:
- Single source of truth for all configuration
- Backend independence (works with Hugo, Astro, etc.)
- Type safety (Pydantic validation at load time)
- No backward compatibility - clean alpha design

Strategy:
- ONLY loads from .egregora/config.yml
- Creates default config if missing
- No mkdocs.yml fallback
- No legacy transformation
"""

from __future__ import annotations

import logging
from dataclasses import dataclass
from pathlib import Path
from typing import Annotated, Any, Literal

import yaml
from pydantic import BaseModel, ConfigDict, Field, ValidationError

logger = logging.getLogger(__name__)

# ============================================================================
# Constants
# ============================================================================

DEFAULT_MODEL = "google-gla:gemini-flash-latest"
DEFAULT_EMBEDDING_MODEL = "models/gemini-embedding-001"
DEFAULT_BANNER_MODEL = "models/gemini-2.5-flash-image"
EMBEDDING_DIM = 768  # Embedding vector dimensions

<<<<<<< HEAD
# Quota defaults
DEFAULT_DAILY_LLM_REQUESTS = 220
DEFAULT_PER_SECOND_LIMIT = 10
DEFAULT_CONCURRENCY = 4
=======
# Default database connection strings
# Can be overridden via config.yml or environment variables
DEFAULT_PIPELINE_DB = "duckdb:///./.egregora/pipeline.duckdb"
DEFAULT_RUNS_DB = "duckdb:///./.egregora/runs.duckdb"
>>>>>>> 32282fe0

# Model naming conventions
PydanticModelName = Annotated[
    str,
    "Pydantic-AI provider-prefixed model id (e.g., 'google-gla:gemini-flash-latest')",
]
GoogleModelName = Annotated[
    str,
    "Google Generative AI SDK model id (e.g., 'models/gemini-embedding-001')",
]


class ModelSettings(BaseModel):
    """LLM model configuration for different tasks.

    - Pydantic-AI agents expect provider-prefixed IDs like ``google-gla:gemini-flash-latest``
    - Direct Google GenAI SDK calls expect ``models/<name>`` identifiers
    """

    # Text generation agents (all default to DEFAULT_MODEL, pydantic naming)
    writer: PydanticModelName = Field(
        default=DEFAULT_MODEL,
        description="Model for blog post generation (pydantic-ai format)",
    )
    enricher: PydanticModelName = Field(
        default=DEFAULT_MODEL,
        description="Model for URL/text enrichment (pydantic-ai format)",
    )
    enricher_vision: PydanticModelName = Field(
        default=DEFAULT_MODEL,
        description="Model for image/video enrichment (pydantic-ai format)",
    )
    ranking: PydanticModelName = Field(
        default=DEFAULT_MODEL,
        description="Model for post ranking (pydantic-ai format)",
    )
    editor: PydanticModelName = Field(
        default=DEFAULT_MODEL,
        description="Model for interactive post editing (pydantic-ai format)",
    )

    # Special models with their own defaults (direct Gemini API usage)
    embedding: GoogleModelName = Field(
        default=DEFAULT_EMBEDDING_MODEL,
        description="Model for vector embeddings (Google GenAI format: models/...)",
    )
    banner: GoogleModelName = Field(
        default=DEFAULT_BANNER_MODEL,
        description="Model for banner/cover image generation (Google GenAI format)",
    )


class RAGSettings(BaseModel):
    """Retrieval-Augmented Generation (RAG) configuration."""

    enabled: bool = Field(
        default=True,
        description="Enable RAG for writer agent",
    )
    top_k: int = Field(
        default=5,
        ge=1,
        le=20,
        description="Number of top results to retrieve",
    )
    min_similarity_threshold: float = Field(
        default=0.7,
        ge=0.0,
        le=1.0,
        description="Minimum similarity threshold for results",
    )
    mode: Literal["ann", "exact"] = Field(
        default="ann",
        description="Retrieval mode: 'ann' (fast, approximate) or 'exact' (slow, precise)",
    )
    nprobe: int | None = Field(
        default=None,
        ge=1,
        le=100,
        description="ANN search quality parameter (higher = better quality, slower)",
    )
    overfetch: int | None = Field(
        default=None,
        ge=1,
        le=100,
        description="Overfetch multiplier for ANN candidate pool",
    )


class WriterAgentSettings(BaseModel):
    """Blog post writer configuration."""

    custom_instructions: str | None = Field(
        default=None,
        description="Custom instructions to guide the writer agent",
    )


class PrivacySettings(BaseModel):
    """Privacy and data protection settings (YAML configuration).

    .. note::
       Currently all privacy features (anonymization, PII detection) are always enabled.
       This config section is reserved for future configurable privacy controls.

    .. warning::
       This Pydantic model (for YAML config) has the same name as the dataclass in
       ``egregora.privacy.config.PrivacySettings`` (for runtime policy). They are NOT
       duplicates - they serve different purposes:

       - **This class**: YAML configuration placeholder (persisted to config.yml)
       - **privacy.config.PrivacySettings**: Runtime policy with tenant isolation, PII
         detection settings, and re-identification escrow (never persisted)

       When privacy configuration becomes user-configurable, this class will hold the
       YAML settings which get mapped to runtime PrivacySettings instances.
    """


class EnrichmentSettings(BaseModel):
    """Enrichment settings for URLs and media."""

    enabled: bool = Field(
        default=True,
        description="Enable enrichment pipeline",
    )
    enable_url: bool = Field(
        default=True,
        description="Enrich URLs with LLM-generated descriptions",
    )
    enable_media: bool = Field(
        default=True,
        description="Enrich images/videos with LLM-generated descriptions",
    )
    max_enrichments: int = Field(
        default=50,
        ge=0,
        le=200,
        description="Maximum number of enrichments per run",
    )


from egregora.constants import WindowUnit  # noqa: E402


class PipelineSettings(BaseModel):
    """Pipeline execution settings."""

    step_size: int = Field(
        default=1,
        ge=1,
        description="Size of each processing window (number of messages, hours, days, etc.)",
    )
    step_unit: WindowUnit = Field(
        default=WindowUnit.DAYS,
        description="Unit for windowing: 'messages' (count), 'hours'/'days' (time), 'bytes' (max packing)",
    )
    overlap_ratio: float = Field(
        default=0.2,
        ge=0.0,
        le=0.5,
        description="Fraction of window to overlap for context continuity (0.0-0.5, default 0.2 = 20%)",
    )
    max_window_time: int | None = Field(
        default=None,
        ge=1,
        description="Maximum time span per window in hours (optional constraint)",
    )
    timezone: str | None = Field(
        default=None,
        description="Timezone for timestamp parsing (e.g., 'America/New_York')",
    )
    batch_threshold: int = Field(
        default=10,
        ge=1,
        description="Minimum items before batching API calls",
    )
    from_date: str | None = Field(
        default=None,
        description="Start date for filtering (ISO format: YYYY-MM-DD)",
    )
    to_date: str | None = Field(
        default=None,
        description="End date for filtering (ISO format: YYYY-MM-DD)",
    )
    max_prompt_tokens: int = Field(
        default=100_000,
        ge=1_000,
        description="Maximum tokens per prompt (default 100k, even if model supports more). Prevents context overflow and controls costs.",
    )
    use_full_context_window: bool = Field(
        default=False,
        description="Use full model context window (overrides max_prompt_tokens cap)",
    )
    max_windows: int | None = Field(
        default=1,
        ge=0,
        description="Maximum windows to process per run (1=single window, 0=all windows, None=all)",
    )
    checkpoint_enabled: bool = Field(
        default=False,
        description="Enable incremental processing with checkpoints (opt-in). Default: always rebuild from scratch for simplicity.",
    )


class PathsSettings(BaseModel):
    """Site directory paths configuration.

    All paths are relative to site_root (output directory).
    Provides defaults that match the standard .egregora/ structure.
    """

    # .egregora/ internal paths (relative to site_root)
    egregora_dir: str = Field(
        default=".egregora",
        description="Egregora internal directory (contains config, rag, cache)",
    )
    rag_dir: str = Field(
        default=".egregora/rag",
        description="RAG database and embeddings storage",
    )
    cache_dir: str = Field(
        default=".egregora/.cache",
        description="API response cache",
    )
    prompts_dir: str = Field(
        default=".egregora/prompts",
        description="Custom prompt overrides",
    )

    # Content paths (relative to site_root)
    docs_dir: str = Field(
        default="docs",
        description="Documentation/content directory",
    )
    posts_dir: str = Field(
        default="posts",
        description="Blog posts directory",
    )
    profiles_dir: str = Field(
        default="profiles",
        description="Author profiles directory",
    )
    media_dir: str = Field(
        default="media",
        description="Media files (images, videos) directory",
    )
    journal_dir: str = Field(
        default="journal",
        description="Agent execution journals directory",
    )


class OutputSettings(BaseModel):
    """Output format configuration.

    Specifies which output format to use for generated content.
    """

    format: Literal["mkdocs", "hugo"] = Field(
        default="mkdocs",
        description="Output format: 'mkdocs' (default), 'hugo', or future formats (database, s3)",
    )

    mkdocs_config_path: str | None = Field(
        default=None,
        description="Path to mkdocs.yml config file, relative to site root. If None, defaults to '.egregora/mkdocs.yml'",
    )


class DatabaseSettings(BaseModel):
    """Database configuration for pipeline and observability.

    All values must be valid Ibis connection URIs (e.g. DuckDB, Postgres, SQLite).
    """

    pipeline_db: str = Field(
        default=DEFAULT_PIPELINE_DB,
        description=(
            "Pipeline database connection URI (e.g. 'duckdb:///absolute/path.duckdb', "
            "'duckdb:///./.egregora/pipeline.duckdb' for a site-relative file, or "
            "'postgres://user:pass@host:5432/dbname')."
        ),
    )
    runs_db: str = Field(
        default=DEFAULT_RUNS_DB,
        description=(
            "Run tracking database connection URI (e.g. 'duckdb:///absolute/runs.duckdb', "
            "'duckdb:///./.egregora/runs.duckdb' for a site-relative file, or "
            "'postgres://user:pass@host:5432/dbname')."
        ),
    )


class ReaderSettings(BaseModel):
    """Reader agent configuration for post evaluation and ranking."""

    enabled: bool = Field(
        default=False,
        description="Enable reader agent for post quality evaluation",
    )
    comparisons_per_post: int = Field(
        default=5,
        ge=1,
        le=20,
        description="Number of pairwise comparisons per post for ELO ranking",
    )
    k_factor: int = Field(
        default=32,
        ge=16,
        le=64,
        description="ELO K-factor controlling rating volatility (16=stable, 64=volatile)",
    )
    database_path: str = Field(
        default=".egregora/reader.duckdb",
        description="Path to reader database for ELO ratings and comparison history",
    )


class FeaturesSettings(BaseModel):
    """Feature flags for experimental or optional functionality."""

    ranking_enabled: bool = Field(
        default=False,
        description="Enable Elo-based post ranking (deprecated: use reader.enabled instead)",
    )
    annotations_enabled: bool = Field(
        default=True,
        description="Enable conversation annotations/threading",
    )


class QuotaSettings(BaseModel):
    """Configuration for LLM usage budgets and concurrency."""

    daily_llm_requests: int = Field(
        default=DEFAULT_DAILY_LLM_REQUESTS,
        ge=1,
        description="Soft limit for daily LLM calls (writer + enrichment).",
    )
    per_second_limit: int = Field(
        default=DEFAULT_PER_SECOND_LIMIT,
        ge=1,
        description="Maximum number of LLM calls allowed per second (for async guard).",
    )
    concurrency: int = Field(
        default=DEFAULT_CONCURRENCY,
        ge=1,
        le=20,
        description="Maximum number of simultaneous LLM tasks (enrichment, writing, etc).",
    )


class EgregoraConfig(BaseModel):
    """Root configuration for Egregora.

    This model defines the complete .egregora/config.yml schema.

    Example config.yml:
    ```yaml
    models:
      writer: google-gla:gemini-flash-latest
      enricher: google-gla:gemini-flash-latest

    rag:
      enabled: true
      top_k: 5
      min_similarity_threshold: 0.7

    writer:
      custom_instructions: "Write in a casual, friendly tone"
      enable_banners: true

    privacy:
      anonymization_enabled: true
      pii_detection_enabled: true

    pipeline:
      step_size: 1
      step_unit: days

    database:
      pipeline_db: duckdb:///./.egregora/pipeline.duckdb
      runs_db: duckdb:///./.egregora/runs.duckdb

    output:
      format: mkdocs
    ```
    """

    models: ModelSettings = Field(
        default_factory=ModelSettings,
        description="LLM model configuration",
    )
    rag: RAGSettings = Field(
        default_factory=RAGSettings,
        description="RAG configuration",
    )
    writer: WriterAgentSettings = Field(
        default_factory=WriterAgentSettings,
        description="Writer configuration",
    )
    reader: ReaderSettings = Field(
        default_factory=ReaderSettings,
        description="Reader agent configuration",
    )
    privacy: PrivacySettings = Field(
        default_factory=PrivacySettings,
        description="Privacy settings",
    )
    enrichment: EnrichmentSettings = Field(
        default_factory=EnrichmentSettings,
        description="Enrichment settings",
    )
    pipeline: PipelineSettings = Field(
        default_factory=PipelineSettings,
        description="Pipeline settings",
    )
    paths: PathsSettings = Field(
        default_factory=PathsSettings,
        description="Site directory paths (relative to site root)",
    )
    database: DatabaseSettings = Field(
        default_factory=DatabaseSettings,
        description="Database configuration (pipeline and run tracking)",
    )
    output: OutputSettings = Field(
        default_factory=OutputSettings,
        description="Output format settings",
    )
    features: FeaturesSettings = Field(
        default_factory=FeaturesSettings,
        description="Feature flags",
    )
    quota: QuotaSettings = Field(
        default_factory=QuotaSettings,
        description="LLM usage quota tracking",
    )

    model_config = ConfigDict(
        extra="forbid",  # Reject unknown fields
        validate_assignment=True,  # Validate on attribute assignment
    )

    @classmethod
    def from_cli_overrides(cls, base_config: EgregoraConfig, **cli_args: Any) -> EgregoraConfig:  # noqa: C901, PLR0912
        """Create a new config instance with CLI overrides applied.

        Handles nested updates for pipeline, enrichment, rag, etc.
        CLI arguments are expected to be flat key-value pairs or dicts
        matching the argument structure of CLI commands.
        """
        # Create dict representation for updates
        updates = base_config.model_dump()

        # Pipeline overrides
        if "step_size" in cli_args and cli_args["step_size"] is not None:
            updates["pipeline"]["step_size"] = cli_args["step_size"]
        if "step_unit" in cli_args and cli_args["step_unit"] is not None:
            updates["pipeline"]["step_unit"] = cli_args["step_unit"]
        if "overlap_ratio" in cli_args and cli_args["overlap_ratio"] is not None:
            updates["pipeline"]["overlap_ratio"] = cli_args["overlap_ratio"]
        if "timezone" in cli_args and cli_args["timezone"] is not None:
            updates["pipeline"]["timezone"] = str(cli_args["timezone"])
        if "from_date" in cli_args and cli_args["from_date"] is not None:
            updates["pipeline"]["from_date"] = cli_args["from_date"].isoformat()
        if "to_date" in cli_args and cli_args["to_date"] is not None:
            updates["pipeline"]["to_date"] = cli_args["to_date"].isoformat()
        if "max_prompt_tokens" in cli_args and cli_args["max_prompt_tokens"] is not None:
            updates["pipeline"]["max_prompt_tokens"] = cli_args["max_prompt_tokens"]
        if "use_full_context_window" in cli_args and cli_args["use_full_context_window"] is not None:
            updates["pipeline"]["use_full_context_window"] = cli_args["use_full_context_window"]

        # Enrichment overrides
        if "enable_enrichment" in cli_args:
            updates["enrichment"]["enabled"] = cli_args["enable_enrichment"]

        # RAG overrides
        if "retrieval_mode" in cli_args and cli_args["retrieval_mode"] is not None:
            updates["rag"]["mode"] = cli_args["retrieval_mode"]
        if "retrieval_nprobe" in cli_args and cli_args["retrieval_nprobe"] is not None:
            updates["rag"]["nprobe"] = cli_args["retrieval_nprobe"]
        if "retrieval_overfetch" in cli_args and cli_args["retrieval_overfetch"] is not None:
            updates["rag"]["overfetch"] = cli_args["retrieval_overfetch"]

        # Model overrides (apply single CLI model arg to all relevant models)
        if cli_args.get("model"):
            model = cli_args["model"]
            updates["models"]["writer"] = model
            updates["models"]["enricher"] = model
            updates["models"]["enricher_vision"] = model
            updates["models"]["ranking"] = model
            updates["models"]["editor"] = model

        return cls.model_validate(updates)


# ============================================================================
# Configuration Loading and Saving
# ============================================================================


def find_egregora_config(start_dir: Path) -> Path | None:
    """Search upward for .egregora/config.yml.

    Args:
        start_dir: Starting directory for upward search

    Returns:
        Path to .egregora/config.yml if found, else None

    """
    current = start_dir.expanduser().resolve()
    for candidate in (current, *current.parents):
        config_path = candidate / ".egregora" / "config.yml"
        if config_path.exists():
            return config_path
    return None


def load_egregora_config(site_root: Path) -> EgregoraConfig:
    """Load Egregora configuration from .egregora/config.yml.

    SIMPLE: Just load .egregora/config.yml, create if missing.

    Args:
        site_root: Root directory of the site

    Returns:
        Validated EgregoraConfig instance

    Raises:
        ValidationError: If config file contains invalid data

    """
    config_path = site_root / ".egregora" / "config.yml"

    if not config_path.exists():
        logger.info("No .egregora/config.yml found, creating default config")
        return create_default_config(site_root)

    logger.info("Loading config from %s", config_path)

    try:
        raw_config = config_path.read_text(encoding="utf-8")
    except OSError:
        logger.exception("Failed to read config from %s", config_path)
        raise

    try:
        data = yaml.safe_load(raw_config) or {}
    except yaml.YAMLError:
        logger.exception("Failed to parse YAML in %s", config_path)
        raise

    try:
        return EgregoraConfig(**data)
    except ValidationError:
        logger.exception("Validation failed for %s", config_path)
        logger.warning("Creating default config due to validation error")
        return create_default_config(site_root)


def create_default_config(site_root: Path) -> EgregoraConfig:
    """Create default .egregora/config.yml and return it.

    Args:
        site_root: Root directory of the site

    Returns:
        EgregoraConfig with all defaults

    """
    config = EgregoraConfig()  # All defaults from Pydantic
    save_egregora_config(config, site_root)
    logger.info("Created default config at %s/.egregora/config.yml", site_root)
    return config


def save_egregora_config(config: EgregoraConfig, site_root: Path) -> Path:
    """Save EgregoraConfig to .egregora/config.yml.

    Creates .egregora/ directory if it doesn't exist.

    Args:
        config: EgregoraConfig instance to save
        site_root: Root directory of the site

    Returns:
        Path to the saved config file

    """
    egregora_dir = site_root / ".egregora"
    egregora_dir.mkdir(exist_ok=True, parents=True)

    config_path = egregora_dir / "config.yml"

    # Export as dict
    data = config.model_dump(exclude_defaults=False, mode="json")

    # Write with nice formatting
    yaml_str = yaml.dump(
        data,
        default_flow_style=False,
        sort_keys=False,
        allow_unicode=True,
    )

    config_path.write_text(yaml_str, encoding="utf-8")
    logger.debug("Saved config to %s", config_path)

    return config_path


# ============================================================================
# Runtime Configuration Dataclasses
# ============================================================================
# These dataclasses are used for function parameters (not persisted to YAML).
# They replace parameter soup (12-16 params → 3-6 params).


from egregora.constants import WindowUnit  # noqa: E402


@dataclass
class RuntimeContext:
    """Runtime-only context that cannot be persisted to config.yml.

    This is the minimal set of fields that are truly runtime-specific:
    - Paths resolved at invocation time
    - API keys from environment
    - Debug flags

    All other configuration lives in EgregoraConfig (single source of truth).
    """

    output_dir: Annotated[Path, "Directory for the generated site"]
    input_file: Annotated[Path | None, "Path to the chat export file"] = None
    api_key: Annotated[str | None, "Google API key (from env or CLI)"] = None
    model_override: Annotated[str | None, "Model override from CLI"] = None
    debug: Annotated[bool, "Enable debug logging"] = False

    @property
    def input_path(self) -> Path:
        """Alias for input_file (source-agnostic naming)."""
        return self.input_file


@dataclass
class WriterRuntimeConfig:
    """Runtime configuration for post writing (not the Pydantic WriterConfig)."""

    posts_dir: Annotated[Path, "Directory to save posts"]
    profiles_dir: Annotated[Path, "Directory to save profiles"]
    rag_dir: Annotated[Path, "Directory for RAG data"]
    model_config: Annotated[object | None, "Model configuration"] = None  # ModelConfig defined below
    enable_rag: Annotated[bool, "Enable RAG"] = True


@dataclass
class MediaEnrichmentContext:
    """Context for media enrichment prompts."""

    media_type: Annotated[str, "The type of media (e.g., 'image', 'video')"]
    media_filename: Annotated[str, "The filename of the media"]
    author: Annotated[str, "The author of the message containing the media"]
    timestamp: Annotated[str, "The timestamp of the message"]
    nearby_messages: Annotated[str, "Messages sent before and after the media"]
    ocr_text: Annotated[str, "Text extracted from the media via OCR"] = ""
    detected_objects: Annotated[str, "Objects detected in the media"] = ""


@dataclass
class EnrichmentRuntimeConfig:
    """Runtime configuration for enrichment operations."""

    client: Annotated[object, "The Gemini client"]
    output_dir: Annotated[Path, "The directory to save enriched data"]
    model: Annotated[str, "The Gemini model to use for enrichment"] = DEFAULT_MODEL


@dataclass
class PipelineEnrichmentConfig:
    """Extended enrichment configuration for pipeline operations.

    Extends basic enrichment config with pipeline-specific settings.
    """

    batch_threshold: int = 10
    max_enrichments: int = 500
    enable_url: bool = True
    enable_media: bool = True

    def __post_init__(self) -> None:
        """Validate configuration after initialization."""
        if self.batch_threshold < 1:
            msg = f"batch_threshold must be >= 1, got {self.batch_threshold}"
            raise ValueError(msg)
        if self.max_enrichments < 0:
            msg = f"max_enrichments must be >= 0, got {self.max_enrichments}"
            raise ValueError(msg)

    @classmethod
    def from_cli_args(cls, **kwargs: int | bool) -> PipelineEnrichmentConfig:
        """Create config from CLI arguments."""
        return cls(
            batch_threshold=kwargs.get("batch_threshold", 10),
            max_enrichments=kwargs.get("max_enrichments", 500),
            enable_url=kwargs.get("enable_url", True),
            enable_media=kwargs.get("enable_media", True),
        )


# ============================================================================
# Model Configuration Utilities
# ============================================================================

# Model type literal for type checking
ModelType = Literal["writer", "enricher", "enricher_vision", "ranking", "editor", "banner", "embedding"]


__all__ = [
    "DEFAULT_BANNER_MODEL",
    "DEFAULT_EMBEDDING_MODEL",
    "DEFAULT_MODEL",
    "DEFAULT_PIPELINE_DB",
    "DEFAULT_RUNS_DB",
    "EMBEDDING_DIM",
    "EgregoraConfig",
    "EnrichmentRuntimeConfig",
    "EnrichmentSettings",
    "FeaturesSettings",
    "MediaEnrichmentContext",
    "ModelSettings",
    "ModelType",
    "OutputSettings",
    "PathsSettings",
    "PipelineEnrichmentConfig",
    "PipelineSettings",
    "PrivacySettings",
    "RAGSettings",
    "ReaderSettings",
    "RuntimeContext",
    "WriterAgentSettings",
    "WriterRuntimeConfig",
    "create_default_config",
    "find_egregora_config",
    "load_egregora_config",
    "save_egregora_config",
]<|MERGE_RESOLUTION|>--- conflicted
+++ resolved
@@ -40,17 +40,15 @@
 DEFAULT_BANNER_MODEL = "models/gemini-2.5-flash-image"
 EMBEDDING_DIM = 768  # Embedding vector dimensions
 
-<<<<<<< HEAD
 # Quota defaults
 DEFAULT_DAILY_LLM_REQUESTS = 220
 DEFAULT_PER_SECOND_LIMIT = 10
 DEFAULT_CONCURRENCY = 4
-=======
+
 # Default database connection strings
 # Can be overridden via config.yml or environment variables
 DEFAULT_PIPELINE_DB = "duckdb:///./.egregora/pipeline.duckdb"
 DEFAULT_RUNS_DB = "duckdb:///./.egregora/runs.duckdb"
->>>>>>> 32282fe0
 
 # Model naming conventions
 PydanticModelName = Annotated[
