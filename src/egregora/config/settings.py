"""Centralized configuration for Egregora (ALPHA VERSION).

This module consolidates ALL configuration code in one place:
- Pydantic models for .egregora.toml (in root)
- Loading and saving functions
- Runtime dataclasses for function parameters
- Model configuration utilities

Why TOML?
- Native Python support in 3.11+ (`tomllib`)
- Unambiguous date/time parsing (unlike YAML which can be ambiguous)
- Clearer specification, avoiding "The Norway Problem"
- Standard for Python ecosystem (matches `pyproject.toml`)

Benefits:
- Single source of truth for all configuration
- Backend independence (works with Hugo, Astro, etc.)
- Type safety (Pydantic validation at load time)
- No backward compatibility - clean alpha design

Strategy:
- ONLY loads from .egregora.toml in root
- Creates default config if missing in root
"""

from __future__ import annotations

import logging
import os
import tomllib  # Requires Python 3.11+
from copy import deepcopy
from dataclasses import dataclass
from datetime import UTC, date, datetime
from pathlib import Path
from typing import Annotated, Any, Literal
from zoneinfo import ZoneInfo

import tomli_w
from pydantic import BaseModel, Field, ValidationError, field_validator, model_validator
from pydantic_settings import BaseSettings, SettingsConfigDict

from egregora.constants import WindowUnit

logger = logging.getLogger(__name__)

# ============================================================================
# Constants
# ============================================================================

DEFAULT_MODEL = "google-gla:gemini-2.0-flash-exp"  # Standardize on a valid existing model
DEFAULT_EMBEDDING_MODEL = "models/gemini-embedding-001"
DEFAULT_BANNER_MODEL = "models/gemini-2.0-flash-exp"
EMBEDDING_DIM = 768  # Embedding vector dimensions

# Quota defaults
DEFAULT_DAILY_LLM_REQUESTS = 100  # Conservative default
DEFAULT_PER_SECOND_LIMIT = 2.0  # Allow 2 req/s - FallbackModel handles 429s via key/model rotation
DEFAULT_CONCURRENCY = 5  # Allow 5 concurrent requests

# Default database connection strings
# NOTE: These defaults are relative to site root.
DEFAULT_PIPELINE_DB = "duckdb:///./.egregora/pipeline.duckdb"
DEFAULT_RUNS_DB = "duckdb:///./.egregora/runs.duckdb"

# Configuration validation warning thresholds
RAG_TOP_K_WARNING_THRESHOLD = 20
MAX_PROMPT_TOKENS_WARNING_THRESHOLD = 200_000

# Model naming conventions
PydanticModelName = Annotated[
    str,
    "Pydantic-AI provider-prefixed model id (e.g., 'google-gla:gemini-flash-latest')",
]
GoogleModelName = Annotated[
    str,
    "Google Generative AI SDK model id (e.g., 'models/gemini-embedding-001')",
]


class ModelSettings(BaseModel):
    """LLM model configuration for different tasks.

    - Pydantic-AI agents expect provider-prefixed IDs like ``google-gla:gemini-flash-latest``
    - Direct Google GenAI SDK calls expect ``models/<name>`` identifiers
    """

    # Text generation agents (all default to DEFAULT_MODEL, pydantic naming)
    writer: PydanticModelName = Field(
        default=DEFAULT_MODEL,
        description="Model for blog post generation (pydantic-ai format)",
    )
    enricher: PydanticModelName = Field(
        default=DEFAULT_MODEL,
        description="Model for URL/text enrichment (pydantic-ai format)",
    )
    enricher_vision: PydanticModelName = Field(
        default=DEFAULT_MODEL,
        description="Model for image/video enrichment (pydantic-ai format)",
    )
    ranking: PydanticModelName = Field(
        default=DEFAULT_MODEL,
        description="Model for post ranking (pydantic-ai format)",
    )
    editor: PydanticModelName = Field(
        default=DEFAULT_MODEL,
        description="Model for interactive post editing (pydantic-ai format)",
    )
    reader: PydanticModelName = Field(
        default=DEFAULT_MODEL,
        description="Model for reader agent (pydantic-ai format)",
    )

    # Special models with their own defaults (direct Gemini API usage)
    embedding: GoogleModelName = Field(
        default=DEFAULT_EMBEDDING_MODEL,
        description="Model for vector embeddings (Google GenAI format: models/...)",
    )
    banner: GoogleModelName = Field(
        default=DEFAULT_BANNER_MODEL,
        description="Model for banner/cover image generation (Google GenAI format)",
    )

    @field_validator("writer", "enricher", "enricher_vision", "ranking", "editor", "reader")
    @classmethod
    def validate_pydantic_model_format(cls, v: str) -> str:
        """Validate Pydantic-AI model name format."""
        if not v.startswith("google-gla:"):
            msg = (
                f"Invalid Pydantic-AI model format: {v!r}\n"
                f"Expected format: 'google-gla:<model-name>'\n"
                f"Examples:\n"
                f"  - google-gla:gemini-2.0-flash-exp\n"
                f"  - google-gla:gemini-flash-latest\n"
                f"  - google-gla:gemini-2.0-flash-exp\n"
                f"  - google-gla:gemini-1.5-pro"
            )
            raise ValueError(msg)
        return v

    @field_validator("embedding", "banner")
    @classmethod
    def validate_google_model_format(cls, v: str) -> str:
        """Validate Google GenAI SDK model name format."""
        if not v.startswith("models/"):
            msg = (
                f"Invalid Google GenAI model format: {v!r}\n"
                f"Expected format: 'models/<model-name>'\n"
                f"Examples:\n"
                f"  - models/gemini-embedding-001\n"
                f"  - models/gemini-2.0-flash-exp"
            )
            raise ValueError(msg)
        return v


class ImageGenerationSettings(BaseModel):
    """Configuration for image generation requests."""

    response_modalities: list[str] = Field(
        default_factory=lambda: ["IMAGE", "TEXT"],
        description="Modalities requested from image generation APIs",
    )
    aspect_ratio: str = Field(
        default="16:9",
        description="Aspect ratio hint for generated banner images",
    )


class RAGSettings(BaseModel):
    """Retrieval-Augmented Generation (RAG) configuration.

    Uses LanceDB for vector storage and similarity search.
    Embedding API uses dual-queue router for optimal throughput.
    """

    enabled: bool = Field(
        default=True,
        description="Enable RAG for writer agent",
    )
    top_k: int = Field(
        default=5,
        ge=1,
        le=20,
        description="Number of top results to retrieve",
    )
    min_similarity_threshold: float = Field(
        default=0.7,
        ge=0.0,
        le=1.0,
        description="Minimum similarity threshold for results",
    )
    indexable_types: list[str] = Field(
        default=["POST"],
        description="Document types to index in RAG (e.g., ['POST', 'NOTE'])",
    )

    # Embedding router settings (dual-queue architecture)
    embedding_max_batch_size: int = Field(
        default=100,
        ge=1,
        le=100,
        description="Maximum texts per batch embedding request (Google API limit: 100)",
    )
    embedding_timeout: float = Field(
        default=60.0,
        ge=1.0,
        le=600.0,
        description="HTTP timeout for embedding requests in seconds",
    )
    embedding_max_retries: int = Field(
        default=5,
        ge=1,
        le=10,
        description="Maximum consecutive errors before failing (per endpoint)",
    )

    @field_validator("top_k")
    @classmethod
    def validate_top_k(cls, v: int) -> int:
        """Validate top_k is reasonable and warn if too high."""
        if v > RAG_TOP_K_WARNING_THRESHOLD:
            logger.warning(
                "RAG top_k=%s is unusually high. "
                "Consider values between 5-10 for better performance and relevance.",
                v,
            )
        return v


class WriterAgentSettings(BaseModel):
    """Blog post writer configuration."""

    custom_instructions: str | None = Field(
        default=None,
        description="Custom instructions to guide the writer agent",
    )
    economic_system_instruction: str | None = Field(
        default=None,
        description="Override system instruction for economic mode writer",
    )
    economic_temperature: float = Field(
        default=0.7,
        ge=0.0,
        le=1.0,
        description="Temperature for economic mode generation (0.0=deterministic, 1.0=creative)",
    )


class PrivacySettings(BaseModel):
    """Privacy and PII configuration."""

    anonymization_enabled: bool = Field(
        default=True,
        description="Enable author name anonymization",
    )
    pii_detection_enabled: bool = Field(
        default=True,
        description="Enable PII detection and redaction in content",
    )
    scrub_emails: bool = Field(
        default=True,
        description="Scrub email addresses",
    )
    scrub_phones: bool = Field(
        default=True,
        description="Scrub phone numbers",
    )


class EnrichmentSettings(BaseModel):
    """Enrichment settings for URLs and media."""

    enabled: bool = Field(
        default=True,
        description="Enable enrichment pipeline",
    )
    enable_url: bool = Field(
        default=True,
        description="Enrich URLs with LLM-generated descriptions",
    )
    enable_media: bool = Field(
        default=True,
        description="Enrich images/videos with LLM-generated descriptions",
    )
    strategy: Literal["individual", "batch_api", "batch_all"] = Field(
        default="batch_all",
        description="Enrichment strategy: individual (1 call per item), batch_api (Gemini batch), batch_all (all in one call)",
    )
    model_rotation_enabled: bool = Field(
        default=True,
        description="Rotate through Gemini models on 429 errors",
    )
    rotation_models: list[str] = Field(
        default=[
<<<<<<< HEAD
            "gemini-2.5-flash",
            "gemini-3-flash-preview",
            "gemini-2.0-flash",
            "gemini-2.0-flash-exp",
=======
            "gemini-2.0-flash-exp",
            "gemini-1.5-flash-latest",
            "gemini-1.5-pro-latest",
>>>>>>> 733dff1e
        ],
        description="List of Gemini models to rotate through on rate limits",
    )
    max_enrichments: int = Field(
        default=50,
        ge=0,
        le=200,
        description="Maximum number of enrichments per run",
    )
    max_concurrent_enrichments: int | None = Field(
        default=None,
        ge=1,
        le=20,
        description=(
            "Maximum concurrent enrichment requests. "
            "None (default) enables auto-scaling based on available API keys. "
            "Set to 1 to explicitly disable auto-scaling and use sequential processing."
        ),
    )


class PipelineSettings(BaseModel):
    """Pipeline execution settings."""

    step_size: int = Field(
        default=1,
        ge=1,
        description="Size of each processing window (number of messages, hours, days, etc.)",
    )
    step_unit: WindowUnit = Field(
        default=WindowUnit.DAYS,
        description="Unit for windowing: 'messages' (count), 'hours'/'days' (time), 'bytes' (max packing)",
    )
    overlap_ratio: float = Field(
        default=0.2,
        ge=0.0,
        le=0.5,
        description="Fraction of window to overlap for context continuity (0.0-0.5, default 0.2 = 20%)",
    )
    max_window_time: int | None = Field(
        default=None,
        ge=1,
        description="Maximum time span per window in hours (optional constraint)",
    )
    timezone: str | None = Field(
        default=None,
        description="Timezone for timestamp parsing (e.g., 'America/New_York')",
    )
    batch_threshold: int = Field(
        default=10,
        ge=1,
        description="Minimum items before batching API calls",
    )
    from_date: str | None = Field(
        default=None,
        description="Start date for filtering (ISO format: YYYY-MM-DD)",
    )
    to_date: str | None = Field(
        default=None,
        description="End date for filtering (ISO format: YYYY-MM-DD)",
    )
    max_prompt_tokens: int = Field(
        default=100_000,
        ge=1_000,
        description="Maximum tokens per prompt (default 100k, even if model supports more). Prevents context overflow and controls costs.",
    )
    use_full_context_window: bool = Field(
        default=False,
        description="Use full model context window (overrides max_prompt_tokens cap)",
    )
    max_windows: int | None = Field(
        default=1,
        ge=0,
        description="Maximum windows to process per run (1=single window, 0=all windows, None=all)",
    )
    checkpoint_enabled: bool = Field(
        default=False,
        description="Enable incremental processing with checkpoints (opt-in). Default: always rebuild from scratch for simplicity.",
    )
    economic_mode: bool = Field(
        default=False,
        description="Enable economic mode to reduce LLM costs (2 calls per window, no tool usage).",
    )


class PathsSettings(BaseModel):
    """Site directory paths configuration.

    All paths are relative to site_root (output directory).
    Provides defaults that match the standard .egregora/ structure.
    """

    # .egregora/ internal paths (relative to site_root)
    egregora_dir: str = Field(
        default=".egregora",
        description="Directory for Egregora internal artifacts (rag, cache). Config lives in root .egregora.toml now.",
    )
    # The following paths default to being inside egregora_dir
    # NOTE: These defaults are explicit relative paths to site_root.
    # If you change egregora_dir, you may want to update these as well.
    rag_dir: str = Field(
        default=".egregora/rag",
        description="RAG database and embeddings storage (DuckDB backend), relative to site_root",
    )
    lancedb_dir: str = Field(
        default=".egregora/lancedb",
        description="LanceDB vector database directory (LanceDB backend), relative to site_root",
    )
    cache_dir: str = Field(
        default=".egregora/.cache",
        description="API response cache, relative to site_root",
    )
    prompts_dir: str = Field(
        default=".egregora/prompts",
        description="Custom prompt overrides, relative to site_root",
    )

    # Content paths (relative to site_root)
    docs_dir: str = Field(
        default="docs",
        description="Documentation/content directory",
    )
    posts_dir: str = Field(
        default="docs/posts",
        description="Blog posts directory (Section Root)",
    )
    profiles_dir: str = Field(
        default="docs/posts/profiles",
        description="Author profiles directory (subtree under posts/)",
    )
    media_dir: str = Field(
        default="docs/posts/media",
        description="Media files (images, videos) directory",
    )
    journal_dir: str = Field(
        default="docs/journal",
        description="Agent execution journals directory",
    )

    @field_validator(
        "egregora_dir",
        "rag_dir",
        "lancedb_dir",
        "prompts_dir",
        "docs_dir",
        "posts_dir",
        "profiles_dir",
        "media_dir",
        "journal_dir",
        mode="after",
    )
    @classmethod
    def validate_safe_path(cls, v: str) -> str:
        """Validate path is relative and does not contain traversal sequences."""
        if not v:
            return v
        path = Path(v)
        if path.is_absolute():
            msg = f"Path must be relative, not absolute: {v}"
            raise ValueError(msg)
        if any(part == ".." for part in path.parts):
            msg = f"Path must not contain traversal sequences ('..'): {v}"
            raise ValueError(msg)
        return v


class OutputAdapterConfig(BaseModel):
    """Configuration for a single output adapter.

    Each adapter represents a target format (e.g., MkDocs, Hugo) with
    its own configuration file.
    """

    type: Literal["mkdocs", "hugo"] = Field(
        default="mkdocs",
        description="Adapter type: 'mkdocs' (default) or 'hugo'",
    )
    config_path: str | None = Field(
        default=None,
        description="Path to adapter-specific config file (e.g., 'mkdocs.yml'), relative to site root. If None, uses default location.",
    )


class OutputSettings(BaseModel):
    """Output adapter registry.

    Registers all output adapters used for this site.
    Each adapter has a type and optional config path.
    """

    adapters: list[OutputAdapterConfig] = Field(
        default_factory=lambda: [OutputAdapterConfig()],
        description="List of output adapters configured for this site. First adapter is primary.",
    )


class DatabaseSettings(BaseModel):
    """Database configuration for pipeline and observability.

    All values must be valid Ibis connection URIs (e.g. DuckDB, Postgres, SQLite).
    """

    pipeline_db: str = Field(
        default=DEFAULT_PIPELINE_DB,
        description=(
            "Pipeline database connection URI (e.g. 'duckdb:///absolute/path.duckdb', "
            "'duckdb:///./.egregora/pipeline.duckdb' for a site-relative file, or "
            "'postgres://user:pass@host:5432/dbname')."
        ),
    )
    runs_db: str = Field(
        default=DEFAULT_RUNS_DB,
        description=(
            "Run tracking database connection URI (e.g. 'duckdb:///absolute/runs.duckdb', "
            "'duckdb:///./.egregora/runs.duckdb' for a site-relative file, or "
            "'postgres://user:pass@host:5432/dbname')."
        ),
    )


class ReaderSettings(BaseModel):
    """Reader agent configuration for post evaluation and ranking."""

    enabled: bool = Field(
        default=False,
        description="Enable reader agent for post quality evaluation",
    )
    comparisons_per_post: int = Field(
        default=5,
        ge=1,
        le=20,
        description="Number of pairwise comparisons per post for ELO ranking",
    )
    k_factor: int = Field(
        default=32,
        ge=16,
        le=64,
        description="ELO K-factor controlling rating volatility (16=stable, 64=volatile)",
    )
    database_path: str = Field(
        default=".egregora/reader.duckdb",
        description="Path to reader database for ELO ratings and comparison history",
    )


class FeaturesSettings(BaseModel):
    """Feature flags for experimental or optional functionality."""

    ranking_enabled: bool = Field(
        default=False,
        description="Enable Elo-based post ranking (deprecated: use reader.enabled instead)",
    )
    annotations_enabled: bool = Field(
        default=True,
        description="Enable conversation annotations/threading",
    )


class QuotaSettings(BaseModel):
    """Configuration for LLM usage budgets and concurrency."""

    daily_llm_requests: int = Field(
        default=DEFAULT_DAILY_LLM_REQUESTS,
        ge=1,
        description="Soft limit for daily LLM calls (writer + enrichment).",
    )
    per_second_limit: float = Field(
        default=DEFAULT_PER_SECOND_LIMIT,
        ge=0.01,
        description="Maximum number of LLM calls allowed per second (for async guard).",
    )
    concurrency: int = Field(
        default=DEFAULT_CONCURRENCY,
        ge=1,
        le=20,
        description="Maximum number of simultaneous LLM tasks (enrichment, writing, etc).",
    )


class ProfileSettings(BaseModel):
    """Configuration for profile generation agent."""

    history_window_size: int = Field(
        default=5,
        ge=0,
        le=50,
        description="Maximum number of previous profile posts to include in LLM context.",
    )


class EgregoraConfig(BaseSettings):
    """Root configuration for Egregora.

    This model defines the complete .egregora.toml schema.

    Supports environment variable overrides with the pattern:
    EGREGORA_SECTION__KEY (e.g., EGREGORA_MODELS__WRITER)
    """

    models: ModelSettings = Field(
        default_factory=ModelSettings,
        description="LLM model configuration",
    )
    image_generation: ImageGenerationSettings = Field(
        default_factory=ImageGenerationSettings,
        description="Image generation request settings",
    )
    rag: RAGSettings = Field(
        default_factory=RAGSettings,
        description="RAG configuration",
    )
    writer: WriterAgentSettings = Field(
        default_factory=WriterAgentSettings,
        description="Writer agent configuration",
    )
    profile: ProfileSettings = Field(
        default_factory=ProfileSettings,
        description="Profile generation configuration",
    )

    reader: ReaderSettings = Field(
        default_factory=ReaderSettings,
        description="Reader agent configuration",
    )
    privacy: PrivacySettings = Field(
        default_factory=PrivacySettings,
        description="Privacy settings",
    )
    enrichment: EnrichmentSettings = Field(
        default_factory=EnrichmentSettings,
        description="Enrichment settings",
    )
    pipeline: PipelineSettings = Field(
        default_factory=PipelineSettings,
        description="Pipeline settings",
    )
    paths: PathsSettings = Field(
        default_factory=PathsSettings,
        description="Site directory paths (relative to site root)",
    )
    database: DatabaseSettings = Field(
        default_factory=DatabaseSettings,
        description="Database configuration (pipeline and run tracking)",
    )
    output: OutputSettings = Field(
        default_factory=OutputSettings,
        description="Output format settings",
    )
    features: FeaturesSettings = Field(
        default_factory=FeaturesSettings,
        description="Feature flags",
    )
    quota: QuotaSettings = Field(
        default_factory=QuotaSettings,
        description="LLM usage quota tracking",
    )

    model_config = SettingsConfigDict(
        extra="forbid",  # Reject unknown fields
        validate_assignment=True,  # Validate on attribute assignment
        env_prefix="EGREGORA_",
        env_nested_delimiter="__",
    )

    @model_validator(mode="after")
    def validate_cross_field(self) -> EgregoraConfig:
        """Validate cross-field dependencies and warn about potential issues."""
        # If RAG is enabled, ensure lancedb_dir is set
        if self.rag.enabled and not self.paths.lancedb_dir:
            msg = (
                "RAG is enabled (rag.enabled=true) but paths.lancedb_dir is not set. "
                "Set paths.lancedb_dir to a valid directory path."
            )
            raise ValueError(msg)

        # Warn about very high max_prompt_tokens
        if self.pipeline.max_prompt_tokens > MAX_PROMPT_TOKENS_WARNING_THRESHOLD:
            logger.warning(
                "pipeline.max_prompt_tokens=%s exceeds most model limits. "
                "Consider using pipeline.use_full_context_window=true instead of setting a high token limit.",
                self.pipeline.max_prompt_tokens,
            )

        # Warn if use_full_context_window is enabled
        if self.pipeline.use_full_context_window:
            logger.info(
                "pipeline.use_full_context_window=true. Using full model context window "
                "(overrides max_prompt_tokens setting)."
            )

        # Check for deprecated feature flags
        if self.features.ranking_enabled:
            logger.warning("features.ranking_enabled is deprecated. Use reader.enabled instead.")

        return self

    @classmethod
    def from_cli_overrides(cls, base_config: EgregoraConfig, **cli_args: Any) -> EgregoraConfig:
        """Create a new config instance with CLI overrides applied.

        Handles nested updates for pipeline, enrichment, rag, etc.
        CLI arguments are expected to be flat key-value pairs or dicts
        matching the argument structure of CLI commands.
        """
        # Apply pipeline settings overrides
        pipeline_overrides = {}
        for key in [
            "step_size",
            "step_unit",
            "overlap_ratio",
            "max_prompt_tokens",
            "use_full_context_window",
        ]:
            if key in cli_args and cli_args[key] is not None:
                pipeline_overrides[key] = cli_args[key]

        if cli_args.get("timezone") is not None:
            pipeline_overrides["timezone"] = str(cli_args["timezone"])

        from_date = cli_args.get("from_date")
        if from_date:
            pipeline_overrides["from_date"] = from_date.isoformat()

        to_date = cli_args.get("to_date")
        if to_date:
            pipeline_overrides["to_date"] = to_date.isoformat()

        # Apply enrichment settings overrides
        enrichment_overrides = {}
        if "enable_enrichment" in cli_args and cli_args["enable_enrichment"] is not None:
            enrichment_overrides["enabled"] = cli_args["enable_enrichment"]

        # Apply rag settings overrides
        rag_overrides = {}
        # NOTE: retrieval_mode/nprobe/overfetch removed from CLI args as per V3 simplification

        # Apply model overrides
        model_overrides = {}
        if cli_args.get("model"):
            model = cli_args["model"]
            model_overrides = {
                "writer": model,
                "enricher": model,
                "enricher_vision": model,
                "ranking": model,
                "editor": model,
            }

        # Construct updates
        updates = {}
        if pipeline_overrides:
            updates["pipeline"] = base_config.pipeline.model_copy(update=pipeline_overrides)
        if enrichment_overrides:
            updates["enrichment"] = base_config.enrichment.model_copy(update=enrichment_overrides)
        if rag_overrides:
            updates["rag"] = base_config.rag.model_copy(update=rag_overrides)
        if model_overrides:
            updates["models"] = base_config.models.model_copy(update=model_overrides)

        return base_config.model_copy(update=updates)


# ============================================================================
# Configuration Loading and Saving
# ============================================================================


def find_egregora_config(start_dir: Path) -> Path | None:
    """Search upward for .egregora.toml.

    Args:
        start_dir: Starting directory for upward search

    Returns:
        Path to config file if found, else None

    """
    current = start_dir.expanduser().resolve()
    for candidate in (current, *current.parents):
        toml_path = candidate / ".egregora.toml"
        if toml_path.exists():
            return toml_path

    return None


def _collect_env_override_paths() -> set[tuple[str, ...]]:
    """Return the set of config paths defined via environment variables."""
    prefix = "EGREGORA_"
    env_paths: set[tuple[str, ...]] = set()

    for key in os.environ:
        if not key.startswith(prefix):
            continue
        parts = [part.lower() for part in key[len(prefix) :].split("__") if part]
        if parts:
            env_paths.add(tuple(parts))

    return env_paths


def _merge_config(
    base: dict[str, Any],
    override: dict[str, Any],
    env_override_paths: set[tuple[str, ...]],
    current_path: tuple[str, ...] = (),
) -> dict[str, Any]:
    """Merge override into base, skipping keys provided via env vars."""
    merged = deepcopy(base)

    for key, value in override.items():
        path = (*current_path, str(key).lower())
        if path in env_override_paths:
            continue

        if isinstance(value, dict) and isinstance(merged.get(key), dict):
            merged[key] = _merge_config(merged[key], value, env_override_paths, path)
        else:
            merged[key] = value

    return merged


def load_egregora_config(site_root: Path | None = None) -> EgregoraConfig:
    """Load Egregora configuration from .egregora.toml.

    Configuration priority (highest to lowest):
    1. CLI (applied via from_cli_overrides later)
    2. Environment variables (EGREGORA_SECTION__KEY)
    3. Config file (.egregora.toml)
    4. Defaults

    Args:
        site_root: Root directory of the site. If None, uses current working directory.

    Returns:
        Validated EgregoraConfig instance

    Raises:
        ValidationError: If config file contains invalid data

    """
    if site_root is None:
        site_root = Path.cwd()

    config_path = find_egregora_config(site_root)

    if not config_path:
        # Default to .egregora.toml in site_root
        config_path = site_root / ".egregora.toml"

    if not config_path.exists():
        logger.info("No configuration found, creating default config at %s", config_path)
        return create_default_config(site_root)

    logger.info("Loading config from %s", config_path)

    try:
        raw_config = config_path.read_text(encoding="utf-8")
    except OSError:
        logger.exception("Failed to read config from %s", config_path)
        raise

    try:
        file_data = tomllib.loads(raw_config)
    except ValueError as e:
        logger.exception("Failed to parse config in %s: %s", config_path, e)
        raise

    try:
        # Create base config with defaults
        base_config = EgregoraConfig()
        base_dict = base_config.model_dump(mode="json")

        # Merge file config into base, skipping keys that are set in env vars
        # This logic preserves: Env Vars > Config File > Defaults
        env_override_paths = _collect_env_override_paths()
        merged = _merge_config(base_dict, file_data, env_override_paths)

        # Validate and return
        return EgregoraConfig.model_validate(merged)
    except ValidationError as e:
        logger.exception("Configuration validation failed for %s:", config_path)
        for error in e.errors():
            loc = " -> ".join(str(location_part) for location_part in error["loc"])
            logger.exception("  %s: %s", loc, error["msg"])
        logger.warning("Creating default config due to validation error")
        return create_default_config(site_root)


def create_default_config(site_root: Path) -> EgregoraConfig:
    """Create default .egregora.toml and return it.

    Args:
        site_root: Root directory of the site

    Returns:
        EgregoraConfig with all defaults

    """
    config = EgregoraConfig()  # All defaults from Pydantic
    save_egregora_config(config, site_root)
    logger.info("Created default config at %s/.egregora.toml", site_root)
    return config


def save_egregora_config(config: EgregoraConfig, site_root: Path) -> Path:
    """Save EgregoraConfig to .egregora.toml in site_root.

    Args:
        config: EgregoraConfig instance to save
        site_root: Root directory of the site

    Returns:
        Path to the saved config file

    """
    config_path = site_root / ".egregora.toml"
    config_path.parent.mkdir(parents=True, exist_ok=True)

    # Export as dict
    data = config.model_dump(exclude_defaults=False, mode="json")

    # Remove None values as tomli_w doesn't support them
    def _clean_nones(d: dict[str, Any]) -> dict[str, Any]:
        cleaned = {}
        for k, v in d.items():
            if v is None:
                continue
            if isinstance(v, dict):
                v = _clean_nones(v)
            elif isinstance(v, list):
                v = [_clean_nones(item) if isinstance(item, dict) else item for item in v if item is not None]
            cleaned[k] = v
        return cleaned

    data = _clean_nones(data)

    # Write as TOML
    toml_str = tomli_w.dumps(data)

    config_path.write_text(toml_str, encoding="utf-8")
    logger.debug("Saved config to %s", config_path)

    return config_path


# ============================================================================
# Validation Utilities (Consolidated from config_validation.py)
# ============================================================================


def parse_date_arg(date_str: str, arg_name: str = "date") -> date:
    """Parse a date string in YYYY-MM-DD format.

    Args:
        date_str: Date string in YYYY-MM-DD format
        arg_name: Name of the argument (for error messages)

    Returns:
        date object in UTC

    Raises:
        ValueError: If date_str is not in YYYY-MM-DD format

    """
    try:
        return datetime.strptime(date_str, "%Y-%m-%d").replace(tzinfo=UTC).date()
    except ValueError as e:
        msg = f"Invalid {arg_name} format: {e}. Expected format: YYYY-MM-DD"
        raise ValueError(msg) from e


def validate_timezone(timezone_str: str) -> ZoneInfo:
    """Validate timezone string and return ZoneInfo object.

    Args:
        timezone_str: Timezone identifier (e.g., 'America/New_York', 'UTC')

    Returns:
        ZoneInfo object for the specified timezone

    Raises:
        ValueError: If timezone_str is not a valid timezone identifier

    """
    try:
        return ZoneInfo(timezone_str)
    except Exception as e:
        msg = f"Invalid timezone '{timezone_str}': {e}"
        raise ValueError(msg) from e


def validate_retrieval_config(
    retrieval_mode: str,
    retrieval_nprobe: int | None = None,
    retrieval_overfetch: int | None = None,
) -> str:
    """Validate and normalize retrieval mode configuration.

    (Kept for compatibility with any remaining callers, though params are deprecated)
    """
    normalized_mode = (retrieval_mode or "ann").lower()
    if normalized_mode not in {"ann", "exact"}:
        msg = "Invalid retrieval mode. Choose 'ann' or 'exact'."
        raise ValueError(msg)

    if retrieval_nprobe is not None and retrieval_nprobe <= 0:
        raise ValueError("retrieval_nprobe must be positive")

    if retrieval_overfetch is not None and retrieval_overfetch <= 0:
        raise ValueError("retrieval_overfetch must be positive")

    return normalized_mode


# ============================================================================
# Runtime Configuration Dataclasses
# ============================================================================
# These dataclasses are used for function parameters (not persisted to YAML/TOML).


@dataclass
class RuntimeContext:
    """Runtime-only context that cannot be persisted to config file.

    This is the minimal set of fields that are truly runtime-specific:
    - Paths resolved at invocation time
    - Debug flags

    API keys are read directly from environment variables by pydantic-ai/genai.
    All other configuration lives in EgregoraConfig (single source of truth).
    """

    output_dir: Annotated[Path, "Directory for the generated site"]
    input_file: Annotated[Path | None, "Path to the chat export file"] = None
    model_override: Annotated[str | None, "Model override from CLI"] = None
    debug: Annotated[bool, "Enable debug logging"] = False

    @property
    def input_path(self) -> Path | None:
        """Alias for input_file (source-agnostic naming)."""
        return self.input_file


@dataclass
class WriterRuntimeConfig:
    """Runtime configuration for post writing (not the Pydantic WriterConfig)."""

    posts_dir: Annotated[Path, "Directory to save posts"]
    profiles_dir: Annotated[Path, "Directory to save profiles"]
    rag_dir: Annotated[Path, "Directory for RAG data"]
    model_config: Annotated[object | None, "Model configuration"] = None  # ModelConfig defined below
    enable_rag: Annotated[bool, "Enable RAG"] = True


@dataclass
class MediaEnrichmentContext:
    """Context for media enrichment prompts."""

    media_type: Annotated[str, "The type of media (e.g., 'image', 'video')"]
    media_filename: Annotated[str, "The filename of the media"]
    author: Annotated[str, "The author of the message containing the media"]
    timestamp: Annotated[str, "The timestamp of the message"]
    nearby_messages: Annotated[str, "Messages sent before and after the media"]
    ocr_text: Annotated[str, "Text extracted from the media via OCR"] = ""
    detected_objects: Annotated[str, "Objects detected in the media"] = ""


@dataclass
class EnrichmentRuntimeConfig:
    """Runtime configuration for enrichment operations."""

    client: Annotated[object, "The Gemini client"]
    output_dir: Annotated[Path, "The directory to save enriched data"]
    model: Annotated[str, "The Gemini model to use for enrichment"] = DEFAULT_MODEL


@dataclass
class PipelineEnrichmentConfig:
    """Extended enrichment configuration for pipeline operations.

    Extends basic enrichment config with pipeline-specific settings.
    """

    batch_threshold: int = 10
    max_enrichments: int = 500
    enable_url: bool = True
    enable_media: bool = True

    def __post_init__(self) -> None:
        """Validate configuration after initialization."""
        if self.batch_threshold < 1:
            msg = f"batch_threshold must be >= 1, got {self.batch_threshold}"
            raise ValueError(msg)
        if self.max_enrichments < 0:
            msg = f"max_enrichments must be >= 0, got {self.max_enrichments}"
            raise ValueError(msg)

    @classmethod
    def from_cli_args(cls, **kwargs: Any) -> PipelineEnrichmentConfig:
        """Create config from CLI arguments."""
        return cls(
            batch_threshold=int(kwargs.get("batch_threshold", 10)),
            max_enrichments=int(kwargs.get("max_enrichments", 500)),
            enable_url=bool(kwargs.get("enable_url", True)),
            enable_media=bool(kwargs.get("enable_media", True)),
        )


# ============================================================================
# Model Configuration Utilities
# ============================================================================

# Model type literal for type checking
ModelType = Literal["writer", "enricher", "enricher_vision", "ranking", "editor", "banner", "embedding"]


__all__ = [
    "DEFAULT_BANNER_MODEL",
    "DEFAULT_EMBEDDING_MODEL",
    "DEFAULT_MODEL",
    "DEFAULT_PIPELINE_DB",
    "DEFAULT_RUNS_DB",
    "EMBEDDING_DIM",
    "EgregoraConfig",
    "EnrichmentRuntimeConfig",
    "EnrichmentSettings",
    "FeaturesSettings",
    "MediaEnrichmentContext",
    "ModelSettings",
    "ModelType",
    "OutputSettings",
    "PathsSettings",
    "PipelineEnrichmentConfig",
    "PipelineSettings",
    "PrivacySettings",
    "RAGSettings",
    "ReaderSettings",
    "RuntimeContext",
    "WriterAgentSettings",
    "WriterRuntimeConfig",
    "create_default_config",
    "find_egregora_config",
    "load_egregora_config",
    "parse_date_arg",
    "save_egregora_config",
    "validate_retrieval_config",
    "validate_timezone",
]


def get_openrouter_api_key() -> str:
    """Get OpenRouter API key from environment."""
    api_key = os.environ.get("OPENROUTER_API_KEY")
    if not api_key:
        msg = "OPENROUTER_API_KEY environment variable is required for OpenRouter models"
        raise ValueError(msg)
    # Handle bash export syntax (e.g., "= value" instead of "value")
    return api_key.strip().lstrip("=").strip()


def openrouter_api_key_status() -> bool:
    """Check if OPENROUTER_API_KEY is configured."""
    return bool(os.environ.get("OPENROUTER_API_KEY"))<|MERGE_RESOLUTION|>--- conflicted
+++ resolved
@@ -292,16 +292,10 @@
     )
     rotation_models: list[str] = Field(
         default=[
-<<<<<<< HEAD
             "gemini-2.5-flash",
             "gemini-3-flash-preview",
             "gemini-2.0-flash",
             "gemini-2.0-flash-exp",
-=======
-            "gemini-2.0-flash-exp",
-            "gemini-1.5-flash-latest",
-            "gemini-1.5-pro-latest",
->>>>>>> 733dff1e
         ],
         description="List of Gemini models to rotate through on rate limits",
     )
