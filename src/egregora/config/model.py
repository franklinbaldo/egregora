"""Centralized Gemini model configuration for all agents."""

from __future__ import annotations

import logging
from pathlib import Path
<<<<<<< HEAD
from typing import Annotated, Any, Literal
=======
from typing import Any, Literal
>>>>>>> 4f909d95

from .site import load_mkdocs_config

DEFAULT_EMBEDDING_DIMENSIONALITY = 3072

# Known output dimensionalities for supported embedding models. The keys should
# match the fully-qualified Gemini model identifiers returned by
# ``ModelConfig.get_model("embedding")``.
KNOWN_EMBEDDING_DIMENSIONS = {
    "models/text-embedding-004": 3072,
    "models/gemini-embedding-001": 3072,
}

logger = logging.getLogger(__name__)

# Default models for different tasks
DEFAULT_WRITER_MODEL = "models/gemini-flash-latest"
DEFAULT_ENRICHER_MODEL = "models/gemini-flash-latest"
DEFAULT_ENRICHER_VISION_MODEL = "models/gemini-flash-latest"
DEFAULT_RANKING_MODEL = "models/gemini-flash-latest"
DEFAULT_EDITOR_MODEL = "models/gemini-flash-latest"
DEFAULT_EMBEDDING_MODEL = "models/gemini-embedding-001"

ModelType = Literal["writer", "enricher", "enricher_vision", "ranking", "editor", "embedding"]


class ModelConfig:
    """Centralized model configuration with fallback hierarchy."""

    def __init__(
        self,
<<<<<<< HEAD
        cli_model: Annotated[
            str | None, "Model specified via CLI flag (highest priority)"
        ] = None,
        site_config: Annotated[
            dict[str, Any] | None, "Configuration from mkdocs.yml extra.egregora section"
        ] = None,
=======
        cli_model: str | None = None,
        site_config: dict[str, Any] | None = None,
>>>>>>> 4f909d95
    ):
        """
        Initialize model config with CLI override and site config.

        Args:
            cli_model: Model specified via CLI flag (highest priority)
            site_config: Configuration from mkdocs.yml extra.egregora section
        """
        self.cli_model = cli_model
        self.site_config = site_config or {}
        self.embedding_output_dimensionality = self._resolve_embedding_output_dimensionality()

    def get_model(
        self, model_type: Annotated[ModelType, "The type of model to retrieve"]
    ) -> Annotated[str, "The model name to use for the specified task"]:
        """
        Get model name for a specific task with fallback hierarchy.

        Priority:
        1. CLI flag (--model)
        2. mkdocs.yml extra.egregora.models.{type}
        3. mkdocs.yml extra.egregora.model (global override)
        4. Default for task type

        Args:
            model_type: Type of model to retrieve

        Returns:
            Model name to use
        """
        # 1. CLI flag (highest priority)
        if self.cli_model:
            logger.debug(f"Using CLI model for {model_type}: {self.cli_model}")
            return self.cli_model

        # 2. Specific model for this task in site config
        models_config = self.site_config.get("models", {})
        if model_type in models_config:
            model = models_config[model_type]
            logger.debug(f"Using site config model for {model_type}: {model}")
            return model

        # 3. Global model override in site config
        if "model" in self.site_config:
            model = self.site_config["model"]
            logger.debug(f"Using global site config model for {model_type}: {model}")
            return model

        # 4. Default for task type
        defaults = {
            "writer": DEFAULT_WRITER_MODEL,
            "enricher": DEFAULT_ENRICHER_MODEL,
            "enricher_vision": DEFAULT_ENRICHER_VISION_MODEL,
            "ranking": DEFAULT_RANKING_MODEL,
            "editor": DEFAULT_EDITOR_MODEL,
            "embedding": DEFAULT_EMBEDDING_MODEL,
        }
        model = defaults[model_type]
        logger.debug(f"Using default model for {model_type}: {model}")
        return model

    def _resolve_embedding_output_dimensionality(self) -> int:
        """Determine the embedding vector dimensionality for the active model."""

        candidate_keys = (
            ("embedding", "output_dimensionality"),
            ("embedding", "dimensionality"),
            ("embedding", "dimensions"),
        )

        for parent_key, child_key in candidate_keys:
            section = self.site_config.get(parent_key, {})
            if isinstance(section, dict) and child_key in section:
                value = section[child_key]
                try:
                    return int(value)
                except (TypeError, ValueError):
                    logger.warning(
                        "Invalid embedding dimensionality %r for key %s.%s",
                        value,
                        parent_key,
                        child_key,
                    )

        flat_keys = (
            "embedding_output_dimensionality",
            "embedding_dimensionality",
            "embedding_dimensions",
        )

        for key in flat_keys:
            if key in self.site_config:
                value = self.site_config[key]
                try:
                    return int(value)
                except (TypeError, ValueError):
                    logger.warning("Invalid embedding dimensionality %r for key %s", value, key)

        resolved_model = self.get_model("embedding")
        if resolved_model in KNOWN_EMBEDDING_DIMENSIONS:
            return KNOWN_EMBEDDING_DIMENSIONS[resolved_model]

        logger.warning(
            "Unknown embedding dimensionality for %s; defaulting to %d. "
            "Configure extra.egregora.embedding.output_dimensionality to override.",
            resolved_model,
            DEFAULT_EMBEDDING_DIMENSIONALITY,
        )
        return DEFAULT_EMBEDDING_DIMENSIONALITY

    def get_embedding_output_dimensionality(self) -> int:
        """Return the cached embedding vector dimensionality."""
        return self.embedding_output_dimensionality


<<<<<<< HEAD
def load_site_config(
    output_dir: Annotated[
        Path, "The output directory, used to find mkdocs.yml in parent/root"
    ],
) -> Annotated[
    dict[str, Any], "A dictionary with the egregora config from the extra.egregora section"
]:
=======
def load_site_config(output_dir: Path) -> dict[str, Any]:
>>>>>>> 4f909d95
    """
    Load egregora configuration from mkdocs.yml if it exists.

    Args:
        output_dir: Output directory (will look for mkdocs.yml in parent/root)

    Returns:
        Dict with egregora config from extra.egregora section
    """
    config, mkdocs_path = load_mkdocs_config(output_dir)

    if not mkdocs_path:
        logger.debug("No mkdocs.yml found, using default config")
        return {}

    egregora_config = config.get("extra", {}).get("egregora", {})
    logger.debug(f"Loaded site config from {mkdocs_path}")
    return egregora_config<|MERGE_RESOLUTION|>--- conflicted
+++ resolved
@@ -4,11 +4,7 @@
 
 import logging
 from pathlib import Path
-<<<<<<< HEAD
-from typing import Annotated, Any, Literal
-=======
 from typing import Any, Literal
->>>>>>> 4f909d95
 
 from .site import load_mkdocs_config
 
@@ -40,17 +36,8 @@
 
     def __init__(
         self,
-<<<<<<< HEAD
-        cli_model: Annotated[
-            str | None, "Model specified via CLI flag (highest priority)"
-        ] = None,
-        site_config: Annotated[
-            dict[str, Any] | None, "Configuration from mkdocs.yml extra.egregora section"
-        ] = None,
-=======
         cli_model: str | None = None,
         site_config: dict[str, Any] | None = None,
->>>>>>> 4f909d95
     ):
         """
         Initialize model config with CLI override and site config.
@@ -63,9 +50,7 @@
         self.site_config = site_config or {}
         self.embedding_output_dimensionality = self._resolve_embedding_output_dimensionality()
 
-    def get_model(
-        self, model_type: Annotated[ModelType, "The type of model to retrieve"]
-    ) -> Annotated[str, "The model name to use for the specified task"]:
+    def get_model(self, model_type: ModelType) -> str:
         """
         Get model name for a specific task with fallback hierarchy.
 
@@ -166,17 +151,7 @@
         return self.embedding_output_dimensionality
 
 
-<<<<<<< HEAD
-def load_site_config(
-    output_dir: Annotated[
-        Path, "The output directory, used to find mkdocs.yml in parent/root"
-    ],
-) -> Annotated[
-    dict[str, Any], "A dictionary with the egregora config from the extra.egregora section"
-]:
-=======
 def load_site_config(output_dir: Path) -> dict[str, Any]:
->>>>>>> 4f909d95
     """
     Load egregora configuration from mkdocs.yml if it exists.
 
