"""WhatsApp-specific pipeline helpers."""

from __future__ import annotations

import logging
import re
import zipfile
from datetime import date as date_type
from pathlib import Path
from zoneinfo import ZoneInfo

from google import genai

<<<<<<< HEAD
from egregora.output_adapters.mkdocs import resolve_site_paths
=======
__all__ = ["discover_chat_file", "process_whatsapp_export"]
>>>>>>> e8448fae

logger = logging.getLogger(__name__)


def discover_chat_file(zip_path: Path) -> tuple[str, str]:
    """Find the chat .txt file in the ZIP archive and infer the group name."""
    with zipfile.ZipFile(zip_path) as zf:
        candidates: list[tuple[int, str, str]] = []
        for member in zf.namelist():
            if not member.endswith(".txt") or member.startswith("__"):
                continue

            pattern = r"WhatsApp(?: Chat with|.*) (.+)\\.txt"
            match = re.match(pattern, Path(member).name)
            file_info = zf.getinfo(member)
            score = file_info.file_size
            if match:
                score += 1_000_000
                group_name = match.group(1)
            else:
                group_name = Path(member).stem
            candidates.append((score, group_name, member))

        if not candidates:
            msg = f"No WhatsApp chat file found in {zip_path}"
            raise ValueError(msg)

        candidates.sort(reverse=True, key=lambda item: item[0])
        _, group_name, member = candidates[0]
        return (group_name, member)


def process_whatsapp_export(
    zip_path: Path,
    output_dir: Path = Path("output"),
    *,
    step_size: int = 100,
    step_unit: str = "messages",
    overlap_ratio: float = 0.2,
    enable_enrichment: bool = True,
    from_date: date_type | None = None,
    to_date: date_type | None = None,
    timezone: str | ZoneInfo | None = None,
    gemini_api_key: str | None = None,
    model: str | None = None,
    batch_threshold: int = 10,
    retrieval_mode: str = "ann",
    retrieval_nprobe: int | None = None,
    retrieval_overfetch: int | None = None,
    max_prompt_tokens: int = 100_000,
    use_full_context_window: bool = False,
    client: genai.Client | None = None,
) -> dict[str, dict[str, list[str]]]:
    """Delegate to the orchestration pipeline for WhatsApp ZIP exports."""
    from egregora.orchestration.write_pipeline import process_whatsapp_export as _process

    return _process(
        zip_path,
        output_dir,
        step_size=step_size,
        step_unit=step_unit,
        overlap_ratio=overlap_ratio,
        enable_enrichment=enable_enrichment,
        from_date=from_date,
        to_date=to_date,
        timezone=timezone,
        gemini_api_key=gemini_api_key,
        model=model,
        batch_threshold=batch_threshold,
        retrieval_mode=retrieval_mode,
        retrieval_nprobe=retrieval_nprobe,
        retrieval_overfetch=retrieval_overfetch,
        max_prompt_tokens=max_prompt_tokens,
        use_full_context_window=use_full_context_window,
        client=client,
    )<|MERGE_RESOLUTION|>--- conflicted
+++ resolved
@@ -11,11 +11,7 @@
 
 from google import genai
 
-<<<<<<< HEAD
 from egregora.output_adapters.mkdocs import resolve_site_paths
-=======
-__all__ = ["discover_chat_file", "process_whatsapp_export"]
->>>>>>> e8448fae
 
 logger = logging.getLogger(__name__)
 
