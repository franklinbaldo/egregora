--- conflicted
+++ resolved
@@ -38,12 +38,6 @@
 logger = logging.getLogger(__name__)
 
 
-<<<<<<< HEAD
-def _cleanup_cache(cache: Cache, days: int) -> int:
-    """Remove cache entries older than the provided *days* threshold."""
-
-    threshold = datetime.now(UTC) - timedelta(days=days)
-=======
 def _create_cache(directory: Path, size_limit_mb: int | None) -> Cache:
     directory.mkdir(parents=True, exist_ok=True)
     size_limit_bytes = 0 if size_limit_mb is None else max(0, int(size_limit_mb)) * 1024 * 1024
@@ -71,7 +65,6 @@
 
 def _cleanup_cache(cache: Cache, days: int) -> int:
     threshold = datetime.now(UTC) - timedelta(days=max(0, int(days)))
->>>>>>> 88733cd8
     removed = 0
 
     for key in list(cache.iterkeys()):
@@ -80,48 +73,17 @@
             cache.delete(key)
             continue
 
-<<<<<<< HEAD
-        last_used_raw = entry.get("last_used")
-        if isinstance(last_used_raw, datetime):
-            last_used_dt = (
-                last_used_raw.astimezone(UTC)
-                if last_used_raw.tzinfo
-                else last_used_raw.replace(tzinfo=UTC)
-            )
-        elif isinstance(last_used_raw, str):
-            try:
-                parsed = datetime.fromisoformat(last_used_raw)
-            except ValueError:
-                last_used_dt = None
-            else:
-                if parsed.tzinfo is None:
-                    parsed = parsed.replace(tzinfo=UTC)
-                last_used_dt = parsed.astimezone(UTC)
-        else:
-            last_used_dt = None
-
-        if last_used_dt is None:
-            continue
-
-        if last_used_dt < threshold:
-=======
         last_used = _coerce_timestamp(entry.get("last_used"))
         if last_used is None:
             continue
 
         if last_used < threshold:
->>>>>>> 88733cd8
             cache.delete(key)
             removed += 1
             continue
 
-<<<<<<< HEAD
-        if not isinstance(entry.get("last_used"), str):
-            entry["last_used"] = last_used_dt.isoformat()
-=======
         if not isinstance(entry.get("last_used"), datetime):
             entry["last_used"] = last_used
->>>>>>> 88733cd8
             cache.set(key, entry)
 
     return removed
@@ -521,29 +483,6 @@
             enrichment_section = None
             if self.config.enrichment.enabled:
                 cache: Cache | None = None
-<<<<<<< HEAD
-                try:
-                    if self.config.cache.enabled:
-                        cache_dir = self.config.cache.cache_dir
-                        cache_dir.mkdir(parents=True, exist_ok=True)
-                        size_limit = self.config.cache.max_disk_mb
-                        size_in_bytes = (
-                            0 if size_limit is None else max(0, int(size_limit)) * 1024 * 1024
-                        )
-                        cache = Cache(directory=str(cache_dir), size_limit=size_in_bytes)
-                        if self.config.cache.auto_cleanup_days:
-                            _cleanup_cache(cache, self.config.cache.auto_cleanup_days)
-                    enricher = ContentEnricher(
-                        self.config.enrichment,
-                        cache=cache,
-                    )
-                    enrichment_result = asyncio.run(
-                        enricher.enrich_dataframe(
-                            df_day,
-                            client=self.generator.client,
-                            target_dates=[target_date],
-                        )
-=======
                 if self.config.cache.enabled:
                     try:
                         cache = _create_cache(
@@ -563,11 +502,8 @@
                         df_day,
                         client=self.generator.client,
                         target_dates=[target_date],
->>>>>>> 88733cd8
-                    )
-                finally:
-                    if cache is not None:
-                        cache.close()
+                    )
+                )
                 enrichment_section = enrichment_result.format_for_prompt(
                     self.config.enrichment.relevance_threshold
                 )
