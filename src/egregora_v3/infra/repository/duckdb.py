import builtins
import contextlib
from datetime import datetime

import ibis
from ibis.expr.types import Table

from egregora_v3.core.ports import DocumentRepository
from egregora_v3.core.types import Document, DocumentType, Entry

_DOCUMENT_TYPE_VALUES = {item.value for item in DocumentType}

_MODEL_MAP = {
    **{item.value: Document for item in DocumentType},
    "_ENTRY_": Entry,
}


class DuckDBDocumentRepository(DocumentRepository):
    """DuckDB-backed document storage."""

    def __init__(self, conn: ibis.BaseBackend) -> None:
        if not hasattr(conn, "con"):
            msg = "DuckDBDocumentRepository requires a raw DuckDB connection via the '.con' attribute."
            raise ValueError(msg)
        self.conn = conn
        self.table_name = "documents"

    def initialize(self) -> None:
        """Creates the 'documents' table with a primary key if it doesn't exist."""
        self.conn.con.execute(f"""
            CREATE TABLE IF NOT EXISTS {self.table_name} (
                id VARCHAR PRIMARY KEY,
                doc_type VARCHAR,
                json_data JSON,
                updated TIMESTAMP
            )
        """)

    def _get_table(self) -> Table:
        return self.conn.table(self.table_name)

    def save(self, entry: Entry) -> Entry:
        """Saves an Entry or Document to the repository."""
        if isinstance(entry, Document):
            doc_type_val = entry.doc_type.value
        else:
            doc_type_val = "_ENTRY_"

        json_data = entry.model_dump_json()
        self._upsert_record(entry.id, doc_type_val, json_data, entry.updated)
        return entry

    def _upsert_record(self, record_id: str, doc_type: str, json_data: str, updated: datetime) -> None:
        """Helper to perform a raw SQL upsert (INSERT OR REPLACE)."""
        query = f"""
            INSERT OR REPLACE INTO {self.table_name} (id, doc_type, json_data, updated)
            VALUES (?, ?, ?, ?)
        """
        self.conn.con.execute(query, [record_id, doc_type, json_data, updated])

<<<<<<< HEAD
    def _hydrate_object(self, json_val: str | dict, doc_type_val: str) -> Entry:
        """Centralized helper to deserialize JSON into Entry or Document."""
        model_class = _MODEL_MAP.get(doc_type_val, Entry)  # Default to Entry for safety
        validator = model_class.model_validate if isinstance(json_val, dict) else model_class.model_validate_json
=======
    def _hydrate_entry(self, json_val: str | dict, doc_type_val: str) -> Entry:
        """Deserialize JSON into an Entry or Document, depending on its type."""
        is_document = doc_type_val in _DOCUMENT_TYPE_VALUES
        model_class = Document if is_document else Entry
        validator = (
            model_class.model_validate
            if isinstance(json_val, dict)
            else model_class.model_validate_json
        )
        return validator(json_val)

    def _hydrate_document(self, json_val: str | dict) -> Document:
        """Deserialize JSON into a Document."""
        # This helper assumes the caller has already confirmed the object is a Document.
        validator = (
            Document.model_validate
            if isinstance(json_val, dict)
            else Document.model_validate_json
        )
>>>>>>> b26f2bae
        return validator(json_val)

    def get(self, doc_id: str) -> Document | None:
        """Retrieves a document by ID."""
        t = self._get_table()
        # Filter out raw entries at the database level
        query = t.filter(t.id == doc_id, t.doc_type != "_ENTRY_").select("doc_type", "json_data")
        result = query.execute()

        if result.empty:
            return None

        row = result.iloc[0]
<<<<<<< HEAD
        # We know it's a Document because of the filter, so the cast is safe.
        return self._hydrate_object(row["json_data"], row["doc_type"])
=======
        doc_type_val = row["doc_type"]

        # get() specifically retrieves Documents, not raw Entries.
        if doc_type_val == "_ENTRY_":
            return None

        # We know it's a Document, so the cast is safe.
        return self._hydrate_document(row["json_data"])
>>>>>>> b26f2bae

    def list(
        self,
        *,
        doc_type: DocumentType | None = None,
        order_by: str | None = None,
        limit: int | None = None,
    ) -> list[Document]:
        """Lists documents, optionally filtered, sorted, and limited."""
        t = self._get_table()
        query = t

        # Filtering
        if doc_type:
            query = query.filter(query.doc_type == doc_type.value)
        else:
            query = query.filter(query.doc_type != "_ENTRY_")

        # Sorting
        if order_by:
            order_desc = order_by.startswith("-")
            order_col = order_by.lstrip("-")

            if hasattr(query, order_col):
                col = getattr(query, order_col)
                query = query.order_by(ibis.desc(col) if order_desc else col)
            else:
                # Handle sorting by fields inside the JSON blob if necessary in the future
                # For now, we only support top-level columns like 'updated'.
                pass

        # Limiting
        if limit:
            query = query.limit(limit)

        result = query.select("doc_type", "json_data").execute()
        return [self._hydrate_document(row["json_data"]) for _, row in result.iterrows()]

    def delete(self, doc_id: str) -> None:
        """Deletes a document by ID using a parameterized query."""
        query = f"DELETE FROM {self.table_name} WHERE id = ?"
        self.conn.con.execute(query, [doc_id])

    def exists(self, doc_id: str) -> bool:
        """Checks if a document exists."""
        t = self._get_table()
        count = t.filter(t.id == doc_id).count().execute()
        return count > 0

    def count(self, *, doc_type: DocumentType | None = None) -> int:
        """Counts documents, optionally filtered by type."""
        t = self._get_table()
        query = t
        if doc_type:
            query = query.filter(query.doc_type == doc_type.value)
        else:
            # Exclude raw entries if counting all "Documents"
            query = query.filter(query.doc_type != "_ENTRY_")

        return query.count().execute()

    # Entry methods

    def get_entry(self, entry_id: str) -> Entry | None:
        """Retrieves an Entry (or Document) by ID."""
        t = self._get_table()
        query = t.filter(t.id == entry_id).select("json_data", "doc_type")
        result = query.execute()

        if result.empty:
            return None

        row = result.iloc[0]
        return self._hydrate_entry(row["json_data"], row["doc_type"])

    def get_entries_by_source(self, source_id: str) -> builtins.list[Entry]:
        """Lists entries by source ID using raw SQL for reliable JSON extraction."""
        if not hasattr(self.conn, "con"):
            # This method relies on raw SQL for DuckDB's JSON support, which is more reliable than the Ibis API
            # for this purpose. If we don't have a raw connection, we can't proceed.
            return []

        sql = f"SELECT json_data, doc_type FROM {self.table_name} WHERE json_extract_string(json_data, '$.source.id') = ?"
        result = self.conn.con.execute(sql, [source_id]).fetch_df()

        return [self._hydrate_entry(row["json_data"], row["doc_type"]) for _, row in result.iterrows()]<|MERGE_RESOLUTION|>--- conflicted
+++ resolved
@@ -59,12 +59,6 @@
         """
         self.conn.con.execute(query, [record_id, doc_type, json_data, updated])
 
-<<<<<<< HEAD
-    def _hydrate_object(self, json_val: str | dict, doc_type_val: str) -> Entry:
-        """Centralized helper to deserialize JSON into Entry or Document."""
-        model_class = _MODEL_MAP.get(doc_type_val, Entry)  # Default to Entry for safety
-        validator = model_class.model_validate if isinstance(json_val, dict) else model_class.model_validate_json
-=======
     def _hydrate_entry(self, json_val: str | dict, doc_type_val: str) -> Entry:
         """Deserialize JSON into an Entry or Document, depending on its type."""
         is_document = doc_type_val in _DOCUMENT_TYPE_VALUES
@@ -84,7 +78,6 @@
             if isinstance(json_val, dict)
             else Document.model_validate_json
         )
->>>>>>> b26f2bae
         return validator(json_val)
 
     def get(self, doc_id: str) -> Document | None:
@@ -98,10 +91,6 @@
             return None
 
         row = result.iloc[0]
-<<<<<<< HEAD
-        # We know it's a Document because of the filter, so the cast is safe.
-        return self._hydrate_object(row["json_data"], row["doc_type"])
-=======
         doc_type_val = row["doc_type"]
 
         # get() specifically retrieves Documents, not raw Entries.
@@ -110,7 +99,6 @@
 
         # We know it's a Document, so the cast is safe.
         return self._hydrate_document(row["json_data"])
->>>>>>> b26f2bae
 
     def list(
         self,
