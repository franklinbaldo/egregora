--- conflicted
+++ resolved
@@ -1,9 +1,5 @@
-<<<<<<< HEAD
-from typing import Any, List
-=======
 import builtins
 from datetime import datetime
->>>>>>> 129616eb
 
 import ibis
 from ibis.expr.types import Table
@@ -74,27 +70,6 @@
                 # If "ON CONFLICT is a no-op" error occurs, it means no PK.
                 # Fallback to delete + insert pattern manually.
                 if "ON CONFLICT is a no-op" in str(e):
-<<<<<<< HEAD
-                    self._manual_upsert(doc, json_data, doc.doc_type.value)
-                else:
-                    raise
-        else:
-            self._manual_upsert(doc, json_data, doc.doc_type.value)
-
-        return doc
-
-    def _manual_upsert(self, item: Entry, json_data: str, doc_type_val: str) -> None:
-        """Manual delete + insert for backends/tables without PK constraint."""
-        # Safe delete first
-        self.delete(item.id)
-
-        # Insert via Ibis
-        data = {
-            "id": item.id,
-            "doc_type": doc_type_val,
-            "json_data": json_data,
-            "updated": item.updated,
-=======
                     self._manual_upsert_record(id, doc_type, json_data, updated)
                 else:
                     raise
@@ -116,7 +91,6 @@
             "doc_type": doc_type,
             "json_data": json_data,
             "updated": updated,
->>>>>>> 129616eb
         }
         self.conn.insert(self.table_name, [data])
 
@@ -153,11 +127,7 @@
 
         return Document.model_validate_json(json_val)
 
-<<<<<<< HEAD
-    def list(self, *, doc_type: DocumentType | None = None) -> List[Document]:
-=======
     def list(self, *, doc_type: DocumentType | None = None) -> builtins.list[Document]:
->>>>>>> 129616eb
         """Lists documents, optionally filtered by type."""
         t = self._get_table()
         query = t
@@ -209,76 +179,6 @@
     ENTRY_DOC_TYPE = "_ENTRY_"
 
     def save_entry(self, entry: Entry) -> None:
-<<<<<<< HEAD
-        """Persists an Entry object."""
-        if isinstance(entry, Document):
-            self.save(entry)
-            return
-
-        json_data = entry.model_dump_json()
-        doc_type_val = self.ENTRY_DOC_TYPE
-
-        if hasattr(self.conn, "con"):
-            try:
-                query = f"""
-                    INSERT OR REPLACE INTO {self.table_name} (id, doc_type, json_data, updated)
-                    VALUES (?, ?, ?, ?)
-                """
-                self.conn.con.execute(query, [entry.id, doc_type_val, json_data, entry.updated])
-            except Exception as e:
-                if "ON CONFLICT is a no-op" in str(e):
-                    self._manual_upsert(entry, json_data, doc_type_val)
-                else:
-                    raise
-        else:
-            self._manual_upsert(entry, json_data, doc_type_val)
-
-    def get_entry(self, entry_id: str) -> Entry | None:
-        """Retrieves an Entry (or Document) by ID."""
-        t = self._get_table()
-        # Select json_data AND doc_type
-        query = t.filter(t.id == entry_id).select("json_data", "doc_type")
-        result = query.execute()
-
-        if result.empty:
-            return None
-
-        row = result.iloc[0]
-        return self._deserialize(row["json_data"], row["doc_type"])
-
-    def get_entries_by_source(self, source_id: str) -> List[Entry]:
-        """Lists entries by source ID."""
-        results = []
-        if hasattr(self.conn, "con"):
-            query = f"""
-                SELECT json_data, doc_type
-                FROM {self.table_name}
-                WHERE json_extract_string(json_data, '$.source.id') = ?
-            """
-            rows = self.conn.con.execute(query, [source_id]).fetchall()
-            for row in rows:
-                # row is tuple (json_data, doc_type)
-                results.append(self._deserialize(row[0], row[1]))
-        else:
-            # Fallback if possible, or raise
-            raise NotImplementedError("get_entries_by_source requires raw DuckDB connection access")
-
-        return results
-
-    def _deserialize(self, json_val: Any, doc_type_val: str) -> Entry:
-        is_document = False
-        try:
-            DocumentType(doc_type_val)
-            is_document = True
-        except ValueError:
-            pass
-
-        model = Document if is_document else Entry
-
-        if isinstance(json_val, dict):
-            return model.model_validate(json_val)
-        return model.model_validate_json(json_val)
-=======
         """Saves a raw entry to the repository."""
         self._upsert_record(entry.id, "_ENTRY_", entry.model_dump_json(), entry.updated)
 
@@ -337,5 +237,4 @@
             if ent.source and ent.source.id == source_id:
                 entries.append(ent)
 
-        return entries
->>>>>>> 129616eb
+        return entries