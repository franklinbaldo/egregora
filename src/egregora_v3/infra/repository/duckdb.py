--- conflicted
+++ resolved
@@ -224,18 +224,12 @@
         try:
             query = t.filter(t.json_data["source"]["id"] == source_id)
             result = query.select("json_data", "doc_type").execute()
-<<<<<<< HEAD
-        except Exception:  # noqa: BLE001
-            # Fallback for backends/versions where Ibis JSON getitem might fail
-            # or if using raw connection is preferred
-=======
         except (AttributeError, NotImplementedError, TypeError, KeyError):
             # Fallback for backends/versions where Ibis JSON getitem might fail
             # AttributeError: JSON getitem not supported
             # NotImplementedError: Backend doesn't implement this feature
             # TypeError: Type mismatch in filter operation
             # KeyError: Column or key access failure
->>>>>>> 5a3fff00
             if hasattr(self.conn, "con"):
                 # DuckDB raw SQL for JSON extraction
                 sql = f"SELECT json_data, doc_type FROM {self.table_name} WHERE json_extract_string(json_data, '$.source.id') = ?"
