<<<<<<< HEAD
=======
import builtins
import contextlib
>>>>>>> 10d03e39
from datetime import datetime

import ibis
from ibis.expr.types import Table

from egregora_v3.core.ports import DocumentRepository
from egregora_v3.core.types import Document, DocumentType, Entry


class DuckDBDocumentRepository(DocumentRepository):
    """DuckDB-backed document storage."""

    def __init__(self, conn: ibis.BaseBackend) -> None:
        self.conn = conn
        self.table_name = "documents"

    def initialize(self) -> None:
        """Creates the table if it doesn't exist."""
        # Check if table exists
        if self.table_name not in self.conn.list_tables():
            # Define schema based on Document fields
            # We store the full Document as a JSON blob plus some extracted columns for querying
            # Note: For DuckDB to support INSERT OR REPLACE (upsert), we need a primary key.
            # Ibis 9.0 create_table doesn't easily expose PK creation via schema object directly in a backend-agnostic way often,
            # but for DuckDB we can execute raw SQL to create table with PK.

            if hasattr(self.conn, "con"):
                # Use raw SQL to create table with PRIMARY KEY
                self.conn.con.execute(f"""
                    CREATE TABLE {self.table_name} (
                        id VARCHAR PRIMARY KEY,
                        doc_type VARCHAR,
                        json_data JSON,
                        updated TIMESTAMP
                    )
                """)
            else:
                # Fallback to Ibis create_table (might lack PK constraint)
                schema = ibis.schema(
                    {
                        "id": "string",
                        "doc_type": "string",
                        "json_data": "json",
                        "updated": "timestamp",
                    }
                )
                self.conn.create_table(self.table_name, schema=schema)
                # If we couldn't create PK, upsert might fail. We handle this in save.

    def _get_table(self) -> Table:
        return self.conn.table(self.table_name)

    def save(self, doc: Document) -> Document:
        """Saves a document to the repository."""
        self._upsert_record(doc.id, doc.doc_type.value, doc.model_dump_json(), doc.updated)
        return doc

    def _upsert_record(self, record_id: str, doc_type: str, json_data: str, updated: datetime) -> None:
        """Helper to upsert a record with handling for PK constraints."""
        if hasattr(self.conn, "con"):
            # Use parameterized INSERT OR REPLACE (upsert)
            try:
                query = f"""
                    INSERT OR REPLACE INTO {self.table_name} (id, doc_type, json_data, updated)
                    VALUES (?, ?, ?, ?)
                """
                self.conn.con.execute(query, [record_id, doc_type, json_data, updated])
            except Exception as e:
                # If "ON CONFLICT is a no-op" error occurs, it means no PK.
                # Fallback to delete + insert pattern manually.
                if "ON CONFLICT is a no-op" in str(e):
                    self._manual_upsert_record(record_id, doc_type, json_data, updated)
                else:
                    raise
        else:
            self._manual_upsert_record(record_id, doc_type, json_data, updated)

    def _manual_upsert(self, doc: Document, json_data: str) -> None:
        """Deprecated: Use _manual_upsert_record instead."""
        self._manual_upsert_record(doc.id, doc.doc_type.value, json_data, doc.updated)

    def _manual_upsert_record(self, record_id: str, doc_type: str, json_data: str, updated: datetime) -> None:
        """Manual delete + insert for backends/tables without PK constraint."""
        # Safe delete first
        with contextlib.suppress(Exception):
            self.delete(record_id)

        # Insert via Ibis
        data = {
            "id": record_id,
            "doc_type": doc_type,
            "json_data": json_data,
            "updated": updated,
        }
        self.conn.insert(self.table_name, [data])

    def get(self, doc_id: str) -> Document | None:
        """Retrieves a document by ID."""
        # This explicitly expects a Document (subset of Entry with specific fields/type)
        t = self._get_table()
        query = t.filter(t.id == doc_id).select("doc_type", "json_data")
        result = query.execute()

        if result.empty:
            return None

        row = result.iloc[0]
        # Verify it is a Document (has valid doc_type from DocumentType enum)
        # However, historically get() just inflated whatever into Document.
        # Now we have hybrid table.
        # If doc_type is "_ENTRY_", Document.model_validate might fail if it misses required fields
        # or it might succeed but effectively be wrong type.
        # Strict typing: if we called get() we expect Document.
        # If we find an Entry, we might return None or raise error?
        # Or try to parse.

        json_val = row["json_data"]

        # If it's a raw entry, we can't really return it as a Document easily unless we cast it.
        # But get() signature is Document | None.
        # If type is _ENTRY_, it's NOT a Document.
        if row["doc_type"] == "_ENTRY_":
            return None

        if isinstance(json_val, dict):
            return Document.model_validate(json_val)

        return Document.model_validate_json(json_val)

    def list(self, *, doc_type: DocumentType | None = None) -> list[Document]:
        """Lists documents, optionally filtered by type."""
        t = self._get_table()
        query = t
        if doc_type:
            query = query.filter(query.doc_type == doc_type.value)
        else:
            # Exclude raw entries if listing "Documents"
            query = query.filter(query.doc_type != "_ENTRY_")

        # Select JSON data
        result = query.select("json_data").execute()

        docs = []
        for json_val in result["json_data"]:
            if isinstance(json_val, dict):
                docs.append(Document.model_validate(json_val))
            else:
                docs.append(Document.model_validate_json(json_val))

        return docs

    def delete(self, doc_id: str) -> None:
        """Deletes a document by ID."""
        # Use parameterized query if possible via underlying connection
        if hasattr(self.conn, "con"):
            query = f"DELETE FROM {self.table_name} WHERE id = ?"
            self.conn.con.execute(query, [doc_id])
        else:
            # Fallback to Ibis delete if available, otherwise raise error
            # Refusing to use unsafe raw SQL interpolation.
            try:
                t = self._get_table()
                # Ibis does not have a standard 'delete' method exposed on Table/Expression in all versions/backends
                # But some backends might support it via extension or future versions.
                # If this fails, we must error out rather than be unsafe.
                t.filter(t.id == doc_id).delete()
            except Exception as err:
                msg = "Backend does not support a safe delete operation via Ibis or parameterized SQL."
                raise NotImplementedError(msg) from err

    def exists(self, doc_id: str) -> bool:
        """Checks if a document exists."""
        t = self._get_table()
        count = t.filter(t.id == doc_id).count().execute()
        return count > 0

    # Entry methods

    def save_entry(self, entry: Entry) -> None:
        """Saves an Entry to the repository."""
        if isinstance(entry, Document):
            self.save(entry)
            return

        json_data = entry.model_dump_json()
        doc_type_val = "_ENTRY_"

        # Reuse helper for consistency
        self._upsert_record(entry.id, doc_type_val, json_data, entry.updated)

    def get_entry(self, entry_id: str) -> Entry | None:
        """Retrieves an Entry (or Document) by ID."""
        t = self._get_table()
        query = t.filter(t.id == entry_id).select("json_data", "doc_type")
        result = query.execute()

        if result.empty:
            return None

        row = result.iloc[0]
        json_val = row["json_data"]
        doc_type_val = row["doc_type"]

        # Check if it's a Document (has a valid DocumentType)
        is_document = any(doc_type_val == item.value for item in DocumentType)

        if is_document:
            if isinstance(json_val, dict):
                return Document.model_validate(json_val)
            return Document.model_validate_json(json_val)

        # Otherwise treat as raw Entry
        if isinstance(json_val, dict):
            return Entry.model_validate(json_val)
        return Entry.model_validate_json(json_val)

<<<<<<< HEAD
    def get_entries_by_source(self, source_id: str) -> list[Entry]:
        """Lists entries associated with a specific source ID."""
        # Optimize for DuckDB with raw SQL for JSON path filtering
        if hasattr(self.conn, "con"):
            # Note: We filter for doc_type='_ENTRY_' to only get raw entries,
            # assuming Documents don't have this source info or we strictly want inputs.
            # However, if required, we could relax this. Assuming inputs for now.
            query = f"""
                SELECT json_data
                FROM {self.table_name}
                WHERE doc_type = '_ENTRY_'
                  AND json_extract_string(json_data, '$.source.id') = ?
            """
            rows = self.conn.con.execute(query, [source_id]).fetchall()
            # DuckDB fetchall with single column returns list of tuples (val,)
            return [Entry.model_validate_json(row[0]) for row in rows]

        # Fallback for generic backends (fetch and filter)
=======
    def get_entries_by_source(self, source_id: str) -> builtins.list[Entry]:
        """Lists entries by source ID."""
>>>>>>> 10d03e39
        t = self._get_table()

        # Filter by JSON path: source.id == source_id
        try:
            query = t.filter(t.json_data["source"]["id"] == source_id)
            result = query.select("json_data", "doc_type").execute()
        except (AttributeError, NotImplementedError, TypeError, KeyError):
            # Fallback for backends/versions where Ibis JSON getitem might fail
            # AttributeError: JSON getitem not supported
            # NotImplementedError: Backend doesn't implement this feature
            # TypeError: Type mismatch in filter operation
            # KeyError: Column or key access failure
            if hasattr(self.conn, "con"):
                # DuckDB raw SQL for JSON extraction
                sql = f"SELECT json_data, doc_type FROM {self.table_name} WHERE json_extract_string(json_data, '$.source.id') = ?"
                result = self.conn.con.execute(sql, [source_id]).fetch_df()
            else:
                # If we can't filter, return empty (or could fetch all and filter in python, but that's slow)
                return []

        entries = []
        for _, row in result.iterrows():
            json_val = row["json_data"]
            doc_type_val = row["doc_type"]

            is_document = any(doc_type_val == item.value for item in DocumentType)

            if is_document:
                if isinstance(json_val, dict):
                    entries.append(Document.model_validate(json_val))
                else:
                    entries.append(Document.model_validate_json(json_val))
            elif isinstance(json_val, dict):
                entries.append(Entry.model_validate(json_val))
            else:
                entries.append(Entry.model_validate_json(json_val))

        return entries<|MERGE_RESOLUTION|>--- conflicted
+++ resolved
@@ -1,8 +1,5 @@
-<<<<<<< HEAD
-=======
 import builtins
 import contextlib
->>>>>>> 10d03e39
 from datetime import datetime
 
 import ibis
@@ -219,29 +216,8 @@
             return Entry.model_validate(json_val)
         return Entry.model_validate_json(json_val)
 
-<<<<<<< HEAD
-    def get_entries_by_source(self, source_id: str) -> list[Entry]:
-        """Lists entries associated with a specific source ID."""
-        # Optimize for DuckDB with raw SQL for JSON path filtering
-        if hasattr(self.conn, "con"):
-            # Note: We filter for doc_type='_ENTRY_' to only get raw entries,
-            # assuming Documents don't have this source info or we strictly want inputs.
-            # However, if required, we could relax this. Assuming inputs for now.
-            query = f"""
-                SELECT json_data
-                FROM {self.table_name}
-                WHERE doc_type = '_ENTRY_'
-                  AND json_extract_string(json_data, '$.source.id') = ?
-            """
-            rows = self.conn.con.execute(query, [source_id]).fetchall()
-            # DuckDB fetchall with single column returns list of tuples (val,)
-            return [Entry.model_validate_json(row[0]) for row in rows]
-
-        # Fallback for generic backends (fetch and filter)
-=======
     def get_entries_by_source(self, source_id: str) -> builtins.list[Entry]:
         """Lists entries by source ID."""
->>>>>>> 10d03e39
         t = self._get_table()
 
         # Filter by JSON path: source.id == source_id
