--- conflicted
+++ resolved
@@ -22,20 +22,6 @@
         self.table_name = "documents"
 
     def initialize(self) -> None:
-<<<<<<< HEAD
-        """Creates the table with a primary key if it doesn't exist."""
-        if self.table_name not in self.conn.list_tables():
-            # Enforce the creation of a PRIMARY KEY for reliable upserts.
-            # This follows the "One good path" heuristic, avoiding complex fallbacks.
-            self.conn.con.execute(f"""
-                CREATE TABLE {self.table_name} (
-                    id VARCHAR PRIMARY KEY,
-                    doc_type VARCHAR,
-                    json_data JSON,
-                    updated TIMESTAMP
-                )
-            """)
-=======
         """Creates the 'documents' table with a primary key if it doesn't exist."""
         self.conn.con.execute(f"""
             CREATE TABLE IF NOT EXISTS {self.table_name} (
@@ -45,7 +31,6 @@
                 updated TIMESTAMP
             )
         """)
->>>>>>> 175bb7b2
 
     def _get_table(self) -> Table:
         return self.conn.table(self.table_name)
@@ -62,14 +47,7 @@
         return entry
 
     def _upsert_record(self, record_id: str, doc_type: str, json_data: str, updated: datetime) -> None:
-<<<<<<< HEAD
-        """
-        Helper to upsert a record using a reliable INSERT OR REPLACE.
-        This assumes the table has a PRIMARY KEY, enforced by `initialize`.
-        """
-=======
         """Helper to perform a raw SQL upsert (INSERT OR REPLACE)."""
->>>>>>> 175bb7b2
         query = f"""
             INSERT OR REPLACE INTO {self.table_name} (id, doc_type, json_data, updated)
             VALUES (?, ?, ?, ?)
@@ -87,38 +65,31 @@
     def get(self, doc_id: str) -> Document | None:
         """Retrieves a document by ID."""
         t = self._get_table()
-        # Push all filtering into the query for declarative style.
-        query = t.filter(t.id == doc_id).filter(t.doc_type != "_ENTRY_").select("doc_type", "json_data")
+        query = t.filter(t.id == doc_id).select("doc_type", "json_data")
         result = query.execute()
 
         if result.empty:
             return None
 
         row = result.iloc[0]
-        # We know it's a Document because of the filter, so the cast is safe.
-        return self._hydrate_object(row["json_data"], row["doc_type"])
+        doc_type_val = row["doc_type"]
 
-    def list(
-        self,
-        *,
-        doc_type: DocumentType | None = None,
-        order_by: str | None = None,
-        limit: int | None = None,
-    ) -> list[Document]:
-        """Lists documents, optionally filtered by type, with sorting and limiting."""
+        # get() specifically retrieves Documents, not raw Entries.
+        if doc_type_val == "_ENTRY_":
+            return None
+
+        # We know it's a Document, so the cast is safe.
+        return self._hydrate_object(row["json_data"], doc_type_val)
+
+    def list(self, *, doc_type: DocumentType | None = None) -> list[Document]:
+        """Lists documents, optionally filtered by type."""
         t = self._get_table()
-        # Always exclude raw entries.
-        query = t.filter(t.doc_type != "_ENTRY_")
+        query = t
         if doc_type:
             query = query.filter(query.doc_type == doc_type.value)
-
-        # Add sorting and limiting to the query
-        if order_by:
-            # Default to descending order for fields like 'updated'
-            query = query.order_by(ibis.desc(order_by))
-
-        if limit:
-            query = query.limit(limit)
+        else:
+            # Exclude raw entries when listing all "Documents"
+            query = query.filter(query.doc_type != "_ENTRY_")
 
         result = query.select("doc_type", "json_data").execute()
 
@@ -126,11 +97,7 @@
         return [self._hydrate_object(row["json_data"], row["doc_type"]) for _, row in result.iterrows()]
 
     def delete(self, doc_id: str) -> None:
-<<<<<<< HEAD
-        """Deletes a document by ID using a direct, parameterized query."""
-=======
         """Deletes a document by ID using a parameterized query."""
->>>>>>> 175bb7b2
         query = f"DELETE FROM {self.table_name} WHERE id = ?"
         self.conn.con.execute(query, [doc_id])
 
@@ -143,31 +110,17 @@
     def count(self, *, doc_type: DocumentType | None = None) -> int:
         """Counts documents, optionally filtered by type."""
         t = self._get_table()
-        # Always exclude raw entries.
-        query = t.filter(t.doc_type != "_ENTRY_")
+        query = t
         if doc_type:
             query = query.filter(query.doc_type == doc_type.value)
+        else:
+            # Exclude raw entries if counting all "Documents"
+            query = query.filter(query.doc_type != "_ENTRY_")
 
         return query.count().execute()
 
     # Entry methods
 
-<<<<<<< HEAD
-    def save_entry(self, entry: Entry) -> None:
-        """
-        Saves an Entry to the repository using polymorphism.
-        Relies on the `doc_type` attribute of the entry to determine its type,
-        avoiding imperative `isinstance` checks.
-        """
-        doc_type_val = getattr(entry, "doc_type", "_ENTRY_")
-        if isinstance(doc_type_val, DocumentType):
-            doc_type_val = doc_type_val.value
-
-        json_data = entry.model_dump_json()
-        self._upsert_record(entry.id, doc_type_val, json_data, entry.updated)
-
-=======
->>>>>>> 175bb7b2
     def get_entry(self, entry_id: str) -> Entry | None:
         """Retrieves an Entry (or Document) by ID."""
         t = self._get_table()
