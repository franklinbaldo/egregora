<?xml version='1.0' encoding='UTF-8'?>
<feed xmlns="http://www.w3.org/2005/Atom" xmlns:thr="http://purl.org/syndication/thread/1.0">
  <id>{{ feed.id }}</id>
  <title>{{ feed.title | e }}</title>
  <updated>{{ feed.updated | iso_utc }}</updated>
  {%- for author in feed.authors -%}
  <author>
    <name>{{ author.name }}</name>
    {%- if author.email %}<email>{{ author.email }}</email>{%- endif -%}
    {%- if author.uri %}<uri>{{ author.uri }}</uri>{%- endif -%}
  </author>
  {%- endfor -%}
  {%- for link in feed.links -%}
  <link href="{{ link.href }}" {%- if link.rel %} rel="{{ link.rel }}"{% endif %} {%- if link.type %} type="{{ link.type }}"{% endif %} {%- if link.hreflang %} hreflang="{{ link.hreflang }}"{% endif %} {%- if link.title %} title="{{ link.title }}"{% endif %} {%- if link.length %} length="{{ link.length }}"{% endif %} />
  {%- endfor -%}
  {%- for entry in feed.entries -%}
  <entry>
    <id>{{ entry.id }}</id>
    <title>{{ entry.title | e }}</title>
    <updated>{{ entry.updated | iso_utc }}</updated>
    {%- if entry.published %}<published>{{ entry.published | iso_utc }}</published>{%- endif -%}
<<<<<<< HEAD
    {%- if entry.summary %}<summary>{{ entry.summary }}</summary>{%- endif -%}
    {%- if entry.html_content -%}
    <content type="html">{{ entry.html_content }}</content>
=======
    {%- if entry.summary %}<summary>{{ entry.summary | e }}</summary>{%- endif -%}
    {%- if entry.content -%}
    <content type="{{ entry.content_type | content_type }}">{{ entry.content | e }}</content>
>>>>>>> 57455754
    {%- endif -%}
    {%- for author in entry.authors -%}
    <author>
      <name>{{ author.name }}</name>
      {%- if author.email %}<email>{{ author.email }}</email>{%- endif -%}
      {%- if author.uri %}<uri>{{ author.uri }}</uri>{%- endif -%}
    </author>
    {%- endfor -%}
    {%- for link in entry.links -%}
    <link href="{{ link.href }}" {%- if link.rel %} rel="{{ link.rel }}"{% endif %} {%- if link.type %} type="{{ link.type }}"{% endif %} {%- if link.hreflang %} hreflang="{{ link.hreflang }}"{% endif %} {%- if link.title %} title="{{ link.title }}"{% endif %} {%- if link.length %} length="{{ link.length }}"{% endif %} />
    {%- endfor -%}
    {%- for category in entry.categories -%}
    <category term="{{ category.term }}" {%- if category.scheme %} scheme="{{ category.scheme }}"{% endif %} {%- if category.label %} label="{{ category.label }}"{% endif %} />
    {%- endfor -%}
    {%- if entry.is_document -%}
    <category term="{{ entry.doc_type.value }}" scheme="https://egregora.app/schema#doc_type" label="Document Type" />
    <category term="{{ entry.status.value }}" scheme="https://egregora.app/schema#status" label="Document Status" />
    {%- endif -%}
    {%- if entry.in_reply_to -%}
    <thr:in-reply-to ref="{{ entry.in_reply_to.ref }}" {%- if entry.in_reply_to.href %} href="{{ entry.in_reply_to.href }}"{% endif %} {%- if entry.in_reply_to.type %} type="{{ entry.in_reply_to.type }}"{% endif %} />
    {%- endif -%}
  </entry>
  {%- endfor -%}
</feed><|MERGE_RESOLUTION|>--- conflicted
+++ resolved
@@ -19,15 +19,9 @@
     <title>{{ entry.title | e }}</title>
     <updated>{{ entry.updated | iso_utc }}</updated>
     {%- if entry.published %}<published>{{ entry.published | iso_utc }}</published>{%- endif -%}
-<<<<<<< HEAD
-    {%- if entry.summary %}<summary>{{ entry.summary }}</summary>{%- endif -%}
-    {%- if entry.html_content -%}
-    <content type="html">{{ entry.html_content }}</content>
-=======
     {%- if entry.summary %}<summary>{{ entry.summary | e }}</summary>{%- endif -%}
     {%- if entry.content -%}
     <content type="{{ entry.content_type | content_type }}">{{ entry.content | e }}</content>
->>>>>>> 57455754
     {%- endif -%}
     {%- for author in entry.authors -%}
     <author>
