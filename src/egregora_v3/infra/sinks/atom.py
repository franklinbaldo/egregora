--- conflicted
+++ resolved
@@ -4,16 +4,8 @@
 from markdown_it import MarkdownIt
 from datetime import datetime, UTC
 
-<<<<<<< HEAD
 from egregora_v3.core.filters import format_datetime
 from egregora_v3.core.types import Feed
-=======
-from egregora_v3.core.types import Feed
-
-def format_iso_utc(dt: datetime) -> str:
-    """Formats a datetime object to an ISO 8601 string in UTC."""
-    return dt.astimezone(UTC).strftime('%Y-%m-%dT%H:%M:%SZ')
->>>>>>> 6ba213f6
 
 def content_type_filter(value: str | None) -> str:
     """Jinja2 filter to provide a default content type."""
