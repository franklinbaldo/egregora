
from pathlib import Path
import jinja2
from datetime import datetime, UTC

from egregora_v3.core.filters import format_datetime
from egregora_v3.core.types import Feed


class AtomSink:
    """A sink for writing Atom feeds to XML files."""

    def __init__(self, output_path: Path):
        self.output_path = output_path
        self._jinja_env = self._setup_jinja_env()

    def _setup_jinja_env(self) -> jinja2.Environment:
        """Configures the Jinja2 environment."""
        env = jinja2.Environment(
            loader=jinja2.PackageLoader("egregora_v3.infra.sinks", "templates"),
            autoescape=jinja2.select_autoescape(['xml']),
            trim_blocks=True,
            lstrip_blocks=True,
        )
        env.filters['iso_utc'] = format_datetime
        return env

    def publish(self, feed: Feed):
        """Renders the feed to XML and writes it to the output path."""
        template = self._jinja_env.get_template("atom.xml.jinja")
<<<<<<< HEAD
        xml_content = template.render(feed=feed).strip()
=======

        feed_for_render = feed.model_copy(deep=True)

        for entry in feed_for_render.entries:
            entry.render_content_as_html(self._md)

        xml_content = template.render(feed=feed_for_render).strip()
>>>>>>> 545fd90e
        self.output_path.write_text(xml_content)<|MERGE_RESOLUTION|>--- conflicted
+++ resolved
@@ -1,11 +1,13 @@
-
 from pathlib import Path
 import jinja2
-from datetime import datetime, UTC
+from markdown_it import MarkdownIt
 
+from egregora_v3.core.types import Feed
 from egregora_v3.core.filters import format_datetime
-from egregora_v3.core.types import Feed
 
+def content_type_filter(value: str | None) -> str:
+    """Jinja2 filter to provide a default content type."""
+    return value if value is not None else "html"
 
 class AtomSink:
     """A sink for writing Atom feeds to XML files."""
@@ -13,6 +15,7 @@
     def __init__(self, output_path: Path):
         self.output_path = output_path
         self._jinja_env = self._setup_jinja_env()
+        self._md = MarkdownIt("commonmark", {"html": True})
 
     def _setup_jinja_env(self) -> jinja2.Environment:
         """Configures the Jinja2 environment."""
@@ -23,14 +26,12 @@
             lstrip_blocks=True,
         )
         env.filters['iso_utc'] = format_datetime
+        env.filters['content_type'] = content_type_filter
         return env
 
     def publish(self, feed: Feed):
         """Renders the feed to XML and writes it to the output path."""
         template = self._jinja_env.get_template("atom.xml.jinja")
-<<<<<<< HEAD
-        xml_content = template.render(feed=feed).strip()
-=======
 
         feed_for_render = feed.model_copy(deep=True)
 
@@ -38,5 +39,4 @@
             entry.render_content_as_html(self._md)
 
         xml_content = template.render(feed=feed_for_render).strip()
->>>>>>> 545fd90e
         self.output_path.write_text(xml_content)