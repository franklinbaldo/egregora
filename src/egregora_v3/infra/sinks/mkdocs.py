--- conflicted
+++ resolved
@@ -2,10 +2,6 @@
 
 from pathlib import Path
 import yaml
-<<<<<<< HEAD
-
-=======
->>>>>>> bdb58350
 from egregora_v3.core.types import Document, DocumentStatus, Feed
 from egregora_v3.core.utils import slugify
 
@@ -116,24 +112,8 @@
             if filename:
                 return filename
 
-<<<<<<< HEAD
         # Final fallback to the raw ID if all slugification fails
         return doc.id
-=======
-        # Fallback to slugified ID
-        return next(
-            (
-                s
-                for s in (
-                    doc.slug,
-                    slugify(doc.title, max_len=60) if doc.title else None,
-                    slugify(doc.id, max_len=60),
-                )
-                if s
-            ),
-            doc.id,
-        )
->>>>>>> bdb58350
 
     def _generate_frontmatter(self, doc: Document) -> str:
         """Generate YAML frontmatter for a document declaratively.
@@ -145,25 +125,12 @@
             YAML frontmatter string with --- delimiters
 
         """
-<<<<<<< HEAD
         frontmatter_data = {
             "title": doc.title,
             "date": (doc.published or doc.updated).strftime("%Y-%m-%d"),
         }
 
         # Handle authors: 'author' for single, 'authors' for multiple.
-=======
-        frontmatter_data = {}
-
-        # Title
-        frontmatter_data["title"] = doc.title
-
-        # Date (use published if available, otherwise updated)
-        date = doc.published or doc.updated
-        frontmatter_data["date"] = date.strftime("%Y-%m-%d")
-
-        # Authors
->>>>>>> bdb58350
         if doc.authors:
             if len(doc.authors) == 1:
                 frontmatter_data["author"] = doc.authors[0].name
@@ -172,7 +139,6 @@
 
         # Handle categories/tags
         if doc.categories:
-<<<<<<< HEAD
             frontmatter_data["tags"] = [c.term for c in doc.categories]
 
         frontmatter_data["type"] = doc.doc_type.value
@@ -180,20 +146,6 @@
 
         # Serialize to YAML
         return yaml.dump(frontmatter_data, sort_keys=False, default_flow_style=False)
-=======
-            frontmatter_data["tags"] = [category.term for category in doc.categories]
-
-        # Document type
-        frontmatter_data["type"] = doc.doc_type.value
-
-        # Status
-        frontmatter_data["status"] = doc.status.value
-
-        # Use safe_dump for clean output
-        yaml_str = yaml.dump(frontmatter_data, sort_keys=False, default_flow_style=False)
-
-        return f"---\n{yaml_str}---\n"
->>>>>>> bdb58350
 
     def _write_index(self, feed: Feed, published_docs: list[Document]) -> None:
         """Write index.md listing all published posts using a Jinja2 template.
