"""WriterAgent for generating blog posts from entries.

Uses Pydantic-AI for structured output with output_type=Document.
"""

from datetime import UTC, datetime
from typing import Any

from pydantic import BaseModel
from pydantic_ai import Agent

from egregora_v3.core.context import PipelineContext
from egregora_v3.core.types import Entry
from egregora_v3.engine.template_loader import TemplateLoader


class GeneratedPost(BaseModel):
    """Data-only representation of a generated post."""

    title: str
    content: str


class WriterAgent:
    """Agent that generates blog posts from feed entries.

<<<<<<< HEAD
    Uses Pydantic-AI with structured output (output_type=Document).
    Relies on dependency injection for the AI model and template loader.
    """

    def __init__(self, *, model: Any, template_loader: TemplateLoader) -> None:
        """Initialize WriterAgent.

        Args:
            model: A Pydantic-AI compatible model instance (e.g., TestModel, GoogleModel).
            template_loader: An instance of TemplateLoader for loading prompts.
=======
    Uses Pydantic-AI with structured output (output_type=GeneratedPost).
    Supports RunContext[PipelineContext] for dependency injection.
    """

    def __init__(self, model: str = "test") -> None:
        """Initialize WriterAgent.

        Args:
            model: Model name (e.g., "google-gla:gemini-2.0-flash", "test")
>>>>>>> e8e85cca

        Raises:
            ValueError: If the provided model is a string instead of an object instance.
        """
<<<<<<< HEAD
        if isinstance(model, str):
            raise ValueError(
                "Model must be a valid Pydantic-AI model instance, not a string."
            )

        self.model = model
        self.template_loader = template_loader

        self._agent: Agent[PipelineContext, Document] = Agent(
            model=self.model,
            output_type=Document,
            system_prompt=self._get_system_prompt(),
        )

    def _get_system_prompt(self) -> str:
        """Get system prompt from Jinja2 template.

        Returns:
            Rendered system prompt from writer/system.jinja2
        """
        return self.template_loader.render_template(
            "writer/system.jinja2",
            current_date=datetime.now(UTC),
            run_id="writer-agent",
=======
        self.model_name = model
        self.template_loader = TemplateLoader()

        # Create Pydantic-AI agent with structured output
        if model == "test":
            # Configure TestModel with a valid GeneratedPost dict
            valid_post_dict = {
                "title": "Generated Blog Post",
                "content": "# Generated Blog Post\n\nThis is a test blog post generated from entries.",
            }
            model_instance = TestModel(custom_output_args=valid_post_dict)
        else:
            model_instance = model  # type: ignore[assignment]

        self._agent: Agent[PipelineContext, GeneratedPost] = Agent(
            model=model_instance,
            output_type=GeneratedPost,
            system_prompt=self.template_loader.render_template(
                "writer/system.jinja2"
            ),
>>>>>>> e8e85cca
        )

    async def generate(
        self,
        entries: list[Entry],
        context: PipelineContext,
    ) -> GeneratedPost:
        """Generate a blog post from entries.

        Args:
            entries: List of feed entries to process.
            context: Pipeline context with run metadata.

        Returns:
<<<<<<< HEAD
            A Document containing the generated blog post.
=======
            GeneratedPost containing the title and content.
>>>>>>> e8e85cca

        Raises:
            ValueError: If the entries list is empty.
        """
        if not entries:
            raise ValueError("WriterAgent requires at least one entry to generate a post")

<<<<<<< HEAD
=======
        # Build user prompt from entries using the template
>>>>>>> e8e85cca
        user_prompt = self._build_prompt(entries)
        result = await self._agent.run(user_prompt, deps=context)
<<<<<<< HEAD
        doc = result.output

        # Ensure proper defaults after generation
        if not doc.doc_type:
            doc.doc_type = DocumentType.POST
        if not doc.status:
            doc.status = DocumentStatus.DRAFT
        if not doc.updated:
            doc.updated = datetime.now(UTC)

        # Generate a stable ID if one is not provided by the model
        if not doc.id or doc.id == "string":  # Handle pydantic-ai default
            doc = Document.create(
                content=doc.content or "Generated content",
                doc_type=doc.doc_type,
                title=doc.title or "Generated Post",
                status=doc.status,
            )

        return doc

    def _build_prompt(self, entries: list[Entry]) -> str:
        """Build the user prompt from a list of entries using a Jinja2 template.
=======

        # Return the structured data object
        return result.output

    def _build_prompt(self, entries: list[Entry]) -> str:
        """Build user prompt from entries using a Jinja2 template.
>>>>>>> e8e85cca

        Args:
            entries: List of entries to include in the prompt.

        Returns:
            The rendered prompt string from writer/generate_post.jinja2.
        """
        return self.template_loader.render_template(
            "writer/generate_post.jinja2",
            entries=entries,
        )<|MERGE_RESOLUTION|>--- conflicted
+++ resolved
@@ -4,10 +4,10 @@
 """
 
 from datetime import UTC, datetime
-from typing import Any
 
 from pydantic import BaseModel
 from pydantic_ai import Agent
+from pydantic_ai.models.test import TestModel
 
 from egregora_v3.core.context import PipelineContext
 from egregora_v3.core.types import Entry
@@ -24,18 +24,6 @@
 class WriterAgent:
     """Agent that generates blog posts from feed entries.
 
-<<<<<<< HEAD
-    Uses Pydantic-AI with structured output (output_type=Document).
-    Relies on dependency injection for the AI model and template loader.
-    """
-
-    def __init__(self, *, model: Any, template_loader: TemplateLoader) -> None:
-        """Initialize WriterAgent.
-
-        Args:
-            model: A Pydantic-AI compatible model instance (e.g., TestModel, GoogleModel).
-            template_loader: An instance of TemplateLoader for loading prompts.
-=======
     Uses Pydantic-AI with structured output (output_type=GeneratedPost).
     Supports RunContext[PipelineContext] for dependency injection.
     """
@@ -45,37 +33,8 @@
 
         Args:
             model: Model name (e.g., "google-gla:gemini-2.0-flash", "test")
->>>>>>> e8e85cca
 
-        Raises:
-            ValueError: If the provided model is a string instead of an object instance.
         """
-<<<<<<< HEAD
-        if isinstance(model, str):
-            raise ValueError(
-                "Model must be a valid Pydantic-AI model instance, not a string."
-            )
-
-        self.model = model
-        self.template_loader = template_loader
-
-        self._agent: Agent[PipelineContext, Document] = Agent(
-            model=self.model,
-            output_type=Document,
-            system_prompt=self._get_system_prompt(),
-        )
-
-    def _get_system_prompt(self) -> str:
-        """Get system prompt from Jinja2 template.
-
-        Returns:
-            Rendered system prompt from writer/system.jinja2
-        """
-        return self.template_loader.render_template(
-            "writer/system.jinja2",
-            current_date=datetime.now(UTC),
-            run_id="writer-agent",
-=======
         self.model_name = model
         self.template_loader = TemplateLoader()
 
@@ -96,7 +55,6 @@
             system_prompt=self.template_loader.render_template(
                 "writer/system.jinja2"
             ),
->>>>>>> e8e85cca
         )
 
     async def generate(
@@ -107,66 +65,38 @@
         """Generate a blog post from entries.
 
         Args:
-            entries: List of feed entries to process.
-            context: Pipeline context with run metadata.
+            entries: List of feed entries to process
+            context: Pipeline context with run metadata
 
         Returns:
-<<<<<<< HEAD
-            A Document containing the generated blog post.
-=======
             GeneratedPost containing the title and content.
->>>>>>> e8e85cca
 
         Raises:
-            ValueError: If the entries list is empty.
+            ValueError: If entries list is empty
+
         """
         if not entries:
-            raise ValueError("WriterAgent requires at least one entry to generate a post")
+            msg = "WriterAgent requires at least one entry to generate a post"
+            raise ValueError(msg)
 
-<<<<<<< HEAD
-=======
         # Build user prompt from entries using the template
->>>>>>> e8e85cca
         user_prompt = self._build_prompt(entries)
+
+        # Run agent with context
         result = await self._agent.run(user_prompt, deps=context)
-<<<<<<< HEAD
-        doc = result.output
-
-        # Ensure proper defaults after generation
-        if not doc.doc_type:
-            doc.doc_type = DocumentType.POST
-        if not doc.status:
-            doc.status = DocumentStatus.DRAFT
-        if not doc.updated:
-            doc.updated = datetime.now(UTC)
-
-        # Generate a stable ID if one is not provided by the model
-        if not doc.id or doc.id == "string":  # Handle pydantic-ai default
-            doc = Document.create(
-                content=doc.content or "Generated content",
-                doc_type=doc.doc_type,
-                title=doc.title or "Generated Post",
-                status=doc.status,
-            )
-
-        return doc
-
-    def _build_prompt(self, entries: list[Entry]) -> str:
-        """Build the user prompt from a list of entries using a Jinja2 template.
-=======
 
         # Return the structured data object
         return result.output
 
     def _build_prompt(self, entries: list[Entry]) -> str:
         """Build user prompt from entries using a Jinja2 template.
->>>>>>> e8e85cca
 
         Args:
-            entries: List of entries to include in the prompt.
+            entries: List of entries to include in prompt
 
         Returns:
-            The rendered prompt string from writer/generate_post.jinja2.
+            Formatted prompt string
+
         """
         return self.template_loader.render_template(
             "writer/generate_post.jinja2",
