--- conflicted
+++ resolved
@@ -20,62 +20,16 @@
     Relies on dependency injection for the AI model and template loader.
     """
 
-<<<<<<< HEAD
-    def __init__(self, model: str) -> None:
-        """Initialize WriterAgent.
-
-        Args:
-            model: Model name (e.g., "google-gla:gemini-2.0-flash")
-=======
     def __init__(self, *, model: Any, template_loader: TemplateLoader) -> None:
         """Initialize WriterAgent.
 
         Args:
             model: A Pydantic-AI compatible model instance (e.g., TestModel, GoogleModel).
             template_loader: An instance of TemplateLoader for loading prompts.
->>>>>>> ca64aaf0
 
         Raises:
             ValueError: If the provided model is a string instead of an object instance.
         """
-<<<<<<< HEAD
-        self.model_name = model
-
-        # Initialize template loader
-        self.template_loader: TemplateLoader = TemplateLoader()
-
-        self._agent: Agent[PipelineContext, Document] = Agent(
-            model=model,  # type: ignore[arg-type]
-            output_type=Document,  # Pydantic-AI uses output_type parameter
-            system_prompt=self._get_system_prompt(),
-        )
-
-    @classmethod
-    def for_test(cls) -> "WriterAgent":
-        """Create a WriterAgent with a TestModel for testing."""
-        agent = cls(model="test")
-
-        # Configure TestModel with valid Document dict for testing
-        valid_doc_dict = {
-            "id": "test-generated-post",
-            "title": "Generated Blog Post",
-            "content": "# Generated Blog Post\n\nThis is a test blog post generated from entries.",
-            "doc_type": "post",
-            "status": "draft",
-            "updated": datetime.now(UTC).isoformat(),
-        }
-        model_instance = TestModel(custom_output_args=valid_doc_dict)
-
-        # Replace the agent's model with the test model
-        agent._agent.model = model_instance
-        return agent
-
-    def _get_system_prompt(self) -> str:
-        """Get system prompt for the agent."""
-        return self._get_system_prompt_from_template()
-
-    def _get_system_prompt_from_template(self) -> str:
-=======
         if isinstance(model, str):
             raise ValueError(
                 "Model must be a valid Pydantic-AI model instance, not a string."
@@ -91,7 +45,6 @@
         )
 
     def _get_system_prompt(self) -> str:
->>>>>>> ca64aaf0
         """Get system prompt from Jinja2 template.
 
         Returns:
@@ -147,11 +100,7 @@
         return doc
 
     def _build_prompt(self, entries: list[Entry]) -> str:
-<<<<<<< HEAD
-        """Build user prompt from entries.
-=======
         """Build the user prompt from a list of entries using a Jinja2 template.
->>>>>>> ca64aaf0
 
         Args:
             entries: List of entries to include in the prompt.
@@ -159,21 +108,6 @@
         Returns:
             The rendered prompt string from writer/generate_post.jinja2.
         """
-<<<<<<< HEAD
-        return self._build_prompt_from_template(entries)
-
-    def _build_prompt_from_template(self, entries: list[Entry]) -> str:
-        """Build user prompt from Jinja2 template.
-
-        Args:
-            entries: List of entries to include in prompt
-
-        Returns:
-            Rendered prompt from writer/generate_post.jinja2
-
-        """
-=======
->>>>>>> ca64aaf0
         return self.template_loader.render_template(
             "writer/generate_post.jinja2",
             entries=entries,
