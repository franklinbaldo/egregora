--- conflicted
+++ resolved
@@ -1,19 +1,9 @@
 from pathlib import Path
 from typing import Tuple
 
-<<<<<<< HEAD
 from pydantic import BaseModel, Field
 from pydantic_settings import BaseSettings, SettingsConfigDict
 from pydantic_settings.sources import TomlConfigSettingsSource
-=======
-from pydantic import BaseModel, Field, model_validator
-from pydantic_settings import (
-    BaseSettings,
-    PydanticBaseSettingsSource,
-    SettingsConfigDict,
-    TomlConfigSettingsSource,
-)
->>>>>>> 7ecd4a2a
 
 
 class ModelSettings(BaseModel):
@@ -25,7 +15,6 @@
 
 
 class PathsSettings(BaseModel):
-<<<<<<< HEAD
     """Path configuration.
 
     All paths are relative to the 'site_root' unless absolute.
@@ -60,40 +49,6 @@
     Supports loading settings from `.egregora.toml` and environment variables.
     Environment variables take precedence. EGREGORA_SECTION__KEY.
     """
-=======
-    """Path configuration."""
-
-    site_root: Path = Field(description="Root directory of the site", default_factory=Path.cwd)
-    posts_dir: Path = Path("posts")
-    profiles_dir: Path = Path("profiles")
-    media_dir: Path = Path("media")
-    db_path: Path = Path(".egregora/pipeline.duckdb")
-    lancedb_path: Path = Path(".egregora/lancedb")
-
-    # Resolved absolute paths
-    abs_posts_dir: Path = Path("")
-    abs_profiles_dir: Path = Path("")
-    abs_media_dir: Path = Path("")
-    abs_db_path: Path = Path("")
-    abs_lancedb_path: Path = Path("")
-
-    @model_validator(mode="after")
-    def resolve_paths(self) -> "PathsSettings":
-        """Resolve all paths relative to the site_root."""
-        if not self.site_root.is_absolute():
-            self.site_root = (Path.cwd() / self.site_root).resolve()
-
-        self.abs_posts_dir = self.site_root / self.posts_dir
-        self.abs_profiles_dir = self.site_root / self.profiles_dir
-        self.abs_media_dir = self.site_root / self.media_dir
-        self.abs_db_path = self.site_root / self.db_path
-        self.abs_lancedb_path = self.site_root / self.lancedb_path
-        return self
-
-
-class EgregoraConfig(BaseSettings):
-    """Root configuration for Egregora V3."""
->>>>>>> 7ecd4a2a
 
     models: ModelSettings = Field(default_factory=ModelSettings)
     paths: PathsSettings = Field(default_factory=PathsSettings)
@@ -108,7 +63,6 @@
     @classmethod
     def settings_customise_sources(
         cls,
-<<<<<<< HEAD
         settings_cls,
         init_settings,
         env_settings,
@@ -119,19 +73,6 @@
             env_settings,
             TomlConfigSettingsSource(settings_cls),
             init_settings,
-=======
-        settings_cls: type[BaseSettings],
-        init_settings: PydanticBaseSettingsSource,
-        env_settings: PydanticBaseSettingsSource,
-        dotenv_settings: PydanticBaseSettingsSource,
-        file_secret_settings: PydanticBaseSettingsSource,
-    ) -> Tuple[PydanticBaseSettingsSource, ...]:
-        """Enable TomlConfigSettingsSource."""
-        return (
-            init_settings,
-            env_settings,
-            TomlConfigSettingsSource(settings_cls),
->>>>>>> 7ecd4a2a
             dotenv_settings,
             file_secret_settings,
         )