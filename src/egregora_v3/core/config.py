from importlib import import_module
from pathlib import Path
from typing import Literal

from pydantic import BaseModel, Field
from pydantic_settings import BaseSettings, SettingsConfigDict


class ModelSettings(BaseModel):
    """Configuration for LLM models."""

    writer: str = Field(default="google-gla:gemini-2.0-flash", description="Model for writing posts")
    enricher: str = Field(default="google-gla:gemini-2.0-flash", description="Model for enrichment")
    embedding: str = Field(default="models/gemini-embedding-001", description="Model for embeddings")

    # Fallback/Secondary provider
    fallback_enabled: bool = Field(default=True, description="Enable fallback to secondary provider")
    fallback_model: str = Field(default="openrouter:google/gemini-flash-1.5", description="Fallback model ID")


class PathsSettings(BaseModel):
    """Path configuration.

    All paths are relative to the 'site_root' unless absolute.
    site_root defaults to current working directory.
    """

    site_root: Path = Field(
        default_factory=Path.cwd,
        description="Root directory of the site (defaults to current working directory)",
    )

    # Content
    posts_dir: Path = Field(default=Path("posts"), description="Posts directory")
    profiles_dir: Path = Field(default=Path("profiles"), description="Profiles directory")
    media_dir: Path = Field(default=Path("media"), description="Media directory")

    # Internal
    egregora_dir: Path = Field(default=Path(".egregora"), description="Internal directory")
    db_path: Path = Field(default=Path(".egregora/pipeline.duckdb"), description="DuckDB file path")
    lancedb_path: Path = Field(default=Path(".egregora/lancedb"), description="LanceDB directory")

    @property
    def abs_posts_dir(self) -> Path:
        return self._resolve(self.posts_dir)

    @property
    def abs_profiles_dir(self) -> Path:
        return self._resolve(self.profiles_dir)

    @property
    def abs_media_dir(self) -> Path:
        return self._resolve(self.media_dir)

    @property
    def abs_db_path(self) -> Path:
        return self._resolve(self.db_path)

    @property
    def abs_lancedb_path(self) -> Path:
        return self._resolve(self.lancedb_path)

    def _resolve(self, path: Path) -> Path:
        if path.is_absolute():
            return path
        return self.site_root / path


class PipelineSettings(BaseModel):
    """Pipeline execution settings."""

    step_size: int = 1
    step_unit: Literal["days", "messages", "hours"] = "days"
    max_tokens: int = 100_000


class EgregoraConfig(BaseSettings):
    """Root configuration for Egregora V3.

    Supports environment variable overrides with the pattern:
    EGREGORA_SECTION__KEY (e.g., EGREGORA_MODELS__WRITER)
    """

    models: ModelSettings = Field(default_factory=ModelSettings)
    paths: PathsSettings = Field(default_factory=PathsSettings)
    pipeline: PipelineSettings = Field(default_factory=PipelineSettings)

    debug: bool = Field(default=False, description="Enable debug logging and behavior")

    model_config = SettingsConfigDict(
        extra="ignore",
        env_prefix="EGREGORA_",
        env_nested_delimiter="__",
    )

    @classmethod
    def load(cls, site_root: Path | None = None) -> "EgregoraConfig":
        """Loads configuration from .egregora/config.yml and environment variables.

        Uses ConfigLoader to handle YAML file loading. Environment variables
        automatically override file values via Pydantic Settings.

        Priority (highest to lowest):
        1. Environment variables (EGREGORA_SECTION__KEY)
        2. Config file (.egregora/config.yml)
        3. Defaults

        Args:
            site_root: Root directory of the site. If None, uses current working directory.
                      Can be overridden by CLI with --site-root flag.

        Returns:
            EgregoraConfig: Fully loaded and validated configuration.

        Raises:
            ValueError: If config file exists but contains invalid YAML.

        Examples:
            # Use current working directory
            config = EgregoraConfig.load()

            # Use explicit path (e.g., from CLI --site-root flag)
            config = EgregoraConfig.load(Path("/path/to/site"))

        """
<<<<<<< HEAD
        # Import inside method to avoid circular dependency
        # However, to fix PLC0415, we use __import__ trick or suppress warning
        # Since I cannot use noqa here easily, I'll use importlib or just __import__
        # Or better, check if circular dependency is real.
        # config_loader likely imports config.
        # Yes, ConfigLoader returns EgregoraConfig.
        # So we have a circular dependency.
        # We'll use the dynamic import approach.
        from egregora_v3.core.config_loader import ConfigLoader  # noqa: PLC0415

        return ConfigLoader(site_root).load()
=======
        config_loader_module = import_module("egregora_v3.core.config_loader")
        loader = config_loader_module.ConfigLoader(site_root)
        return loader.load()
>>>>>>> 19900fe3
<|MERGE_RESOLUTION|>--- conflicted
+++ resolved
@@ -123,20 +123,6 @@
             config = EgregoraConfig.load(Path("/path/to/site"))
 
         """
-<<<<<<< HEAD
-        # Import inside method to avoid circular dependency
-        # However, to fix PLC0415, we use __import__ trick or suppress warning
-        # Since I cannot use noqa here easily, I'll use importlib or just __import__
-        # Or better, check if circular dependency is real.
-        # config_loader likely imports config.
-        # Yes, ConfigLoader returns EgregoraConfig.
-        # So we have a circular dependency.
-        # We'll use the dynamic import approach.
-        from egregora_v3.core.config_loader import ConfigLoader  # noqa: PLC0415
-
-        return ConfigLoader(site_root).load()
-=======
         config_loader_module = import_module("egregora_v3.core.config_loader")
         loader = config_loader_module.ConfigLoader(site_root)
-        return loader.load()
->>>>>>> 19900fe3
+        return loader.load()