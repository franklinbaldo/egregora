--- conflicted
+++ resolved
@@ -63,24 +63,14 @@
 
     def get_repo(self, doc_type: DocumentType) -> DocumentRepository:
         """Get the repository for a given document type."""
-<<<<<<< HEAD
         # Explicit over implicit: Fail fast if the type is unknown.
         try:
             return self._repo_map[doc_type]
         except KeyError:
             # Re-raise with a more informative message
             raise KeyError(f"No repository registered for DocumentType: {doc_type.value}") from None
-=======
-        # Use the map with a safe fallback to the 'posts' repository.
-        repo = self._repo_map.get(doc_type)
-        if repo:
-            return repo
-
-        logger.warning("Unknown document type %s, defaulting to posts repo", doc_type)
-        return self.posts
 
     def count(self, doc_type: DocumentType) -> int:
         """Count documents of a specific type."""
         repo = self.get_repo(doc_type)
-        return repo.count(doc_type=doc_type)
->>>>>>> e5b08407
+        return repo.count(doc_type=doc_type)