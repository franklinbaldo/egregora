"""Core Data Types for Egregora V3."""

import uuid
from datetime import UTC, datetime
from enum import Enum
from typing import Any
from xml.etree.ElementTree import Element, register_namespace, SubElement, tostring

from markdown_it import MarkdownIt
from pydantic import BaseModel, Field, model_validator
import jinja2

from egregora_v3.core.utils import slugify

# --- XML Configuration ---
try:
    register_namespace("", "http://www.w3.org/2005/Atom")
    register_namespace("thr", "http://purl.org/syndication/thread/1.0")
except Exception:
    pass

# --- Jinja2 Environment ---
_jinja_env = jinja2.Environment(
    loader=jinja2.FileSystemLoader("src/egregora_v3/infra/sinks/templates/"),
    autoescape=jinja2.select_autoescape(['html', 'xml']),
    trim_blocks=True,
    lstrip_blocks=True,
)

def format_iso_utc(dt: datetime) -> str:
    return dt.isoformat()

_jinja_env.filters['iso_utc'] = format_iso_utc

# --- Atom Core Domain ---
class Link(BaseModel):
    href: str
    rel: str | None = None
    type: str | None = None
    hreflang: str | None = None
    title: str | None = None
    length: int | None = None

class Author(BaseModel):
    name: str
    email: str | None = None
    uri: str | None = None

class Category(BaseModel):
    term: str
    scheme: str | None = None
    label: str | None = None

class Source(BaseModel):
    id: str | None = None
    title: str | None = None
    updated: datetime | None = None
    links: list[Link] = Field(default_factory=list)

class InReplyTo(BaseModel):
    ref: str
    href: str | None = None
    type: str | None = None

class Entry(BaseModel):
    id: str
    title: str
    updated: datetime
    published: datetime | None = None
    links: list[Link] = Field(default_factory=list)
    authors: list[Author] = Field(default_factory=list)
    contributors: list[Author] = Field(default_factory=list)
    categories: list[Category] = Field(default_factory=list)
    summary: str | None = None
    content: str | None = None
    content_type: str | None = None
    source: Source | None = None
    in_reply_to: InReplyTo | None = None
    extensions: dict[str, Any] = Field(default_factory=dict)
    internal_metadata: dict[str, Any] = Field(default_factory=dict)

    @property
    def is_document(self) -> bool:
        return False

    @property
    def has_enclosure(self) -> bool:
        if not self.links:
            return False
        return any(link.rel == "enclosure" for link in self.links)

# --- Application Domain ---
class DocumentType(str, Enum):
    RECAP = "recap"
    NOTE = "note"
    PLAN = "plan"
    POST = "post"
    MEDIA = "media"
    PROFILE = "profile"
    ENRICHMENT = "enrichment"
    CONCEPT = "concept"

class DocumentStatus(str, Enum):
    DRAFT = "draft"
    PUBLISHED = "published"
    ARCHIVED = "archived"

class Document(Entry):
    doc_type: DocumentType
    status: DocumentStatus = DocumentStatus.DRAFT
    searchable: bool = True
    url_path: str | None = None

    @property
    def is_document(self) -> bool:
        return True

    @property
    def slug(self) -> str | None:
        return self.internal_metadata.get("slug")

    @model_validator(mode="before")
    @classmethod
    def _generate_identity_from_title(cls, data: Any) -> Any:
        if isinstance(data, dict):
            if data.get("id"):
                return data
            internal_metadata = data.get("internal_metadata", {})
            final_slug = data.get("slug")
            if not final_slug:
                title = data.get("title", "")
                if not title:
                    return data
                final_slug = slugify(title.strip())
            if not final_slug:
                msg = "Document must have a slug or a title to generate one."
                raise ValueError(msg)
            data["id"] = final_slug
            internal_metadata["slug"] = final_slug
            data["internal_metadata"] = internal_metadata
            if "updated" not in data:
                data["updated"] = datetime.now(UTC)
        return data

class Feed(BaseModel):
    id: str
    title: str
    updated: datetime
    entries: list[Entry] = Field(default_factory=list)
    authors: list[Author] = Field(default_factory=list)
    links: list[Link] = Field(default_factory=list)

<<<<<<< HEAD
    @classmethod
    def from_documents(
        cls,
        docs: list["Document"],
        feed_id: str,
        title: str,
        authors: list[Author] | None = None,
    ) -> "Feed":
        """Factory to create a Feed from a list of documents."""
        if not docs:
            updated = datetime.now(UTC)
        else:
            updated = max(doc.updated for doc in docs)

        # Sort documents by updated timestamp descending (newest first)
        sorted_docs = sorted(docs, key=lambda d: d.updated, reverse=True)

        return cls(id=feed_id, title=title, updated=updated, authors=authors or [], entries=sorted_docs)
=======
    def get_published_documents(self) -> list[Document]:
        """Return a filtered list of published documents from the feed entries."""
        return [
            entry
            for entry in self.entries
            if isinstance(entry, Document) and entry.status == DocumentStatus.PUBLISHED
        ]
>>>>>>> 0a162ed2

    def to_xml(self) -> str:
        md = MarkdownIt()
        template = _jinja_env.get_template("atom.xml.jinja")

        feed_for_render = self.model_copy(deep=True)

        for entry in feed_for_render.entries:
            if entry.content:
                entry.content = md.render(entry.content).strip()

        return template.render(feed=feed_for_render).strip()<|MERGE_RESOLUTION|>--- conflicted
+++ resolved
@@ -150,7 +150,6 @@
     authors: list[Author] = Field(default_factory=list)
     links: list[Link] = Field(default_factory=list)
 
-<<<<<<< HEAD
     @classmethod
     def from_documents(
         cls,
@@ -169,7 +168,7 @@
         sorted_docs = sorted(docs, key=lambda d: d.updated, reverse=True)
 
         return cls(id=feed_id, title=title, updated=updated, authors=authors or [], entries=sorted_docs)
-=======
+
     def get_published_documents(self) -> list[Document]:
         """Return a filtered list of published documents from the feed entries."""
         return [
@@ -177,7 +176,6 @@
             for entry in self.entries
             if isinstance(entry, Document) and entry.status == DocumentStatus.PUBLISHED
         ]
->>>>>>> 0a162ed2
 
     def to_xml(self) -> str:
         md = MarkdownIt()
