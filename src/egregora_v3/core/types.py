--- conflicted
+++ resolved
@@ -172,7 +172,6 @@
     def to_xml(self) -> str:
         md = MarkdownIt()
         template = _jinja_env.get_template("atom.xml.jinja")
-<<<<<<< HEAD
 
         feed_for_render = self.model_copy(deep=True)
 
@@ -180,26 +179,4 @@
             if entry.content:
                 entry.content = md.render(entry.content).strip()
 
-        return template.render(feed=feed_for_render).strip()
-
-def documents_to_feed(
-    docs: list[Document],
-    feed_id: str,
-    title: str,
-    authors: list[Author] | None = None,
-) -> Feed:
-    if not docs:
-        updated = datetime.now(UTC)
-    else:
-        updated = max(doc.updated for doc in docs)
-    sorted_docs = sorted(docs, key=lambda d: d.updated, reverse=True)
-    return Feed(
-        id=feed_id,
-        title=title,
-        updated=updated,
-        authors=authors or [],
-        entries=sorted_docs,
-    )
-=======
-        return template.render(feed=self)
->>>>>>> a83095de
+        return template.render(feed=feed_for_render).strip()