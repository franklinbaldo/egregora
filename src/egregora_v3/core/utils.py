--- conflicted
+++ resolved
@@ -1,16 +1,5 @@
 """V3 utility functions - independent of V2."""
 from pathlib import Path
-<<<<<<< HEAD
-
-from egregora.utils.paths import slugify
-
-
-class PathTraversalError(Exception):
-=======
-import re
-from unicodedata import normalize
-
-from pymdownx.slugs import slugify as _md_slugify
 
 # Explicitly import from the canonical V2 utility
 from egregora.utils.paths import slugify
@@ -21,7 +10,6 @@
 
 
 class PathTraversalError(V3UtilsError):
->>>>>>> 24ee725a
     """Raised when a path would escape its intended directory."""
 
 
