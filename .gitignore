__pycache__/
*.py[cod]
.venv/
.uv/

# uv build artifacts
/dist/

# Extracted WhatsApp media
/media/

# Environments
.env
.idea/
.vscode/

# Cache
cache/
<<<<<<< HEAD
!src/egregora/cache/
!src/egregora/cache/**
=======
docs/reports/
site/
mkdocs-dev.yml
>>>>>>> a6e75921

# OS generated files
.DS_Store
*.swo
*.swp
*.swn

# Data and config
data/
!src/egregora/data/
!src/egregora/data/**
egregora.toml
*.zip:Zone.Identifier

# Test output
tests/temp_output/<|MERGE_RESOLUTION|>--- conflicted
+++ resolved
@@ -1,4 +1,4 @@
-__pycache__/
+*__pycache__*
 *.py[cod]
 .venv/
 .uv/
@@ -16,14 +16,11 @@
 
 # Cache
 cache/
-<<<<<<< HEAD
 !src/egregora/cache/
 !src/egregora/cache/**
-=======
 docs/reports/
 site/
 mkdocs-dev.yml
->>>>>>> a6e75921
 
 # OS generated files
 .DS_Store
