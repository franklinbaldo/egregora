--- conflicted
+++ resolved
@@ -15,21 +15,6 @@
 outputs:
   summary:
     description: Gemini response summary from the first successful model.
-<<<<<<< HEAD
-    value: ${{ steps.gemini_curl.outputs.summary }}
-  outcome:
-    description: Outcome of the Gemini run (success or failure).
-    value: ${{ steps.gemini_curl.outputs.outcome }}
-  model:
-    description: Model that produced the selected summary.
-    value: ${{ steps.gemini_curl.outputs.model }}
-  diagnostics:
-    description: Human-readable attempt log for troubleshooting.
-    value: ${{ steps.gemini_curl.outputs.diagnostics }}
-  attempts:
-    description: JSON array of attempted models in order.
-    value: ${{ steps.gemini_curl.outputs.attempts }}
-=======
     value: ${{ steps.run_gemini.outputs.summary }}
   outcome:
     description: Outcome of the Gemini run (success or failure).
@@ -43,95 +28,10 @@
   attempts:
     description: JSON array of attempted models in order.
     value: ${{ steps.run_gemini.outputs.attempts }}
->>>>>>> ae5438b1
 
 runs:
   using: composite
   steps:
-<<<<<<< HEAD
-    - name: Run Gemini with curl
-      id: gemini_curl
-      shell: bash
-      env:
-        PROMPT: ${{ inputs.prompt }}
-        FALLBACK_MODELS: ${{ inputs.fallback_models }}
-        GEMINI_API_KEY: ${{ inputs.gemini_api_key }}
-      run: |
-        set -e
-        # Do not use pipefail, as jq might fail on non-json responses, which is expected.
-
-        # 1. Parse models
-        raw_models="$FALLBACK_MODELS"
-        if ! echo "$raw_models" | jq -e '. | length > 0' > /dev/null 2>&1; then
-          echo "::warning::Invalid or empty JSON for fallback_models. Using defaults."
-          raw_models='["gemini-2.5-pro", "gemini-2.5-flash", "gemini-2.5-flash-lite"]'
-        fi
-        mapfile -t models < <(echo "$raw_models" | jq -r '.[]')
-        echo "::debug::Attempting models: ${models[*]}"
-
-        # 2. Prepare prompt payload
-        # Using jq to safely escape the prompt and construct the JSON payload.
-        # This is safer than trying to embed the prompt string directly.
-        json_payload=$(jq -n \
-          --arg prompt "$PROMPT" \
-          '{ "contents": [ { "parts": [ { "text": $prompt } ] } ] }')
-
-        # 3. Loop and call API
-        diagnostics=()
-        final_summary=""
-        final_outcome="failure"
-        final_model=""
-
-        for model in "${models[@]}"; do
-          echo "Attempting model: $model"
-          api_url="https://generativelanguage.googleapis.com/v1beta/models/$model:generateContent?key=$GEMINI_API_KEY"
-
-          # Use a temporary file to store the response body.
-          response_file=$(mktemp)
-
-          # Execute curl, capturing HTTP status code and response body.
-          # We use -w to write the status code to stdout after the response body.
-          http_status=$(curl -s -w "%{http_code}" \
-            -X POST \
-            -H "Content-Type: application/json" \
-            -d "$json_payload" \
-            "$api_url" \
-            -o "$response_file")
-
-          response_body=$(<"$response_file")
-          rm -f "$response_file"
-
-          diagnostics+=("Model '$model': HTTP $http_status")
-
-          if [ "$http_status" -eq 200 ]; then
-            # Attempt to parse the summary.
-            # The '|| true' is critical to prevent the script from exiting if jq fails
-            # on a non-JSON response (e.g., an HTML error page from a proxy).
-            summary=$(echo "$response_body" | jq -r '.candidates[0].content.parts[0].text' 2>/dev/null || true)
-
-            if [ -n "$summary" ]; then
-              echo "Success with model: $model"
-              final_summary="$summary"
-              final_outcome="success"
-              final_model="$model"
-              break # Exit loop on first success
-            else
-              diagnostics+=("Model '$model' response parsing failed. Body: $response_body")
-            fi
-          else
-             diagnostics+=("Model '$model' request failed. Body: $response_body")
-          fi
-        done
-
-        if [ "$final_outcome" != "success" ]; then
-          final_summary="All Gemini API calls failed."
-        fi
-
-        # 4. Set outputs
-        joined_diagnostics=$(printf "; %s" "${diagnostics[@]}")
-        joined_diagnostics=${joined_diagnostics:2}
-
-=======
     - name: Parse fallback models
       id: models
       uses: actions/github-script@v8
@@ -224,23 +124,16 @@
         diagnostics_string=$(printf "%s; " "${diagnostics[@]}")
 
         # Use heredoc for multiline-safe output
->>>>>>> ae5438b1
         {
           echo "summary<<EOF"
           echo "$final_summary"
           echo "EOF"
           echo "outcome=$final_outcome"
           echo "model=$final_model"
-<<<<<<< HEAD
-          echo "diagnostics=$joined_diagnostics"
-          echo "attempts=$raw_models"
-        } >> "$GITHUB_OUTPUT"
-=======
           echo "diagnostics=$diagnostics_string"
           echo "attempts=$ATTEMPTS_JSON"
         } >> "$GITHUB_OUTPUT"
 
         # Clean up temp files
         rm -f "$prompt_file"
-        rm -f "$response_file"
->>>>>>> ae5438b1
+        rm -f "$response_file"