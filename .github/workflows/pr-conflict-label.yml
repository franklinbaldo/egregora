--- conflicted
+++ resolved
@@ -31,16 +31,8 @@
             const { owner, repo } = context.repo;
             const pull_number = context.payload.pull_request.number;
 
-<<<<<<< HEAD
-            // Retry logic to wait for GitHub to calculate mergeability
-            let prData;
-            let attempts = 0;
-            const maxAttempts = 5;
-            const baseDelay = 2000;
-=======
             // Allow GitHub time to calculate mergeability
             await new Promise((resolve) => setTimeout(resolve, 5000));
->>>>>>> c4ba9cc6
 
             // Retrieve the latest mergeable state
             const { data: prData } = await github.rest.pulls.get({
@@ -119,7 +111,6 @@
                   }
                 }
               }
-<<<<<<< HEAD
             }
 
             // Step 3: Auto-update branch if behind and no conflicts
@@ -158,6 +149,4 @@
               console.log('✅ Branch is already up to date');
             } else {
               console.log(`ℹ️ No update needed (state: ${mergeableState})`);
-=======
->>>>>>> c4ba9cc6
             }