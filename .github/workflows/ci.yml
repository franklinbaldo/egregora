--- conflicted
+++ resolved
@@ -27,11 +27,8 @@
       - name: Install uv
         run: pip install uv
       - name: Sync dependencies
-<<<<<<< HEAD
         run: uv sync --extra docs --extra lint
-=======
         run: uv sync --extra docs --extra test
->>>>>>> 5cc65074
       - name: Lint Markdown
         run: |
           set -o errexit
