name: CI

# Cancel outdated runs on new pushes to same branch
concurrency:
  group: ${{ github.workflow }}-${{ github.ref }}
  cancel-in-progress: true

# Minimal permissions by default
permissions:
  contents: read

env:
  PYTHON_VERSION: "3.12"
  ARTIFACT_RETENTION_DAYS: "7"
  COVERAGE_RETENTION_DAYS: "30"

on:
  push:
    branches: [main, develop]
  pull_request:
    branches: [main, develop]
  schedule:
    - cron: "0 3 * * *"
  workflow_dispatch:
    inputs:
      debug_enabled:
        description: 'Enable debug logging'
        type: boolean
        default: false
      skip_tests:
        description: 'Skip test jobs (for workflow debugging only)'
        type: boolean
        default: false
      skip_security:
        description: 'Skip security scans (faster feedback)'
        type: boolean
        default: false

jobs:
  pre-commit:
    name: Pre-commit Hooks
    runs-on: ubuntu-latest
    steps:
      - name: Checkout code
        uses: actions/checkout@v4

      - name: Setup Python environment
        id: setup_uv
        uses: ./.github/actions/setup-python-uv
        continue-on-error: true
        with:
          python-version: ${{ env.PYTHON_VERSION }}
          extras: "--all-extras"

      - name: Setup Python environment (fallback)
        if: steps.setup_uv.outcome != 'success'
        uses: actions/setup-python@v4
        with:
          python-version: ${{ env.PYTHON_VERSION }}

      - name: Install dependencies (fallback)
        if: steps.setup_uv.outcome != 'success'
        run: |
          pip install uv
          uv sync --all-extras

      - name: Run pre-commit on all files
        run: |
          uv run pre-commit run --all-files --show-diff-on-failure

  test-unit:
    name: Unit Tests (Python 3.12)
    runs-on: ubuntu-latest
    timeout-minutes: 10
    if: ${{ !(github.event_name == 'workflow_dispatch' && github.event.inputs.skip_tests == 'true') }}
    steps:
      - name: Checkout code
        uses: actions/checkout@v4

      - name: Setup Python environment
        id: setup_uv
        uses: ./.github/actions/setup-python-uv
        continue-on-error: true
        with:
          python-version: ${{ env.PYTHON_VERSION }}
          extras: "--all-extras"

      - name: Setup Python environment (fallback)
        if: steps.setup_uv.outcome != 'success'
        uses: actions/setup-python@v4
        with:
          python-version: ${{ env.PYTHON_VERSION }}

      - name: Install dependencies (fallback)
        if: steps.setup_uv.outcome != 'success'
        run: |
          pip install uv
          uv sync --all-extras

      - name: Run unit tests
        env:
          GEMINI_API_KEY: "test-key"
        run: |
          uv run pytest tests/unit/ -n auto -v --cov=src/egregora --cov-branch --cov-report=xml:coverage.xml --cov-report=term

      - name: Upload coverage to Codecov
        # Only upload if CODECOV_TOKEN is available (will be set in main repo)
        if: ${{ !cancelled() }}
        uses: codecov/codecov-action@v5
        with:
          token: ${{ secrets.CODECOV_TOKEN }}
          files: ./coverage.xml
          flags: unit
          name: unit-tests
          fail_ci_if_error: false

      - name: Upload coverage artifact
        if: always()
        uses: actions/upload-artifact@v4
        with:
          name: coverage-unit
          path: coverage.xml
          retention-days: ${{ env.COVERAGE_RETENTION_DAYS }}

      - name: Upload test results on failure
        if: failure()
        uses: actions/upload-artifact@v4
        with:
          name: unit-test-results
          path: |
            .pytest_cache/
            *.log
          retention-days: ${{ env.ARTIFACT_RETENTION_DAYS }}

  test-e2e:
    name: E2E Tests
    runs-on: ubuntu-latest
    timeout-minutes: 30
    if: ${{ !(github.event_name == 'workflow_dispatch' && github.event.inputs.skip_tests == 'true') }}
    steps:
      - name: Checkout code
        uses: actions/checkout@v4

      - name: Setup Python environment
        id: setup_uv
        uses: ./.github/actions/setup-python-uv
        continue-on-error: true
        with:
          python-version: ${{ env.PYTHON_VERSION }}
          extras: "--all-extras"

      - name: Setup Python environment (fallback)
        if: steps.setup_uv.outcome != 'success'
        uses: actions/setup-python@v4
        with:
          python-version: ${{ env.PYTHON_VERSION }}

      - name: Install dependencies (fallback)
        if: steps.setup_uv.outcome != 'success'
        run: |
          pip install uv
          uv sync --all-extras

      - name: Run E2E tests with coverage
        env:
          GEMINI_API_KEY: "test-key"
          CI: "true"
        run: uv run pytest tests/e2e/ -n auto -v --cov=src/egregora --cov-branch --cov-report=xml --cov-report=term

      - name: Upload coverage to Codecov
        # Only upload if CODECOV_TOKEN is available (will be set in main repo)
        if: ${{ !cancelled() }}
        uses: codecov/codecov-action@v5
        with:
          token: ${{ secrets.CODECOV_TOKEN }}
          files: ./coverage.xml
          flags: e2e
          name: e2e-tests
          fail_ci_if_error: false

      - name: Upload coverage artifact
        if: always()
        uses: actions/upload-artifact@v4
        with:
          name: coverage-e2e
          path: coverage.xml
          retention-days: ${{ env.COVERAGE_RETENTION_DAYS }}

      - name: Upload test results on failure
        if: failure()
        uses: actions/upload-artifact@v4
        with:
          name: e2e-test-results
          path: |
            .pytest_cache/
            *.log
            .egregora/
          retention-days: ${{ env.ARTIFACT_RETENTION_DAYS }}

  security:
    name: Security Scan
    runs-on: ubuntu-latest
    timeout-minutes: 10
    if: ${{ !(github.event_name == 'workflow_dispatch' && github.event.inputs.skip_security == 'true') }}
    permissions:
      contents: read
      security-events: write
    steps:
      - name: Checkout code
        uses: actions/checkout@v4

      - name: Setup Python environment
        id: setup_uv
        uses: ./.github/actions/setup-python-uv
        continue-on-error: true
        with:
          python-version: ${{ env.PYTHON_VERSION }}
          extras: "--all-extras"

      - name: Setup Python environment (fallback)
        if: steps.setup_uv.outcome != 'success'
        uses: actions/setup-python@v4
        with:
          python-version: ${{ env.PYTHON_VERSION }}

      - name: Install dependencies (fallback)
        if: steps.setup_uv.outcome != 'success'
        run: |
          pip install uv
          uv sync --all-extras

      - name: Run safety check
        run: uvx safety check --full-report

      - name: Run pip-audit
        run: uvx pip-audit

      - name: Run bandit (security linter)
        continue-on-error: true
        run: uvx bandit -r src/ -f sarif -o bandit-report.sarif

      - name: Upload Bandit results (SARIF)
        if: ${{ always() && hashFiles('bandit-report.sarif') != '' }}
        uses: github/codeql-action/upload-sarif@v4
        with:
          sarif_file: bandit-report.sarif

  build:
    name: Build Package
    runs-on: ubuntu-latest
    needs: [pre-commit, test-unit, test-e2e]
    if: ${{ !cancelled() && !contains(needs.*.result, 'failure') && (success() || (github.event_name == 'workflow_dispatch' && github.event.inputs.skip_tests == 'true')) }}
    timeout-minutes: 10
    steps:
      - name: Checkout code
        uses: actions/checkout@v4

      - name: Setup Python environment
        id: setup_uv
        uses: ./.github/actions/setup-python-uv
        continue-on-error: true
        with:
          python-version: ${{ env.PYTHON_VERSION }}
          extras: "--all-extras"

      - name: Setup Python environment (fallback)
        if: steps.setup_uv.outcome != 'success'
        uses: actions/setup-python@v4
        with:
          python-version: ${{ env.PYTHON_VERSION }}

      - name: Install dependencies (fallback)
        if: steps.setup_uv.outcome != 'success'
        run: |
          pip install uv
          uv sync --all-extras

      - name: Build package
        run: uv build

      - name: Upload build artifacts
        uses: actions/upload-artifact@v4
        with:
          name: dist
          path: dist/
          retention-days: ${{ env.COVERAGE_RETENTION_DAYS }}

<<<<<<< HEAD
=======
  auto-fix-on-failure:
    name: Auto-fix Failed Checks with Jules
    runs-on: ubuntu-latest
    needs: [pre-commit, test-unit, test-e2e]
    if: |
      github.event_name == 'pull_request' &&
      !cancelled() &&
      contains(needs.*.result, 'failure')
    timeout-minutes: 5
    steps:
      - name: Checkout code
        uses: actions/checkout@v4

      - name: Setup Python environment
        uses: ./.github/actions/setup-python-uv
        with:
          python-version: ${{ env.PYTHON_VERSION }}
          extras: "--all-extras"

      - name: Detect PR author and trigger auto-fix
        uses: actions/github-script@v8
        env:
          JULES_API_KEY: ${{ secrets.JULES_API_KEY }}
        with:
          github-token: ${{ secrets.GITHUB_TOKEN }}
          script: |
            const prNumber = context.payload.pull_request.number;
            const prAuthor = context.payload.pull_request.user.login;
            const isJulesPR = prAuthor === 'google-labs-jules[bot]' || prAuthor === 'google-labs-jules';

            console.log('🔍 PR #' + prNumber + ' has failing checks');
            console.log('👤 PR Author:', prAuthor);
            console.log('🤖 Is Jules PR:', isJulesPR);

            if (isJulesPR) {
              console.log('♻️  Sending fix request to EXISTING Jules session...');
            } else {
              console.log('🆕 Will create NEW Jules session for auto-fix...');
            }

            // Call Jules auto-fix using curl
            const { execSync } = require('child_process');
            try {
              const julesBaseUrl = process.env.JULES_BASE_URL || 'https://jules.googleapis.com/v1alpha';
              const julesApiKey = process.env.JULES_API_KEY;

              // Get PR details
              const prJson = execSync(
                `gh pr view ${prNumber} --json number,title,headRefName,baseRefName,body,files,comments`,
                { encoding: 'utf-8' }
              );
              const prData = JSON.parse(prJson);

              // Get session ID from comments
              const sessionIdMatch = prData.comments
                .map(c => c.body.match(/sessions\/[a-f0-9-]+/))
                .find(m => m);
              const sessionId = sessionIdMatch ? sessionIdMatch[0] : '';

              // Check CI status
              const ciChecks = execSync(
                `gh pr checks ${prNumber} --json name,state,conclusion`,
                { encoding: 'utf-8' }
              );
              const checks = JSON.parse(ciChecks);
              const failedChecks = checks
                .filter(c => c.conclusion === 'failure' || c.state === 'FAILURE')
                .map(c => c.name)
                .join(', ');

              // Check for conflicts
              const mergeableCheck = execSync(
                `gh pr view ${prNumber} --json mergeable`,
                { encoding: 'utf-8' }
              );
              const hasConflicts = JSON.parse(mergeableCheck).mergeable === 'CONFLICTING';

              // If PR is healthy, skip
              if (!failedChecks && !hasConflicts) {
                console.log('✅ PR is healthy, no action needed');
                return;
              }

              // Construct feedback
              let feedback = `Issues detected in Pull Request #${prNumber}:\\n`;
              if (hasConflicts) {
                feedback += '- **Merge Conflicts** detected. Please rebase and resolve them.\\n';
              }
              if (failedChecks) {
                feedback += `- **CI Failures**: ${failedChecks}\\n`;
              }

              const autonomousInstruction = '\\n\\n**🤖 CRITICAL - Full Autonomy Required:**\\n- **NEVER ask humans for help, approval, or implementation decisions**\\n- **ALWAYS make your own technical decisions** using your senior developer expertise\\n- **If tests fail:** Debug, fix the issue, adjust your approach - don\'t ask for help\\n- **You are a senior developer:** Trust your experience - ship working code confidently\\n';

              let result = { status: 'pending' };

              // Try to message existing session
              if (sessionId) {
                const message = `Hi Jules! Please fix these issues in PR #${prNumber}:\\n\\n${feedback}${autonomousInstruction}`;
                try {
                  execSync(
                    `curl -sf -X POST "${julesBaseUrl}/sessions/${sessionId}:sendMessage" ` +
                    `-H "Content-Type: application/json" ` +
                    `-H "X-Goog-Api-Key: ${julesApiKey}" ` +
                    `-d '${JSON.stringify({ message })}'`,
                    { encoding: 'utf-8' }
                  );
                  result = { status: 'success', action: 'messaged_existing_session', session_id: sessionId };
                } catch (e) {
                  console.log('Failed to message existing session, will create new one');
                }
              }

              // Create new session if needed
              if (result.status === 'pending') {
                const baseSha = execSync(`git rev-parse origin/${prData.baseRefName}`, { encoding: 'utf-8' }).trim();
                const changedFiles = prData.files.map(f => `- ${f.path}`).join('\\n');

                const prompt = `FIX REQUEST for Pull Request #${prNumber}: ${prData.title}

## Context
- **PR Number:** ${prNumber}
- **Current Branch:** \`${prData.headRefName}\`
- **Base Branch:** \`${prData.baseRefName}\`
- **Base Branch Current SHA:** \`${baseSha}\`
- **Changed Files in this PR:**
${changedFiles}

## Original PR Description
${prData.body || ''}

## Detected Problems to Fix
${feedback}${autonomousInstruction}

Please checkout the branch \`${prData.headRefName}\`, investigate the failures, fix them, and push an update.`;

                const sessionPayload = JSON.stringify({
                  prompt,
                  title: `Fix #${prNumber}: ${prData.title}`,
                  sourceContext: {
                    source: 'sources/github/franklinbaldo/egregora',
                    githubRepoContext: { startingBranch: prData.headRefName }
                  },
                  automationMode: 'AUTO_CREATE_PR'
                });

                const sessionResponse = execSync(
                  `curl -sf -X POST "${julesBaseUrl}/sessions" ` +
                  `-H "Content-Type: application/json" ` +
                  `-H "X-Goog-Api-Key: ${julesApiKey}" ` +
                  `-d '${sessionPayload}'`,
                  { encoding: 'utf-8' }
                );

                const session = JSON.parse(sessionResponse);
                result = { status: 'success', action: 'created_new_session', new_session_id: session.name };
              }

              console.log('✅ Auto-fix result:', result);

              // Post comment based on result
              let commentBody = '';
              if (result.status === 'success') {
                if (result.action === 'messaged_existing_session') {
                  commentBody = `🤖 **Jules Auto-Fix Triggered**\n\n` +
                    `Sent fix request to existing Jules session: \`${result.session_id}\`\n\n` +
                    `Jules will analyze the failures and push fixes to this PR.`;
                } else if (result.action === 'created_new_session') {
                  commentBody = `🤖 **Jules Auto-Fix Session Created**\n\n` +
                    `Created new Jules session: \`${result.new_session_id}\`\n\n` +
                    `Jules is analyzing the failures and will create a fix.`;
                }
              } else if (result.error) {
                commentBody = `⚠️ **Auto-fix failed**\n\nError: ${result.error}`;
              }

              if (commentBody) {
                await github.rest.issues.createComment({
                  owner: context.repo.owner,
                  repo: context.repo.repo,
                  issue_number: prNumber,
                  body: commentBody
                });
              }
            } catch (error) {
              console.error('❌ Auto-fix error:', error.message);
              await github.rest.issues.createComment({
                owner: context.repo.owner,
                repo: context.repo.repo,
                issue_number: prNumber,
                body: `⚠️ **Auto-fix failed to trigger**\n\nError: ${error.message}\n\nPlease fix the issues manually.`
              });
            }

  auto-merge-jules:
    name: Auto-merge Jules Bot PRs
    runs-on: ubuntu-latest
    needs: [pre-commit, test-unit, test-e2e]
    if: |
      github.event_name == 'pull_request' &&
      !cancelled() &&
      !contains(needs.*.result, 'failure') &&
      (github.event.pull_request.user.login == 'google-labs-jules[bot]' ||
       github.event.pull_request.user.login == 'google-labs-jules')
    timeout-minutes: 5
    steps:
      - name: Check PR status and merge
        uses: actions/github-script@v8
        with:
          github-token: ${{ secrets.GITHUB_TOKEN }}
          script: |
            const { owner, repo } = context.repo;
            const prNumber = context.payload.pull_request.number;
            const isDraft = context.payload.pull_request.draft;

            console.log('🤖 Jules Bot PR detected - PR #' + prNumber);
            console.log('Draft status:', isDraft);

            // Convert draft to ready if needed
            if (isDraft) {
              console.log('📝 Converting draft PR to ready for review...');
              try {
                await github.rest.pulls.update({
                  owner,
                  repo,
                  pull_number: prNumber,
                  draft: false
                });
                console.log('✅ Successfully converted PR from draft to ready');

                await github.rest.issues.createComment({
                  owner,
                  repo,
                  issue_number: prNumber,
                  body: '🤖 **Draft converted to ready for review**\n\nAll CI tests have passed! This PR has been automatically marked as ready for review and will be merged.'
                });

                // Verify draft status change with polling
                console.log('⏳ Verifying draft status change...');
                let attempts = 0;
                const maxAttempts = 10;
                let verified = false;

                while (attempts < maxAttempts) {
                  await new Promise(resolve => setTimeout(resolve, 1000));
                  const { data: currentPR } = await github.rest.pulls.get({
                    owner,
                    repo,
                    pull_number: prNumber
                  });

                  if (!currentPR.draft) {
                    console.log(`✅ Verified PR is no longer draft after ${attempts + 1} attempts`);
                    verified = true;
                    break;
                  }

                  attempts++;
                  console.log(`⏳ Still draft, attempt ${attempts}/${maxAttempts}`);
                }

                if (!verified) {
                  throw new Error('Failed to verify draft status change after 10 seconds');
                }
              } catch (error) {
                core.setFailed(`❌ Failed to convert draft to ready: ${error.message}`);
                throw error;
              }
            }

            // Merge the PR
            console.log('🔀 Merging PR...');
            try {
              const mergeResult = await github.rest.pulls.merge({
                owner,
                repo,
                pull_number: prNumber,
                commit_title: `${context.payload.pull_request.title} (#${prNumber})`,
                commit_message: 'Auto-merged by CI after all tests passed',
                merge_method: 'squash'
              });

              console.log('✅ PR merged successfully:', mergeResult.data.sha);

              await github.rest.issues.createComment({
                owner,
                repo,
                issue_number: prNumber,
                body: '✅ **Auto-merged by CI**\n\nAll tests passed and the PR has been automatically merged!\n\nCommit: ' + mergeResult.data.sha
              });
            } catch (error) {
              console.error(`❌ Failed to merge PR: ${error.message}`);

              // Post a comment about the failure
              await github.rest.issues.createComment({
                owner,
                repo,
                issue_number: prNumber,
                body: '⚠️ **Auto-merge failed**\n\n**CI Status:** All checks passed ✅\n- Pre-commit hooks: ✅ Passed\n- Unit tests: ✅ Passed\n- E2E tests: ✅ Passed\n\n**Merge Status:** ❌ Failed\n\n**Error Details:**\n```\n' + error.message + '\n```\n\n**Next Steps:**\nPlease merge this PR manually or investigate the merge failure. The code changes have been validated and all tests are passing.'
              });

              core.setFailed(`Failed to merge PR: ${error.message}`);
              throw error;
            }

  auto-merge-deps:
    name: Auto-merge Dependency Bot PRs
    runs-on: ubuntu-latest
    needs: [pre-commit, test-unit, test-e2e]
    if: |
      github.event_name == 'pull_request' &&
      !cancelled() &&
      !contains(needs.*.result, 'failure') &&
      (github.event.pull_request.user.login == 'dependabot[bot]' ||
       github.event.pull_request.user.login == 'renovate[bot]')
    timeout-minutes: 5
    steps:
      - name: Checkout code
        uses: actions/checkout@v4

      - name: Validate PR changes (security)
        uses: actions/github-script@v8
        with:
          script: |
            const { owner, repo } = context.repo;
            const prNumber = context.payload.pull_request.number;
            const actor = context.payload.pull_request.user.login;

            console.log('🔍 Validating PR changes for', actor);

            const { data: files } = await github.rest.pulls.listFiles({
              owner,
              repo,
              pull_number: prNumber
            });

            const allowedPatterns = [
              /^package\.json$/,
              /^package-lock\.json$/,
              /^pyproject\.toml$/,
              /^uv\.lock$/,
              /^requirements.*\.txt$/,
              /^\.github\/workflows\/.*\.yml$/
            ];

            const unauthorizedFiles = files.filter(file =>
              !allowedPatterns.some(pattern => pattern.test(file.filename))
            );

            if (unauthorizedFiles.length > 0) {
              const fileList = unauthorizedFiles.map(f => f.filename).join(', ');

              await github.rest.issues.createComment({
                owner,
                repo,
                issue_number: prNumber,
                body: `⚠️ **Auto-merge blocked**\n\nThis PR modifies files outside the allowed dependency file patterns:\n${unauthorizedFiles.map(f => `- ${f.filename}`).join('\n')}\n\nPlease review manually.`
              });

              core.setFailed(`PR contains unauthorized file changes: ${fileList}`);
              throw new Error(`PR contains unauthorized file changes: ${fileList}`);
            } else {
              console.log('✅ All file changes are authorized');
            }

      - name: Get dependabot metadata
        id: metadata
        if: github.event.pull_request.user.login == 'dependabot[bot]'
        uses: dependabot/fetch-metadata@v2
        with:
          github-token: ${{ secrets.GITHUB_TOKEN }}

      - name: Check if should auto-merge
        id: should-merge
        uses: actions/github-script@v8
        env:
          UPDATE_TYPE: ${{ steps.metadata.outputs.update-type }}
          ACTOR: ${{ github.event.pull_request.user.login }}
        with:
          script: |
            const updateType = process.env.UPDATE_TYPE || '';
            const actor = process.env.ACTOR;

            console.log('Actor:', actor);
            console.log('Update type:', updateType);

            // Renovate bot: always auto-merge
            // Dependabot: only patch/minor updates
            const shouldMerge = actor === 'renovate[bot]' ||
                                updateType === 'version-update:semver-patch' ||
                                updateType === 'version-update:semver-minor';

            console.log('Should auto-merge:', shouldMerge);
            core.setOutput('should_merge', shouldMerge);

            if (!shouldMerge && actor === 'dependabot[bot]') {
              await github.rest.issues.createComment({
                owner: context.repo.owner,
                repo: context.repo.repo,
                issue_number: context.payload.pull_request.number,
                body: `ℹ️ **Auto-merge skipped**\n\nThis is a ${updateType} update. Only patch and minor updates are auto-merged.\n\nPlease review and merge manually.`
              });
            }

      - name: Merge PR
        if: steps.should-merge.outputs.should_merge == 'true'
        uses: actions/github-script@v8
        with:
          github-token: ${{ secrets.GITHUB_TOKEN }}
          script: |
            const { owner, repo } = context.repo;
            const prNumber = context.payload.pull_request.number;
            const actor = context.payload.pull_request.user.login;

            console.log(`🔀 Merging ${actor} PR #${prNumber}...`);

            try {
              const mergeResult = await github.rest.pulls.merge({
                owner,
                repo,
                pull_number: prNumber,
                commit_title: `${context.payload.pull_request.title} (#${prNumber})`,
                commit_message: 'Auto-merged by CI after all tests passed',
                merge_method: 'squash'
              });

              console.log('✅ PR merged successfully:', mergeResult.data.sha);

              await github.rest.issues.createComment({
                owner,
                repo,
                issue_number: prNumber,
                body: `✅ **Auto-merged by CI**\n\nAll tests passed and the dependency update has been automatically merged!\n\nCommit: ${mergeResult.data.sha}`
              });
            } catch (error) {
              console.error(`❌ Failed to merge PR: ${error.message}`);

              await github.rest.issues.createComment({
                owner,
                repo,
                issue_number: prNumber,
                body: '⚠️ **Auto-merge failed**\n\n**CI Status:** All checks passed ✅\n- Pre-commit hooks: ✅ Passed\n- Unit tests: ✅ Passed\n- E2E tests: ✅ Passed\n- File validation: ✅ Passed\n\n**Merge Status:** ❌ Failed\n\n**Error Details:**\n```\n' + error.message + '\n```\n\n**Next Steps:**\nPlease merge this PR manually or investigate the merge failure. This dependency update has been validated and all tests are passing.'
              });

              core.setFailed(`Failed to merge PR: ${error.message}`);
              throw error;
            }

>>>>>>> 3a51ef85
  quality:
    name: Code Quality Metrics
    runs-on: ubuntu-latest
    needs: [test-unit]
    if: github.ref == 'refs/heads/main' || github.event_name == 'schedule'
    timeout-minutes: 10
    steps:
      - name: Checkout code
        uses: actions/checkout@v4

      - name: Setup Python environment
        id: setup_uv
        uses: ./.github/actions/setup-python-uv
        continue-on-error: true
        with:
          python-version: ${{ env.PYTHON_VERSION }}
          extras: "--all-extras"

      - name: Setup Python environment (fallback)
        if: steps.setup_uv.outcome != 'success'
        uses: actions/setup-python@v4
        with:
          python-version: ${{ env.PYTHON_VERSION }}

      - name: Install dependencies (fallback)
        if: steps.setup_uv.outcome != 'success'
        run: |
          pip install uv
          uv sync --all-extras

      - name: Run radon (complexity)
        run: uv run radon cc src/ -a

      - name: Run xenon (threshold enforcement)
        continue-on-error: true
        run: uv run xenon src/ --max-absolute B --max-modules B --max-average B

      - name: Run vulture (dead code detection)
        run: uv run vulture src tests vulture_whitelist.py --min-confidence=80

  summary:
    name: Workflow Summary
    runs-on: ubuntu-latest
    needs: [pre-commit, test-unit, test-e2e, security, quality, build]
    if: always()
    steps:
      - name: Post summary
        run: |
          cat <<'EOF' >> $GITHUB_STEP_SUMMARY
          ## Workflow Summary

          | Job | Result |
          | --- | ------ |
          | Pre-commit Hooks | ${{ needs['pre-commit'].result }} |
          | Unit Tests | ${{ needs['test-unit'].result }} |
          | E2E Tests | ${{ needs['test-e2e'].result }} |
          | Security | ${{ needs.security.result || 'skipped' }} |
          | Quality | ${{ needs.quality.result || 'skipped' }} |
          | Build | ${{ needs.build.result || 'skipped' }} |
          EOF<|MERGE_RESOLUTION|>--- conflicted
+++ resolved
@@ -7,7 +7,8 @@
 
 # Minimal permissions by default
 permissions:
-  contents: read
+  contents: write
+  pull-requests: write
 
 env:
   PYTHON_VERSION: "3.12"
@@ -285,8 +286,6 @@
           path: dist/
           retention-days: ${{ env.COVERAGE_RETENTION_DAYS }}
 
-<<<<<<< HEAD
-=======
   auto-fix-on-failure:
     name: Auto-fix Failed Checks with Jules
     runs-on: ubuntu-latest
@@ -735,7 +734,6 @@
               throw error;
             }
 
->>>>>>> 3a51ef85
   quality:
     name: Code Quality Metrics
     runs-on: ubuntu-latest
@@ -779,7 +777,7 @@
   summary:
     name: Workflow Summary
     runs-on: ubuntu-latest
-    needs: [pre-commit, test-unit, test-e2e, security, quality, build]
+    needs: [pre-commit, test-unit, test-e2e, security, quality, build, auto-fix-on-failure, auto-merge-jules, auto-merge-deps]
     if: always()
     steps:
       - name: Post summary
@@ -795,4 +793,7 @@
           | Security | ${{ needs.security.result || 'skipped' }} |
           | Quality | ${{ needs.quality.result || 'skipped' }} |
           | Build | ${{ needs.build.result || 'skipped' }} |
+          | Auto-fix on Failure | ${{ needs['auto-fix-on-failure'].result || 'skipped' }} |
+          | Auto-merge Jules | ${{ needs['auto-merge-jules'].result || 'skipped' }} |
+          | Auto-merge Dependencies | ${{ needs['auto-merge-deps'].result || 'skipped' }} |
           EOF