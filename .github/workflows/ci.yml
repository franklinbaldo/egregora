name: CI

# Cancel outdated runs on new pushes to same branch
concurrency:
  group: ${{ github.workflow }}-${{ github.ref }}
  cancel-in-progress: true

# Minimal permissions by default
permissions:
  contents: read

env:
  PYTHON_VERSION: "3.12"
  ARTIFACT_RETENTION_DAYS: "7"
  COVERAGE_RETENTION_DAYS: "30"

on:
  push:
    branches: [main, develop]
  pull_request:
    branches: [main, develop]
  schedule:
    - cron: "0 3 * * *"
  workflow_dispatch:
    inputs:
      debug_enabled:
        description: 'Enable debug logging'
        type: boolean
        default: false
      skip_tests:
        description: 'Skip test jobs (for workflow debugging only)'
        type: boolean
        default: false
      skip_security:
        description: 'Skip security scans (faster feedback)'
        type: boolean
        default: false

jobs:
  pre-commit:
    name: Pre-commit Hooks
    runs-on: ubuntu-latest
    steps:
      - name: Checkout code
        uses: actions/checkout@v6

      - name: Setup Python environment
        uses: ./.github/actions/setup-python-uv
        with:
          python-version: ${{ env.PYTHON_VERSION }}
          extras: "--all-extras"

      - name: Run pre-commit on all files
        run: |
          uv run pre-commit run --all-files --show-diff-on-failure

  lint-ruff-check:
    name: Ruff (lint)
    runs-on: ubuntu-latest
    steps:
<<<<<<< HEAD
=======
      - name: Enable debug logging
        if: ${{ inputs.debug_enabled }}
        run: |
          echo "ACTIONS_STEP_DEBUG=true" >> $GITHUB_ENV
          echo "ACTIONS_RUNNER_DEBUG=true" >> $GITHUB_ENV
          echo "::notice::Debug logging enabled"

>>>>>>> d178794a
      - name: Checkout code
        uses: actions/checkout@v6

      - name: Setup Python environment
        uses: ./.github/actions/setup-python-uv
        with:
          python-version: ${{ env.PYTHON_VERSION }}
          extras: "--all-extras"

      - name: Run ruff (lint)
        run: uv run ruff check src/ tests/

  lint-ruff-format:
    name: Ruff (format)
    runs-on: ubuntu-latest
    steps:
      - name: Checkout code
        uses: actions/checkout@v6

      - name: Setup Python environment
        uses: ./.github/actions/setup-python-uv
        with:
          python-version: ${{ env.PYTHON_VERSION }}
          extras: "--all-extras"

      - name: Run ruff (format check)
        run: uv run ruff format --check src/ tests/

  test-unit:
    name: Unit Tests (Python ${{ env.PYTHON_VERSION }})
    runs-on: ubuntu-latest
    timeout-minutes: 10
    if: ${{ !inputs.skip_tests }}
    steps:
      - name: Checkout code
        uses: actions/checkout@v6

      - name: Setup Python environment
        uses: ./.github/actions/setup-python-uv
        with:
          python-version: ${{ env.PYTHON_VERSION }}
          extras: "--all-extras"

      - name: Run unit tests
        env:
          GEMINI_API_KEY: "test-key"
        run: |
          uv run pytest tests/unit/ -n auto -v --cov=src --cov-branch --cov-report=xml:coverage.xml --cov-report=term

      - name: Upload coverage to Codecov
        if: github.repository == 'franklinbaldo/egregora'
        uses: codecov/codecov-action@v5
        with:
          token: ${{ secrets.CODECOV_TOKEN }}
          files: ./coverage.xml
          flags: unit
          name: unit-tests
          fail_ci_if_error: false

      - name: Upload coverage artifact
        if: always()
        uses: actions/upload-artifact@v6
        with:
          name: coverage-unit
          path: coverage.xml
          retention-days: ${{ env.COVERAGE_RETENTION_DAYS }}

      - name: Upload test results on failure
        if: failure()
        uses: actions/upload-artifact@v6
        with:
          name: unit-test-results
          path: |
            .pytest_cache/
            *.log
          retention-days: ${{ env.ARTIFACT_RETENTION_DAYS }}

  test-e2e:
    name: E2E Tests
    runs-on: ubuntu-latest
    timeout-minutes: 30
    if: ${{ !inputs.skip_tests }}
    steps:
      - name: Checkout code
        uses: actions/checkout@v6

      - name: Setup Python environment
        uses: ./.github/actions/setup-python-uv
        with:
          python-version: ${{ env.PYTHON_VERSION }}
          extras: "--all-extras"

      - name: Run E2E tests with coverage
        env:
          GEMINI_API_KEY: "test-key"
        run: uv run pytest tests/e2e/ -n auto -v --cov=src --cov-branch --cov-report=xml --cov-report=term

      - name: Upload coverage to Codecov
        if: github.repository == 'franklinbaldo/egregora'
        uses: codecov/codecov-action@v5
        with:
          token: ${{ secrets.CODECOV_TOKEN }}
          files: ./coverage.xml
          flags: e2e
          name: e2e-tests
          fail_ci_if_error: false

      - name: Upload coverage artifact
        if: always()
        uses: actions/upload-artifact@v6
        with:
          name: coverage-e2e
          path: coverage.xml
          retention-days: ${{ env.COVERAGE_RETENTION_DAYS }}

      - name: Upload test results on failure
        if: failure()
        uses: actions/upload-artifact@v6
        with:
          name: e2e-test-results
          path: |
            .pytest_cache/
            *.log
            .egregora/
          retention-days: ${{ env.ARTIFACT_RETENTION_DAYS }}

  security:
    name: Security Scan
    runs-on: ubuntu-latest
    timeout-minutes: 10
    if: ${{ !inputs.skip_security }}
    permissions:
      contents: read
      security-events: write
    steps:
      - name: Checkout code
        uses: actions/checkout@v6

      - name: Setup Python environment
        uses: ./.github/actions/setup-python-uv
        with:
          python-version: ${{ env.PYTHON_VERSION }}
          extras: "--all-extras"

      - name: Run safety check
        run: uvx safety check --full-report

      - name: Run pip-audit
        run: uvx pip-audit

      - name: Run bandit (security linter)
        continue-on-error: true
        run: uvx bandit -r src/ -f sarif -o bandit-report.sarif

      - name: Upload Bandit results (SARIF)
        uses: github/codeql-action/upload-sarif@v4
        with:
          sarif_file: bandit-report.sarif

  build:
    name: Build Package
    runs-on: ubuntu-latest
    needs: [lint-ruff-check, lint-ruff-format, test-unit, test-e2e]
    if: ${{ !cancelled() && !contains(needs.*.result, 'failure') && (success() || inputs.skip_tests) }}
    timeout-minutes: 10
    steps:
      - name: Checkout code
        uses: actions/checkout@v6

      - name: Setup Python environment
        uses: ./.github/actions/setup-python-uv
        with:
          python-version: ${{ env.PYTHON_VERSION }}
          extras: "--all-extras"

      - name: Build package
        run: uv build

      - name: Upload build artifacts
        uses: actions/upload-artifact@v6
        with:
          name: dist
          path: dist/
          retention-days: ${{ env.COVERAGE_RETENTION_DAYS }}

  docs:
    name: Build & Deploy Docs
    needs: [build]
    if: ${{ !cancelled() && !contains(needs.*.result, 'failure') && github.event_name == 'push' && github.ref == 'refs/heads/main' }}
    runs-on: ubuntu-latest
    timeout-minutes: 20
    permissions:
      contents: write  # Required for GitHub Pages deployment
    steps:
      - name: Checkout code
        uses: actions/checkout@v6

      - name: Setup Python environment
        uses: ./.github/actions/setup-python-uv
        with:
          python-version: ${{ env.PYTHON_VERSION }}
          extras: "--extra docs"

      - name: Build Documentation
        run: uv run mkdocs build

      - name: Setup Node.js
        uses: actions/setup-node@v6
        with:
          node-version: 20
          cache: npm

      - name: Generate Repomix bundles
        run: |
          mkdir -p /tmp/bundles
          npx repomix -c repomix-docs.json --output /tmp/bundles/docs.bundle.md
          npx repomix -c repomix-tests.json --output /tmp/bundles/tests.bundle.md
          npx repomix -c repomix-code.json --output /tmp/bundles/code.bundle.md
          mkdir -p site/bundles
          cp /tmp/bundles/*.bundle.md site/bundles/

      - name: Deploy to GitHub Pages
        if: github.repository == 'franklinbaldo/egregora'
        uses: peaceiris/actions-gh-pages@v4
        with:
          github_token: ${{ secrets.GITHUB_TOKEN }}
          publish_dir: ./site

      - name: Upload bundles artifact
        uses: actions/upload-artifact@v6
        with:
          name: bundles
          path: /tmp/bundles/
          retention-days: ${{ env.ARTIFACT_RETENTION_DAYS }}

  quality:
    name: Code Quality Metrics
    runs-on: ubuntu-latest
    needs: [test-unit]
    if: github.ref == 'refs/heads/main' || github.event_name == 'schedule'
    timeout-minutes: 10
    steps:
      - name: Checkout code
        uses: actions/checkout@v6

      - name: Setup Python environment
        uses: ./.github/actions/setup-python-uv
        with:
          python-version: ${{ env.PYTHON_VERSION }}
          extras: "--all-extras"

      - name: Run radon (complexity)
        run: uv run radon cc src/ -a

      - name: Run xenon (threshold enforcement)
        continue-on-error: true
        run: uv run xenon src/ --max-absolute B --max-modules B --max-average B

  summary:
    name: Workflow Summary
    runs-on: ubuntu-latest
    needs: [pre-commit, lint-ruff-check, lint-ruff-format, test-unit, test-e2e, security, quality, build, docs]
    if: always()
    steps:
      - name: Post summary
        run: |
          cat <<'EOF' >> $GITHUB_STEP_SUMMARY
          ## Workflow Summary

          | Job | Result |
          | --- | ------ |
          | Pre-commit Hooks | ${{ needs['pre-commit'].result }} |
          | Ruff Lint | ${{ needs['lint-ruff-check'].result }} |
          | Ruff Format | ${{ needs['lint-ruff-format'].result }} |
          | Unit Tests | ${{ needs['test-unit'].result }} |
          | E2E Tests | ${{ needs['test-e2e'].result }} |
          | Security | ${{ needs.security.result || 'skipped' }} |
          | Quality | ${{ needs.quality.result || 'skipped' }} |
          | Build | ${{ needs.build.result || 'skipped' }} |
          | Docs | ${{ needs.docs.result || 'skipped' }} |
          EOF<|MERGE_RESOLUTION|>--- conflicted
+++ resolved
@@ -58,8 +58,6 @@
     name: Ruff (lint)
     runs-on: ubuntu-latest
     steps:
-<<<<<<< HEAD
-=======
       - name: Enable debug logging
         if: ${{ inputs.debug_enabled }}
         run: |
@@ -67,7 +65,6 @@
           echo "ACTIONS_RUNNER_DEBUG=true" >> $GITHUB_ENV
           echo "::notice::Debug logging enabled"
 
->>>>>>> d178794a
       - name: Checkout code
         uses: actions/checkout@v6
 
