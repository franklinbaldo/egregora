name: Jules Scheduler

on:
  workflow_dispatch:
    inputs:
      prompt_id:
        description: "Run only a specific prompt id (e.g. curator)"
        required: false
        type: string
      run_all:
        description: "Ignore schedules and run all enabled prompts"
        required: false
        type: boolean
        default: false
      dry_run:
        description: "Do not call Jules API (prints what would run)"
        required: false
        type: boolean
        default: false
  schedule:
    - cron: '0 * * * *'

permissions:
  contents: write
  pull-requests: write

jobs:
  tick:
    runs-on: ubuntu-latest
    if: github.event_name == 'workflow_dispatch'
    steps:
      - uses: actions/checkout@v6
      - uses: astral-sh/setup-uv@v5
      - name: Run Jules Scheduler
        env:
          JULES_API_KEY: ${{ secrets.JULES_API_KEY }}
          GITHUB_TOKEN: ${{ secrets.GITHUB_TOKEN }}
          PYTHONPATH: .claude/skills/jules-api
        run: |
          args=(tick)

<<<<<<< HEAD
          if [ "${{ github.event_name }}" = "workflow_dispatch" ]; then
            if [ "${{ inputs.run_all }}" = "true" ]; then
              args+=(--all)
            fi
            if [ "${{ inputs.dry_run }}" = "true" ]; then
              args+=(--dry-run)
            fi
            if [ -n "${{ inputs.prompt_id }}" ]; then
              args+=(--prompt-id "${{ inputs.prompt_id }}")
            fi
          fi

          # Using local script that uses existing JulesClient skill
          uv run --with requests --with python-frontmatter --with jinja2 python scripts/run_scheduler.py "${args[@]}"
=======
          if [ "${{ inputs.run_all }}" = "true" ]; then
            args+=(--all)
          fi
          if [ "${{ inputs.dry_run }}" = "true" ]; then
            args+=(--dry-run)
          fi
          if [ -n "${{ inputs.prompt_id }}" ]; then
            args+=(--prompt-id "${{ inputs.prompt_id }}")
          fi

          # Pinning to specific commit SHA 4566f12 (2025-12-17) to prevent supply chain attacks
          uvx --from git+https://github.com/franklinbaldo/jules_scheduler@4566f12c88aabee985865b94bbdbc614d87c82fb jules-scheduler "${args[@]}"

  schedule-curator:
    runs-on: ubuntu-latest
    if: github.event_name == 'schedule'
    steps:
      - uses: actions/checkout@v6
      - uses: astral-sh/setup-uv@v5
      - name: Run Jules Scheduler (Curator)
        env:
          JULES_API_KEY: ${{ secrets.JULES_API_KEY }}
          GITHUB_TOKEN: ${{ secrets.GITHUB_TOKEN }}
        run: |
          # Run only at 09:00 UTC
          if [ "$(date -u +%H)" == "09" ]; then
            uvx --from git+https://github.com/franklinbaldo/jules_scheduler@4566f12c88aabee985865b94bbdbc614d87c82fb jules-scheduler tick --prompt-id curator-daily
          else
            echo "Not 09:00 UTC, skipping Curator."
          fi

  schedule-forge:
    runs-on: ubuntu-latest
    if: github.event_name == 'schedule'
    steps:
      - uses: actions/checkout@v6
      - uses: astral-sh/setup-uv@v5
      - name: Run Jules Scheduler (Forge)
        env:
          JULES_API_KEY: ${{ secrets.JULES_API_KEY }}
          GITHUB_TOKEN: ${{ secrets.GITHUB_TOKEN }}
        run: |
          uvx --from git+https://github.com/franklinbaldo/jules_scheduler@4566f12c88aabee985865b94bbdbc614d87c82fb jules-scheduler tick --prompt-id forge-hourly

  schedule-refactor:
    runs-on: ubuntu-latest
    if: github.event_name == 'schedule'
    steps:
      - uses: actions/checkout@v6
      - uses: astral-sh/setup-uv@v5
      - name: Run Jules Scheduler (Refactor)
        env:
          JULES_API_KEY: ${{ secrets.JULES_API_KEY }}
          GITHUB_TOKEN: ${{ secrets.GITHUB_TOKEN }}
        run: |
          uvx --from git+https://github.com/franklinbaldo/jules_scheduler@4566f12c88aabee985865b94bbdbc614d87c82fb jules-scheduler tick --prompt-id refactor-hourly
>>>>>>> d63f4478
<|MERGE_RESOLUTION|>--- conflicted
+++ resolved
@@ -39,7 +39,6 @@
         run: |
           args=(tick)
 
-<<<<<<< HEAD
           if [ "${{ github.event_name }}" = "workflow_dispatch" ]; then
             if [ "${{ inputs.run_all }}" = "true" ]; then
               args+=(--all)
@@ -53,62 +52,4 @@
           fi
 
           # Using local script that uses existing JulesClient skill
-          uv run --with requests --with python-frontmatter --with jinja2 python scripts/run_scheduler.py "${args[@]}"
-=======
-          if [ "${{ inputs.run_all }}" = "true" ]; then
-            args+=(--all)
-          fi
-          if [ "${{ inputs.dry_run }}" = "true" ]; then
-            args+=(--dry-run)
-          fi
-          if [ -n "${{ inputs.prompt_id }}" ]; then
-            args+=(--prompt-id "${{ inputs.prompt_id }}")
-          fi
-
-          # Pinning to specific commit SHA 4566f12 (2025-12-17) to prevent supply chain attacks
-          uvx --from git+https://github.com/franklinbaldo/jules_scheduler@4566f12c88aabee985865b94bbdbc614d87c82fb jules-scheduler "${args[@]}"
-
-  schedule-curator:
-    runs-on: ubuntu-latest
-    if: github.event_name == 'schedule'
-    steps:
-      - uses: actions/checkout@v6
-      - uses: astral-sh/setup-uv@v5
-      - name: Run Jules Scheduler (Curator)
-        env:
-          JULES_API_KEY: ${{ secrets.JULES_API_KEY }}
-          GITHUB_TOKEN: ${{ secrets.GITHUB_TOKEN }}
-        run: |
-          # Run only at 09:00 UTC
-          if [ "$(date -u +%H)" == "09" ]; then
-            uvx --from git+https://github.com/franklinbaldo/jules_scheduler@4566f12c88aabee985865b94bbdbc614d87c82fb jules-scheduler tick --prompt-id curator-daily
-          else
-            echo "Not 09:00 UTC, skipping Curator."
-          fi
-
-  schedule-forge:
-    runs-on: ubuntu-latest
-    if: github.event_name == 'schedule'
-    steps:
-      - uses: actions/checkout@v6
-      - uses: astral-sh/setup-uv@v5
-      - name: Run Jules Scheduler (Forge)
-        env:
-          JULES_API_KEY: ${{ secrets.JULES_API_KEY }}
-          GITHUB_TOKEN: ${{ secrets.GITHUB_TOKEN }}
-        run: |
-          uvx --from git+https://github.com/franklinbaldo/jules_scheduler@4566f12c88aabee985865b94bbdbc614d87c82fb jules-scheduler tick --prompt-id forge-hourly
-
-  schedule-refactor:
-    runs-on: ubuntu-latest
-    if: github.event_name == 'schedule'
-    steps:
-      - uses: actions/checkout@v6
-      - uses: astral-sh/setup-uv@v5
-      - name: Run Jules Scheduler (Refactor)
-        env:
-          JULES_API_KEY: ${{ secrets.JULES_API_KEY }}
-          GITHUB_TOKEN: ${{ secrets.GITHUB_TOKEN }}
-        run: |
-          uvx --from git+https://github.com/franklinbaldo/jules_scheduler@4566f12c88aabee985865b94bbdbc614d87c82fb jules-scheduler tick --prompt-id refactor-hourly
->>>>>>> d63f4478
+          uv run --with requests --with python-frontmatter --with jinja2 python scripts/run_scheduler.py "${args[@]}"