--- conflicted
+++ resolved
@@ -48,21 +48,6 @@
           python-version: ${{ env.PYTHON_VERSION }}
           extras: "--extra docs --extra rss"
 
-      - name: Prepare Build Environment
-        run: |
-<<<<<<< HEAD
-          # Set human-readable build timestamp
-          export BUILD_TIMESTAMP=$(date -u +"%Y-%m-%d %H:%M UTC")
-          export BUILD_COMMIT="${BUILD_COMMIT:0:7}"
-
-          # Append to docs/index.md
-          echo "" >> docs/index.md
-          echo "---" >> docs/index.md
-          echo "> **Build Info**" >> docs/index.md
-          echo "> - Updated: $BUILD_TIMESTAMP" >> docs/index.md
-          echo "> - Commit: $BUILD_COMMIT" >> docs/index.md
-          echo "> - Workflow: $BUILD_WORKFLOW_URL" >> docs/index.md
-=======
           BUILD_TIMESTAMP=$(date -u +'%Y-%m-%d %H:%M UTC')
           BUILD_COMMIT=${GITHUB_SHA::7}
           BUILD_WORKFLOW_URL="${{ github.server_url }}/${{ github.repository }}/actions/runs/${{ github.run_id }}"
@@ -76,7 +61,6 @@
           echo "BUILD_TIMESTAMP=$BUILD_TIMESTAMP" >> $GITHUB_ENV
           echo "BUILD_COMMIT=$BUILD_COMMIT" >> $GITHUB_ENV
           echo "BUILD_WORKFLOW_URL=$BUILD_WORKFLOW_URL" >> $GITHUB_ENV
->>>>>>> 9b0144e2
 
       - name: Build Documentation
         run: uv run mkdocs build
