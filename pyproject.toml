[project]
name = "egregora"
version = "0.2.0"
description = "Pipeline para gerar posts diárias a partir de exports do WhatsApp."
readme = "README.md"
authors = [{ name = "Egregora" }]
requires-python = ">=3.11"
dependencies = [
    "google-genai>=0.3.0",
    "llama-index-core>=0.11.0",
    "llama-index-embeddings-gemini>=0.2.0",
    "llama-index-vector-stores-chroma>=0.2.0",
    "gdown>=5.2.0",
    "chromadb>=0.5.0",
    "pyyaml>=6.0",
    "polars>=0.20",
    "typer>=0.12.0",
    "rich>=13.7.0",
<<<<<<< HEAD
    "diskcache>=5.6",
=======
    "diskcache>=5.6.0",
>>>>>>> 73e5e8a7
    "python-dateutil>=2.9",
    "pydantic>=2.7",
    "pydantic-settings>=2.1",
    "pydantic-ai>=0.0.14",
]

[project.optional-dependencies]
test = [
    "pytest>=8.0",
    "pytest-asyncio>=0.23.0",
    "pydantic>=2.7",
]
docs = [
    "mkdocs>=1.6",
    "mkdocs-material>=9.5",
    "mkdocs-static-i18n>=1.2",
    "python-dateutil>=2.9",
    "pymdown-extensions>=10.0",
<<<<<<< HEAD
=======
    "codespell>=2.3.0",
>>>>>>> 73e5e8a7
]

[project.scripts]
egregora = "egregora.__main__:run"
egregora-mcp = "scripts.start_mcp_server:cli"

[project.entry-points."mkdocs.plugins"]
"media-files" = "tools.mkdocs_media_plugin:MediaFilesPlugin"
"tools.mkdocs_build_posts_plugin" = "tools.mkdocs_build_posts_plugin:BuildPostsPlugin"

[build-system]
requires = ["hatchling>=1.21.0"]
build-backend = "hatchling.build"

[tool.uv]
managed = true

[tool.pytest.ini_options]
pythonpath = ["src"]

[tool.black]
line-length = 100
target-version = ["py311"]

[tool.isort]
profile = "black"

[tool.ruff]
line-length = 100
target-version = "py311"
[tool.ruff.lint]
select = ["E", "F", "I", "UP", "B", "PL"]
ignore = ["E203", "E501"]

[tool.mypy]
python_version = "3.11"
warn_unused_ignores = true
warn_redundant_casts = true
check_untyped_defs = true
disallow_untyped_defs = false

[tool.hatch.build.targets.wheel.force-include]
"src/egregora/prompts/system_instruction_base.md" = "egregora/prompts/system_instruction_base.md"
"src/egregora/prompts/system_instruction_multigroup.md" = "egregora/prompts/system_instruction_multigroup.md"
"tools" = "tools"
"scripts" = "scripts"

[tool.hatch.build.targets.sdist.force-include]
"src/egregora/prompts/system_instruction_base.md" = "egregora/prompts/system_instruction_base.md"
"src/egregora/prompts/system_instruction_multigroup.md" = "egregora/prompts/system_instruction_multigroup.md"
"tools" = "tools"
"scripts" = "scripts"<|MERGE_RESOLUTION|>--- conflicted
+++ resolved
@@ -16,11 +16,7 @@
     "polars>=0.20",
     "typer>=0.12.0",
     "rich>=13.7.0",
-<<<<<<< HEAD
-    "diskcache>=5.6",
-=======
     "diskcache>=5.6.0",
->>>>>>> 73e5e8a7
     "python-dateutil>=2.9",
     "pydantic>=2.7",
     "pydantic-settings>=2.1",
@@ -39,10 +35,7 @@
     "mkdocs-static-i18n>=1.2",
     "python-dateutil>=2.9",
     "pymdown-extensions>=10.0",
-<<<<<<< HEAD
-=======
     "codespell>=2.3.0",
->>>>>>> 73e5e8a7
 ]
 
 [project.scripts]
