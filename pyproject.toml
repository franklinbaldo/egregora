[project]
name = "egregora"
version = "0.2.0"
description = "Pipeline para gerar posts diárias a partir de exports do WhatsApp."
readme = "README.md"
authors = [{ name = "Egregora" }]
requires-python = ">=3.11"
dependencies = [
    "google-genai>=0.3.0",
    "llama-index-core>=0.11.0",
    "llama-index-embeddings-gemini>=0.2.0",
    "llama-index-vector-stores-chroma>=0.2.0",
    "chromadb>=0.5.0",
    "pyyaml>=6.0",
    "polars>=0.20",
    "typer>=0.12.0",
    "rich>=13.7.0",
    "diskcache>=5.6.3",
    "python-dateutil>=2.9",
    "pydantic>=2.7",
    "pydantic-settings>=2.1",
    "pydantic-ai>=0.0.14",
]

[project.optional-dependencies]
test = [
    "pytest>=8.0",
    "pytest-asyncio>=0.23.0",
    "pydantic>=2.7",
]
<<<<<<< HEAD
docs = [
    "mkdocs>=1.6",
    "mkdocs-material>=9.5",
    "mkdocs-static-i18n>=1.2",
    "python-dateutil>=2.9",
    "pymdown-extensions>=10.0",
    "codespell>=2.3.0",
]
lint = [
    "pre-commit>=3.8",
]

=======
>>>>>>> 55cedd1b
[project.scripts]
egregora = "egregora.__main__:run"

[build-system]
requires = ["hatchling>=1.21.0"]
build-backend = "hatchling.build"

[tool.uv]
managed = true

[tool.pytest.ini_options]
pythonpath = ["src", "tests"]

[tool.black]
line-length = 100
target-version = ["py311"]

[tool.isort]
profile = "black"

[tool.ruff]
line-length = 100
target-version = "py311"
[tool.ruff.lint]
select = ["E", "F", "I", "UP", "B", "PL"]
ignore = ["E203", "E501"]

[tool.mypy]
python_version = "3.11"
warn_unused_ignores = true
warn_redundant_casts = true
check_untyped_defs = true
disallow_untyped_defs = false

[tool.hatch.build.targets.wheel.force-include]
"src/egregora/prompts/system_instruction_base.md" = "egregora/prompts/system_instruction_base.md"
"src/egregora/prompts/system_instruction_multigroup.md" = "egregora/prompts/system_instruction_multigroup.md"

[tool.hatch.build.targets.sdist.force-include]
"src/egregora/prompts/system_instruction_base.md" = "egregora/prompts/system_instruction_base.md"
"src/egregora/prompts/system_instruction_multigroup.md" = "egregora/prompts/system_instruction_multigroup.md"<|MERGE_RESOLUTION|>--- conflicted
+++ resolved
@@ -28,7 +28,6 @@
     "pytest-asyncio>=0.23.0",
     "pydantic>=2.7",
 ]
-<<<<<<< HEAD
 docs = [
     "mkdocs>=1.6",
     "mkdocs-material>=9.5",
@@ -41,8 +40,6 @@
     "pre-commit>=3.8",
 ]
 
-=======
->>>>>>> 55cedd1b
 [project.scripts]
 egregora = "egregora.__main__:run"
 
