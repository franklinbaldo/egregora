[project]
name = "egregora"
version = "2.0.0"
description = "Ultra-simple pipeline to generate blog posts from WhatsApp exports."
readme = "README.md"
authors = [{ name = "Egregora" }]
requires-python = ">=3.12"
dependencies = [
    "ratelimit>=2.2.1",
    "google-genai>=0.3.0",
    "duckdb>=0.10.3",
    "python-frontmatter>=1.0.0",
    "pyyaml>=6.0",
    "ibis-framework[duckdb]>=9.0.0",
    "rich>=13.7.0",
    "diskcache>=5.6.3",
    "python-dateutil>=2.9",
    "pydantic>=2.7",
    "pydantic-ai>=0.0.14",
    "jinja2>=3.1.0",
    "pyarrow>=21.0.0",
    "typer>=0.20.0",
    "python-slugify>=8.0.1", # Industry-standard slug generation
    "returns>=0.22.0", # Result types for error handling
    "werkzeug>=3.0.0", # Industry-standard path security (safe_join)
    "pydantic-evals[logfire]>=1.0.17",
    "httpx>=0.27.0", # HTTP client for avatar downloads with SSRF protection
    "pillow>=10.0.0", # Image processing for avatar validation (dimensions, format verification)
    "tenacity>=9.1.2",
    "google-api-core>=2.11.0",
    "tqdm>=4.62.0",
<<<<<<< HEAD
    "langchain-text-splitters>=0.2.0",
    "langchain-core>=0.2.0",
    "tiktoken>=0.12.0",
=======
    "lancedb>=0.4.0",  # Vector database for RAG
>>>>>>> 8d9c4669
]

[project.optional-dependencies]
docs = [
    "mkdocs>=1.6",
    "mkdocs-material[imaging]>=9.5",
    "mkdocstrings[python]>=0.30",
    "mkdocs-autorefs>=1.0",
    "mkdocs-static-i18n>=1.2",
    "pymdown-extensions>=10.0",
    "codespell>=2.3.0",
    "mkdocs-git-revision-date-localized-plugin>=1.2",
    "mkdocs-minify-plugin>=0.8",
    "mkdocs-macros-plugin>=1.0.0",
]
rss = [
    "mkdocs-rss-plugin>=1.15",
]

[project.scripts]
egregora = "egregora.cli:main"

[project.entry-points."egregora.adapters"]
whatsapp = "egregora.input_adapters.whatsapp:WhatsAppAdapter"
iperon-tjro = "egregora.input_adapters.iperon_tjro:IperonTJROAdapter"
self = "egregora.input_adapters.self_reflection:SelfInputAdapter"

[build-system]
requires = ["hatchling>=1.21.0"]
build-backend = "hatchling.build"

[tool.hatchling.build.targets.wheel]
packages = ["src/egregora"]

[tool.hatchling.build.targets.wheel.force-include]
"src/egregora/templates" = "egregora/templates"
"src/egregora/resources/sql" = "egregora/resources/sql"

[tool.uv]
managed = true

[tool.black]
line-length = 100
target-version = ["py312"]

[tool.isort]
profile = "black"

[tool.ruff]
line-length = 110  # Slightly more generous for strings/logs
target-version = "py312"
extend-exclude = [
    ".claude",
]

[tool.ruff.lint]
select = ["ALL"]  # Enable all stable rules
ignore = [
    # Formatter compatibility - MUST keep these to avoid conflicts
    "COM812",  # missing-trailing-comma (conflicts with formatter)
    "COM819",  # prohibited-trailing-comma (conflicts with formatter)
    "ISC001",  # single-line-implicit-string-concatenation (conflicts with formatter)
    "ISC002",  # multi-line-implicit-string-concatenation (conflicts with formatter)
    "Q000",    # bad-quotes-inline-string (conflicts with formatter)
    "Q001",    # bad-quotes-multiline-string (conflicts with formatter)
    "Q002",    # bad-quotes-docstring (conflicts with formatter)
    "Q003",    # avoidable-escaped-quote (conflicts with formatter)
    "W191",    # tab-indentation (conflicts with formatter)

    # Docstring rules - incompatible pairs (one must be disabled)
    "D203",    # one-blank-line-before-class (incompatible with D211)
    "D213",    # multi-line-summary-second-line (incompatible with D212)

    # Pragmatic ignores - legitimate patterns
    "S608",    # SQL injection (false positive with DuckDB/Ibis parameterized queries)
    "ERA001",  # Commented code (sometimes intentional for documentation/examples)
    "FIX002",  # TODO comments (active development)
    "TD002",   # Missing TODO author
    "TD003",   # Missing TODO link
    "ARG001",  # Unused function argument (needed for interface compatibility)
    "ARG002",  # Unused method argument (needed for interface compatibility)
    "ARG005",  # Unused lambda argument (needed for interface compatibility)
    "ANN401",  # Any type (sometimes necessary for flexibility)
    "TCH001",  # Type-checking-only imports (can cause circular imports)
    "TCH002",  # Type-checking-only third-party imports
    "TCH003",  # Type-checking-only standard library imports
    "SIM102",  # Collapsible if (explicit can be clearer)
    "SIM108",  # Ternary operator (not always clearer)

    # Style - enforce gradually
    "E501",    # Line too long (refactor gradually, not blocking)
    "SLF001",  # Private member access (sometimes necessary for testing/integration)
    "G201",    # Logging exc_info (explicit is fine)

    # Datetime timezone - add gradually as features touch code
    "DTZ001",  # call-datetime-without-tzinfo
    "DTZ005",  # call-datetime-now-without-tzinfo
    "DTZ006",  # call-datetime-fromtimestamp
    "DTZ007",  # call-datetime-strptime-without-zone
    "DTZ011",  # call-date-today

    # Docstrings - enforce for new code, not blocking for existing
    "D100",    # Missing docstring in public module
    "D101",    # Missing docstring in public class
    "D102",    # Missing docstring in public method
    "D103",    # Missing docstring in public function
    "D105",    # Missing docstring in magic method
    "D107",    # Missing docstring in __init__
    "D401",    # First line should be imperative
    "D417",    # Missing argument description in docstring
]

[tool.ruff.lint.per-file-ignores]
# Test files - allow testing patterns
"tests/**/*.py" = [
    "S101",    # Assert statements (expected in tests)
    "PLR2004", # Magic values (test data)
    "ANN",     # Type annotations (not required in tests)
    "D",       # Docstrings (not required in tests)
    "INP001",  # Implicit namespace package
    "S311",    # Random for testing
    "S324",    # Insecure hash for testing
    "S603",    # Subprocess without shell=True
    "S607",    # Partial executable path
    "S506",    # Unsafe YAML load (tests use small controlled data)
    "TID251",  # Banned pandas/pyarrow imports (allowed in tests)
]

# Compat and testing directories - allow pandas/pyarrow
"src/**/compat/**/*.py" = [
    "TID251",  # Pandas/pyarrow allowed in compatibility layers
]
"src/**/testing/**/*.py" = [
    "TID251",  # Pandas/pyarrow allowed in testing utilities
]

[tool.ruff.lint.flake8-tidy-imports]
ban-relative-imports = "all"

# Ban pandas imports in src/egregora (Ibis-first policy)
# Exceptions: TYPE_CHECKING blocks, /compat/, /testing/ directories
[tool.ruff.lint.flake8-tidy-imports.banned-api]
pandas = { msg = "Use ibis-framework instead of pandas. Only allowed in TYPE_CHECKING blocks or compat/testing directories." }
pyarrow = { msg = "Use ibis-framework instead of pyarrow. Only allowed in TYPE_CHECKING blocks or compat/testing directories." }

[tool.mypy]
python_version = "3.12"
warn_unused_ignores = true
warn_redundant_casts = true
check_untyped_defs = true
disallow_untyped_defs = true
disallow_incomplete_defs = true
disallow_any_generics = false
strict_optional = true

[[tool.mypy.overrides]]
module = [
    "egregora.ingestion.parser",
    "egregora.pipeline",
    "egregora.cli",
]
disallow_untyped_defs = false
disallow_incomplete_defs = false

[[tool.mypy.overrides]]
module = [
    "ibis",
    "ibis.expr",
    "ibis.expr.types",
    "ibis.expr.datatypes",
    "pyarrow",
    "pyarrow.parquet",
    "duckdb",
    "diskcache",
    "frontmatter",
    "google",
    "google.genai",
    "google.genai.types",
    "google.generativeai",
    "google.generativeai.types",
    "google.ai.generativelanguage",
    "jinja2",
    "yaml",
    "dateutil",
    "dateutil.parser",
    "typer",
    "rich",
    "rich.console",
    "rich.progress",
    "rich.logging",
    "rich.markup",
    "rich.panel",
    "pydantic",
    "pydantic.fields",
    "slugify",
    "returns",
    "returns.result",
    "werkzeug",
    "werkzeug.security",
]
ignore_missing_imports = true

[tool.pytest.ini_options]
pythonpath = ["src"]
markers = [
    "quality: code quality checks (vulture, radon, bandit)",
    "complexity: complexity checks with radon",
    "deadcode: dead code detection with vulture",
    "security: security scans with bandit",
    "slow: marks tests as slow (deselect with '-m \"not slow\"')",
    "e2e: end-to-end pipeline tests with mocked LLM responses",
    "benchmark: performance baseline tests for regression detection",
]
# Default coverage settings (can be overridden with CLI flags)
addopts = [
    "--strict-markers",  # Fail on unknown markers
]

[dependency-groups]
dev = [
    "bandit>=1.8.6",
    "deptry>=0.24.0",
    "hypothesis>=6.147.0",
    "pre-commit>=4.3.0",
    "pytest>=8.4.2",
    "pytest-asyncio>=1.3.0",
    "pytest-cov>=7.0.0",
    "radon>=6.0.1",
    "respx>=0.21.0",  # HTTP mocking for rate limit testing
    "ruff>=0.14.0",
    "vulture>=2.14",
]<|MERGE_RESOLUTION|>--- conflicted
+++ resolved
@@ -29,13 +29,10 @@
     "tenacity>=9.1.2",
     "google-api-core>=2.11.0",
     "tqdm>=4.62.0",
-<<<<<<< HEAD
     "langchain-text-splitters>=0.2.0",
     "langchain-core>=0.2.0",
     "tiktoken>=0.12.0",
-=======
     "lancedb>=0.4.0",  # Vector database for RAG
->>>>>>> 8d9c4669
 ]
 
 [project.optional-dependencies]
