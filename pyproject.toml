[project]
name = "egregora"
version = "2.0.0"
description = "Ultra-simple pipeline to generate blog posts from WhatsApp exports."
readme = "README.md"
authors = [{ name = "Egregora" }]
requires-python = ">=3.11"
dependencies = [
    "google-genai>=0.3.0",
    "duckdb>=0.10.3",
    "python-frontmatter>=1.0.0",
    "pyyaml>=6.0",
    "ibis-framework[duckdb]>=9.0.0",
    "rich>=13.7.0",
    "diskcache>=5.6.3",
    "python-dateutil>=2.9",
    "pydantic>=2.7",
    "pydantic-ai>=0.0.14",
    "repomix>=0.3.4",
    "mdformat>=0.7.22",
    "jinja2>=3.1.0",
    "fire>=0.7.1",
    "pandas>=2.0",
    "pyarrow>=21.0.0",
    "typer[all]>=0.20.0",
    "pydantic-settings>=0.1.1",
    "toml>=0.10.2",
    "duckdb-engine>=0.17.0",
]

[project.optional-dependencies]
test = [
    "pytest>=8.4.2",
<<<<<<< HEAD
    "typer[all]>=0.20.0",
    "google-generativeai>=0.3.0",
=======
    "ruff>=0.4.4",
    "duckdb>=0.10.0",
>>>>>>> 50f80a78
]
docs = [
    "mkdocs>=1.6",
    "mkdocs-material>=9.5",
    "mkdocs-static-i18n>=1.2",
    "python-dateutil>=2.9",
    "pymdown-extensions>=10.0",
    "codespell>=2.3.0",
]
lint = [
    "pre-commit>=3.8",
    "ruff>=0.4.4",
]

[project.scripts]
egregora = "egregora.cli:main"

[build-system]
requires = ["hatchling>=1.21.0"]
build-backend = "hatchling.build"

[tool.hatchling.build.targets.wheel]
packages = ["src/egregora"]

[tool.hatchling.build.targets.wheel.force-include]
"src/egregora/templates" = "egregora/templates"

[tool.uv]
managed = true

[tool.black]
line-length = 100
target-version = ["py311"]

[tool.isort]
profile = "black"

[tool.ruff]
line-length = 100
target-version = "py311"
[tool.ruff.lint]
select = ["E", "F", "I", "UP", "B", "PL"]
ignore = ["E203", "E501"]

[tool.ruff.lint.per-file-ignores]
"src/egregora/enricher.py" = ["PLR0913", "PLR0912", "PLR0915"]
"src/egregora/rag/embedder.py" = ["PLR0913"]
"src/egregora/rag/retriever.py" = ["PLR0913"]
"src/egregora/rag/store.py" = ["PLR0912"]
"tests/conftest.py" = ["E402"]
"tests/test_whatsapp_real_scenario.py" = ["PLR0913", "PLR2004", "PLC0208"]

[tool.mypy]
python_version = "3.11"
warn_unused_ignores = true
warn_redundant_casts = true
check_untyped_defs = true
disallow_untyped_defs = false

[tool.pytest.ini_options]
pythonpath = ["src"]

[dependency-groups]
dev = [
    "ruff>=0.14.0",
]
test = [
    "pytest>=8.4.2",
    "ruff>=0.4.4",
    "duckdb>=0.10.0",
]<|MERGE_RESOLUTION|>--- conflicted
+++ resolved
@@ -31,13 +31,8 @@
 [project.optional-dependencies]
 test = [
     "pytest>=8.4.2",
-<<<<<<< HEAD
-    "typer[all]>=0.20.0",
-    "google-generativeai>=0.3.0",
-=======
     "ruff>=0.4.4",
     "duckdb>=0.10.0",
->>>>>>> 50f80a78
 ]
 docs = [
     "mkdocs>=1.6",
