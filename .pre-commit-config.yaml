repos:
  - repo: https://github.com/astral-sh/ruff-pre-commit
    rev: v0.14.7
    hooks:
      - id: ruff
        args: ["--fix", "--unsafe-fixes"]
      - id: ruff-format
  - repo: https://github.com/pre-commit/pre-commit-hooks
    rev: v4.6.0
    hooks:
      - id: check-added-large-files
      - id: check-ast
      - id: check-case-conflict
      - id: check-json
      - id: check-toml
      - id: check-yaml
        args: ["--allow-multiple-documents", "--unsafe"]
      - id: debug-statements
      - id: end-of-file-fixer
      - id: mixed-line-ending
      - id: trailing-whitespace
  # Removed custom hooks - now handled by ruff + scripts/quality.sh
  # - check-complexity, check-dead-code, check-security: Use scripts/quality.sh instead
  - repo: local
    hooks:
      - id: vulture
        name: Check for dead code with vulture
        entry: uv run vulture
        args: ["src", "tests", "vulture_whitelist.py", "--min-confidence=80"]
        language: system
        types: [python]
        pass_filenames: false
<<<<<<< HEAD
      - id: radon-cc
        name: Check cyclomatic complexity with radon
        entry: uvx radon cc
        args: ["src", "-n", "C", "--total-average"]
        language: system
        types: [python]
        pass_filenames: false
      - id: radon-mi
        name: Check maintainability index with radon
        entry: uvx radon mi
        args: ["src", "-n", "B"]
        language: system
        types: [python]
        pass_filenames: false
      - id: xenon
        name: Enforce complexity thresholds with xenon
        entry: uvx xenon
        args: ["src", "--max-absolute", "E", "--max-modules", "C", "--max-average", "B", "--exclude", "*/database/*.py"]
        language: system
        types: [python]
        pass_filenames: false
      - id: bandit
        name: Check security issues with bandit
        entry: uvx bandit
        args: ["-r", "src", "-f", "screen", "-c", "pyproject.toml", "-lll", "-ii"]
        language: system
        types: [python]
        pass_filenames: false
=======
>>>>>>> 733dff1e
      - id: check-private-imports
        name: Check private imports
        entry: dev_tools/check_private_imports.py
        language: python
        types: [python]
        pass_filenames: true
      - id: check-test-config
        name: Check test configuration
        entry: python dev_tools/check_test_config.py
        language: system
        pass_filenames: false
        files: tests/.*\.py$
      - id: check-private-imports
        name: Check for private function anti-patterns
        entry: python dev_tools/check_private_imports.py
        language: system
        types: [python]
        files: ^src/
      - id: unit-tests
        name: Run unit tests
        entry: uv run pytest tests/unit/ -x -q --tb=line
<<<<<<< HEAD
        language: system
        pass_filenames: false
        stages: [pre-push]
      - id: coverage
        name: Check test coverage
        entry: uv run pytest
        args: ["tests/unit/", "--cov=src/egregora", "--cov-report=term-missing", "--cov-fail-under=70", "-q"]
=======
>>>>>>> 733dff1e
        language: system
        types: [python]
        pass_filenames: false
        stages: [pre-push]<|MERGE_RESOLUTION|>--- conflicted
+++ resolved
@@ -30,37 +30,6 @@
         language: system
         types: [python]
         pass_filenames: false
-<<<<<<< HEAD
-      - id: radon-cc
-        name: Check cyclomatic complexity with radon
-        entry: uvx radon cc
-        args: ["src", "-n", "C", "--total-average"]
-        language: system
-        types: [python]
-        pass_filenames: false
-      - id: radon-mi
-        name: Check maintainability index with radon
-        entry: uvx radon mi
-        args: ["src", "-n", "B"]
-        language: system
-        types: [python]
-        pass_filenames: false
-      - id: xenon
-        name: Enforce complexity thresholds with xenon
-        entry: uvx xenon
-        args: ["src", "--max-absolute", "E", "--max-modules", "C", "--max-average", "B", "--exclude", "*/database/*.py"]
-        language: system
-        types: [python]
-        pass_filenames: false
-      - id: bandit
-        name: Check security issues with bandit
-        entry: uvx bandit
-        args: ["-r", "src", "-f", "screen", "-c", "pyproject.toml", "-lll", "-ii"]
-        language: system
-        types: [python]
-        pass_filenames: false
-=======
->>>>>>> 733dff1e
       - id: check-private-imports
         name: Check private imports
         entry: dev_tools/check_private_imports.py
@@ -82,17 +51,6 @@
       - id: unit-tests
         name: Run unit tests
         entry: uv run pytest tests/unit/ -x -q --tb=line
-<<<<<<< HEAD
         language: system
         pass_filenames: false
-        stages: [pre-push]
-      - id: coverage
-        name: Check test coverage
-        entry: uv run pytest
-        args: ["tests/unit/", "--cov=src/egregora", "--cov-report=term-missing", "--cov-fail-under=70", "-q"]
-=======
->>>>>>> 733dff1e
-        language: system
-        types: [python]
-        pass_filenames: false
         stages: [pre-push]