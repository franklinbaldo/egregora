--- conflicted
+++ resolved
@@ -9,11 +9,7 @@
 
 ---
 
-<<<<<<< HEAD
-## 🔴 High Priority: The Core Foundation
-=======
 ## 🔴 Phase 1: Foundations (High Priority)
->>>>>>> 70293850
 
 ### 1. Unify Data Model (The "One Schema" Rule)
 *   **Context:** Currently, we have `IR_MESSAGE_SCHEMA` (V2) in DuckDB and `Entry`/`Document` (V3) in Pydantic. This duality causes friction.
@@ -36,18 +32,11 @@
 *   **Task:** Audit and consolidate GenAI utilities.
     *   [ ] Verify if `src/egregora/rag/embeddings.py` or `src/egregora/agents/banner/gemini_provider.py` covers the needs.
     *   [ ] If needed, create `src/egregora/utils/llm.py` as a central facade for model interactions (Embeddings, Completion).
-<<<<<<< HEAD
     *   [x] **Centralize Privacy Utilities** - Completed: Privacy logic moved to `src/egregora/privacy/`.
 
 ---
 
-## 🟡 Medium Priority: Input & Processing
-=======
-
----
-
 ## 🟡 Phase 2: Decoupling (Medium Priority)
->>>>>>> 70293850
 
 ### 4. Refactor WhatsApp Ingestion
 *   **Context:** The `WhatsAppAdapter` emits raw rows/dicts that match the old IR schema.
@@ -56,25 +45,6 @@
     *   [ ] Ensure `author` is mapped to `Entry.authors`.
     *   [ ] Ensure `timestamp` is mapped to `Entry.updated`.
 
-<<<<<<< HEAD
-### 5. Consolidate Configuration
-*   **Context:** `EgregoraConfig` is passed around, but some components still read env vars or have defaults hardcoded.
-*   **Task:** Enforce strict config hygiene.
-    *   [ ] Audit `src/egregora/agents` for `os.environ` usage.
-    *   [ ] Move all defaults into `src/egregora/config/settings.py`.
-
-### 6. Standardize Observability
-*   **Context:** Logging is inconsistent. `UsageTracker` is manually passed.
-*   **Task:** Implement a unified observer.
-    *   [ ] Define a `Telemetry` protocol in `src/egregora_v3/core/ports.py`.
-    *   [ ] Inject `Telemetry` into `PipelineContext`.
-
----
-
-## 🟢 Low Priority: Polish
-
-### 7. CLI Cleanup
-=======
 ### 5. Centralize Privacy Utilities (From Original TODO)
 *   **Context:** Privacy logic (anonymization, PII redaction) is scattered across adapters and agents.
 *   **Task:** Consolidate into a dedicated module/agent.
@@ -100,17 +70,10 @@
 ## 🟢 Phase 3: Migration & Polish (Low Priority)
 
 ### 8. CLI Cleanup
->>>>>>> 70293850
 *   **Context:** CLI commands are functional but could use better structure.
 *   **Task:** Refactor CLI to use `typer` best practices.
     *   [ ] Group commands by domain (`egregora data ...`, `egregora agent ...`).
 
-<<<<<<< HEAD
-### 8. Plugin System
-*   **Context:** Ad-hoc registry for adapters.
-*   **Task:** Formalize the plugin interface.
-    *   [ ] Use `entry_points` in `pyproject.toml` for adapter discovery.
-=======
 ### 9. Remove Legacy V2-V3 Bridge Code (From Original TODO)
 *   **Context:** Temporary bridges might exist during migration.
 *   **Task:** Audit and remove.
@@ -134,5 +97,4 @@
 
 - [x] **Decouple Writer Agent from Output Format** (Original)
 - [x] **Standardize CLI Entry Points** (Original)
-- [x] **Unify RAG Interfaces** (Original)
->>>>>>> 70293850
+- [x] **Unify RAG Interfaces** (Original)