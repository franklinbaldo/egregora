--- conflicted
+++ resolved
@@ -9,8 +9,15 @@
 
 ---
 
-<<<<<<< HEAD
 ## 🔴 High Priority (Blocking / Critical Debt)
+
+### 1. Unify Data Model (The "One Schema" Rule)
+*   **Context:** Currently, we have `IR_MESSAGE_SCHEMA` (V2) in DuckDB and `Entry`/`Document` (V3) in Pydantic. This duality causes friction.
+*   **Task:** Migrate the DuckDB `documents` table to fully support the V3 `Entry` schema.
+    *   [x] Update `src/egregora/database/ir_schema.py` to match fields in `src/egregora_v3/core/types.py`.
+    *   [ ] Add `doc_type` column (ENUM) to distinguish `message`, `post`, `profile`, `log`.
+    *   [ ] Add `extensions` column (JSON) for Atom extensions.
+    *   [ ] Create a migration script to alter existing tables.
 
 - [ ] **[Refactor] Extract `write_pipeline.py` to `PipelineRunner`**
     - **Context**: `write_pipeline.py` is a procedural script that mixes high-level orchestration with low-level details.
@@ -59,95 +66,4 @@
 
 - [ ] **[Testing] Add Architecture Tests**
     - **Task**: Add a test that fails if `agents` import `cli` or `orchestration`.
-    - **Goal**: Prevent dependency inversion violations.
-=======
-## 🔴 Phase 1: Foundations (High Priority)
-
-### 1. Unify Data Model (The "One Schema" Rule)
-*   **Context:** Currently, we have `IR_MESSAGE_SCHEMA` (V2) in DuckDB and `Entry`/`Document` (V3) in Pydantic. This duality causes friction.
-*   **Task:** Migrate the DuckDB `documents` table to fully support the V3 `Entry` schema.
-    *   [x] Update `src/egregora/database/ir_schema.py` to match fields in `src/egregora_v3/core/types.py`.
-    *   [ ] Add `doc_type` column (ENUM) to distinguish `message`, `post`, `profile`, `log`.
-    *   [ ] Add `extensions` column (JSON) for Atom extensions.
-    *   [ ] Create a migration script to alter existing tables.
-
-### 2. Decouple Writer Agent ("God Class" Refactor)
-*   **Context:** `src/egregora/agents/writer.py` mixes orchestration, I/O, RAG indexing, and LLM logic. It is difficult to test and maintain.
-*   **Task:** Split `Writer` into distinct, single-responsibility components.
-    *   [ ] Extract **Context Builder**: `(State) -> WriterContext`. Pure function.
-    *   [ ] Extract **Decision Engine**: `(Context, Prompt) -> [Operations]`. Pure function returning intent.
-    *   [ ] Extract **Effect Handler**: `([Operations]) -> IO`. Executes side effects (write files, index RAG).
-    *   [ ] Remove direct calls to `_save_journal_to_file` and `index_documents` from the agent logic.
-
-### 3. Restore Missing Utilities
-*   **Context:** References to `egregora.utils.genai` exist in documentation/memory but the file is missing.
-*   **Task:** Audit and consolidate GenAI utilities.
-    *   [ ] Verify if `src/egregora/rag/embeddings.py` or `src/egregora/agents/banner/gemini_provider.py` covers the needs.
-    *   [ ] If needed, create `src/egregora/utils/llm.py` as a central facade for model interactions (Embeddings, Completion).
-    *   [x] **Centralize Privacy Utilities** - Completed: Privacy logic moved to `src/egregora/privacy/`.
-
----
-
-## 🟡 Phase 2: Decoupling (Medium Priority)
-
-### 4. Refactor WhatsApp Ingestion
-*   **Context:** The `WhatsAppAdapter` emits raw rows/dicts that match the old IR schema.
-*   **Task:** Update adapter to emit `Entry` objects.
-    *   [ ] Modify `src/egregora/input_adapters/whatsapp` to parse messages into `Entry` (type=`message`).
-    *   [ ] Ensure `author` is mapped to `Entry.authors`.
-    *   [ ] Ensure `timestamp` is mapped to `Entry.updated`.
-
-### 5. Centralize Privacy Utilities (From Original TODO)
-*   **Context:** Privacy logic (anonymization, PII redaction) is scattered across adapters and agents.
-*   **Task:** Consolidate into a dedicated module/agent.
-    *   [ ] Create `src/egregora/privacy/` or `src/egregora/agents/privacy.py`.
-    *   [ ] Move anonymization logic from `input_adapters` and `writer_helpers` to this new location.
-    *   [ ] Ensure it operates on `Entry` objects (Feed -> Feed transformation).
-    *   [ ] **Invariants:** Privacy must be an explicit pipeline stage or agent, not hidden in helpers.
-
-### 6. Isolate MkDocs Publishing (From Original TODO)
-*   **Context:** MkDocs-specific logic (YAML manipulation, theme overrides) leaks into general site generation code.
-*   **Task:** Enforce strict separation.
-    *   [ ] Move all MkDocs logic to `src/egregora/output_adapters/mkdocs/`.
-    *   [ ] Ensure `SiteScaffolder` or `OutputSink` interfaces hide these details from the orchestration layer.
-
-### 7. Clean Up `writer` Module Sprawl (From Original TODO)
-*   **Context:** The `writer` agent is split across `writer.py`, `writer_setup.py`, `writer_tools.py`, `writer_helpers.py`, making navigation difficult.
-*   **Task:** Reorganize into a cohesive package.
-    *   [ ] Consolidate into `src/egregora/agents/writer/` package.
-    *   [ ] Define a clear public API in `__init__.py`.
-
----
-
-## 🟢 Phase 3: Migration & Polish (Low Priority)
-
-### 8. CLI Cleanup
-*   **Context:** CLI commands are functional but could use better structure.
-*   **Task:** Refactor CLI to use `typer` best practices.
-    *   [ ] Group commands by domain (`egregora data ...`, `egregora agent ...`).
-
-### 9. Remove Legacy V2-V3 Bridge Code (From Original TODO)
-*   **Context:** Temporary bridges might exist during migration.
-*   **Task:** Audit and remove.
-    *   [ ] Identify "shim" code converting `Entry` back to dicts.
-    *   [ ] Remove once all consumers are V3-aware.
-
-### 10. Improve Test Isolation (From Original TODO)
-*   **Context:** Many tests rely on VCR cassettes or live API calls.
-*   **Task:** Adopt `TestModel`.
-    *   [ ] Introduce more `TestModel`-based tests for agents to reduce flake and cost.
-    *   [ ] Reduce reliance on VCR for unit tests.
-
-### 11. Plugin System
-*   **Context:** Ad-hoc registry for adapters.
-*   **Task:** Formalize the plugin interface.
-    *   [ ] Use `entry_points` in `pyproject.toml` for adapter discovery.
-
----
-
-## Completed Tasks (Retained History)
-
-- [x] **Decouple Writer Agent from Output Format** (Original)
-- [x] **Standardize CLI Entry Points** (Original)
-- [x] **Unify RAG Interfaces** (Original)
->>>>>>> dd2b05d4
+    - **Goal**: Prevent dependency inversion violations.