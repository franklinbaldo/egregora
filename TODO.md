# Tactical Backlog for Egregora V3 Migration

This document outlines the concrete steps required to migrate the Egregora codebase from its current V2 structure to the V3 "Atom-Centric" architecture.

**Priorities:**
*   🔴 **High:** Critical architectural debt or blocking dependencies.
*   🟡 **Medium:** Feature refactors and cleanup.
*   🟢 **Low:** Optimization and polish.

---

## 🔴 High Priority: The Core Foundation

### 1. Unify Data Model (The "One Schema" Rule)
*   **Context:** Currently, we have `IR_MESSAGE_SCHEMA` (V2) in DuckDB and `Entry`/`Document` (V3) in Pydantic. This duality causes friction.
*   **Task:** Migrate the DuckDB `documents` table to fully support the V3 `Entry` schema.
    *   [ ] Update `src/egregora/database/ir_schema.py` to match fields in `src/egregora_v3/core/types.py`.
    *   [ ] Add `doc_type` column (ENUM) to distinguish `message`, `post`, `profile`, `log`.
    *   [ ] Add `extensions` column (JSON) for Atom extensions.
    *   [ ] Create a migration script to alter existing tables.

### 2. Decouple Writer Agent ("God Class" Refactor)
*   **Context:** `src/egregora/agents/writer.py` mixes orchestration, I/O, RAG indexing, and LLM logic. It is difficult to test and maintain.
*   **Task:** Split `Writer` into distinct, single-responsibility components.
    *   [ ] Extract **Context Builder**: `(State) -> WriterContext`. Pure function.
    *   [ ] Extract **Decision Engine**: `(Context, Prompt) -> [Operations]`. Pure function returning intent.
    *   [ ] Extract **Effect Handler**: `([Operations]) -> IO`. Executes side effects (write files, index RAG).
    *   [ ] Remove direct calls to `_save_journal_to_file` and `index_documents` from the agent logic.

<<<<<<< HEAD
- [x] **Centralize Privacy Utilities**
  - **Rationale:** Privacy logic (anonymization, PII redaction) is scattered across adapters and agents. Move to `src/egregora/privacy/`.
  - **Modules:** `src/egregora/input_adapters/`, `src/egregora/agents/writer_helpers.py`
=======
### 3. Restore Missing Utilities
*   **Context:** References to `egregora.utils.genai` exist in documentation/memory but the file is missing.
*   **Task:** Audit and consolidate GenAI utilities.
    *   [ ] Verify if `src/egregora/rag/embeddings.py` or `src/egregora/agents/banner/gemini_provider.py` covers the needs.
    *   [ ] If needed, create `src/egregora/utils/llm.py` as a central facade for model interactions (Embeddings, Completion).
>>>>>>> 2c9911b7

---

## 🟡 Medium Priority: Input & Processing

### 4. Refactor WhatsApp Ingestion
*   **Context:** The `WhatsAppAdapter` emits raw rows/dicts that match the old IR schema.
*   **Task:** Update adapter to emit `Entry` objects.
    *   [ ] Modify `src/egregora/input_adapters/whatsapp` to parse messages into `Entry` (type=`message`).
    *   [ ] Ensure `author` is mapped to `Entry.authors`.
    *   [ ] Ensure `timestamp` is mapped to `Entry.updated`.

### 5. Consolidate Configuration
*   **Context:** `EgregoraConfig` is passed around, but some components still read env vars or have defaults hardcoded.
*   **Task:** Enforce strict config hygiene.
    *   [ ] Audit `src/egregora/agents` for `os.environ` usage.
    *   [ ] Move all defaults into `src/egregora/config/settings.py`.

### 6. Standardize Observability
*   **Context:** Logging is inconsistent. `UsageTracker` is manually passed.
*   **Task:** Implement a unified observer.
    *   [ ] Define a `Telemetry` protocol in `src/egregora_v3/core/ports.py`.
    *   [ ] Inject `Telemetry` into `PipelineContext`.

---

## 🟢 Low Priority: Polish

### 7. CLI Cleanup
*   **Context:** CLI commands are functional but could use better structure.
*   **Task:** Refactor CLI to use `typer` best practices.
    *   [ ] Group commands by domain (`egregora data ...`, `egregora agent ...`).

### 8. Plugin System
*   **Context:** Ad-hoc registry for adapters.
*   **Task:** Formalize the plugin interface.
    *   [ ] Use `entry_points` in `pyproject.toml` for adapter discovery.<|MERGE_RESOLUTION|>--- conflicted
+++ resolved
@@ -27,17 +27,12 @@
     *   [ ] Extract **Effect Handler**: `([Operations]) -> IO`. Executes side effects (write files, index RAG).
     *   [ ] Remove direct calls to `_save_journal_to_file` and `index_documents` from the agent logic.
 
-<<<<<<< HEAD
-- [x] **Centralize Privacy Utilities**
-  - **Rationale:** Privacy logic (anonymization, PII redaction) is scattered across adapters and agents. Move to `src/egregora/privacy/`.
-  - **Modules:** `src/egregora/input_adapters/`, `src/egregora/agents/writer_helpers.py`
-=======
 ### 3. Restore Missing Utilities
 *   **Context:** References to `egregora.utils.genai` exist in documentation/memory but the file is missing.
 *   **Task:** Audit and consolidate GenAI utilities.
     *   [ ] Verify if `src/egregora/rag/embeddings.py` or `src/egregora/agents/banner/gemini_provider.py` covers the needs.
     *   [ ] If needed, create `src/egregora/utils/llm.py` as a central facade for model interactions (Embeddings, Completion).
->>>>>>> 2c9911b7
+    *   [x] **Centralize Privacy Utilities** - Completed: Privacy logic moved to `src/egregora/privacy/`.
 
 ---
 
